--- conflicted
+++ resolved
@@ -384,8 +384,7 @@
     {
         $num = $this->getInstance(50);
         $str = print_r($num, true);
-<<<<<<< HEAD
-        $this->assertContains('[value] => 0x32', $str);
+        $this->assertStringContainsString('[value] => 0x32', $str);
     }
 
     public function testPrecision()
@@ -401,10 +400,6 @@
         $this->assertSame("$b", '1');
         $this->assertSame($c->getPrecision(), -1);
         $this->assertSame("$c", '51');
-=======
-        $this->assertStringContainsString('[value] => 0x32', $str);
-        return $str;
->>>>>>> 185139f5
     }
 
     /**
