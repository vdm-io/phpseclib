<?php
/**
 * @author    Andreas Fischer <bantu@phpbb.com>
 * @copyright 2014 Andreas Fischer
 * @license   http://www.opensource.org/licenses/mit-license.html  MIT License
 */

<<<<<<< HEAD
use phpseclib\Crypt\Hash;
=======
require_once 'SHA256Test.php';
>>>>>>> 266f1681

class Unit_Crypt_Hash_SHA256_96Test extends Unit_Crypt_Hash_SHA256Test
{
    public function getInstance()
    {
        return new Hash('sha256-96');
    }

    /**
     * @dataProvider hashData()
     */
    public function testHash($message, $longResult)
    {
        parent::testHash($message, substr($longResult, 0, 24));
    }

    /**
     * @dataProvider hmacData()
     */
    public function testHMAC($key, $message, $longResult)
    {
        parent::testHMAC($key, $message, substr($longResult, 0, 24));
    }
}

class SHA256_96Test extends SHA256Test
{
    public function getInstance()
    {
        return new Crypt_Hash('sha256-96');
    }

    /**
     * @dataProvider hashData()
     */
    public function testHash($message, $longResult)
    {
        parent::testHash($message, substr($longResult, 0, 24));
    }

    /**
     * @dataProvider hmacData()
     */
    public function testHMAC($key, $message, $longResult)
    {
        parent::testHMAC($key, $message, substr($longResult, 0, 24));
    }
}<|MERGE_RESOLUTION|>--- conflicted
+++ resolved
@@ -5,11 +5,7 @@
  * @license   http://www.opensource.org/licenses/mit-license.html  MIT License
  */
 
-<<<<<<< HEAD
 use phpseclib\Crypt\Hash;
-=======
-require_once 'SHA256Test.php';
->>>>>>> 266f1681
 
 class Unit_Crypt_Hash_SHA256_96Test extends Unit_Crypt_Hash_SHA256Test
 {
