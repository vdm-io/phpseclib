--- conflicted
+++ resolved
@@ -18,11 +18,7 @@
 
 class CurveTest extends PhpseclibTestCase
 {
-<<<<<<< HEAD
-    public function curves(): array
-=======
-    public static function curves()
->>>>>>> 89f0d3c9
+    public static function curves(): array
     {
         $curves = [];
         foreach (new \DirectoryIterator(__DIR__ . '/../../../../phpseclib/Crypt/EC/Curves/') as $file) {
@@ -44,11 +40,7 @@
         return $curves;
     }
 
-<<<<<<< HEAD
-    public function allCurves(): array
-=======
-    public static function allCurves()
->>>>>>> 89f0d3c9
+    public static function allCurves(): array
     {
         $curves = [];
         foreach (new \DirectoryIterator(__DIR__ . '/../../../../phpseclib/Crypt/EC/Curves/') as $file) {
@@ -65,11 +57,7 @@
         return $curves;
     }
 
-<<<<<<< HEAD
-    public function curvesWithOIDs(): array
-=======
-    public static function curvesWithOIDs()
->>>>>>> 89f0d3c9
+    public static function curvesWithOIDs(): array
     {
         $class = new \ReflectionClass('phpseclib3\Crypt\EC\Formats\Keys\PKCS8');
 
