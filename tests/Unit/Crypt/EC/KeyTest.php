--- conflicted
+++ resolved
@@ -299,12 +299,9 @@
         $this->assertSameNL('Ed25519', $key->getPublicKey()->getCurve());
     }
 
-<<<<<<< HEAD
-    public function testPuTTYnistp256(): void
-=======
     // Generate with:
     // openssl genpkey -algorithm ed448 | openssl ec -pubout
-    public function testEd448PublicKey()
+    public function testEd448PublicKey(): void
     {
         $expected = '-----BEGIN PUBLIC KEY-----
 MEMwBQYDK2VxAzoAsA7zbld48IfDhm7Qd6FYrvnljtjhPRRqZi04NWyj8VXrWe1x
@@ -317,7 +314,7 @@
 
     // Generate with:
     // openssl genpkey -algorithm ed448
-    public function testEd448PrivateKey()
+    public function testEd448PrivateKey(): void
     {
         $expected = '-----BEGIN PRIVATE KEY-----
 MEcCAQAwBQYDK2VxBDsEOettXaJYob4hJNKJNOD+FfMvdesLKNp0KwochI6AKmAb
@@ -329,8 +326,7 @@
         $this->assertSameNL('Ed448', $key->getPublicKey()->getCurve());
     }
 
-    public function testPuTTYnistp256()
->>>>>>> b718a63a
+    public function testPuTTYnistp256(): void
     {
         $key = PublicKeyLoader::load($expected = 'PuTTY-User-Key-File-2: ecdsa-sha2-nistp256
 Encryption: none
