<?php
/**
 * @author    Jim Wigginton <terrafrost@php.net>
 * @copyright 2014 Jim Wigginton
 * @license   http://www.opensource.org/licenses/mit-license.html  MIT License
 */

use phpseclib\Crypt\Base;
use phpseclib\Crypt\TripleDES;

class Unit_Crypt_TripleDESTest extends PhpseclibTestCase
{
    var $engines = array(
        Base::ENGINE_INTERNAL => 'internal',
        Base::ENGINE_MCRYPT => 'mcrypt',
        Base::ENGINE_OPENSSL => 'OpenSSL',
    );

    public function engineVectors()
    {
        // tests from http://csrc.nist.gov/publications/nistpubs/800-20/800-20.pdf#page=273
        $tests = array(
            // Table A.1
            // key, plaintext, ciphertext
            array(str_repeat("\x01", 24), pack('H*', '8000000000000000'), pack('H*', '95F8A5E5DD31D900')),
            array(str_repeat("\x01", 24), pack('H*', '4000000000000000'), pack('H*', 'DD7F121CA5015619')),
            array(str_repeat("\x01", 24), pack('H*', '2000000000000000'), pack('H*', '2E8653104F3834EA')),
            array(str_repeat("\x01", 24), pack('H*', '1000000000000000'), pack('H*', '4BD388FF6CD81D4F')),
            array(str_repeat("\x01", 24), pack('H*', '0800000000000000'), pack('H*', '20B9E767B2FB1456')),
            array(str_repeat("\x01", 24), pack('H*', '0400000000000000'), pack('H*', '55579380D77138EF')),
            array(str_repeat("\x01", 24), pack('H*', '0200000000000000'), pack('H*', '6CC5DEFAAF04512F')),
            array(str_repeat("\x01", 24), pack('H*', '0100000000000000'), pack('H*', '0D9F279BA5D87260')),
            array(str_repeat("\x01", 24), pack('H*', '0080000000000000'), pack('H*', 'D9031B0271BD5A0A')),
            array(str_repeat("\x01", 24), pack('H*', '0040000000000000'), pack('H*', '424250B37C3DD951')),
            array(str_repeat("\x01", 24), pack('H*', '0020000000000000'), pack('H*', 'B8061B7ECD9A21E5')),
            array(str_repeat("\x01", 24), pack('H*', '0010000000000000'), pack('H*', 'F15D0F286B65BD28')),
            array(str_repeat("\x01", 24), pack('H*', '0008000000000000'), pack('H*', 'ADD0CC8D6E5DEBA1')),
            array(str_repeat("\x01", 24), pack('H*', '0004000000000000'), pack('H*', 'E6D5F82752AD63D1')),
            array(str_repeat("\x01", 24), pack('H*', '0002000000000000'), pack('H*', 'ECBFE3BD3F591A5E')),
            array(str_repeat("\x01", 24), pack('H*', '0001000000000000'), pack('H*', 'F356834379D165CD')),
            array(str_repeat("\x01", 24), pack('H*', '0000800000000000'), pack('H*', '2B9F982F20037FA9')),
            array(str_repeat("\x01", 24), pack('H*', '0000400000000000'), pack('H*', '889DE068A16F0BE6')),
            array(str_repeat("\x01", 24), pack('H*', '0000200000000000'), pack('H*', 'E19E275D846A1298')),
            array(str_repeat("\x01", 24), pack('H*', '0000100000000000'), pack('H*', '329A8ED523D71AEC')),
            array(str_repeat("\x01", 24), pack('H*', '0000080000000000'), pack('H*', 'E7FCE22557D23C97')),
            array(str_repeat("\x01", 24), pack('H*', '0000040000000000'), pack('H*', '12A9F5817FF2D65D')),
            array(str_repeat("\x01", 24), pack('H*', '0000020000000000'), pack('H*', 'A484C3AD38DC9C19')),
            array(str_repeat("\x01", 24), pack('H*', '0000010000000000'), pack('H*', 'FBE00A8A1EF8AD72')),
            array(str_repeat("\x01", 24), pack('H*', '0000008000000000'), pack('H*', '750D079407521363')),
            array(str_repeat("\x01", 24), pack('H*', '0000004000000000'), pack('H*', '64FEED9C724C2FAF')),
            array(str_repeat("\x01", 24), pack('H*', '0000002000000000'), pack('H*', 'F02B263B328E2B60')),
            array(str_repeat("\x01", 24), pack('H*', '0000001000000000'), pack('H*', '9D64555A9A10B852')),
            array(str_repeat("\x01", 24), pack('H*', '0000000800000000'), pack('H*', 'D106FF0BED5255D7')),
            array(str_repeat("\x01", 24), pack('H*', '0000000400000000'), pack('H*', 'E1652C6B138C64A5')),
            array(str_repeat("\x01", 24), pack('H*', '0000000200000000'), pack('H*', 'E428581186EC8F46')),
            array(str_repeat("\x01", 24), pack('H*', '0000000100000000'), pack('H*', 'AEB5F5EDE22D1A36')),
            array(str_repeat("\x01", 24), pack('H*', '0000000080000000'), pack('H*', 'E943D7568AEC0C5C')),
            array(str_repeat("\x01", 24), pack('H*', '0000000040000000'), pack('H*', 'DF98C8276F54B04B')),
            array(str_repeat("\x01", 24), pack('H*', '0000000020000000'), pack('H*', 'B160E4680F6C696F')),
            array(str_repeat("\x01", 24), pack('H*', '0000000010000000'), pack('H*', 'FA0752B07D9C4AB8')),
            array(str_repeat("\x01", 24), pack('H*', '0000000008000000'), pack('H*', 'CA3A2B036DBC8502')),
            array(str_repeat("\x01", 24), pack('H*', '0000000004000000'), pack('H*', '5E0905517BB59BCF')),
            array(str_repeat("\x01", 24), pack('H*', '0000000002000000'), pack('H*', '814EEB3B91D90726')),
            array(str_repeat("\x01", 24), pack('H*', '0000000001000000'), pack('H*', '4D49DB1532919C9F')),
            array(str_repeat("\x01", 24), pack('H*', '0000000000800000'), pack('H*', '25EB5FC3F8CF0621')),
            array(str_repeat("\x01", 24), pack('H*', '0000000000400000'), pack('H*', 'AB6A20C0620D1C6F')),
            array(str_repeat("\x01", 24), pack('H*', '0000000000200000'), pack('H*', '79E90DBC98F92CCA')),
            array(str_repeat("\x01", 24), pack('H*', '0000000000100000'), pack('H*', '866ECEDD8072BB0E')),
            array(str_repeat("\x01", 24), pack('H*', '0000000000080000'), pack('H*', '8B54536F2F3E64A8')),
            array(str_repeat("\x01", 24), pack('H*', '0000000000040000'), pack('H*', 'EA51D3975595B86B')),
            array(str_repeat("\x01", 24), pack('H*', '0000000000020000'), pack('H*', 'CAFFC6AC4542DE31')),
            array(str_repeat("\x01", 24), pack('H*', '0000000000010000'), pack('H*', '8DD45A2DDF90796C')),
            array(str_repeat("\x01", 24), pack('H*', '0000000000008000'), pack('H*', '1029D55E880EC2D0')),
            array(str_repeat("\x01", 24), pack('H*', '0000000000004000'), pack('H*', '5D86CB23639DBEA9')),
            array(str_repeat("\x01", 24), pack('H*', '0000000000002000'), pack('H*', '1D1CA853AE7C0C5F')),
            array(str_repeat("\x01", 24), pack('H*', '0000000000001000'), pack('H*', 'CE332329248F3228')),
            array(str_repeat("\x01", 24), pack('H*', '0000000000000800'), pack('H*', '8405D1ABE24FB942')),
            array(str_repeat("\x01", 24), pack('H*', '0000000000000400'), pack('H*', 'E643D78090CA4207')),
            array(str_repeat("\x01", 24), pack('H*', '0000000000000200'), pack('H*', '48221B9937748A23')),
            array(str_repeat("\x01", 24), pack('H*', '0000000000000100'), pack('H*', 'DD7C0BBD61FAFD54')),
            array(str_repeat("\x01", 24), pack('H*', '0000000000000080'), pack('H*', '2FBC291A570DB5C4')),
            array(str_repeat("\x01", 24), pack('H*', '0000000000000040'), pack('H*', 'E07C30D7E4E26E12')),
            array(str_repeat("\x01", 24), pack('H*', '0000000000000020'), pack('H*', '0953E2258E8E90A1')),
            array(str_repeat("\x01", 24), pack('H*', '0000000000000010'), pack('H*', '5B711BC4CEEBF2EE')),
            array(str_repeat("\x01", 24), pack('H*', '0000000000000008'), pack('H*', 'CC083F1E6D9E85F6')),
            array(str_repeat("\x01", 24), pack('H*', '0000000000000004'), pack('H*', 'D2FD8867D50D2DFE')),
            array(str_repeat("\x01", 24), pack('H*', '0000000000000002'), pack('H*', '06E7EA22CE92708F')),
            array(str_repeat("\x01", 24), pack('H*', '0000000000000001'), pack('H*', '166B40B44ABA4BD6'))
        );

        $result = array();

        foreach ($this->engines as $engine => $engineName) {
            foreach ($tests as $test) {
                $result[] = array($engine, $engineName, $test[0], $test[1], $test[2]);
            }
        }

        return $result;
    }

    /**
     * @dataProvider engineVectors
     */
    public function testVectors($engine, $engineName, $key, $plaintext, $expected)
    {
        $des = new TripleDES();
        if (!$des->isValidEngine($engine)) {
            self::markTestSkipped('Unable to initialize ' . $engineName . ' engine');
        }
        $des->setPreferredEngine($engine);
        $des->setKey($key);
        $des->disablePadding();
        $result = $des->encrypt($plaintext);
        $plaintext = bin2hex($plaintext);
        $this->assertEquals($result, $expected, "Failed asserting that $plaintext yielded expected output in $engineName engine");
    }

    public function engineIVVectors()
    {
        $engines = array(
            Base::ENGINE_INTERNAL => 'internal',
            Base::ENGINE_MCRYPT => 'mcrypt',
            Base::ENGINE_OPENSSL => 'OpenSSL',
        );

        // tests from http://csrc.nist.gov/groups/STM/cavp/documents/des/DESMMT.pdf
        $tests = array(
            // key, iv, plaintext, ciphertext
            array(
                pack('H*', '627f460e08104a10' . '43cd265d5840eaf1' . '313edf97df2a8a8c'),
                pack('H*', '8e29f75ea77e5475'),
                pack('H*', '326a494cd33fe756'),
                pack('H*', 'b22b8d66de970692')),
            array(
                pack('H*', '37ae5ebf46dff2dc' . '0754b94f31cbb385' . '5e7fd36dc870bfae'),
                pack('H*', '3d1de3cc132e3b65'),
                pack('H*', '84401f78fe6c10876d8ea23094ea5309'),
                pack('H*', '7b1f7c7e3b1c948ebd04a75ffba7d2f5'))
        );

        $result = array();

        foreach ($engines as $engine => $engineName) {
            foreach ($tests as $test) {
                $result[] = array($engine, $engineName, $test[0], $test[1], $test[2], $test[3]);
            }
        }

        return $result;
    }

    /**
     * @dataProvider engineIVVectors
     */
    public function testVectorsWithIV($engine, $engineName, $key, $iv, $plaintext, $expected)
    {
        $des = new TripleDES();
        if (!$des->isValidEngine($engine)) {
            self::markTestSkipped('Unable to initialize ' . $engineName . ' engine');
        }
        $des->setPreferredEngine($engine);
        $des->setKey($key);
        $des->setIV($iv);
        $des->disablePadding();
        $result = $des->encrypt($plaintext);
        $plaintext = bin2hex($plaintext);
        $this->assertEquals($result, $expected, "Failed asserting that $plaintext yielded expected output in $engineName engine");
    }

    public function testInnerChaining()
    {
        // regular CBC returns
        //           e089b6d84708c6bc80be6c2da82bd19a79ffe11f02933ac1
        $expected = 'e089b6d84708c6bc6f04c8971121603d7be2861efae0f3f5';

        $des = new TripleDES(TripleDES::MODE_3CBC);
        $des->setKey('abcdefghijklmnopqrstuvwx');

        foreach ($this->engines as $engine => $engineName) {
            $des->setPreferredEngine($engine);
            if (!$des->isValidEngine($engine)) {
                self::markTestSkipped('Unable to initialize ' . $engineName . ' engine');
            }
            $result = bin2hex($des->encrypt(str_repeat('a', 16)));
            $this->assertEquals($result, $expected, "Failed asserting inner chainin worked correctly in $engineName engine");
        }
    }
<<<<<<< HEAD

    // test special case lambda function error
    public function testCorrectSelfUseInLambda()
    {
        $td = new TripleDES(TripleDES::MODE_ECB);
        $td->setPreferredEngine(TripleDES::ENGINE_INTERNAL);
        for ($i = 0; $i < 20; $i++) {
            $td->setKey(str_repeat('a', 20) . pack('V', mt_rand()));
            $td->encrypt(str_repeat('a', 32));
        }
    }
}

class TripleDESTest extends Unit_Crypt_TripleDESTest
{
=======
>>>>>>> e6abc61f
}<|MERGE_RESOLUTION|>--- conflicted
+++ resolved
@@ -186,7 +186,6 @@
             $this->assertEquals($result, $expected, "Failed asserting inner chainin worked correctly in $engineName engine");
         }
     }
-<<<<<<< HEAD
 
     // test special case lambda function error
     public function testCorrectSelfUseInLambda()
@@ -198,10 +197,4 @@
             $td->encrypt(str_repeat('a', 32));
         }
     }
-}
-
-class TripleDESTest extends Unit_Crypt_TripleDESTest
-{
-=======
->>>>>>> e6abc61f
 }