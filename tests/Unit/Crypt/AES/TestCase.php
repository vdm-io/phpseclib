--- conflicted
+++ resolved
@@ -29,24 +29,14 @@
      */
     public function continuousBufferCombos()
     {
-<<<<<<< HEAD
         $modes = [
             'ctr',
             'ofb',
             'cfb',
-            'cfb8'
+            'cfb8',
+            'ofb8',
         ];
         $plaintexts = [
-=======
-        $modes = array(
-            Base::MODE_CTR,
-            Base::MODE_OFB,
-            Base::MODE_CFB,
-            Base::MODE_CFB8,
-            Base::MODE_OFB8,
-        );
-        $plaintexts = array(
->>>>>>> c8d379da
             '',
             '12345678901234567', // https://github.com/phpseclib/phpseclib/issues/39
             "\xDE\xAD\xBE\xAF",
@@ -142,12 +132,12 @@
      */
     public function continuousBufferBatteryCombos()
     {
-<<<<<<< HEAD
         $modes = [
             'ctr',
             'ofb',
             'cfb',
             'cfb8',
+            'ofb8',
         ];
 
         $combos = [
@@ -160,26 +150,6 @@
             [16, 16], // two full size blocks
             [3, 6, 7, 16], // partial block + full size block
             [16, 3, 6, 7],
-=======
-        $modes = array(
-            Base::MODE_CTR,
-            Base::MODE_OFB,
-            Base::MODE_CFB,
-            Base::MODE_CFB8,
-            Base::MODE_OFB8,
-        );
-
-        $combos = array(
-            array(16),
-            array(17),
-            array(1, 16),
-            array(3, 6, 7), // (3 to test the openssl_encrypt call and the buffer creation, 6 to test the exclusive use of the buffer and 7 to test the buffer's exhaustion and recreation)
-            array(15, 4), // (15 to test openssl_encrypt call and buffer creation and 4 to test something that spans multpile bloc
-            array(3, 6, 10, 16), // this is why the strlen check in the buffer-only code was needed
-            array(16, 16), // two full size blocks
-            array(3, 6, 7, 16), // partial block + full size block
-            array(16, 3, 6, 7),
->>>>>>> c8d379da
             // a few others just for fun
             [32,32],
             [31,31],
