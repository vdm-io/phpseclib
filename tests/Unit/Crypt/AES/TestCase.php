--- conflicted
+++ resolved
@@ -11,25 +11,17 @@
 
 abstract class Unit_Crypt_AES_TestCase extends PhpseclibTestCase
 {
-<<<<<<< HEAD
-    static public function setUpBeforeClass()
-    {
-        include_once 'Crypt/AES.php';
-
-        parent::setUpBeforeClass();
-=======
     protected $engine;
->>>>>>> fb5f6cb8
 
     private function _checkEngine($aes)
     {
         if ($aes->getEngine() != $this->engine) {
             $engine = 'internal';
             switch ($this->engine) {
-                case CRYPT_ENGINE_OPENSSL:
+                case Base::ENGINE_OPENSSL:
                     $engine = 'OpenSSL';
                     break;
-                case CRYPT_ENGINE_MCRYPT:
+                case Base::ENGINE_MCRYPT:
                     $engine = 'mcrypt';
             }
             self::markTestSkipped('Unable to initialize ' . $engine . ' engine');
@@ -44,15 +36,9 @@
     public function continuousBufferCombos()
     {
         $modes = array(
-<<<<<<< HEAD
             Base::MODE_CTR,
             Base::MODE_OFB,
             Base::MODE_CFB,
-=======
-            'CRYPT_MODE_CTR',
-            'CRYPT_MODE_OFB',
-            'CRYPT_MODE_CFB',
->>>>>>> fb5f6cb8
         );
         $plaintexts = array(
             '',
@@ -88,12 +74,8 @@
     */
     public function testEncryptDecryptWithContinuousBuffer($mode, $plaintext, $iv, $key)
     {
-<<<<<<< HEAD
-        $aes = new AES($mode);
-=======
-        $aes = new Crypt_AES(constant($mode));
-        $aes->setPreferredEngine($this->engine);
->>>>>>> fb5f6cb8
+        $aes = new AES($mode);
+        $aes->setPreferredEngine($this->engine);
         $aes->enableContinuousBuffer();
         $aes->setIV($iv);
         $aes->setKey($key);
@@ -116,12 +98,8 @@
         // this test case is from the following URL:
         // https://web.archive.org/web/20070209120224/http://fp.gladman.plus.com/cryptography_technology/rijndael/aesdvec.zip
 
-<<<<<<< HEAD
         $aes = new Rijndael();
-=======
-        $aes = new Crypt_Rijndael();
-        $aes->setPreferredEngine($this->engine);
->>>>>>> fb5f6cb8
+        $aes->setPreferredEngine($this->engine);
         $aes->disablePadding();
         $aes->setKey(pack('H*', '2b7e151628aed2a6abf7158809cf4f3c762e7160')); // 160-bit key. Valid in Rijndael.
         //$this->_checkEngine($aes); // should only work in internal mode
@@ -136,12 +114,8 @@
     {
         // same as the above - just with a different ciphertext
 
-<<<<<<< HEAD
         $aes = new AES();
-=======
-        $aes = new Crypt_AES();
-        $aes->setPreferredEngine($this->engine);
->>>>>>> fb5f6cb8
+        $aes->setPreferredEngine($this->engine);
         $aes->disablePadding();
         $aes->setKey(pack('H*', '2b7e151628aed2a6abf7158809cf4f3c762e7160')); // 160-bit key. AES should null pad to 192-bits
         $this->_checkEngine($aes);
@@ -157,9 +131,9 @@
     public function continuousBufferBatteryCombos()
     {
         $modes = array(
-            'CRYPT_MODE_CTR',
-            'CRYPT_MODE_OFB',
-            'CRYPT_MODE_CFB',
+            Base::MODE_CTR,
+            Base::MODE_OFB,
+            Base::MODE_CFB,
         );
 
         $combos = array(
@@ -199,7 +173,7 @@
         $iv = str_repeat('x', 16);
         $key = str_repeat('a', 16);
 
-        $aes = new Crypt_AES(constant($mode));
+        $aes = new AES($mode);
         $aes->setPreferredEngine($this->engine);
         $aes->setKey($key);
         $aes->setIV($iv);
@@ -215,7 +189,7 @@
 
         $c1 = $aes->$op($str);
 
-        $aes = new Crypt_AES(constant($mode));
+        $aes = new AES($mode);
         $aes->setPreferredEngine($this->engine);
         $aes->enableContinuousBuffer();
         $aes->setKey($key);
@@ -249,7 +223,7 @@
         $iv = str_repeat('x', 16);
         $key = str_repeat('a', 16);
 
-        $aes = new Crypt_AES(constant($mode));
+        $aes = new AES($mode);
         $aes->setPreferredEngine($this->engine);
         $aes->setKey($key);
         $aes->setIV($iv);
@@ -265,7 +239,7 @@
 
         $c1 = $aes->$op($str);
 
-        $aes = new Crypt_AES(constant($mode));
+        $aes = new AES($mode);
         $aes->setPreferredEngine($this->engine);
         $aes->setKey($key);
         $aes->setIV($iv);
@@ -286,7 +260,7 @@
     // from http://csrc.nist.gov/groups/STM/cavp/documents/aes/AESAVS.pdf#page=16
     public function testGFSBox128()
     {
-        $aes = new Crypt_AES();
+        $aes = new AES();
 
         $aes->setKey(pack('H*', '00000000000000000000000000000000'));
         $aes->setIV(pack('H*', '00000000000000000000000000000000'));
@@ -313,7 +287,7 @@
 
     public function testGFSBox192()
     {
-        $aes = new Crypt_AES();
+        $aes = new AES();
 
         $aes->setKey(pack('H*', '000000000000000000000000000000000000000000000000'));
         $aes->setIV(pack('H*', '00000000000000000000000000000000'));
@@ -338,7 +312,7 @@
 
     public function testGFSBox256()
     {
-        $aes = new Crypt_AES();
+        $aes = new AES();
 
         $aes->setKey(pack('H*', '00000000000000000000000000000000' . '00000000000000000000000000000000'));
         $aes->setIV(pack('H*', '00000000000000000000000000000000'));
