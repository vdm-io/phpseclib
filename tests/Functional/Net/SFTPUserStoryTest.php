<?php

/**
 * @author    Andreas Fischer <bantu@phpbb.com>
 * @copyright 2014 Andreas Fischer
 * @license   http://www.opensource.org/licenses/mit-license.html  MIT License
 */

use phpseclib\Net\SFTP;

class Functional_Net_SFTPUserStoryTest extends PhpseclibFunctionalTestCase
{
    static protected $scratchDir;
    static protected $exampleData;
    static protected $exampleDataLength;
    static protected $buffer;

    public static function setUpBeforeClass()
    {
        parent::setUpBeforeClass();

        self::$scratchDir = uniqid('phpseclib-sftp-scratch-');

        self::$exampleData = str_repeat('abcde12345', 1000);
        self::$exampleDataLength = 10000;
    }

    public function testConstructor()
    {
        $sftp = new SFTP($this->getEnv('SSH_HOSTNAME'));

        $this->assertTrue(
            is_object($sftp),
            'Could not construct NET_SFTP object.'
        );

        return $sftp;
    }

    /**
     * @depends testConstructor
     */
    public function testPasswordLogin($sftp)
    {
        $username = $this->getEnv('SSH_USERNAME');
        $password = $this->getEnv('SSH_PASSWORD');
        $this->assertTrue(
            $sftp->login($username, $password),
            'SSH2/SFTP login using password failed.'
        );

        return $sftp;
    }

    /**
     * @depends testPasswordLogin
     */
    public function testPwdHome($sftp)
    {
        $this->assertEquals(
            $this->getEnv('SSH_HOME'),
            $sftp->pwd(),
            'Failed asserting that pwd() returns home directory after login.'
        );

        return $sftp;
    }

    /**
     * @depends testPwdHome
     */
    public function testMkDirScratch($sftp)
    {
        $dirname = self::$scratchDir;

        $this->assertTrue(
            $sftp->mkdir($dirname),
            "Failed asserting that a new scratch directory $dirname could " .
            'be created.'
        );

        $this->assertFalse(
            $sftp->mkdir($dirname),
            "Failed asserting that a new scratch directory $dirname could " .
            'not be created (because it already exists).'
        );

        return $sftp;
    }

    /**
     * @depends testMkDirScratch
     */
    public function testChDirScratch($sftp)
    {
        $this->assertTrue(
            $sftp->chdir(self::$scratchDir),
            sprintf(
                'Failed asserting that working directory could be changed ' .
                'to scratch directory %s.',
                self::$scratchDir
            )
        );

        $pwd = $sftp->pwd();

        $this->assertStringStartsWith(
            $this->getEnv('SSH_HOME'),
            $pwd,
            'Failed asserting that the home directory is a prefix of the ' .
            'current working directory.'
        );

        $this->assertStringEndsWith(
            self::$scratchDir,
            $pwd,
            'Failed asserting that the scratch directory name is a suffix ' .
            'of the current working directory.'
        );

        return $sftp;
    }

    /**
     * @depends testChDirScratch
     */
    public function testStatOnDir($sftp)
    {
        $this->assertNotSame(
            array(),
            $sftp->stat('.'),
            'Failed asserting that the cwd has a non-empty stat.'
        );

        return $sftp;
    }

    /**
     * @depends testStatOnDir
     */
<<<<<<< HEAD
    public function testPutSizeGetFile($sftp)
=======
    public function testPutSizeGetFileCallback($sftp)
>>>>>>> 71d7108d
    {
        $this->assertTrue(
            $sftp->put('file1.txt', self::$exampleData),
            'Failed asserting that example data could be successfully put().'
        );

        $this->assertSame(
            self::$exampleDataLength,
            $sftp->size('file1.txt'),
            'Failed asserting that put example data has the expected length'
        );

        $this->assertSame(
            self::$exampleData,
            $sftp->get('file1.txt'),
            'Failed asserting that get() returns expected example data.'
        );

        return $sftp;
    }

    static function callback($length)
    {
        $r = substr(self::$buffer, 0, $length);
        self::$buffer = substr(self::$buffer, $length);
        if (strlen($r)) {
            return $r;
        }
        return null;
    }

    /**
    * @depends testStatOnDir
    */
    public function testPutSizeGetFileCallback($sftp)
    {
        self::$buffer = self::$exampleData;
        $this->assertTrue(
            $sftp->put('file1.txt', array(__CLASS__, 'callback'), $sftp::SOURCE_CALLBACK),
            'Failed asserting that example data could be successfully put().'
        );

        $this->assertSame(
            self::$exampleDataLength,
            $sftp->size('file1.txt'),
            'Failed asserting that put example data has the expected length'
        );

        $this->assertSame(
            self::$exampleData,
            $sftp->get('file1.txt'),
            'Failed asserting that get() returns expected example data.'
        );

        return $sftp;
    }

    /**
     * @depends testPutSizeGetFile
     */
    public function testTouch($sftp)
    {
        $this->assertTrue(
            $sftp->touch('file2.txt'),
            'Failed asserting that touch() successfully ran.'
        );

        $this->assertTrue(
            $sftp->file_exists('file2.txt'),
            'Failed asserting that touch()\'d file exists'
        );

        return $sftp;
    }

    /**
     * @depends testTouch
     */
    public function testTruncate($sftp)
    {
        $this->assertTrue(
            $sftp->touch('file3.txt'),
            'Failed asserting that touch() successfully ran.'
        );

        $this->assertTrue(
            $sftp->truncate('file3.txt', 1024 * 1024),
            'Failed asserting that touch() successfully ran.'
        );

        $this->assertSame(
            1024 * 1024,
            $sftp->size('file3.txt'),
            'Failed asserting that truncate()\'d file has the expected length'
        );

        return $sftp;
    }

    /**
     * @depends testTruncate
     */
    public function testChDirOnFile($sftp)
    {
        $this->assertFalse(
            $sftp->chdir('file1.txt'),
            'Failed to assert that the cwd cannot be changed to a file'
        );

        return $sftp;
    }

    /**
     * @depends testChDirOnFile
     */
    public function testFileExistsIsFileIsDirFile($sftp)
    {
        $this->assertTrue(
            $sftp->file_exists('file1.txt'),
            'Failed asserting that file_exists() on example file returns true.'
        );

        $this->assertTrue(
            $sftp->is_file('file1.txt'),
            'Failed asserting that is_file() on example file returns true.'
        );

        $this->assertFalse(
            $sftp->is_dir('file1.txt'),
            'Failed asserting that is_dir() on example file returns false.'
        );

        return $sftp;
    }

    /**
     * @depends testFileExistsIsFileIsDirFile
     */
    public function testFileExistsIsFileIsDirFileNonexistent($sftp)
    {
        $this->assertFalse(
            $sftp->file_exists('file4.txt'),
            'Failed asserting that a nonexistent file does not exist.'
        );

        $this->assertFalse(
            $sftp->is_file('file4.txt'),
            'Failed asserting that is_file() on nonexistent file returns false.'
        );

        $this->assertFalse(
            $sftp->is_dir('file4.txt'),
            'Failed asserting that is_dir() on nonexistent file returns false.'
        );

        return $sftp;
    }

    /**
     * @depends testFileExistsIsFileIsDirFileNonexistent
     */
    public function testSortOrder($sftp)
    {
        $this->assertTrue(
            $sftp->mkdir('temp'),
            "Failed asserting that a new scratch directory temp could " .
            'be created.'
        );

        $sftp->setListOrder('filename', SORT_DESC);

        $list = $sftp->nlist();
        $expected = array('.', '..', 'temp', 'file3.txt', 'file2.txt', 'file1.txt');

        $this->assertSame(
            $list,
            $expected,
            'Failed asserting that list sorted correctly.'
        );

        $sftp->setListOrder('filename', SORT_ASC);

        $list = $sftp->nlist();
        $expected = array('.', '..', 'temp', 'file1.txt', 'file2.txt', 'file3.txt');

        $this->assertSame(
            $list,
            $expected,
            'Failed asserting that list sorted correctly.'
        );

        $sftp->setListOrder('size', SORT_DESC);

        $files = $sftp->nlist();

        $last_size = 0x7FFFFFFF;
        foreach ($files as $file) {
            if ($sftp->is_file($file)) {
                $cur_size = $sftp->size($file);
                $this->assertLessThanOrEqual(
                    $last_size,
                    $cur_size,
                    'Failed asserting that nlist() is in descending order'
                );
                $last_size = $cur_size;
            }
        }

        return $sftp;
    }

    /**
     * @depends testSortOrder
     */
    public function testResourceXfer($sftp)
    {
        $fp = fopen('res.txt', 'w+');
        $sftp->get('file1.txt', $fp);
        rewind($fp);
        $sftp->put('file4.txt', $fp);
        fclose($fp);

        $this->assertSame(
            self::$exampleData,
            $sftp->get('file4.txt'),
            'Failed asserting that a file downloaded into a resource and reuploaded from a resource has the correct data'
        );

        return $sftp;
    }

    /**
     * @depends testResourceXfer
     */
    public function testSymlink($sftp)
    {
        $this->assertTrue(
            $sftp->symlink('file3.txt', 'symlink'),
            'Failed asserting that a symlink could be created'
        );

        return $sftp;
    }

    /**
     * @depends testSymlink
     */
    public function testStatLstatCache($sftp)
    {
        $stat = $sftp->stat('symlink');
        $lstat = $sftp->lstat('symlink');
        $this->assertNotEquals(
            $stat,
            $lstat,
            'Failed asserting that stat and lstat returned different output for a symlink'
        );

        return $sftp;
    }

    /**
     * @depends testStatLstatCache
     */
    public function testLinkFile($sftp)
    {
        $this->assertTrue(
            $sftp->is_link('symlink'),
            'Failed asserting that symlink is a link'
        );
        $this->assertTrue(
            $sftp->is_file('symlink'),
            'Failed asserting that symlink is a file'
        );
        $this->assertFalse(
            $sftp->is_dir('symlink'),
            'Failed asserting that symlink is not a directory'
        );

        return $sftp;
    }

    /**
     * @depends testLinkFile
     */
    public function testReadlink($sftp)
    {
        $this->assertInternalType(
            'string',
            $sftp->readlink('symlink'),
            'Failed asserting that a symlink\'s target could be read'
        );

        return $sftp;
    }

    /**
     * @depends testReadlink
     * @group github716
     */
    public function testStatOnCWD($sftp)
    {
        $stat = $sftp->stat('.');
        $this->assertInternalType(
            'array',
            $stat,
            'Failed asserting that stat on . returns an array'
        );
        $lstat = $sftp->lstat('.');
        $this->assertInternalType(
            'array',
            $lstat,
            'Failed asserting that lstat on . returns an array'
        );

        return $sftp;
    }

    /**
     * on older versions this would result in a fatal error
     * @depends testStatOnCWD
     * @group github402
     */
    public function testStatcacheFix($sftp)
    {
        // Name used for both directory and file.
        $name = 'stattestdir';
        $this->assertTrue($sftp->mkdir($name));
        $this->assertTrue($sftp->is_dir($name));
        $this->assertTrue($sftp->chdir($name));
        $this->assertStringEndsWith(self::$scratchDir . '/' . $name, $sftp->pwd());
        $this->assertFalse($sftp->file_exists($name));
        $this->assertTrue($sftp->touch($name));
        $this->assertTrue($sftp->is_file($name));
        $this->assertTrue($sftp->chdir('..'));
        $this->assertStringEndsWith(self::$scratchDir, $sftp->pwd());
        $this->assertTrue($sftp->is_dir($name));
        $this->assertTrue($sftp->is_file("$name/$name"));
        $this->assertTrue($sftp->delete($name, true));

        return $sftp;
    }

    /**
     * @depends testStatcacheFix
     */
    public function testChDirUpHome($sftp)
    {
        $this->assertTrue(
            $sftp->chdir('../'),
            'Failed asserting that directory could be changed one level up.'
        );

        $this->assertEquals(
            $this->getEnv('SSH_HOME'),
            $sftp->pwd(),
            'Failed asserting that pwd() returns home directory.'
        );

        return $sftp;
    }

    /**
     * @depends testChDirUpHome
     */
    public function testFileExistsIsFileIsDirDir($sftp)
    {
        $this->assertTrue(
            $sftp->file_exists(self::$scratchDir),
            'Failed asserting that file_exists() on scratch dir returns true.'
        );

        $this->assertFalse(
            $sftp->is_file(self::$scratchDir),
            'Failed asserting that is_file() on example file returns false.'
        );

        $this->assertTrue(
            $sftp->is_dir(self::$scratchDir),
            'Failed asserting that is_dir() on example file returns true.'
        );

        return $sftp;
    }

    /**
     * @depends testFileExistsIsFileIsDirDir
     */
    public function testTruncateLargeFile($sftp)
    {
        $filesize = (4 * 1024 + 16) * 1024 * 1024;
        $filename = 'file-large-from-truncate-4112MiB.txt';
        $this->assertTrue($sftp->touch($filename));
        $this->assertTrue($sftp->truncate($filename, $filesize));
        $this->assertSame($filesize, $sftp->size($filename));

        return $sftp;
    }

    /**
     * @depends testTruncateLargeFile
     */
    public function testRmDirScratch($sftp)
    {
        $this->assertFalse(
            $sftp->rmdir(self::$scratchDir),
            'Failed asserting that non-empty scratch directory could ' .
            'not be deleted using rmdir().'
        );

        return $sftp;
    }

    /**
     * @depends testRmDirScratch
     */
    public function testDeleteRecursiveScratch($sftp)
    {
        $this->assertTrue(
            $sftp->delete(self::$scratchDir),
            'Failed asserting that non-empty scratch directory could ' .
            'be deleted using recursive delete().'
        );

        return $sftp;
    }

    /**
     * @depends testDeleteRecursiveScratch
     */
    public function testRmDirScratchNonexistent($sftp)
    {
        $this->assertFalse(
            $sftp->rmdir(self::$scratchDir),
            'Failed asserting that nonexistent scratch directory could ' .
            'not be deleted using rmdir().'
        );

        return $sftp;
    }

    /**
     * @depends testRmDirScratchNonexistent
     * @group github706
     */
    public function testDeleteEmptyDir($sftp)
    {
        $this->assertTrue(
            $sftp->mkdir(self::$scratchDir),
            'Failed asserting that scratch directory could ' .
            'be created.'
        );
        $this->assertInternalType(
            'array',
            $sftp->stat(self::$scratchDir),
            'Failed asserting that stat on an existant empty directory returns an array'
        );
        $this->assertTrue(
            $sftp->delete(self::$scratchDir),
            'Failed asserting that empty scratch directory could ' .
            'be deleted using recursive delete().'
        );
        $this->assertFalse(
            $sftp->stat(self::$scratchDir),
            'Failed asserting that stat on a deleted directory returns false'
        );

        return $sftp;
    }

    /**
     * @depends testDeleteEmptyDir
     * @group github735
     */
    public function testStatVsLstat($sftp)
    {
        $this->assertTrue($sftp->mkdir(self::$scratchDir));
        $this->assertTrue($sftp->chdir(self::$scratchDir));
        $this->assertTrue($sftp->put('text.txt', 'zzzzz'));
        $this->assertTrue($sftp->symlink('text.txt', 'link.txt'));
        $this->assertTrue($sftp->mkdir('subdir'));
        $this->assertTrue($sftp->symlink('subdir', 'linkdir'));

        $sftp->clearStatCache();

        // pre-populate the stat cache
        $sftp->nlist();

        $stat = $sftp->stat('link.txt');
        $this->assertSame($stat['type'], NET_SFTP_TYPE_REGULAR);
        $stat = $sftp->lstat('link.txt');
        $this->assertSame($stat['type'], NET_SFTP_TYPE_SYMLINK);

        $stat = $sftp->stat('linkdir');
        $this->assertSame($stat['type'], NET_SFTP_TYPE_DIRECTORY);
        $stat = $sftp->lstat('link.txt');
        $this->assertSame($stat['type'], NET_SFTP_TYPE_SYMLINK);

        $sftp->disableStatCache();

        $sftp->nlist();

        $stat = $sftp->stat('link.txt');
        $this->assertSame($stat['type'], NET_SFTP_TYPE_REGULAR);
        $stat = $sftp->lstat('link.txt');
        $this->assertSame($stat['type'], NET_SFTP_TYPE_SYMLINK);

        $stat = $sftp->stat('linkdir');
        $this->assertSame($stat['type'], NET_SFTP_TYPE_DIRECTORY);
        $stat = $sftp->lstat('link.txt');
        $this->assertSame($stat['type'], NET_SFTP_TYPE_SYMLINK);

        $sftp->enableStatCache();
    }
}<|MERGE_RESOLUTION|>--- conflicted
+++ resolved
@@ -138,11 +138,7 @@
     /**
      * @depends testStatOnDir
      */
-<<<<<<< HEAD
     public function testPutSizeGetFile($sftp)
-=======
-    public function testPutSizeGetFileCallback($sftp)
->>>>>>> 71d7108d
     {
         $this->assertTrue(
             $sftp->put('file1.txt', self::$exampleData),
@@ -175,8 +171,8 @@
     }
 
     /**
-    * @depends testStatOnDir
-    */
+     * @depends testStatOnDir
+     */
     public function testPutSizeGetFileCallback($sftp)
     {
         self::$buffer = self::$exampleData;
