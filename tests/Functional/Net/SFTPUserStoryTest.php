--- conflicted
+++ resolved
@@ -29,8 +29,7 @@
     {
         $sftp = new SFTP($this->getEnv('SSH_HOSTNAME'));
 
-        $this->assertInternalType(
-            'object',
+        $this->assertIsObject(
             $sftp,
             'Could not construct NET_SFTP object.'
         );
@@ -178,11 +177,7 @@
     {
         self::$buffer = self::$exampleData;
         $this->assertTrue(
-<<<<<<< HEAD
-            $sftp->put('file1.txt', [__CLASS__, 'callback'], $sftp::SOURCE_CALLBACK),
-=======
-            $sftp->put('file1.txt', array(__CLASS__, 'demoCallback'), $sftp::SOURCE_CALLBACK),
->>>>>>> 185139f5
+            $sftp->put('file1.txt', [__CLASS__, 'demoCallback'], $sftp::SOURCE_CALLBACK),
             'Failed asserting that example data could be successfully put().'
         );
 
