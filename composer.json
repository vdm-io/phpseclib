--- conflicted
+++ resolved
@@ -60,26 +60,8 @@
     },
     "include-path": ["phpseclib/"],
     "autoload": {
-<<<<<<< HEAD
         "psr-4": {
             "phpseclib\\": "phpseclib/"
         }
-    },
-    "extra": {
-        "branch-alias": {
-            "dev-php5": "2.0-dev"
-        }
-=======
-        "psr-0": {
-            "Crypt": "phpseclib/",
-            "File": "phpseclib/",
-            "Math": "phpseclib/",
-            "Net": "phpseclib/",
-            "System": "phpseclib/"
-        },
-        "files": [
-            "phpseclib/Crypt/Random.php"
-        ]
->>>>>>> c8fe3c3b
     }
 }