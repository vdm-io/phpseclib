--- conflicted
+++ resolved
@@ -1,6 +1,5 @@
 # Changelog
 
-<<<<<<< HEAD
 ## 3.0.20 - 2023-06-13
 
 - SSH2: better support for multiple interactive channels & expose shell functions (#1888)
@@ -190,11 +189,10 @@
   - GCM / Poly1305
   - Salsa20 / ChaCha20
 - namespace changed from `phpseclib\` to `\phpseclib3` to facilitate phpseclib 2 shim (phpseclib2_compat)
-=======
+
 ## 2.0.44 - 2023-06-13
 
 - SSH2: fix PHP 8.2 E_DEPRECATED errors (#1917)
->>>>>>> 149f6082
 
 ## 2.0.43 - 2023-06-13
 
