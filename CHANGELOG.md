# Changelog

<<<<<<< HEAD
## 3.0.42 - 2024-09-15

- X509: CRL version number wasn't correctly being saved (#2037)
- Hash: significantly speed up umac algorithms
- SSH2: fix possible infinite loop on packet timeout (#2031)
- SSH2: logging enhancements
- SSH2: identification strings > 255 bytes didnt get parsed correctly
- SSH2: if string is passed to setPreferredAlgorithms() treat it as array
- SSH2: update error message for people not connecting to SSH servers
- SFTP: add getSupportedExtensions(), statvfs() and posix_rename() methods (#2024)

## 3.0.41 - 2024-08-11

- SFTP: fix deprecation warning (#2027)

## 3.0.40 - 2024-08-11

- SSH2: fix for setTimeout(0) (#2023)
- SSH2: fix possible infinite loop on packet timeout
- SSH2/Agent: make it so identities include key comments (#2022)
- SSH2/Agent: add findIdentityByPublicKey() (#2022)
- EC: fix for IEEE signatures (#2019)
- BigInteger/BCMath: bitwise_or() was doing XOR (#2025)

## 3.0.39 - 2024-06-24

- SSH2: fix when keep alive packets are sent (#2009)
- SSH2: fix for undefined variable when logging is enabled (#2010 / #2011)

## 3.0.38 - 2024-06-17

- BigInteger: EvalBarrett / Barrett could sometimes slow to a crawl (#1994)
- SSH2: fix bug that prevented RC4 and ChaCha20 from ever being used
- SSH2: SSH_MSG_EXT_INFO didn't work during key re-exchange (#2001, #2002)
- SSH2: improvements to timeout handling (#2006)
- System/SSH/Agent: reset supported_private_key_algorithms for every key (#1995)
- Composer: use paragonie/constant_time_encoding (#1998)
- Crypt/EC/Formats/PKCS8: fix Ed448 keys (#2003)

## 3.0.37 - 2024-03-02

- SSH2: don't set stream timeout if timeout is 0 (#1986)

## 3.0.36 - 2024-02-25

- BigInteger: put guardrails on isPrime() and randomPrime() (CVE-2024-27354)
- ASN1: limit OID length (CVE-2024-27355)
- EC: when using openssl to do signing use unencrypted key (#1979)
- SSH2: add different options to isConnected() (#1983)

## 3.0.35 - 2023-12-18

- SSH2: implement terrapin attack countermeasures (#1972)
- SSH2: only capture login info once (#1970)
- Crypt/AsymmetricKey: loading hidden custom key plugins didn't work (#1971)

## 3.0.34 - 2023-11-27

- SSH2: add support for RFC8308 (#1960)
- SSH2: don't use AES GCM for TurboFTP Server (#1957)
- SSH2: reset more internal variables when connection is reset (#1961)
- PKCS8: PBES1 / RC2 and PBES2 / DES keys didn't work (#1958)
- EC/Signature/Format: add new IEEE format (#1956)
- Math/BigInteger/Engines/PHP: PHP 8.2.13+ fixes Windows JIT issue
- Math/BinaryField: fix for excessively large degrees (CVE-2023-49316)
- Math/PrimeField: fix occasional error with squareRoot method

## 3.0.33 - 2023-10-21

- SSH2: fix for PHP 7.3 (#1953)
- Crypt: improve ARM detection code (#1949)
- Rijndael: fix for PHP 8.3+ compatability (#1944)
- X509: fix for weird characters in subjaltname (#1943)
- move JIT check to BigInteger (#1942)

## 3.0.23 - 2023-09-18

- fix "Undefined index: jit" error on Windows (#1940)

## 3.0.22 - 2023-09-15

- SFTP: make it so SFTP::RESUME also sets offset of local file (#1921)
- SFTP: RESUME_START didn't work as described (#1921)
- SFTP: fix SFTPv2 errors when logging errors (#1933)
- SFTP: fix issue with get() downloading to files / streams (#1934)
- BigInteger: use GMP if available (#1928)
- Rijndael: fix E_DEPRECATED (#1935)
- improve PHP32 compatibility (#1931)

## 3.0.21 - 2023-07-09

- BigInteger: speed up powMod() method (#1919)
- SSH2: fix stream_select(): Unable to select [4]: Interrupted system call (max_fd=29) error (#1851)
- SSH2: add EOF test isConnected() (#1926)
- SFTP: make it so SFTP::RESUME also sets offset of local file (#1921)
- SFTP: SFTP::RESUME_START didn't work as described (#1921)

## 3.0.20 - 2023-06-13

- SSH2: better support for multiple interactive channels & expose shell functions (#1888)
- SFTP: add optional $recursive parameter to filesize() (#1782)
- SFTP: fix NET_SFTP_ATTR_EXTENDED (#1907)
- ASN1: speed up decodeBER (#1894)
- X509: add support for EV DN's (#1916)
- X509: getChain() should always return array of X509 objects (#1914)
- RSA: setting sig padding broke enc padding and vice versa

## 3.0.19 - 2023-03-05

- AsymmetricKey: error out on unsupported operations (#1879)
- Blowfish: fix issues on 32-bit PHP installs
- BigInteger: fix for hex numbers with new lines in them
- SFTP: fix "Creating default object from empty value" error (#1876)
- SSH2: add getTimeout() method (#1889)
- PrimeField: prevent infinite loop with composite primefields (CVE-2023-27560)

## 3.0.18 - 2022-12-17

- fix for PHP 8.2 deprecations (#1869, #1873)
- SSH2: if logging in with rsa-sha2-256/512 fails, try ssh-rsa (#1865)
- SSH/Agent: add support for named pipes on windows (for pageant) (#1866)
- Crypt/Base: add a function to check continuous buffer status (#1870)
- OpenSSL 3.0.1+ deprecated some algorithms (RC2, RC4, DES, Blowfish)

## 3.0.17 - 2022-10-24

- X509: make it so CRLs, CSRs and SPKACs can support PSS keys (#1837)
- X509: make it so PKCS1 X509 certs can create PSS sigs (#1837)
- SFTP: fix deprecated implicit float to int on 32-bit PHP 8.1 (#1841)
- SFTP: restore orig behavior when deleting non-existant folder (#1847)
- Random: fix fallback on PHP 8.1+

## 3.0.16 - 2022-09-05

- SSH2: fix type hinting for keyboard_interactive_process (#1836)

## 3.0.15 - 2022-09-02

- PublicKeyLoader: add support for OpenSSH encrypted keys (#1737, #1733, #1531, #1490)
- PublicKeyLoader: add support for JSON Web Keys (#1817)
- SSH2: make login method return false under rare situation (#1790)
- SSH2: fix possibly undefined variable error (#1802)
- SFTP: fix enableDatePreservation bug w.r.t. mtime (#1670)
- SFTP: try to delete dir even if it can't be opened (#1791)
- SFTP: try without path canonicalization if initial realpath() fails (#1796)
- SFTP: detect if stream metadata has wrapper_type set for put() method (#1792)
- BigInteger: tweak to the phpinfo checks (#1726)
- BigInteger: fix behavior on 32-bit PHP installs (#1820)
- EC/PKCS8: OpenSSL didn't like phpseclib formed Ed25519 public keys (#1819)
- don't use dynamic properties, which are deprecated in PHP 8.2 (#1808, #1822)
- fix deprecated implicit float to int on 32-bit PHP 8.1

## 3.0.14 - 2022-04-04

- RSA: add support for loading PuTTY v3 keys
- Crypt/Base: fix CTR mode with continuous buffer with non-eval PHP
- Crypt/Base: use sodium_increment in _increment_str
- Crypt/Base: fix deprecation notice (#1770)
- SSH2/Agent: rm unused parameter (#1757)
- BigInteger: add precision to __debugInfo
- BigInteger: fix random engine issues
- call useBestEngine() when getEngine() is called

## 3.0.13 - 2022-01-30

- SSH2: make login() return false if no valid auth methods are found (#1744)
- SSH2: show a more helpful error message when logging in with pubkey (#1718)
- SSH2: rsa-sha2-256 and rsa-sha2-512 sigs weren't verifying (#1743)
- SFTP: fix chgrp() for version < 4 (#1730)
- Crypt/Base: add OFB8 as a new mode (phpseclib/mcrypt_compat#33)
- Crypt/Salsa20: fix PHP 5.6 error (#1717)
- RSA & BigInteger: check phpinfo() available before using it (#1726)
- Fixed psalm level 6 errors in phpseclib/Net/ (#1746)

## 3.0.12 - 2021-11-28

- SSH2: add "smart multi factor" login mode (enabled by default) (#1648)
- SSH2: error out when no data is received from the server (#1647)
- SFTP: don't attempt to parse unsupported attributes (#1708)
- SFTP: getSupportedVersions() call didn't work
- EC: error out when scalar is out of range (#1712)
- RSA: add support for raw private keys (#1711)
- SymmetricKey: add getMode()

## 3.0.11 - 2021-10-26

- SSH2: add support for zlib and zlib@openssh.com compression
- SFTP: add support for SFTPv4/5/6
- SFTP: add option to allow arbitrary length packets (#1691)
- SFTP: errors weren't being logged (#1702)
- RSA: ssh-keygen -yf private.key fails if \r is present (#1698)

## 3.0.10 - 2021-08-15

- SFTP: don't check SFTP packet size after SFTP initialization (#1606)
- SFTP: timeout during SFTP init should return false (#1684)
- SFTP: return false if get_channel_packet returns false (#1678)
- ASN1: return false when not enough bytes are available (#1676)
- BigInteger: Serializable is being deprecated in PHP 8.1 (#1680)
- explicitly define methods as being static (#1689)
- plug memory leaks (#1672)

## 3.0.9 - 2021-06-13

- SSH2: add getAuthMethodsToContinue() method (#1648)
- SSH2: timeout would occasionally infinitely loop
- SSH2: fix PHP7.4 errors about accessing bool as string (#1656)
- SSH2: fix issue with key re-exchange (#1644)
- SFTP: reopen channel on channel closure (#1654)
- X509: extra characters before cert weren't being removed (#1659)
- X509: signing with pw protected PSS keys yielded errors (#1657)
- ASN1: fix timezone issue when non-utc time is given (#1562)
- ASN1: change how default values are processed for ints and enums (#1665)
- RSA: OAEP decryption didn't check labels correctly (#1669)

## 3.0.8 - 2021-04-20

- AsymetrticKey: add getComment() method (#1638)
- SymmetricKey: cipher_name_openssl_ecb shouldn't be static because of AES (#1636)
- X509: don't filter basicConstraints on unique values (#1639)
- X509: make it so extensions can be set as critical (#1640)

## 3.0.7 - 2021-04-06

- X509: always parse the first cert of a bundle (#1568)
- SSH2: behave like putty with broken publickey auth (#1572)
- SSH2: don't close channel on unexpected response to channel request (#1631)
- RSA: cleanup RSA PKCS#1 v1.5 signature verification (CVE-2021-30130)
- Crypt: use a custom error handler for mcrypt to avoid deprecation errors

## 3.0.6 - 2021-03-13

- SFTP/Stream: make it so you can write past the end of a file (#1618)
- SFTP/Stream: fix undefined index notice in stream touch() (#1615)
- SFTP/Stream: mkdir didn't work (#1617)
- BigInteger: fix issue with toBits on 32-bit PHP 8 installs
- SFTP: digit only filenames were converted to integers by php (#1623)

## 3.0.5 - 2021-02-12

- X509: add getCurrentCert method (since $currentCert is now private) (#1602)
- PublicKeyLoader: add loadPrivateKey() and loadPublicKey() methods (#1603)
- Rijndael: calling setIV() after setBlockLength() can result in err (#1599)
- RSA: use OpenSSL for generating private keys (#1596)
- BigInteger: big speedups for when OpenSSL is used (#1596)

## 3.0.4 - 2021-01-25

- Random: use v9.99.99 of random_compat if appropriate (#1585, #1571)
- SSH/Agent: EC keys didn't work with agent (#1593)
- X509: fix niche issue with computeKeyIdentifier (#1586)

## 3.0.3 - 2021-01-16

- X509: passing DateTime objects to setEndDate produced errors (#1578)
- X509: always parse the first cert of a bundle (#1568)
- X509: streamline the management of custom extensions (#1573)
- EC: fix case sensitivity errors when using Symfony autoloader (#1570)
- RSA: improve identification of public / private PKCS1 / PKCS8 keys (#1579)
- RSA: add support for PSS keys that don't have parameters present (#1583)
- RSA: tweaks to how the salt length works
- RSA: throw exceptions instead of returning false
- SSH2: behave like putty with broken publickey auth (#1572)

## 3.0.2 - 2020-12-24

- EC/PKCS1: throw exception when trying to load non-strings (#1559)
- X509: make date methods accept DateTimeInterface instead of DateTime (#1562)
- SSH2: suppress errors on stream_select calls (#1560)

## 3.0.1 - 2020-12-19

- PKCS8: fix E_WARNING (#1551)
- SSH2/Stream: stream_select needs to be able to access $fsock (#1552)
- SFTP: resuming uploads didn't work (#1553)

## 3.0.0 - 2020-12-16

- drop SSH1 and SCP support
- add support for the following crypto algorithms:
  - Ed25519 / Ed449 / Curve25519 / Curve449
  - ECDSA / ECDH (66 curves)
  - DSA / DH
  - GCM / Poly1305
  - Salsa20 / ChaCha20
- namespace changed from `phpseclib\` to `\phpseclib3` to facilitate phpseclib 2 shim (phpseclib2_compat)
=======
## 2.0.48 - 2024-12-14

- BigInteger: introduce regression in GMP that PHP introduced
- X509: make the attributes section of new CSRs be blank (#1522)
- X509: CRL version number wasn't correctly being saved (#2037)
- SSH2: ignore kex-strict-s-v00@openssh.com in key re-exchanges (#2005)
- SSH2: make it so phpseclib initiates key re-exchange after 1GB (#2050)
- SSH2: if string is passed to setPreferredAlgorithms treat as array
- SSH2: identification strings > 255 bytes didn't get parsed correctly
- SSH2: fix possible infinite loop on packet timeout
- SSH2: handle SSH2_MSG_EXT_INFO out of login (#2001, #2002)
- SSH2/Agent: reset supported_private_key_algorithms for every key (#1995)
>>>>>>> eaa7be70

## 2.0.47 - 2024-02-25

- BigInteger: add getLength() and getLengthInBytes() methods
- BigInteger: put guardrails on isPrime() and randomPrime() (CVE-2024-27354)
- ASN1: limit OID length (CVE-2024-27355)

## 2.0.46 - 2023-12-28

- SSH2: implement terrapin attack countermeasures (#1972)
- SSH2: only capture login info once (#1970)
- SSH2: add support for RFC8308 (#1960)
- Rijndael: fix for PHP 8.3+ compatability (#1944)
- Crypt/Base: improve ARM detection code (#1949)
- X509: fix for weird characters in subjaltname (#1943)

## 2.0.45 - 2023-09-15

- SFTP: make it so SFTP::RESUME also sets offset of local file (#1921)
- SFTP: RESUME_START didn't work as described (#1921)
- SFTP: fix SFTPv2 errors when logging errors (#1933)
- SFTP: fix issue with get() downloading to files / streams (#1934)
- Rijndael: fix E_DEPRECATED (#1935)
- improve PHP32 compatibility (#1931)

## 2.0.44 - 2023-06-13

- SSH2: fix PHP 8.2 E_DEPRECATED errors (#1917)

## 2.0.43 - 2023-06-13

- SFTP: fix NET_SFTP_ATTR_EXTENDED (#1907)
- SSH2: fix PHP 8.2 E_DEPRECATED errors (#1917)
- X509: add support for EV DN's (#1916)

## 2.0.42 - 2023-03-06

- Blowfish: fix issues on 32-bit PHP installs
- BigInteger: fix for hex numbers with new lines in them
- SSH2: add getTimeout() method (#1889)

## 2.0.41 - 2022-12-23

- fix for more PHP 8.2 deprecations (#1875)

## 2.0.40 - 2022-12-17

- fix for PHP 8.2 deprecations (#1869)
- SSH2: if logging in with rsa-sha2-256/512 fails, try ssh-rsa (#1865)
- SSH/Agent: add support for named pipes on windows (for pageant) (#1866)
- Crypt/Base: add a function to check continuous buffer status (#1870)
- OpenSSL 3.0.1+ deprecated some algorithms (RC2, RC4, DES, Blowfish)

## 2.0.39 - 2022-10-24

- SFTP: fix deprecated implicit float to int on 32-bit PHP 8.1 (#1841)
- SFTP: restore orig behavior when deleting non-existant folder (#1847)
- Random: fix fallback on PHP 8.1+

## 2.0.38 - 2022-09-02

- RSA: add support for OpenSSH encrypted keys (#1737, #1733, #1531, #1490)
- SSH2: fix possibly undefined variable error (#1802)
- SFTP: try to delete dir even if it can't be opened (#1791)
- SFTP: try without path canonicalization if initial realpath() fails (#1796)
- SFTP: detect if stream metadata has wrapper_type set for put() method (#1792)
- BigInteger: fix behavior on 32-bit PHP installs (#1820)
- don't use dynamic properties, which are deprecated in PHP 8.2 (#1808, #1822)
- fix deprecated implicit float to int on 32-bit PHP 8.1

## 2.0.37 - 2022-04-04

- RSA: add support for loading PuTTY v3 keys
- Crypt/Base: fix CTR mode with continuous buffer with non-eval PHP
- Crypt/Base: use sodium_increment in _increment_str
- Crypt/Base: fix deprecation notice (#1770)
- SSH2/Agent: rm unused parameter (#1757)

## 2.0.36 - 2022-01-30

- SSH2: make login() return false if no valid auth methods are found (#1744)
- SFTP: fix chgrp() for version < 4 (#1730)
- Crypt/Base: add OFB8 as a new mode (phpseclib/mcrypt_compat#33)
- RSA & BigInteger: check phpinfo() available before using it (#1726)

## 2.0.35 - 2021-11-28

- SSH2: add "smart multi factor" login mode (enabled by default) (#1648)
- SSH2: error out when no data is received from the server (#1647)
- SFTP: don't attempt to parse unsupported attributes (#1708)
- SFTP: getSupportedVersions() call didn't work

## 2.0.34 - 2021-10-26

- SSH2: add support for zlib and zlib@openssh.com compression
- SFTP: add support for SFTPv4/5/6
- SFTP: add option to allow arbitrary length packets (#1691)
- RSA: ssh-keygen -yf private.key fails if \r is present (#1698)

## 2.0.33 - 2021-08-15

- SFTP: don't check SFTP packet size after SFTP initialization (#1606)
- SFTP: timeout during SFTP init should return false (#1684)
- SFTP: return false if get_channel_packet returns false (#1678)
- ASN1: return false when not enough bytes are available (#1676)

## 2.0.32 - 2021-06-13

- SSH2: add getAuthMethodsToContinue() method (#1648)
- SSH2: timeout would occasionally infinitely loop
- SSH2: fix PHP7.4 errors about accessing bool as string (#1656)
- SSH2: fix issue with key re-exchange (#1644)
- SFTP: reopen channel on channel closure (#1654)
- X509: extra characters before cert weren't being removed (#1659)
- ASN1: fix timezone issue when non-utc time is given (#1562)
- RSA: OAEP decryption didn't check labels correctly (#1669)

## 2.0.31 - 2021-04-06

- X509: always parse the first cert of a bundle (#1568)
- SSH2: behave like putty with broken publickey auth (#1572)
- SSH2: don't close channel on unexpected response to channel request (#1631)
- RSA: support keys with PSS algorithm identifier (#1584)
- RSA: cleanup RSA PKCS#1 v1.5 signature verification (CVE-2021-30130)
- SFTP/Stream: make it so you can write past the end of a file (#1618)
- SFTP: fix undefined index notice in stream touch() (#1615)
- SFTP: digit only filenames were converted to integers by php (#1623)
- BigInteger: fix issue with toBits on 32-bit PHP 8 installs
- Crypt: use a custom error handler for mcrypt to avoid deprecation errors

## 2.0.30 - 2020-12-16

- X509: don't attempt to parse multi-cert PEMs (#1542)
- SFTP: add stream to get method (#1546)
- SFTP: progress callback should report actual downloaded bytes (#1543)
- SSH2: end connection faster for algorithm mismatch
- SSH2: add setKeepAlive() method (#1529)
- ANSI: fix PHP8 compatibility issues

## 2.0.29 - 2020-09-07

- SFTP: add enableDatePreservation() / disableDatePreservation() (#1496)
- SFTP: uploads on low speed networks could get in infinite loop (#1507)
- SSH2: when building algo list look at if crypto engine is set (#1500)
- X509: really looong base64 encoded strings broke extractBER() (#1486)

## 2.0.28 - 2020-07-08

- SFTP: realpath('') produced an error (#1474)
- SFTP: if /path/to/file is a file then /path/to/file/whatever errors (#1475)
- SFTP: speed up uploads (by changing SFTP upload packet size from 4KB to 32KB)
- ANSI: fix "Number of elements can't be negative" error

## 2.0.27 - 2020-05-22

- SFTP: another attempt at speeding up uploads (#1455)
- SSH2: try logging in with none as an auth method first (#1454)
- ASN1: fix for malformed ASN1 strings (#1456)

## 2.0.26 - 2020-03-22

- SFTP: another attempt at speeding up uploads (#1455)
- SSH2: try logging in with none as an auth method first (#1454)
- ASN1: fix for malformed ASN1 strings (#1456)

## 2.0.25 - 2020-02-25

- SFTP: re-add buffering (#1455)

## 2.0.24 - 2020-02-22

- X509: fix PHP 5.3 compatability issue
- SSH2: arcfour128 / arcfour256 were being included twice
- SSH2: make window resizing behave more consistently with PuTTY (#1421)
- SSH2: sodium_compat doesn't support memzero (#1432)
- SSH2: logging enhancements
- SFTP: don't buffer up download requests (PuTTY doesn't) (#1425)
- RSA: make PSS verification work for key length that aren't a power of 2 (#1423)

## 2.0.23 - 2019-09-16

- SSH2: fix regression for connecting to servers with bad hostnames (#1405)

## 2.0.22 - 2019-09-15

- SSH2: backport setPreferredAlgorithms() / getAlgorithmsNegotiated (#1156)
- SSH2 / SFTP: fix issues with ping() (#1402)
- X509: IPs in nameconstraints extension include netmask (#1387)
- X509: fix issue with explicit time tags whose maps expect implicit (#1388)
- BigInteger: fix bug with toBytes() with fixed precision negative numbers
- fix PHP 7.4 deprecations

## 2.0.21 - 2019-07-14

- SSH2: only auto close the channel for exec() timeouts (#1384)

## 2.0.20 - 2019-06-23

- BigInteger: lower PHP req back down to PHP 5.3.3 (#1382)

## 2.0.19 - 2019-06-19

- BigInteger: fix issues with divide method in pure-PHP mode

## 2.0.18 - 2019-06-13

- SSH2: close channel when a timeout occurs (#1378)
- SFTP: improve handling of malformed packets (#1371)
- RSA: add support for OpenSSH private keys (#1372)

## 2.0.17 - 2019-05-26

- BigInteger: new BigInteger('-0') caused issues with GMP

## 2.0.16 - 2019-05-26

- BigInteger: new BigInteger('00') caused issues with GMP
- BigInteger: GMP engine didn't always return 1 or -1
- ASN1: revamp how OIDs are handled (#1367)
- ASN1: correctly handle long tags
- SSH2: fix issue with reconnecting via ping() (#1353)
- RSA: use hash_equals if available

## 2.0.15 - 2019-03-10

- SFTP: make it so get() can correctly handle out of order responses (#1343)
- Crypt: avoid bogus IV errors in ECB mode with OpenSSL (#1087)
- RSA: protect against possible timing attack during OAEP decryption
- RSA: fix possible memory leak with XML keys (#1346)
- Hash: fix issue with undefined constants (#1347)
- Hash: fix issues with the mode
- SCP: issue error if remote_file is empty in put() call (#1335)
- X509: whitelist OID 1.3.6.1.4.1.11129.2.4.2 (#1341)

## 2.0.14 - 2019-01-27

- SSH2: ssh-rsa is sometimes incorrectly used instead of rsa-sha2-256 (#1331)
- SSH2: more strictly adhere to RFC8332 for rsa-sha2-256/512 (#1332)

## 2.0.13 - 2018-12-16

- SSH2: fix order of user_error() / bitmap reset (#1314)
- SSH2: setTimeout(0) didn't work as intended (#1116)
- Agent: add support for rsa-sha2-256 / rsa-sha2-512 (#1319)
- Agent: add parameter to constructor (#1319)
- X509: fix errors with validateDate (#1318)

## 2.0.12 - 2018-11-04

- SSH2: fixes relating to delayed global requests (#1271)
- SSH2: setEngine -> setPreferredEngine (#1294)
- SSH2: reset $this->bitmap when the connection fails (#1298)
- SSH2: add ping() method (#1298)
- SSH2: add support for rsa-sha2-256 / rsa-sha2-512 (RFC8332)
- SFTP: make rawlist give same result regardless of stat cache (#1287)
- Hash: save hashed keys for re-use

## 2.0.11 - 2018-04-15

- X509: auto download intermediate certs
- BigInteger: fix for (new BigInteger(48))->toString(true)) (#1264)
- ASN1: class is never set as key in _decode_ber
- check if phpinfo() is available before using (#1256)
- backport CFB8 support from master to 2.0 (#1257)

## 2.0.10 - 2018-02-08

- BigInteger: fix issue with bitwise_xor (#1245)
- Crypt: some of the minimum lengths were off
- SFTP: update stat cache accordingly when file becomes a directory (#1235)
- SFTP: fix issue with extended attributes on 64-bit PHP installs (#1248)
- SSH2: more channel handling updates (#1200)
- X509: use anonymous functions in PHP >= 5.3.0
- X509: revise logic for validateSignature (#1213)
- X509: fix 7.2 error when extensions were removed and new ones added (#1243)
- fix float to int conversions on ARM CPU's (#1220)

## 2.0.9 - 2017-11-29

- 2.0.8 tag was done off of master branch - not 2.0 branch

## 2.0.8 - 2017-11-29

- SSH2: fix issue with key re-exchange
- SSH2: updates to dealing with extraneous channel packets
- X509: URL validation didn't work (#1203)

## 2.0.7 - 2017-10-22

- SSH2:
  - add new READ_NEXT mode (#1140)
  - add sendIdentificationStringFirst()
  - add sendKEXINITFirst()
  - add sendIdentificationStringLast()
  - add sendKEXINITLast() (#1162)
  - assume any SSH server >= 1.99 supports SSH2 (#1170)
  - workaround for bad arcfour256 implementations (#1171)
  - don't choke when getting response from diff channel in exec() (#1167)
- SFTP:
  - add enablePathCanonicalization()
  - add disablePathCanonicalization() (#1137)
  - fix put() with remote file stream resource (#1177)
- ANSI: misc fixes (#1150, #1161)
- X509: use DateTime instead of unix time (#1166)
- Ciphers: use eval() instead of create_function() for >= 5.3

## 2.0.6 - 2017-06-05

- Crypt: fix OpenSSL engine on <= PHP 5.3.6 (#1122)
- Random: suppress possible E_DEPRECATED errors
- RSA: reset variables if bad key was loaded

## 2.0.5 - 2017-05-07

- SSH2: don't use timeout value of 0 for fsockopen (#775)
- SSH2: make it so disabling PTY closes exec() channel if it's open (#1009)
- SSH2: include `<pre>` tags in getLog result when SAPI isn't CLI
- SFTP: don't assume current directory when $path parameter for delete is null (#1059)
- SFTP: fix put() with php://input as source (#1119)
- ASN1: fix UTCTime parsing (#1110)
- X509: ignore certificate transparency extension (#1073)
- Crypt: OpenSSL apparently supports variable size keys (#1085)

## 2.0.4 - 2016-10-03

- fix E_DEPRECATED errors on PHP 7.1 (#1041)
- SFTP: speed up downloads (#945)
- SFTP: fix infinite loop when uploading empty file (#995)
- ASN1: fix possible infinite loop in decode (#1027)

## 2.0.3 - 2016-08-18

- BigInteger/RSA: don't compare openssl versions > 1.0 (#946)
- RSA: don't attempt to use the CRT when zero value components exist (#980)
- RSA: zero salt length RSA signatures don't work (#1002)
- ASN1: fix PHP Warning on PHP 7.1 (#1013)
- X509: set parameter fields to null for CSR's / RSA (#914)
- CRL optimizations (#1000)
- SSH2: fix "Expected SSH_FXP_STATUS or ..." error (#999)
- SSH2: use stream_get_* instead of fread() / fgets() (#967)
- SFTP: make symlinks support relative target's (#1004)
- SFTP: fix sending stream resulting in zero byte file (#995)

## 2.0.2 - 2016-06-04

- All Ciphers: fix issue with CBC mode / OpenSSL / continuous buffers / decryption (#938)
- Random: fix issues with serialize() (#932)
- RC2: fix issue with decrypting
- RC4: fix issue with key not being truncated correctly
- SFTP: nlist() on a non-existent directory resulted in error
- SFTP: add is_writable, is_writeable, is_readable
- X509: add IPv6 support for subjectaltname extension (#936)

## 2.0.1 - 2016-01-18

- RSA: fix regression in PSS mode ([#769](https://github.com/phpseclib/phpseclib/pull/769))
- RSA: fix issue loading PKCS8 specific keys ([#861](https://github.com/phpseclib/phpseclib/pull/861))
- X509: add getOID() method ([#789](https://github.com/phpseclib/phpseclib/pull/789))
- X509: improve base64-encoded detection rules ([#855](https://github.com/phpseclib/phpseclib/pull/855))
- SFTP: fix quirky behavior with put() ([#830](https://github.com/phpseclib/phpseclib/pull/830))
- SFTP: fix E_NOTICE ([#883](https://github.com/phpseclib/phpseclib/pull/883))
- SFTP/Stream: fix issue with filenames with hashes ([#901](https://github.com/phpseclib/phpseclib/pull/901))
- SSH2: add isAuthenticated() method ([#897](https://github.com/phpseclib/phpseclib/pull/897))
- SSH/Agent: fix possible PHP warning ([#923](https://github.com/phpseclib/phpseclib/issues/923))
- BigInteger: add __debugInfo() magic method ([#881](https://github.com/phpseclib/phpseclib/pull/881))
- BigInteger: fix issue with doing bitwise not on 0
- add getBlockLength() method to symmetric ciphers

## 2.0.0 - 2015-08-04

- Classes were renamed and namespaced ([#243](https://github.com/phpseclib/phpseclib/issues/243))
- The use of an autoloader is now required (e.g. Composer)

## 1.0.23 - 2024-02-25

- BigInteger: add getLength() and getLengthInBytes() methods
- BigInteger: put guardrails on isPrime() and randomPrime() (CVE-2024-27354)
- ASN1: limit OID length (CVE-2024-27355)

## 1.0.22 - 2023-12-28

- SFTP: fix issue with get() downloading to files / streams (#1934)
- SFTP: fix SFTPv2 errors when logging errors (#1933)
- SSH2: implement terrapin attack countermeasures (#1972)
- SSH2: only capture login info once (#1970)
- SSH2: add support for RFC8308 (#1960)
- Rijndael: fix for PHP 8.3+ compatability (#1944)
- Crypt/Base: improve ARM detection code (#1949)
- X509: fix for weird characters in subjaltname (#1943)
- ASN1: fix string conversion code for 32-bit PHP installs (#1931)

## 1.0.21 - 2023-07-09

- fix deprecation errors in newer PHP versions
- OpenSSL 3.0.1+ deprecated some algorithms
- RSA: add support for loading OpenSSH encrypted keys (#1737, #1733, #1531, #1490)
- RSA: add support for loading PuTTY v3 keys
- SSH2: if logging in with rsa-sha2-256/512 fails, try ssh-rsa (#1865)
- SSH2: add EOF test isConnected() (#1926)
- SFTP: try without path canonicalization if initial realpath() fails (#1796)
- SFTP: fix chgrp() for version < 4 (#1730)
- SFTP: try to delete dir even if it can't be opened (#1791)
- SFTP: make it so SFTP::RESUME also sets offset of local file (#1921)
- SFTP: SFTP::RESUME_START didn't work as described (#1921)
- Crypt/Base: fix CTR mode with continuous buffer with non-eval PHP

## 1.0.20 - 2021-12-28

SFTP:
- speed up uploads (by changing SFTP upload packet size from 4KB to 32KB)
- add support for SFTPv4/5/6
- add enableDatePreservation() / disableDatePreservation() (#1496)
- uploads on low speed networks could get in infinite loop (#1507)
- "fix" rare resource not closed error (#1510)
- progress callback should report actual downloaded bytes (#1543)
- add stream to get method (#1546)
- fix undefined index notice in stream touch() (#1615)
- digit only filenames were converted to integers by php (#1623)
- Stream: make it so you can write past the end of a file (#1618)
- reopen channel on channel closure (#1654)
- don't check SFTP packet size after SFTP initialization (#1606)
- return false if get_channel_packet returns false (#1678)
- timeout during SFTP init should return false (#1684)
- add option to allow arbitrary length packets (#1691)

SSH2:
- add support for zlib and zlib@openssh.com compression
- add "smart multi factor" login mode (enabled by default) (#1648)
- don't try to login as none auth method for CoreFTP server (#1488)
- when building algo list look at if crypto engine is set (#1500)
- suppress 'broken pipe' errors (#1511)
- add setKeepAlive() method (#1529)
- behave like putty with broken publickey auth (#1572)
- don't close channel on unexpected response to channel request (#1631)
- add getAuthMethodsToContinue() method (#1648)
- fix issue with key re-exchange (#1644)
- fix PHP7.4 errors about accessing bool as string (#1656)
- end connection faster for algorithm mismatch

X509:
- really looong base64 encoded strings broke extractBER() (#1486)
- only parse the first cert of a multi-cert PEMs (#1542, #1568)

ASN1:
- fix timezone issue when non-utc time is given (#1562)
- return false when not enough bytes are available (#1676)

RSA:
- ssh-keygen -yf private.key fails if \r is present (#1698)

BigInteger:
- fix issue with toBits on 32-bit PHP 8 installs

Crypt/Base:
- use a custom error handler for mcrypt

## 1.0.19 - 2020-07-07

- SSH2: arcfour128 / arcfour256 were being included twice
- SSH2: make window resizing behave more consistently with PuTTY (#1421)
- SSH2: logging enhancements
- SSH2: try logging in with none as an auth method first (#1454)
- SFTP: change the mode with a SETSTAT instead of MKDIR (#1463)
- SFTP: make it so extending SFTP class doesn't cause a segfault (#1465)
- SFTP: realpath('') produced an error (#1474)
- SFTP: if /path/to/file is a file then /path/to/file/whatever errors (#1475)
- RSA: make PSS verification work for key length that aren't a power of 2 (#1423)
- ASN1: fix for malformed ASN1 strings (#1456)
- ANSI: fix "Number of elements can't be negative" error

## 1.0.18 - 2019-09-16

- SSH2: fix regression for connecting to servers with bad hostnames (#1405)

## 1.0.17 - 2019-09-15

- SSH2: backport setPreferredAlgorithms() / getAlgorithmsNegotiated (#1156)
- SSH2 / SFTP: fix issues with ping() (#1402)
- SSH2: only auto close the channel for exec() timeouts (#1384)
- SSH2 / SFTP: fix issues with ping() (#1402)
- SFTP: add progress callback to get() (#1375)
- SFTP: fix array_merge(): Argument #1 is not an array error (#1379)
- X509: IPs in nameconstraints extension include netmask (#1387)
- X509: fix issue with explicit time tags whose maps expect implicit (#1388)
- BigInteger: fix issues with divide method
- BigInteger: fix bug with toBytes() with fixed precision negative numbers
- fix PHP 7.4 deprecations

## 1.0.16 - 2019-06-13

- BigInteger: new BigInteger('-0') caused issues with GMP
- BigInteger: new BigInteger('00') caused issues with GMP
- BigInteger: GMP engine didn't always return 1 or -1
- ASN1: revamp how OIDs are handled (#1367)
- ASN1: correctly handle long tags
- SSH2: fix issue with reconnecting via ping() (#1353)
- SSH2: close channel when a timeout occurs (#1378)
- SFTP: improve handling of malformed packets (#1371)
- RSA: add support for OpenSSH private keys (#1372)
- RSA: use hash_equals if available

## 1.0.15 - 2019-03-10

- SFTP: make it so get() can correctly handle out of order responses (#1343)
- Crypt: avoid bogus IV errors in ECB mode with OpenSSL (#1087)
- RSA: protect against possible timing attack during OAEP decryption
- RSA: fix possible memory leak with XML keys (#1346)
- Hash: fix issues with the mode
- SCP: issue error if remote_file is empty in put() call (#1335)
- X509: whitelist OID 1.3.6.1.4.1.11129.2.4.2 (#1341)

## 1.0.14 - 2019-01-27

- SSH2: ssh-rsa is sometimes incorrectly used instead of rsa-sha2-256 (#1331)
- SSH2: more strictly adhere to RFC8332 for rsa-sha2-256/512 (#1332)

## 1.0.13 - 2018-12-16

- SSH2: fix order of user_error() / bitmap reset (#1314)
- SSH2: setTimeout(0) didn't work as intended (#1116)
- Agent: add support for rsa-sha2-256 / rsa-sha2-512 (#1319)
- Agent: add parameter to constructor (#1319)

## 1.0.12 - 2018-11-04

- SSH2: fixes relating to delayed global requests (#1271)
- SSH2: setEngine -> setPreferredEngine (#1294)
- SSH2: reset $this->bitmap when the connection fails (#1298)
- SSH2: add ping() method (#1298)
- SSH2: add support for rsa-sha2-256 / rsa-sha2-512 (RFC8332)
- SFTP: make rawlist give same result regardless of stat cache (#1287)
- Hash: save hashed keys for re-use

## 1.0.11 - 2018-04-15

- X509: auto download intermediate certs
- BigInteger: fix for (new BigInteger(48))->toString(true)) (#1264)
- ASN1: class is never set as key in _decode_ber

## 1.0.10 - 2018-02-08

- BigInteger: fix issue with bitwise_xor (#1245)
- Crypt: some of the minimum lengths were off
- SFTP: update stat cache accordingly when file becomes a directory (#1235)
- SFTP: fix issue with extended attributes on 64-bit PHP installs (#1248)
- SSH2: more channel handling updates (#1200)
- X509: use anonymous functions in PHP >= 5.3.0
- X509: revise logic for validateSignature (#1213)
- X509: fix 7.2 error when extensions were removed and new ones added (#1243)
- fix float to int conversions on ARM CPU's (#1220)

## 1.0.9 - 2017-11-29

- SSH2: fix issue with key re-exchange
- SSH2: updates to dealing with extraneous channel packets
- X509: URL validation didn't work (#1203)

## 1.0.8 - 2017-10-22

- SSH2:
  - add new READ_NEXT mode (#1140)
  - add sendIdentificationStringFirst()
  - add sendKEXINITFirst()
  - add sendIdentificationStringLast()
  - add sendKEXINITLast() (#1162)
  - assume any SSH server >= 1.99 supports SSH2 (#1170)
  - workaround for bad arcfour256 implementations (#1171)
  - don't choke when getting response from diff channel in exec() (#1167)
- SFTP:
  - add enablePathCanonicalization()
  - add disablePathCanonicalization() (#1137)
  - fix put() with remote file stream resource (#1177)
- ANSI: misc fixes (#1150, #1161)
- X509: use DateTime instead of unix time (#1166)
- Ciphers: use eval() instead of create_function() for >= 5.3

## 1.0.7 - 2017-06-05

- Crypt: fix OpenSSL engine on <= PHP 5.3.6 (#1122)
- Random: suppress possible E_DEPRECATED errors
- RSA: reset variables if bad key was loaded

## 1.0.6 - 2017-05-07

- SSH2: don't use timeout value of 0 for fsockopen (#775)
- SSH2: make it so disabling PTY closes exec() channel if it's open (#1009)
- SSH2: include `<pre>` tags in getLog result when SAPI isn't CLI
- SFTP: don't assume current directory when $path parameter for delete is null (#1059)
- SFTP: fix put() with php://input as source (#1119)
- ASN1: fix UTCTime parsing (#1110)
- X509: ignore certificate transparency extension (#1073)
- Crypt: OpenSSL apparently supports variable size keys (#1085)

## 1.0.5 - 2016-10-22

- fix issue preventing installation of 1.0.x via Composer (#1048)

## 1.0.4 - 2016-10-03

- fix E_DEPRECATED errors on PHP 7.0 and 7.1 (#1041)
- fix float to int conversions on 32-bit Linux pre-PHP 5.3 (#1038, #1034)
- SFTP: speed up downloads (#945)
- SFTP: fix infinite loop when uploading empty file (#995)
- ASN1: fix possible infinite loop in decode (#1027)

## 1.0.3 - 2016-08-18

- BigInteger/RSA: don't compare openssl versions > 1.0 (#946)
- RSA: don't attempt to use the CRT when zero value components exist (#980)
- RSA: zero salt length RSA signatures don't work (#1002)
- ASN1: fix PHP Warning on PHP 7.1 (#1013)
- X509: set parameter fields to null for CSR's / RSA (#914)
- CRL optimizations (#1000)
- SSH2: fix "Expected SSH_FXP_STATUS or ..." error (#999)
- SFTP: make symlinks support relative target's (#1004)
- SFTP: fix sending stream resulting in zero byte file (#995)

## 1.0.2 - 2016-05-07

- All Ciphers: fix issue with CBC mode / OpenSSL / continuous buffers / decryption (#938)
- Random: fix issues with serialize() (#932)
- RC2: fix issue with decrypting
- RC4: fix issue with key not being truncated correctly
- SFTP: nlist() on a non-existent directory resulted in error
- SFTP: add is_writable, is_writeable, is_readable
- RSA: fix PHP4 compatibility issue

## 1.0.1 - 2016-01-18

- RSA: fix regression in PSS mode ([#769](https://github.com/phpseclib/phpseclib/pull/769))
- RSA: fix issue loading PKCS8 specific keys ([#861](https://github.com/phpseclib/phpseclib/pull/861))
- X509: add getOID() method ([#789](https://github.com/phpseclib/phpseclib/pull/789))
- X509: improve base64-encoded detection rules ([#855](https://github.com/phpseclib/phpseclib/pull/855))
- SFTP: fix quirky behavior with put() ([#830](https://github.com/phpseclib/phpseclib/pull/830))
- SFTP: fix E_NOTICE ([#883](https://github.com/phpseclib/phpseclib/pull/883))
- SFTP/Stream: fix issue with filenames with hashes ([#901](https://github.com/phpseclib/phpseclib/pull/901))
- SSH2: add isAuthenticated() method ([#897](https://github.com/phpseclib/phpseclib/pull/897))
- SSH/Agent: fix possible PHP warning ([#923](https://github.com/phpseclib/phpseclib/issues/923))
- BigInteger: add __debugInfo() magic method ([#881](https://github.com/phpseclib/phpseclib/pull/881))
- BigInteger: fix issue with doing bitwise not on 0
- add getBlockLength() method to symmetric ciphers

## 1.0.0 - 2015-08-02

- OpenSSL support for symmetric ciphers ([#507](https://github.com/phpseclib/phpseclib/pull/507))
- rewritten vt100 terminal emulator (File_ANSI) ([#689](https://github.com/phpseclib/phpseclib/pull/689))
- agent-forwarding support (System_SSH_Agent) ([#592](https://github.com/phpseclib/phpseclib/pull/592))
- Net_SSH2 improvements
  - diffie-hellman-group-exchange-sha1/sha256 support ([#714](https://github.com/phpseclib/phpseclib/pull/714))
  - window size handling updates ([#717](https://github.com/phpseclib/phpseclib/pull/717))
- Net_SFTP improvements
  - add callback support to put() ([#655](https://github.com/phpseclib/phpseclib/pull/655))
  - stat cache fixes ([#743](https://github.com/phpseclib/phpseclib/issues/743), [#730](https://github.com/phpseclib/phpseclib/issues/730), [#709](https://github.com/phpseclib/phpseclib/issues/709), [#726](https://github.com/phpseclib/phpseclib/issues/726))
- add "none" encryption mode to Crypt_RSA ([#692](https://github.com/phpseclib/phpseclib/pull/692))
- misc ASN.1 / X.509 parsing fixes ([#721](https://github.com/phpseclib/phpseclib/pull/721), [#627](https://github.com/phpseclib/phpseclib/pull/627))
- use a random serial number for new X509 certs ([#740](https://github.com/phpseclib/phpseclib/pull/740))
- add getPublicKeyFingerprint() to Crypt_RSA ([#677](https://github.com/phpseclib/phpseclib/pull/677))

## 0.3.10 - 2015-02-04

- simplify SSH2 window size handling ([#538](https://github.com/phpseclib/phpseclib/pull/538))
- slightly relax the conditions under which OpenSSL is used ([#598](https://github.com/phpseclib/phpseclib/pull/598))
- fix issue with empty constructed context-specific tags in ASN1 ([#606](https://github.com/phpseclib/phpseclib/pull/606))

## 0.3.9 - 2014-11-09

- PHP 5.6 improvements ([#482](https://github.com/phpseclib/phpseclib/pull/482), [#491](https://github.com/phpseclib/phpseclib/issues/491))

## 0.3.8 - 2014-09-12

- improve support for indef lengths in File_ASN1
- add hmac-sha2-256 support to Net_SSH2
- make it so negotiated algorithms can be seen before Net_SSH2 login
- add sha256-96 and sha512-96 to Crypt_Hash
- window size handling adjustments in Net_SSH2

## 0.3.7 - 2014-07-05

- auto-detect public vs private keys
- add file_exists, is_dir, is_file, readlink and symlink to Net_SFTP
- add support for recursive nlist and rawlist
- make it so nlist and rawlist can return pre-sorted output
- make it so callback functions can make exec() return early
- add signSPKAC and saveSPKAC methods to File_X509
- add support for PKCS8 keys in Crypt_RSA
- add pbkdf1 support to setPassword() in Crypt_Base
- add getWindowColumns, getWindowRows, setWindowColumns, setWindowRows to Net_SSH2
- add support for filenames with spaces in them to Net_SCP

## 0.3.6 - 2014-02-23

- add preliminary support for custom SSH subsystems
- add ssh-agent support

## 0.3.5 - 2013-07-11

- numerous SFTP changes:
  - chown
  - chgrp
  - truncate
  - improved file type detection
  - put() can write to the middle of a file
  - mkdir accepts the same parameters that PHP's mkdir does
  - the ability to upload/download 2GB files
- across-the-board speedups for the various encryption algorithms
- multi-factor authentication support for Net_SSH2
- a $callback parameter for Net_SSH2::exec
- new classes:
  - Net_SFTP_StreamWrapper
  - Net_SCP
  - Crypt_Twofish
  - Crypt_Blowfish

## 0.3.1 - 2012-11-20

- add Net_SSH2::enableQuietMode() for suppressing stderr
- add Crypt_RSA::__toString() and Crypt_RSA::getSize()
- fix problems with File_X509::validateDate(), File_X509::sign() and Crypt_RSA::verify()
- use OpenSSL to speed up modular exponention in Math_BigInteger
- improved timeout functionality in Net_SSH2
- add support for SFTPv2
- add support for CRLs in File_X509
- SSH-2.0-SSH doesn't implement hmac-*-96 correctly

## 0.3.0 - 2012-07-08

- add support for resuming Net_SFTP::put()
- add support for recursive deletes and recursive chmods to Net_SFTP
- add setTimeout() to Net_SSH2
- add support for PBKDF2 to the various Crypt_* classes via setPassword()
- add File_X509 and File_ASN1
- add the ability to decode various formats in Crypt_RSA
- make Net_SSH2::getServerPublicHostKey() return a printer-friendly version of the public key

## 0.2.2 - 2011-05-09

- CFB and OFB modes were added to all block ciphers
- support for interactive mode was added to Net_SSH2
- Net_SSH2 now has limited keyboard_interactive authentication support
- support was added for PuTTY formatted RSA private keys and XML formatted RSA private keys
- Crypt_RSA::loadKey() will now try all key types automatically
- add support for AES-128-CBC and DES-EDE3-CFB encrypted RSA private keys
- add Net_SFTP::stat(), Net_SFTP::lstat() and Net_SFTP::rawlist()
- logging was added to Net_SSH1
- the license was changed to the less restrictive MIT license

## 0.2.1 - 2010-05-03

- across the board speedups
- improved compatibility
- implements RSA blinding
- support for more public / private RSA keys added
- implements CTR mode for block ciphers
- adds Net_SFTP::rawlist() and Net_SFTP::size()
- improves debugging capabilities
- Crypt_Random should be more cryptographically secure

## 0.2.0 - 2009-12-05

- added Crypt_RSA
- added support for RSA publickey authentication in Net_SSH2
- compatibility improvements
- speed improvements

## 0.1.5 - 2009-06-11

- SFTP support
- misc bug fixes

## 0.1.1 - 2009-02-17<|MERGE_RESOLUTION|>--- conflicted
+++ resolved
@@ -1,6 +1,18 @@
 # Changelog
 
-<<<<<<< HEAD
+## 3.0.43 - 2024-12-14
+
+- fix PHP 8.4 deprecations
+- BigInteger: introduce regression in GMP that PHP introduced
+- BigInteger: speed up Barrett reductions
+- X509: make the attributes section of new CSRs be blank (#1522)
+- X509: add getRequestedCertificateExtensions()
+- X509: algorithmidentifier parameters could get incorrectly set (#2051)
+- SSH2: ignore kex-strict-s-v00@openssh.com in key re-exchanges (#2005)
+- SSH2: make it so phpseclib initiates key re-exchange after 1GB (#2050)
+- SSH2: if string is passed to setPreferredAlgorithms treat as array
+- SSH2: update setPreferredAlgorithms() to accept csv's
+
 ## 3.0.42 - 2024-09-15
 
 - X509: CRL version number wasn't correctly being saved (#2037)
@@ -287,7 +299,7 @@
   - GCM / Poly1305
   - Salsa20 / ChaCha20
 - namespace changed from `phpseclib\` to `\phpseclib3` to facilitate phpseclib 2 shim (phpseclib2_compat)
-=======
+
 ## 2.0.48 - 2024-12-14
 
 - BigInteger: introduce regression in GMP that PHP introduced
@@ -300,7 +312,6 @@
 - SSH2: fix possible infinite loop on packet timeout
 - SSH2: handle SSH2_MSG_EXT_INFO out of login (#2001, #2002)
 - SSH2/Agent: reset supported_private_key_algorithms for every key (#1995)
->>>>>>> eaa7be70
 
 ## 2.0.47 - 2024-02-25
 
