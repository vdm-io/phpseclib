--- conflicted
+++ resolved
@@ -1,6 +1,5 @@
 # Changelog
 
-<<<<<<< HEAD
 ## 2.0.4 - 2016-10-03
 
 - fix E_DEPRECATED errors on PHP 7.1 (#1041)
@@ -50,11 +49,10 @@
 
 - Classes were renamed and namespaced ([#243](https://github.com/phpseclib/phpseclib/issues/243))
 - The use of an autoloader is now required (e.g. Composer)
-=======
+
 ## 1.0.5 - 2016-10-22
 
 - fix issue preventing installation of 1.0.x via Composer (#1048)
->>>>>>> 38fa7332
 
 ## 1.0.4 - 2016-10-03
 
