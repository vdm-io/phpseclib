# Changelog

<<<<<<< HEAD
## 2.0.6 - 2017-06-05

- Crypt: fix OpenSSL engine on <= PHP 5.3.6 (#1122)
- Random: suppress possible E_DEPRECATED errors
- RSA: reset variables if bad key was loaded

## 2.0.5 - 2017-05-07

- SSH2: don't use timeout value of 0 for fsockopen (#775)
- SSH2: make it so disabling PTY closes exec() channel if it's open (#1009)
- SSH2: include `<pre>` tags in getLog result when SAPI isn't CLI
- SFTP: don't assume current directory when $path parameter for delete is null (#1059)
- SFTP: fix put() with php://input as source (#1119)
- ASN1: fix UTCTime parsing (#1110)
- X509: ignore certificate transparency extension (#1073)
- Crypt: OpenSSL apparently supports variable size keys (#1085)

## 2.0.4 - 2016-10-03

- fix E_DEPRECATED errors on PHP 7.1 (#1041)
- SFTP: speed up downloads (#945)
- SFTP: fix infinite loop when uploading empty file (#995)
- ASN1: fix possible infinite loop in decode (#1027)

## 2.0.3 - 2016-08-18

- BigInteger/RSA: don't compare openssl versions > 1.0 (#946)
- RSA: don't attempt to use the CRT when zero value components exist (#980)
- RSA: zero salt length RSA signatures don't work (#1002)
- ASN1: fix PHP Warning on PHP 7.1 (#1013)
- X509: set parameter fields to null for CSR's / RSA (#914)
- CRL optimizations (#1000)
- SSH2: fix "Expected SSH_FXP_STATUS or ..." error (#999)
- SSH2: use stream_get_* instead of fread() / fgets() (#967)
- SFTP: make symlinks support relative target's (#1004)
- SFTP: fix sending stream resulting in zero byte file (#995)

## 2.0.2 - 2016-06-04

- All Ciphers: fix issue with CBC mode / OpenSSL / continuous buffers / decryption (#938)
- Random: fix issues with serialize() (#932)
- RC2: fix issue with decrypting
- RC4: fix issue with key not being truncated correctly
- SFTP: nlist() on a non-existant directory resulted in error
- SFTP: add is_writable, is_writeable, is_readable
- X509: add IPv6 support for subjectaltname extension (#936)

## 2.0.1 - 2016-01-18

- RSA: fix regression in PSS mode ([#769](https://github.com/phpseclib/phpseclib/pull/769))
- RSA: fix issue loading PKCS8 specific keys ([#861](https://github.com/phpseclib/phpseclib/pull/861))
- X509: add getOID() method ([#789](https://github.com/phpseclib/phpseclib/pull/789))
- X509: improve base64-encoded detection rules ([#855](https://github.com/phpseclib/phpseclib/pull/855))
- SFTP: fix quirky behavior with put() ([#830](https://github.com/phpseclib/phpseclib/pull/830))
- SFTP: fix E_NOTICE ([#883](https://github.com/phpseclib/phpseclib/pull/883))
- SFTP/Stream: fix issue with filenames with hashes ([#901](https://github.com/phpseclib/phpseclib/pull/901))
- SSH2: add isAuthenticated() method ([#897](https://github.com/phpseclib/phpseclib/pull/897))
- SSH/Agent: fix possible PHP warning ([#923](https://github.com/phpseclib/phpseclib/issues/923))
- BigInteger: add __debugInfo() magic method ([#881](https://github.com/phpseclib/phpseclib/pull/881))
- BigInteger: fix issue with doing bitwise not on 0
- add getBlockLength() method to symmetric ciphers

## 2.0.0 - 2015-08-04

- Classes were renamed and namespaced ([#243](https://github.com/phpseclib/phpseclib/issues/243))
- The use of an autoloader is now required (e.g. Composer)
=======
## 1.0.8 - 2017-10-22

- SSH2:
  - add new READ_NEXT mode (#1140)
  - add sendIdentificationStringFirst()
  - add sendKEXINITFirst()
  - add sendIdentificationStringLast()
  - add sendKEXINITLast() (#1162)
  - assume any SSH server >= 1.99 supports SSH2 (#1170)
  - workaround for bad arcfour256 implementations (#1171)
  - don't choke when getting response from diff channel in exec() (#1167)
- SFTP:
  - add enablePathCanonicalization()
  - add disablePathCanonicalization() (#1137)
  - fix put() with remote file stream resource (#1177)
- ANSI: misc fixes (#1150, #1161)
- X509: use DateTime instead of unix time (#1166)
- Ciphers: use eval() instead of create_function() for >= 5.3
>>>>>>> 817bebef

## 1.0.7 - 2017-06-05

- Crypt: fix OpenSSL engine on <= PHP 5.3.6 (#1122)
- Random: suppress possible E_DEPRECATED errors
- RSA: reset variables if bad key was loaded

## 1.0.6 - 2017-05-07

- SSH2: don't use timeout value of 0 for fsockopen (#775)
- SSH2: make it so disabling PTY closes exec() channel if it's open (#1009)
- SSH2: include `<pre>` tags in getLog result when SAPI isn't CLI
- SFTP: don't assume current directory when $path parameter for delete is null (#1059)
- SFTP: fix put() with php://input as source (#1119)
- ASN1: fix UTCTime parsing (#1110)
- X509: ignore certificate transparency extension (#1073)
- Crypt: OpenSSL apparently supports variable size keys (#1085)

## 1.0.5 - 2016-10-22

- fix issue preventing installation of 1.0.x via Composer (#1048)

## 1.0.4 - 2016-10-03

- fix E_DEPRECATED errors on PHP 7.0 and 7.1 (#1041)
- fix float to int conversions on 32-bit Linux pre-PHP 5.3 (#1038, #1034)
- SFTP: speed up downloads (#945)
- SFTP: fix infinite loop when uploading empty file (#995)
- ASN1: fix possible infinite loop in decode (#1027)

## 1.0.3 - 2016-08-18

- BigInteger/RSA: don't compare openssl versions > 1.0 (#946)
- RSA: don't attempt to use the CRT when zero value components exist (#980)
- RSA: zero salt length RSA signatures don't work (#1002)
- ASN1: fix PHP Warning on PHP 7.1 (#1013)
- X509: set parameter fields to null for CSR's / RSA (#914)
- CRL optimizations (#1000)
- SSH2: fix "Expected SSH_FXP_STATUS or ..." error (#999)
- SFTP: make symlinks support relative target's (#1004)
- SFTP: fix sending stream resulting in zero byte file (#995)

## 1.0.2 - 2016-05-07

- All Ciphers: fix issue with CBC mode / OpenSSL / continuous buffers / decryption (#938)
- Random: fix issues with serialize() (#932)
- RC2: fix issue with decrypting
- RC4: fix issue with key not being truncated correctly
- SFTP: nlist() on a non-existent directory resulted in error
- SFTP: add is_writable, is_writeable, is_readable
- RSA: fix PHP4 compatibility issue

## 1.0.1 - 2016-01-18

- RSA: fix regression in PSS mode ([#769](https://github.com/phpseclib/phpseclib/pull/769))
- RSA: fix issue loading PKCS8 specific keys ([#861](https://github.com/phpseclib/phpseclib/pull/861))
- X509: add getOID() method ([#789](https://github.com/phpseclib/phpseclib/pull/789))
- X509: improve base64-encoded detection rules ([#855](https://github.com/phpseclib/phpseclib/pull/855))
- SFTP: fix quirky behavior with put() ([#830](https://github.com/phpseclib/phpseclib/pull/830))
- SFTP: fix E_NOTICE ([#883](https://github.com/phpseclib/phpseclib/pull/883))
- SFTP/Stream: fix issue with filenames with hashes ([#901](https://github.com/phpseclib/phpseclib/pull/901))
- SSH2: add isAuthenticated() method ([#897](https://github.com/phpseclib/phpseclib/pull/897))
- SSH/Agent: fix possible PHP warning ([#923](https://github.com/phpseclib/phpseclib/issues/923))
- BigInteger: add __debugInfo() magic method ([#881](https://github.com/phpseclib/phpseclib/pull/881))
- BigInteger: fix issue with doing bitwise not on 0
- add getBlockLength() method to symmetric ciphers

## 1.0.0 - 2015-08-02

- OpenSSL support for symmetric ciphers ([#507](https://github.com/phpseclib/phpseclib/pull/507))
- rewritten vt100 terminal emulator (File_ANSI) ([#689](https://github.com/phpseclib/phpseclib/pull/689))
- agent-forwarding support (System_SSH_Agent) ([#592](https://github.com/phpseclib/phpseclib/pull/592))
- Net_SSH2 improvements
  - diffie-hellman-group-exchange-sha1/sha256 support ([#714](https://github.com/phpseclib/phpseclib/pull/714))
  - window size handling updates ([#717](https://github.com/phpseclib/phpseclib/pull/717))
- Net_SFTP improvements
  - add callback support to put() ([#655](https://github.com/phpseclib/phpseclib/pull/655))
  - stat cache fixes ([#743](https://github.com/phpseclib/phpseclib/issues/743), [#730](https://github.com/phpseclib/phpseclib/issues/730), [#709](https://github.com/phpseclib/phpseclib/issues/709), [#726](https://github.com/phpseclib/phpseclib/issues/726))
- add "none" encryption mode to Crypt_RSA ([#692](https://github.com/phpseclib/phpseclib/pull/692))
- misc ASN.1 / X.509 parsing fixes ([#721](https://github.com/phpseclib/phpseclib/pull/721), [#627](https://github.com/phpseclib/phpseclib/pull/627))
- use a random serial number for new X509 certs ([#740](https://github.com/phpseclib/phpseclib/pull/740))
- add getPublicKeyFingerprint() to Crypt_RSA ([#677](https://github.com/phpseclib/phpseclib/pull/677))

## 0.3.10 - 2015-02-04

- simplify SSH2 window size handling ([#538](https://github.com/phpseclib/phpseclib/pull/538))
- slightly relax the conditions under which OpenSSL is used ([#598](https://github.com/phpseclib/phpseclib/pull/598))
- fix issue with empty constructed context-specific tags in ASN1 ([#606](https://github.com/phpseclib/phpseclib/pull/606))

## 0.3.9 - 2014-11-09

- PHP 5.6 improvements ([#482](https://github.com/phpseclib/phpseclib/pull/482), [#491](https://github.com/phpseclib/phpseclib/issues/491))

## 0.3.8 - 2014-09-12

- improve support for indef lengths in File_ASN1
- add hmac-sha2-256 support to Net_SSH2
- make it so negotiated algorithms can be seen before Net_SSH2 login
- add sha256-96 and sha512-96 to Crypt_Hash
- window size handling adjustments in Net_SSH2

## 0.3.7 - 2014-07-05

- auto-detect public vs private keys
- add file_exists, is_dir, is_file, readlink and symlink to Net_SFTP
- add support for recursive nlist and rawlist
- make it so nlist and rawlist can return pre-sorted output
- make it so callback functions can make exec() return early
- add signSPKAC and saveSPKAC methods to File_X509
- add support for PKCS8 keys in Crypt_RSA
- add pbkdf1 support to setPassword() in Crypt_Base
- add getWindowColumns, getWindowRows, setWindowColumns, setWindowRows to Net_SSH2
- add support for filenames with spaces in them to Net_SCP

## 0.3.6 - 2014-02-23

- add preliminary support for custom SSH subsystems
- add ssh-agent support

## 0.3.5 - 2013-07-11

- numerous SFTP changes:
  - chown
  - chgrp
  - truncate
  - improved file type detection
  - put() can write to the middle of a file
  - mkdir accepts the same parameters that PHP's mkdir does
  - the ability to upload/download 2GB files
- across-the-board speedups for the various encryption algorithms
- multi-factor authentication support for Net_SSH2
- a $callback parameter for Net_SSH2::exec
- new classes:
  - Net_SFTP_StreamWrapper
  - Net_SCP
  - Crypt_Twofish
  - Crypt_Blowfish

## 0.3.1 - 2012-11-20

- add Net_SSH2::enableQuietMode() for suppressing stderr
- add Crypt_RSA::__toString() and Crypt_RSA::getSize()
- fix problems with File_X509::validateDate(), File_X509::sign() and Crypt_RSA::verify()
- use OpenSSL to speed up modular exponention in Math_BigInteger
- improved timeout functionality in Net_SSH2
- add support for SFTPv2
- add support for CRLs in File_X509
- SSH-2.0-SSH doesn't implement hmac-*-96 correctly

## 0.3.0 - 2012-07-08

- add support for reuming Net_SFTP::put()
- add support for recursive deletes and recursive chmods to Net_SFTP
- add setTimeout() to Net_SSH2
- add support for PBKDF2 to the various Crypt_* classes via setPassword()
- add File_X509 and File_ASN1
- add the ability to decode various formats in Crypt_RSA
- make Net_SSH2::getServerPublicHostKey() return a printer-friendly version of the public key

## 0.2.2 - 2011-05-09

- CFB and OFB modes were added to all block ciphers
- support for interactive mode was added to Net_SSH2
- Net_SSH2 now has limited keyboard_interactive authentication support
- support was added for PuTTY formatted RSA private keys and XML formatted RSA private keys
- Crypt_RSA::loadKey() will now try all key types automatically
- add support for AES-128-CBC and DES-EDE3-CFB encrypted RSA private keys
- add Net_SFTP::stat(), Net_SFTP::lstat() and Net_SFTP::rawlist()
- logging was added to Net_SSH1
- the license was changed to the less restrictive MIT license<|MERGE_RESOLUTION|>--- conflicted
+++ resolved
@@ -1,74 +1,6 @@
 # Changelog
 
-<<<<<<< HEAD
-## 2.0.6 - 2017-06-05
-
-- Crypt: fix OpenSSL engine on <= PHP 5.3.6 (#1122)
-- Random: suppress possible E_DEPRECATED errors
-- RSA: reset variables if bad key was loaded
-
-## 2.0.5 - 2017-05-07
-
-- SSH2: don't use timeout value of 0 for fsockopen (#775)
-- SSH2: make it so disabling PTY closes exec() channel if it's open (#1009)
-- SSH2: include `<pre>` tags in getLog result when SAPI isn't CLI
-- SFTP: don't assume current directory when $path parameter for delete is null (#1059)
-- SFTP: fix put() with php://input as source (#1119)
-- ASN1: fix UTCTime parsing (#1110)
-- X509: ignore certificate transparency extension (#1073)
-- Crypt: OpenSSL apparently supports variable size keys (#1085)
-
-## 2.0.4 - 2016-10-03
-
-- fix E_DEPRECATED errors on PHP 7.1 (#1041)
-- SFTP: speed up downloads (#945)
-- SFTP: fix infinite loop when uploading empty file (#995)
-- ASN1: fix possible infinite loop in decode (#1027)
-
-## 2.0.3 - 2016-08-18
-
-- BigInteger/RSA: don't compare openssl versions > 1.0 (#946)
-- RSA: don't attempt to use the CRT when zero value components exist (#980)
-- RSA: zero salt length RSA signatures don't work (#1002)
-- ASN1: fix PHP Warning on PHP 7.1 (#1013)
-- X509: set parameter fields to null for CSR's / RSA (#914)
-- CRL optimizations (#1000)
-- SSH2: fix "Expected SSH_FXP_STATUS or ..." error (#999)
-- SSH2: use stream_get_* instead of fread() / fgets() (#967)
-- SFTP: make symlinks support relative target's (#1004)
-- SFTP: fix sending stream resulting in zero byte file (#995)
-
-## 2.0.2 - 2016-06-04
-
-- All Ciphers: fix issue with CBC mode / OpenSSL / continuous buffers / decryption (#938)
-- Random: fix issues with serialize() (#932)
-- RC2: fix issue with decrypting
-- RC4: fix issue with key not being truncated correctly
-- SFTP: nlist() on a non-existant directory resulted in error
-- SFTP: add is_writable, is_writeable, is_readable
-- X509: add IPv6 support for subjectaltname extension (#936)
-
-## 2.0.1 - 2016-01-18
-
-- RSA: fix regression in PSS mode ([#769](https://github.com/phpseclib/phpseclib/pull/769))
-- RSA: fix issue loading PKCS8 specific keys ([#861](https://github.com/phpseclib/phpseclib/pull/861))
-- X509: add getOID() method ([#789](https://github.com/phpseclib/phpseclib/pull/789))
-- X509: improve base64-encoded detection rules ([#855](https://github.com/phpseclib/phpseclib/pull/855))
-- SFTP: fix quirky behavior with put() ([#830](https://github.com/phpseclib/phpseclib/pull/830))
-- SFTP: fix E_NOTICE ([#883](https://github.com/phpseclib/phpseclib/pull/883))
-- SFTP/Stream: fix issue with filenames with hashes ([#901](https://github.com/phpseclib/phpseclib/pull/901))
-- SSH2: add isAuthenticated() method ([#897](https://github.com/phpseclib/phpseclib/pull/897))
-- SSH/Agent: fix possible PHP warning ([#923](https://github.com/phpseclib/phpseclib/issues/923))
-- BigInteger: add __debugInfo() magic method ([#881](https://github.com/phpseclib/phpseclib/pull/881))
-- BigInteger: fix issue with doing bitwise not on 0
-- add getBlockLength() method to symmetric ciphers
-
-## 2.0.0 - 2015-08-04
-
-- Classes were renamed and namespaced ([#243](https://github.com/phpseclib/phpseclib/issues/243))
-- The use of an autoloader is now required (e.g. Composer)
-=======
-## 1.0.8 - 2017-10-22
+## 2.0.7 - 2017-10-22
 
 - SSH2:
   - add new READ_NEXT mode (#1140)
@@ -86,7 +18,92 @@
 - ANSI: misc fixes (#1150, #1161)
 - X509: use DateTime instead of unix time (#1166)
 - Ciphers: use eval() instead of create_function() for >= 5.3
->>>>>>> 817bebef
+
+## 2.0.6 - 2017-06-05
+
+- Crypt: fix OpenSSL engine on <= PHP 5.3.6 (#1122)
+- Random: suppress possible E_DEPRECATED errors
+- RSA: reset variables if bad key was loaded
+
+## 2.0.5 - 2017-05-07
+
+- SSH2: don't use timeout value of 0 for fsockopen (#775)
+- SSH2: make it so disabling PTY closes exec() channel if it's open (#1009)
+- SSH2: include `<pre>` tags in getLog result when SAPI isn't CLI
+- SFTP: don't assume current directory when $path parameter for delete is null (#1059)
+- SFTP: fix put() with php://input as source (#1119)
+- ASN1: fix UTCTime parsing (#1110)
+- X509: ignore certificate transparency extension (#1073)
+- Crypt: OpenSSL apparently supports variable size keys (#1085)
+
+## 2.0.4 - 2016-10-03
+
+- fix E_DEPRECATED errors on PHP 7.1 (#1041)
+- SFTP: speed up downloads (#945)
+- SFTP: fix infinite loop when uploading empty file (#995)
+- ASN1: fix possible infinite loop in decode (#1027)
+
+## 2.0.3 - 2016-08-18
+
+- BigInteger/RSA: don't compare openssl versions > 1.0 (#946)
+- RSA: don't attempt to use the CRT when zero value components exist (#980)
+- RSA: zero salt length RSA signatures don't work (#1002)
+- ASN1: fix PHP Warning on PHP 7.1 (#1013)
+- X509: set parameter fields to null for CSR's / RSA (#914)
+- CRL optimizations (#1000)
+- SSH2: fix "Expected SSH_FXP_STATUS or ..." error (#999)
+- SSH2: use stream_get_* instead of fread() / fgets() (#967)
+- SFTP: make symlinks support relative target's (#1004)
+- SFTP: fix sending stream resulting in zero byte file (#995)
+
+## 2.0.2 - 2016-06-04
+
+- All Ciphers: fix issue with CBC mode / OpenSSL / continuous buffers / decryption (#938)
+- Random: fix issues with serialize() (#932)
+- RC2: fix issue with decrypting
+- RC4: fix issue with key not being truncated correctly
+- SFTP: nlist() on a non-existant directory resulted in error
+- SFTP: add is_writable, is_writeable, is_readable
+- X509: add IPv6 support for subjectaltname extension (#936)
+
+## 2.0.1 - 2016-01-18
+
+- RSA: fix regression in PSS mode ([#769](https://github.com/phpseclib/phpseclib/pull/769))
+- RSA: fix issue loading PKCS8 specific keys ([#861](https://github.com/phpseclib/phpseclib/pull/861))
+- X509: add getOID() method ([#789](https://github.com/phpseclib/phpseclib/pull/789))
+- X509: improve base64-encoded detection rules ([#855](https://github.com/phpseclib/phpseclib/pull/855))
+- SFTP: fix quirky behavior with put() ([#830](https://github.com/phpseclib/phpseclib/pull/830))
+- SFTP: fix E_NOTICE ([#883](https://github.com/phpseclib/phpseclib/pull/883))
+- SFTP/Stream: fix issue with filenames with hashes ([#901](https://github.com/phpseclib/phpseclib/pull/901))
+- SSH2: add isAuthenticated() method ([#897](https://github.com/phpseclib/phpseclib/pull/897))
+- SSH/Agent: fix possible PHP warning ([#923](https://github.com/phpseclib/phpseclib/issues/923))
+- BigInteger: add __debugInfo() magic method ([#881](https://github.com/phpseclib/phpseclib/pull/881))
+- BigInteger: fix issue with doing bitwise not on 0
+- add getBlockLength() method to symmetric ciphers
+
+## 2.0.0 - 2015-08-04
+
+- Classes were renamed and namespaced ([#243](https://github.com/phpseclib/phpseclib/issues/243))
+- The use of an autoloader is now required (e.g. Composer)
+
+## 1.0.8 - 2017-10-22
+
+- SSH2:
+  - add new READ_NEXT mode (#1140)
+  - add sendIdentificationStringFirst()
+  - add sendKEXINITFirst()
+  - add sendIdentificationStringLast()
+  - add sendKEXINITLast() (#1162)
+  - assume any SSH server >= 1.99 supports SSH2 (#1170)
+  - workaround for bad arcfour256 implementations (#1171)
+  - don't choke when getting response from diff channel in exec() (#1167)
+- SFTP:
+  - add enablePathCanonicalization()
+  - add disablePathCanonicalization() (#1137)
+  - fix put() with remote file stream resource (#1177)
+- ANSI: misc fixes (#1150, #1161)
+- X509: use DateTime instead of unix time (#1166)
+- Ciphers: use eval() instead of create_function() for >= 5.3
 
 ## 1.0.7 - 2017-06-05
 
