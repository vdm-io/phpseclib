# Changelog

<<<<<<< HEAD
## 2.0.46 - 2023-12-28

- SSH2: implement terrapin attack countermeasures (#1972)
- SSH2: only capture login info once (#1970)
- SSH2: add support for RFC8308 (#1960)
- Rijndael: fix for PHP 8.3+ compatability (#1944)
- Crypt/Base: improve ARM detection code (#1949)
- X509: fix for weird characters in subjaltname (#1943)

## 2.0.45 - 2023-09-15

- SFTP: make it so SFTP::RESUME also sets offset of local file (#1921)
- SFTP: RESUME_START didn't work as described (#1921)
- SFTP: fix SFTPv2 errors when logging errors (#1933)
- SFTP: fix issue with get() downloading to files / streams (#1934)
- Rijndael: fix E_DEPRECATED (#1935)
- improve PHP32 compatibility (#1931)

## 2.0.44 - 2023-06-13

- SSH2: fix PHP 8.2 E_DEPRECATED errors (#1917)

## 2.0.43 - 2023-06-13

- SFTP: fix NET_SFTP_ATTR_EXTENDED (#1907)
- SSH2: fix PHP 8.2 E_DEPRECATED errors (#1917)
- X509: add support for EV DN's (#1916)

## 2.0.42 - 2023-03-06

- Blowfish: fix issues on 32-bit PHP installs
- BigInteger: fix for hex numbers with new lines in them
- SSH2: add getTimeout() method (#1889)

## 2.0.41 - 2022-12-23

- fix for more PHP 8.2 deprecations (#1875)

## 2.0.40 - 2022-12-17

- fix for PHP 8.2 deprecations (#1869)
- SSH2: if logging in with rsa-sha2-256/512 fails, try ssh-rsa (#1865)
- SSH/Agent: add support for named pipes on windows (for pageant) (#1866)
- Crypt/Base: add a function to check continuous buffer status (#1870)
- OpenSSL 3.0.1+ deprecated some algorithms (RC2, RC4, DES, Blowfish)

## 2.0.39 - 2022-10-24

- SFTP: fix deprecated implicit float to int on 32-bit PHP 8.1 (#1841)
- SFTP: restore orig behavior when deleting non-existant folder (#1847)
- Random: fix fallback on PHP 8.1+

## 2.0.38 - 2022-09-02

- RSA: add support for OpenSSH encrypted keys (#1737, #1733, #1531, #1490)
- SSH2: fix possibly undefined variable error (#1802)
- SFTP: try to delete dir even if it can't be opened (#1791)
- SFTP: try without path canonicalization if initial realpath() fails (#1796)
- SFTP: detect if stream metadata has wrapper_type set for put() method (#1792)
- BigInteger: fix behavior on 32-bit PHP installs (#1820)
- don't use dynamic properties, which are deprecated in PHP 8.2 (#1808, #1822)
- fix deprecated implicit float to int on 32-bit PHP 8.1

## 2.0.37 - 2022-04-04

- RSA: add support for loading PuTTY v3 keys
- Crypt/Base: fix CTR mode with continuous buffer with non-eval PHP
- Crypt/Base: use sodium_increment in _increment_str
- Crypt/Base: fix deprecation notice (#1770)
- SSH2/Agent: rm unused parameter (#1757)

## 2.0.36 - 2022-01-30

- SSH2: make login() return false if no valid auth methods are found (#1744)
- SFTP: fix chgrp() for version < 4 (#1730)
- Crypt/Base: add OFB8 as a new mode (phpseclib/mcrypt_compat#33)
- RSA & BigInteger: check phpinfo() available before using it (#1726)

## 2.0.35 - 2021-11-28

- SSH2: add "smart multi factor" login mode (enabled by default) (#1648)
- SSH2: error out when no data is received from the server (#1647)
- SFTP: don't attempt to parse unsupported attributes (#1708)
- SFTP: getSupportedVersions() call didn't work

## 2.0.34 - 2021-10-26

- SSH2: add support for zlib and zlib@openssh.com compression
- SFTP: add support for SFTPv4/5/6
- SFTP: add option to allow arbitrary length packets (#1691)
- RSA: ssh-keygen -yf private.key fails if \r is present (#1698)

## 2.0.33 - 2021-08-15

- SFTP: don't check SFTP packet size after SFTP initialization (#1606)
- SFTP: timeout during SFTP init should return false (#1684)
- SFTP: return false if get_channel_packet returns false (#1678)
- ASN1: return false when not enough bytes are available (#1676)

## 2.0.32 - 2021-06-13

- SSH2: add getAuthMethodsToContinue() method (#1648)
- SSH2: timeout would occasionally infinitely loop
- SSH2: fix PHP7.4 errors about accessing bool as string (#1656)
- SSH2: fix issue with key re-exchange (#1644)
- SFTP: reopen channel on channel closure (#1654)
- X509: extra characters before cert weren't being removed (#1659)
- ASN1: fix timezone issue when non-utc time is given (#1562)
- RSA: OAEP decryption didn't check labels correctly (#1669)

## 2.0.31 - 2021-04-06

- X509: always parse the first cert of a bundle (#1568)
- SSH2: behave like putty with broken publickey auth (#1572)
- SSH2: don't close channel on unexpected response to channel request (#1631)
- RSA: support keys with PSS algorithm identifier (#1584)
- RSA: cleanup RSA PKCS#1 v1.5 signature verification (CVE-2021-30130)
- SFTP/Stream: make it so you can write past the end of a file (#1618)
- SFTP: fix undefined index notice in stream touch() (#1615)
- SFTP: digit only filenames were converted to integers by php (#1623)
- BigInteger: fix issue with toBits on 32-bit PHP 8 installs
- Crypt: use a custom error handler for mcrypt to avoid deprecation errors

## 2.0.30 - 2020-12-16

- X509: don't attempt to parse multi-cert PEMs (#1542)
- SFTP: add stream to get method (#1546)
- SFTP: progress callback should report actual downloaded bytes (#1543)
- SSH2: end connection faster for algorithm mismatch
- SSH2: add setKeepAlive() method (#1529)
- ANSI: fix PHP8 compatibility issues

## 2.0.29 - 2020-09-07

- SFTP: add enableDatePreservation() / disableDatePreservation() (#1496)
- SFTP: uploads on low speed networks could get in infinite loop (#1507)
- SSH2: when building algo list look at if crypto engine is set (#1500)
- X509: really looong base64 encoded strings broke extractBER() (#1486)

## 2.0.28 - 2020-07-08

- SFTP: realpath('') produced an error (#1474)
- SFTP: if /path/to/file is a file then /path/to/file/whatever errors (#1475)
- SFTP: speed up uploads (by changing SFTP upload packet size from 4KB to 32KB)
- ANSI: fix "Number of elements can't be negative" error

## 2.0.27 - 2020-05-22

- SFTP: another attempt at speeding up uploads (#1455)
- SSH2: try logging in with none as an auth method first (#1454)
- ASN1: fix for malformed ASN1 strings (#1456)

## 2.0.26 - 2020-03-22

- SFTP: another attempt at speeding up uploads (#1455)
- SSH2: try logging in with none as an auth method first (#1454)
- ASN1: fix for malformed ASN1 strings (#1456)

## 2.0.25 - 2020-02-25

- SFTP: re-add buffering (#1455)

## 2.0.24 - 2020-02-22

- X509: fix PHP 5.3 compatability issue
- SSH2: arcfour128 / arcfour256 were being included twice
- SSH2: make window resizing behave more consistently with PuTTY (#1421)
- SSH2: sodium_compat doesn't support memzero (#1432)
- SSH2: logging enhancements
- SFTP: don't buffer up download requests (PuTTY doesn't) (#1425)
- RSA: make PSS verification work for key length that aren't a power of 2 (#1423)

## 2.0.23 - 2019-09-16

- SSH2: fix regression for connecting to servers with bad hostnames (#1405)

## 2.0.22 - 2019-09-15

- SSH2: backport setPreferredAlgorithms() / getAlgorithmsNegotiated (#1156)
- SSH2 / SFTP: fix issues with ping() (#1402)
- X509: IPs in nameconstraints extension include netmask (#1387)
- X509: fix issue with explicit time tags whose maps expect implicit (#1388)
- BigInteger: fix bug with toBytes() with fixed precision negative numbers
- fix PHP 7.4 deprecations

## 2.0.21 - 2019-07-14

- SSH2: only auto close the channel for exec() timeouts (#1384)

## 2.0.20 - 2019-06-23

- BigInteger: lower PHP req back down to PHP 5.3.3 (#1382)

## 2.0.19 - 2019-06-19

- BigInteger: fix issues with divide method in pure-PHP mode

## 2.0.18 - 2019-06-13

- SSH2: close channel when a timeout occurs (#1378)
- SFTP: improve handling of malformed packets (#1371)
- RSA: add support for OpenSSH private keys (#1372)

## 2.0.17 - 2019-05-26

- BigInteger: new BigInteger('-0') caused issues with GMP

## 2.0.16 - 2019-05-26

- BigInteger: new BigInteger('00') caused issues with GMP
- BigInteger: GMP engine didn't always return 1 or -1
- ASN1: revamp how OIDs are handled (#1367)
- ASN1: correctly handle long tags
- SSH2: fix issue with reconnecting via ping() (#1353)
- RSA: use hash_equals if available

## 2.0.15 - 2019-03-10

- SFTP: make it so get() can correctly handle out of order responses (#1343)
- Crypt: avoid bogus IV errors in ECB mode with OpenSSL (#1087)
- RSA: protect against possible timing attack during OAEP decryption
- RSA: fix possible memory leak with XML keys (#1346)
- Hash: fix issue with undefined constants (#1347)
- Hash: fix issues with the mode
- SCP: issue error if remote_file is empty in put() call (#1335)
- X509: whitelist OID 1.3.6.1.4.1.11129.2.4.2 (#1341)

## 2.0.14 - 2019-01-27

- SSH2: ssh-rsa is sometimes incorrectly used instead of rsa-sha2-256 (#1331)
- SSH2: more strictly adhere to RFC8332 for rsa-sha2-256/512 (#1332)

## 2.0.13 - 2018-12-16

- SSH2: fix order of user_error() / bitmap reset (#1314)
- SSH2: setTimeout(0) didn't work as intended (#1116)
- Agent: add support for rsa-sha2-256 / rsa-sha2-512 (#1319)
- Agent: add parameter to constructor (#1319)
- X509: fix errors with validateDate (#1318)

## 2.0.12 - 2018-11-04

- SSH2: fixes relating to delayed global requests (#1271)
- SSH2: setEngine -> setPreferredEngine (#1294)
- SSH2: reset $this->bitmap when the connection fails (#1298)
- SSH2: add ping() method (#1298)
- SSH2: add support for rsa-sha2-256 / rsa-sha2-512 (RFC8332)
- SFTP: make rawlist give same result regardless of stat cache (#1287)
- Hash: save hashed keys for re-use

## 2.0.11 - 2018-04-15

- X509: auto download intermediate certs
- BigInteger: fix for (new BigInteger(48))->toString(true)) (#1264)
- ASN1: class is never set as key in _decode_ber
- check if phpinfo() is available before using (#1256)
- backport CFB8 support from master to 2.0 (#1257)

## 2.0.10 - 2018-02-08

- BigInteger: fix issue with bitwise_xor (#1245)
- Crypt: some of the minimum lengths were off
- SFTP: update stat cache accordingly when file becomes a directory (#1235)
- SFTP: fix issue with extended attributes on 64-bit PHP installs (#1248)
- SSH2: more channel handling updates (#1200)
- X509: use anonymous functions in PHP >= 5.3.0
- X509: revise logic for validateSignature (#1213)
- X509: fix 7.2 error when extensions were removed and new ones added (#1243)
- fix float to int conversions on ARM CPU's (#1220)

## 2.0.9 - 2017-11-29

- 2.0.8 tag was done off of master branch - not 2.0 branch

## 2.0.8 - 2017-11-29

- SSH2: fix issue with key re-exchange
- SSH2: updates to dealing with extraneous channel packets
- X509: URL validation didn't work (#1203)

## 2.0.7 - 2017-10-22

- SSH2:
  - add new READ_NEXT mode (#1140)
  - add sendIdentificationStringFirst()
  - add sendKEXINITFirst()
  - add sendIdentificationStringLast()
  - add sendKEXINITLast() (#1162)
  - assume any SSH server >= 1.99 supports SSH2 (#1170)
  - workaround for bad arcfour256 implementations (#1171)
  - don't choke when getting response from diff channel in exec() (#1167)
- SFTP:
  - add enablePathCanonicalization()
  - add disablePathCanonicalization() (#1137)
  - fix put() with remote file stream resource (#1177)
- ANSI: misc fixes (#1150, #1161)
- X509: use DateTime instead of unix time (#1166)
- Ciphers: use eval() instead of create_function() for >= 5.3

## 2.0.6 - 2017-06-05

- Crypt: fix OpenSSL engine on <= PHP 5.3.6 (#1122)
- Random: suppress possible E_DEPRECATED errors
- RSA: reset variables if bad key was loaded

## 2.0.5 - 2017-05-07

- SSH2: don't use timeout value of 0 for fsockopen (#775)
- SSH2: make it so disabling PTY closes exec() channel if it's open (#1009)
- SSH2: include `<pre>` tags in getLog result when SAPI isn't CLI
- SFTP: don't assume current directory when $path parameter for delete is null (#1059)
- SFTP: fix put() with php://input as source (#1119)
- ASN1: fix UTCTime parsing (#1110)
- X509: ignore certificate transparency extension (#1073)
- Crypt: OpenSSL apparently supports variable size keys (#1085)

## 2.0.4 - 2016-10-03

- fix E_DEPRECATED errors on PHP 7.1 (#1041)
- SFTP: speed up downloads (#945)
- SFTP: fix infinite loop when uploading empty file (#995)
- ASN1: fix possible infinite loop in decode (#1027)

## 2.0.3 - 2016-08-18

- BigInteger/RSA: don't compare openssl versions > 1.0 (#946)
- RSA: don't attempt to use the CRT when zero value components exist (#980)
- RSA: zero salt length RSA signatures don't work (#1002)
- ASN1: fix PHP Warning on PHP 7.1 (#1013)
- X509: set parameter fields to null for CSR's / RSA (#914)
- CRL optimizations (#1000)
- SSH2: fix "Expected SSH_FXP_STATUS or ..." error (#999)
- SSH2: use stream_get_* instead of fread() / fgets() (#967)
- SFTP: make symlinks support relative target's (#1004)
- SFTP: fix sending stream resulting in zero byte file (#995)

## 2.0.2 - 2016-06-04

- All Ciphers: fix issue with CBC mode / OpenSSL / continuous buffers / decryption (#938)
- Random: fix issues with serialize() (#932)
- RC2: fix issue with decrypting
- RC4: fix issue with key not being truncated correctly
- SFTP: nlist() on a non-existent directory resulted in error
- SFTP: add is_writable, is_writeable, is_readable
- X509: add IPv6 support for subjectaltname extension (#936)

## 2.0.1 - 2016-01-18

- RSA: fix regression in PSS mode ([#769](https://github.com/phpseclib/phpseclib/pull/769))
- RSA: fix issue loading PKCS8 specific keys ([#861](https://github.com/phpseclib/phpseclib/pull/861))
- X509: add getOID() method ([#789](https://github.com/phpseclib/phpseclib/pull/789))
- X509: improve base64-encoded detection rules ([#855](https://github.com/phpseclib/phpseclib/pull/855))
- SFTP: fix quirky behavior with put() ([#830](https://github.com/phpseclib/phpseclib/pull/830))
- SFTP: fix E_NOTICE ([#883](https://github.com/phpseclib/phpseclib/pull/883))
- SFTP/Stream: fix issue with filenames with hashes ([#901](https://github.com/phpseclib/phpseclib/pull/901))
- SSH2: add isAuthenticated() method ([#897](https://github.com/phpseclib/phpseclib/pull/897))
- SSH/Agent: fix possible PHP warning ([#923](https://github.com/phpseclib/phpseclib/issues/923))
- BigInteger: add __debugInfo() magic method ([#881](https://github.com/phpseclib/phpseclib/pull/881))
- BigInteger: fix issue with doing bitwise not on 0
- add getBlockLength() method to symmetric ciphers

## 2.0.0 - 2015-08-04

- Classes were renamed and namespaced ([#243](https://github.com/phpseclib/phpseclib/issues/243))
- The use of an autoloader is now required (e.g. Composer)
=======
## 1.0.23 - 2024-02-25

- BigInteger: add getLength() and getLengthInBytes() methods
- BigInteger: put guardrails on isPrime() and randomPrime() (CVE-2024-27354)
- ASN1: limit OID length (CVE-2024-27355)
>>>>>>> 86990d51

## 1.0.22 - 2023-12-28

- SFTP: fix issue with get() downloading to files / streams (#1934)
- SFTP: fix SFTPv2 errors when logging errors (#1933)
- SSH2: implement terrapin attack countermeasures (#1972)
- SSH2: only capture login info once (#1970)
- SSH2: add support for RFC8308 (#1960)
- Rijndael: fix for PHP 8.3+ compatability (#1944)
- Crypt/Base: improve ARM detection code (#1949)
- X509: fix for weird characters in subjaltname (#1943)
- ASN1: fix string conversion code for 32-bit PHP installs (#1931)

## 1.0.21 - 2023-07-09

- fix deprecation errors in newer PHP versions
- OpenSSL 3.0.1+ deprecated some algorithms
- RSA: add support for loading OpenSSH encrypted keys (#1737, #1733, #1531, #1490)
- RSA: add support for loading PuTTY v3 keys
- SSH2: if logging in with rsa-sha2-256/512 fails, try ssh-rsa (#1865)
- SSH2: add EOF test isConnected() (#1926)
- SFTP: try without path canonicalization if initial realpath() fails (#1796)
- SFTP: fix chgrp() for version < 4 (#1730)
- SFTP: try to delete dir even if it can't be opened (#1791)
- SFTP: make it so SFTP::RESUME also sets offset of local file (#1921)
- SFTP: SFTP::RESUME_START didn't work as described (#1921)
- Crypt/Base: fix CTR mode with continuous buffer with non-eval PHP

## 1.0.20 - 2021-12-28

SFTP:
- speed up uploads (by changing SFTP upload packet size from 4KB to 32KB)
- add support for SFTPv4/5/6
- add enableDatePreservation() / disableDatePreservation() (#1496)
- uploads on low speed networks could get in infinite loop (#1507)
- "fix" rare resource not closed error (#1510)
- progress callback should report actual downloaded bytes (#1543)
- add stream to get method (#1546)
- fix undefined index notice in stream touch() (#1615)
- digit only filenames were converted to integers by php (#1623)
- Stream: make it so you can write past the end of a file (#1618)
- reopen channel on channel closure (#1654)
- don't check SFTP packet size after SFTP initialization (#1606)
- return false if get_channel_packet returns false (#1678)
- timeout during SFTP init should return false (#1684)
- add option to allow arbitrary length packets (#1691)

SSH2:
- add support for zlib and zlib@openssh.com compression
- add "smart multi factor" login mode (enabled by default) (#1648)
- don't try to login as none auth method for CoreFTP server (#1488)
- when building algo list look at if crypto engine is set (#1500)
- suppress 'broken pipe' errors (#1511)
- add setKeepAlive() method (#1529)
- behave like putty with broken publickey auth (#1572)
- don't close channel on unexpected response to channel request (#1631)
- add getAuthMethodsToContinue() method (#1648)
- fix issue with key re-exchange (#1644)
- fix PHP7.4 errors about accessing bool as string (#1656)
- end connection faster for algorithm mismatch

X509:
- really looong base64 encoded strings broke extractBER() (#1486)
- only parse the first cert of a multi-cert PEMs (#1542, #1568)

ASN1:
- fix timezone issue when non-utc time is given (#1562)
- return false when not enough bytes are available (#1676)

RSA:
- ssh-keygen -yf private.key fails if \r is present (#1698)

BigInteger:
- fix issue with toBits on 32-bit PHP 8 installs

Crypt/Base:
- use a custom error handler for mcrypt

## 1.0.19 - 2020-07-07

- SSH2: arcfour128 / arcfour256 were being included twice
- SSH2: make window resizing behave more consistently with PuTTY (#1421)
- SSH2: logging enhancements
- SSH2: try logging in with none as an auth method first (#1454)
- SFTP: change the mode with a SETSTAT instead of MKDIR (#1463)
- SFTP: make it so extending SFTP class doesn't cause a segfault (#1465)
- SFTP: realpath('') produced an error (#1474)
- SFTP: if /path/to/file is a file then /path/to/file/whatever errors (#1475)
- RSA: make PSS verification work for key length that aren't a power of 2 (#1423)
- ASN1: fix for malformed ASN1 strings (#1456)
- ANSI: fix "Number of elements can't be negative" error

## 1.0.18 - 2019-09-16

- SSH2: fix regression for connecting to servers with bad hostnames (#1405)

## 1.0.17 - 2019-09-15

- SSH2: backport setPreferredAlgorithms() / getAlgorithmsNegotiated (#1156)
- SSH2 / SFTP: fix issues with ping() (#1402)
- SSH2: only auto close the channel for exec() timeouts (#1384)
- SSH2 / SFTP: fix issues with ping() (#1402)
- SFTP: add progress callback to get() (#1375)
- SFTP: fix array_merge(): Argument #1 is not an array error (#1379)
- X509: IPs in nameconstraints extension include netmask (#1387)
- X509: fix issue with explicit time tags whose maps expect implicit (#1388)
- BigInteger: fix issues with divide method
- BigInteger: fix bug with toBytes() with fixed precision negative numbers
- fix PHP 7.4 deprecations

## 1.0.16 - 2019-06-13

- BigInteger: new BigInteger('-0') caused issues with GMP
- BigInteger: new BigInteger('00') caused issues with GMP
- BigInteger: GMP engine didn't always return 1 or -1
- ASN1: revamp how OIDs are handled (#1367)
- ASN1: correctly handle long tags
- SSH2: fix issue with reconnecting via ping() (#1353)
- SSH2: close channel when a timeout occurs (#1378)
- SFTP: improve handling of malformed packets (#1371)
- RSA: add support for OpenSSH private keys (#1372)
- RSA: use hash_equals if available

## 1.0.15 - 2019-03-10

- SFTP: make it so get() can correctly handle out of order responses (#1343)
- Crypt: avoid bogus IV errors in ECB mode with OpenSSL (#1087)
- RSA: protect against possible timing attack during OAEP decryption
- RSA: fix possible memory leak with XML keys (#1346)
- Hash: fix issues with the mode
- SCP: issue error if remote_file is empty in put() call (#1335)
- X509: whitelist OID 1.3.6.1.4.1.11129.2.4.2 (#1341)

## 1.0.14 - 2019-01-27

- SSH2: ssh-rsa is sometimes incorrectly used instead of rsa-sha2-256 (#1331)
- SSH2: more strictly adhere to RFC8332 for rsa-sha2-256/512 (#1332)

## 1.0.13 - 2018-12-16

- SSH2: fix order of user_error() / bitmap reset (#1314)
- SSH2: setTimeout(0) didn't work as intended (#1116)
- Agent: add support for rsa-sha2-256 / rsa-sha2-512 (#1319)
- Agent: add parameter to constructor (#1319)

## 1.0.12 - 2018-11-04

- SSH2: fixes relating to delayed global requests (#1271)
- SSH2: setEngine -> setPreferredEngine (#1294)
- SSH2: reset $this->bitmap when the connection fails (#1298)
- SSH2: add ping() method (#1298)
- SSH2: add support for rsa-sha2-256 / rsa-sha2-512 (RFC8332)
- SFTP: make rawlist give same result regardless of stat cache (#1287)
- Hash: save hashed keys for re-use

## 1.0.11 - 2018-04-15

- X509: auto download intermediate certs
- BigInteger: fix for (new BigInteger(48))->toString(true)) (#1264)
- ASN1: class is never set as key in _decode_ber

## 1.0.10 - 2018-02-08

- BigInteger: fix issue with bitwise_xor (#1245)
- Crypt: some of the minimum lengths were off
- SFTP: update stat cache accordingly when file becomes a directory (#1235)
- SFTP: fix issue with extended attributes on 64-bit PHP installs (#1248)
- SSH2: more channel handling updates (#1200)
- X509: use anonymous functions in PHP >= 5.3.0
- X509: revise logic for validateSignature (#1213)
- X509: fix 7.2 error when extensions were removed and new ones added (#1243)
- fix float to int conversions on ARM CPU's (#1220)

## 1.0.9 - 2017-11-29

- SSH2: fix issue with key re-exchange
- SSH2: updates to dealing with extraneous channel packets
- X509: URL validation didn't work (#1203)

## 1.0.8 - 2017-10-22

- SSH2:
  - add new READ_NEXT mode (#1140)
  - add sendIdentificationStringFirst()
  - add sendKEXINITFirst()
  - add sendIdentificationStringLast()
  - add sendKEXINITLast() (#1162)
  - assume any SSH server >= 1.99 supports SSH2 (#1170)
  - workaround for bad arcfour256 implementations (#1171)
  - don't choke when getting response from diff channel in exec() (#1167)
- SFTP:
  - add enablePathCanonicalization()
  - add disablePathCanonicalization() (#1137)
  - fix put() with remote file stream resource (#1177)
- ANSI: misc fixes (#1150, #1161)
- X509: use DateTime instead of unix time (#1166)
- Ciphers: use eval() instead of create_function() for >= 5.3

## 1.0.7 - 2017-06-05

- Crypt: fix OpenSSL engine on <= PHP 5.3.6 (#1122)
- Random: suppress possible E_DEPRECATED errors
- RSA: reset variables if bad key was loaded

## 1.0.6 - 2017-05-07

- SSH2: don't use timeout value of 0 for fsockopen (#775)
- SSH2: make it so disabling PTY closes exec() channel if it's open (#1009)
- SSH2: include `<pre>` tags in getLog result when SAPI isn't CLI
- SFTP: don't assume current directory when $path parameter for delete is null (#1059)
- SFTP: fix put() with php://input as source (#1119)
- ASN1: fix UTCTime parsing (#1110)
- X509: ignore certificate transparency extension (#1073)
- Crypt: OpenSSL apparently supports variable size keys (#1085)

## 1.0.5 - 2016-10-22

- fix issue preventing installation of 1.0.x via Composer (#1048)

## 1.0.4 - 2016-10-03

- fix E_DEPRECATED errors on PHP 7.0 and 7.1 (#1041)
- fix float to int conversions on 32-bit Linux pre-PHP 5.3 (#1038, #1034)
- SFTP: speed up downloads (#945)
- SFTP: fix infinite loop when uploading empty file (#995)
- ASN1: fix possible infinite loop in decode (#1027)

## 1.0.3 - 2016-08-18

- BigInteger/RSA: don't compare openssl versions > 1.0 (#946)
- RSA: don't attempt to use the CRT when zero value components exist (#980)
- RSA: zero salt length RSA signatures don't work (#1002)
- ASN1: fix PHP Warning on PHP 7.1 (#1013)
- X509: set parameter fields to null for CSR's / RSA (#914)
- CRL optimizations (#1000)
- SSH2: fix "Expected SSH_FXP_STATUS or ..." error (#999)
- SFTP: make symlinks support relative target's (#1004)
- SFTP: fix sending stream resulting in zero byte file (#995)

## 1.0.2 - 2016-05-07

- All Ciphers: fix issue with CBC mode / OpenSSL / continuous buffers / decryption (#938)
- Random: fix issues with serialize() (#932)
- RC2: fix issue with decrypting
- RC4: fix issue with key not being truncated correctly
- SFTP: nlist() on a non-existent directory resulted in error
- SFTP: add is_writable, is_writeable, is_readable
- RSA: fix PHP4 compatibility issue

## 1.0.1 - 2016-01-18

- RSA: fix regression in PSS mode ([#769](https://github.com/phpseclib/phpseclib/pull/769))
- RSA: fix issue loading PKCS8 specific keys ([#861](https://github.com/phpseclib/phpseclib/pull/861))
- X509: add getOID() method ([#789](https://github.com/phpseclib/phpseclib/pull/789))
- X509: improve base64-encoded detection rules ([#855](https://github.com/phpseclib/phpseclib/pull/855))
- SFTP: fix quirky behavior with put() ([#830](https://github.com/phpseclib/phpseclib/pull/830))
- SFTP: fix E_NOTICE ([#883](https://github.com/phpseclib/phpseclib/pull/883))
- SFTP/Stream: fix issue with filenames with hashes ([#901](https://github.com/phpseclib/phpseclib/pull/901))
- SSH2: add isAuthenticated() method ([#897](https://github.com/phpseclib/phpseclib/pull/897))
- SSH/Agent: fix possible PHP warning ([#923](https://github.com/phpseclib/phpseclib/issues/923))
- BigInteger: add __debugInfo() magic method ([#881](https://github.com/phpseclib/phpseclib/pull/881))
- BigInteger: fix issue with doing bitwise not on 0
- add getBlockLength() method to symmetric ciphers

## 1.0.0 - 2015-08-02

- OpenSSL support for symmetric ciphers ([#507](https://github.com/phpseclib/phpseclib/pull/507))
- rewritten vt100 terminal emulator (File_ANSI) ([#689](https://github.com/phpseclib/phpseclib/pull/689))
- agent-forwarding support (System_SSH_Agent) ([#592](https://github.com/phpseclib/phpseclib/pull/592))
- Net_SSH2 improvements
  - diffie-hellman-group-exchange-sha1/sha256 support ([#714](https://github.com/phpseclib/phpseclib/pull/714))
  - window size handling updates ([#717](https://github.com/phpseclib/phpseclib/pull/717))
- Net_SFTP improvements
  - add callback support to put() ([#655](https://github.com/phpseclib/phpseclib/pull/655))
  - stat cache fixes ([#743](https://github.com/phpseclib/phpseclib/issues/743), [#730](https://github.com/phpseclib/phpseclib/issues/730), [#709](https://github.com/phpseclib/phpseclib/issues/709), [#726](https://github.com/phpseclib/phpseclib/issues/726))
- add "none" encryption mode to Crypt_RSA ([#692](https://github.com/phpseclib/phpseclib/pull/692))
- misc ASN.1 / X.509 parsing fixes ([#721](https://github.com/phpseclib/phpseclib/pull/721), [#627](https://github.com/phpseclib/phpseclib/pull/627))
- use a random serial number for new X509 certs ([#740](https://github.com/phpseclib/phpseclib/pull/740))
- add getPublicKeyFingerprint() to Crypt_RSA ([#677](https://github.com/phpseclib/phpseclib/pull/677))

## 0.3.10 - 2015-02-04

- simplify SSH2 window size handling ([#538](https://github.com/phpseclib/phpseclib/pull/538))
- slightly relax the conditions under which OpenSSL is used ([#598](https://github.com/phpseclib/phpseclib/pull/598))
- fix issue with empty constructed context-specific tags in ASN1 ([#606](https://github.com/phpseclib/phpseclib/pull/606))

## 0.3.9 - 2014-11-09

- PHP 5.6 improvements ([#482](https://github.com/phpseclib/phpseclib/pull/482), [#491](https://github.com/phpseclib/phpseclib/issues/491))

## 0.3.8 - 2014-09-12

- improve support for indef lengths in File_ASN1
- add hmac-sha2-256 support to Net_SSH2
- make it so negotiated algorithms can be seen before Net_SSH2 login
- add sha256-96 and sha512-96 to Crypt_Hash
- window size handling adjustments in Net_SSH2

## 0.3.7 - 2014-07-05

- auto-detect public vs private keys
- add file_exists, is_dir, is_file, readlink and symlink to Net_SFTP
- add support for recursive nlist and rawlist
- make it so nlist and rawlist can return pre-sorted output
- make it so callback functions can make exec() return early
- add signSPKAC and saveSPKAC methods to File_X509
- add support for PKCS8 keys in Crypt_RSA
- add pbkdf1 support to setPassword() in Crypt_Base
- add getWindowColumns, getWindowRows, setWindowColumns, setWindowRows to Net_SSH2
- add support for filenames with spaces in them to Net_SCP

## 0.3.6 - 2014-02-23

- add preliminary support for custom SSH subsystems
- add ssh-agent support

## 0.3.5 - 2013-07-11

- numerous SFTP changes:
  - chown
  - chgrp
  - truncate
  - improved file type detection
  - put() can write to the middle of a file
  - mkdir accepts the same parameters that PHP's mkdir does
  - the ability to upload/download 2GB files
- across-the-board speedups for the various encryption algorithms
- multi-factor authentication support for Net_SSH2
- a $callback parameter for Net_SSH2::exec
- new classes:
  - Net_SFTP_StreamWrapper
  - Net_SCP
  - Crypt_Twofish
  - Crypt_Blowfish

## 0.3.1 - 2012-11-20

- add Net_SSH2::enableQuietMode() for suppressing stderr
- add Crypt_RSA::__toString() and Crypt_RSA::getSize()
- fix problems with File_X509::validateDate(), File_X509::sign() and Crypt_RSA::verify()
- use OpenSSL to speed up modular exponention in Math_BigInteger
- improved timeout functionality in Net_SSH2
- add support for SFTPv2
- add support for CRLs in File_X509
- SSH-2.0-SSH doesn't implement hmac-*-96 correctly

## 0.3.0 - 2012-07-08

- add support for reuming Net_SFTP::put()
- add support for recursive deletes and recursive chmods to Net_SFTP
- add setTimeout() to Net_SSH2
- add support for PBKDF2 to the various Crypt_* classes via setPassword()
- add File_X509 and File_ASN1
- add the ability to decode various formats in Crypt_RSA
- make Net_SSH2::getServerPublicHostKey() return a printer-friendly version of the public key

## 0.2.2 - 2011-05-09

- CFB and OFB modes were added to all block ciphers
- support for interactive mode was added to Net_SSH2
- Net_SSH2 now has limited keyboard_interactive authentication support
- support was added for PuTTY formatted RSA private keys and XML formatted RSA private keys
- Crypt_RSA::loadKey() will now try all key types automatically
- add support for AES-128-CBC and DES-EDE3-CFB encrypted RSA private keys
- add Net_SFTP::stat(), Net_SFTP::lstat() and Net_SFTP::rawlist()
- logging was added to Net_SSH1
- the license was changed to the less restrictive MIT license<|MERGE_RESOLUTION|>--- conflicted
+++ resolved
@@ -1,6 +1,11 @@
 # Changelog
 
-<<<<<<< HEAD
+## 2.0.47 - 2024-02-25
+
+- BigInteger: add getLength() and getLengthInBytes() methods
+- BigInteger: put guardrails on isPrime() and randomPrime() (CVE-2024-27354)
+- ASN1: limit OID length (CVE-2024-27355)
+
 ## 2.0.46 - 2023-12-28
 
 - SSH2: implement terrapin attack countermeasures (#1972)
@@ -366,13 +371,12 @@
 
 - Classes were renamed and namespaced ([#243](https://github.com/phpseclib/phpseclib/issues/243))
 - The use of an autoloader is now required (e.g. Composer)
-=======
+
 ## 1.0.23 - 2024-02-25
 
 - BigInteger: add getLength() and getLengthInBytes() methods
 - BigInteger: put guardrails on isPrime() and randomPrime() (CVE-2024-27354)
 - ASN1: limit OID length (CVE-2024-27355)
->>>>>>> 86990d51
 
 ## 1.0.22 - 2023-12-28
 
