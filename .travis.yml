language: php

php:
  - 5.6
  - 7.0
  - 7.1
  - 7.2
<<<<<<< HEAD
  - nightly
=======
  - 7.3
>>>>>>> 59bd7acf

env:
  global:
    # Defines CODE_COVERAGE_PASSPHRASE which is the passphrase for unlocking
    # the travis/code_coverage_id_rsa RSA private key.
    - secure: "jtQTZKQBnzUlp/jz7NlM6470ZDnLGVAs53sgvIm4tcYqf9TWSXSXjIYvFsrS\nKPR2eyZaAevYysUkIGRFTUXTlG6tC36YngMp9+6FPxASl8mnGXsTbKcm613B\n59vD3242pgIgqhhmgFQ0c8gbvnE8PuF2aS4/hluP3r+AxhWN56E="

before_install: true

install:
  - wget http://ftp.gnu.org/gnu/parallel/parallel-20170822.tar.bz2
  - tar -xvjf parallel*
  - cd parallel*
  - ./configure
  - make
  - sudo make install
  - cd ..
  - eval `ssh-agent -s`
  - travis/setup-secure-shell.sh
  - sh -c "if [ '$TRAVIS_PHP_VERSION' != 'hhvm' -a `php -r "echo (int) version_compare(PHP_VERSION, '7.0', '<');"` = "1" ]; then travis/install-php-extensions.sh; fi"
  - travis/setup-composer.sh

script:
  - sh -c "if [ '$TRAVIS_PHP_VERSION' = '5.5' ]; then vendor/bin/phing -f build/build.xml sniff; fi"
  - travis/run-phpunit.sh

after_success:
  - sh -c "if $TRAVIS_SECURE_ENV_VARS; then travis/upload-code-coverage-html.sh; fi"<|MERGE_RESOLUTION|>--- conflicted
+++ resolved
@@ -5,11 +5,8 @@
   - 7.0
   - 7.1
   - 7.2
-<<<<<<< HEAD
+  - 7.3
   - nightly
-=======
-  - 7.3
->>>>>>> 59bd7acf
 
 env:
   global:
