--- conflicted
+++ resolved
@@ -135,20 +135,7 @@
      * @throws \RuntimeException on connection errors
      * @access public
      */
-<<<<<<< HEAD
-    public function __construct()
-    {
-        switch (true) {
-            case isset($_SERVER['SSH_AUTH_SOCK']):
-                $address = $_SERVER['SSH_AUTH_SOCK'];
-                break;
-            case isset($_ENV['SSH_AUTH_SOCK']):
-                $address = $_ENV['SSH_AUTH_SOCK'];
-                break;
-            default:
-                throw new BadConfigurationException('SSH_AUTH_SOCK not found');
-=======
-    function __construct($address = null)
+    public function __construct($address = null)
     {
         if (!$address) {
             switch (true) {
@@ -159,10 +146,8 @@
                     $address = $_ENV['SSH_AUTH_SOCK'];
                     break;
                 default:
-                    user_error('SSH_AUTH_SOCK not found');
-                    return false;
-            }
->>>>>>> 1bb2826a
+                    throw new BadConfigurationException('SSH_AUTH_SOCK not found');
+            }
         }
 
         $this->fsock = fsockopen('unix://' . $address, 0, $errno, $errstr);
