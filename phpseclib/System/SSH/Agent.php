--- conflicted
+++ resolved
@@ -81,142 +81,6 @@
     const SSH_AGENT_FAILURE = 5;
 
     /**
-<<<<<<< HEAD
-=======
-     * Get Public Key
-     *
-     * Wrapper for $this->key->getPublicKey()
-     *
-     * @param int $format optional
-     * @return mixed
-     * @access public
-     */
-    function getPublicKey($format = null)
-    {
-        return !isset($format) ? $this->key->getPublicKey() : $this->key->getPublicKey($format);
-    }
-
-    /**
-     * Set Signature Mode
-     *
-     * Doesn't do anything as ssh-agent doesn't let you pick and choose the signature mode. ie.
-     * ssh-agent's only supported mode is CRYPT_RSA_SIGNATURE_PKCS1
-     *
-     * @param int $mode
-     * @access public
-     */
-    function setSignatureMode($mode)
-    {
-    }
-
-    /**
-     * Set Hash
-     *
-     * ssh-agent doesn't support using hashes for RSA other than SHA1
-     *
-     * @param string $hash
-     * @access public
-     */
-    function setHash($hash)
-    {
-        $this->flags = 0;
-        switch ($hash) {
-            case 'sha1':
-                break;
-            case 'sha256':
-                $this->flags = SYSTEM_SSH_AGENT_RSA2_256;
-                break;
-            case 'sha512':
-                $this->flags = SYSTEM_SSH_AGENT_RSA2_512;
-                break;
-            default:
-                user_error('The only supported hashes for RSA are sha1, sha256 and sha512');
-        }
-    }
-
-    /**
-     * Create a signature
-     *
-     * See "2.6.2 Protocol 2 private key signature request"
-     *
-     * @param string $message
-     * @return string
-     * @access public
-     */
-    function sign($message)
-    {
-        // the last parameter (currently 0) is for flags and ssh-agent only defines one flag (for ssh-dss): SSH_AGENT_OLD_SIGNATURE
-        $packet = pack('CNa*Na*N', SYSTEM_SSH_AGENTC_SIGN_REQUEST, strlen($this->key_blob), $this->key_blob, strlen($message), $message, $this->flags);
-        $packet = pack('Na*', strlen($packet), $packet);
-        if (strlen($packet) != fputs($this->fsock, $packet)) {
-            user_error('Connection closed during signing');
-            return false;
-        }
-
-        $temp = fread($this->fsock, 4);
-        if (strlen($temp) != 4) {
-            user_error('Connection closed during signing');
-            return false;
-        }
-        $length = current(unpack('N', $temp));
-        $type = ord(fread($this->fsock, 1));
-        if ($type != SYSTEM_SSH_AGENT_SIGN_RESPONSE) {
-            user_error('Unable to retreive signature');
-            return false;
-        }
-
-        $signature_blob = fread($this->fsock, $length - 1);
-        if (strlen($signature_blob) != $length - 1) {
-            user_error('Connection closed during signing');
-            return false;
-        }
-        $length = current(unpack('N', $this->_string_shift($signature_blob, 4)));
-        if ($length != strlen($signature_blob)) {
-            user_error('Malformed signature blob');
-            return false;
-        }
-        $length = current(unpack('N', $this->_string_shift($signature_blob, 4)));
-        if ($length > strlen($signature_blob) + 4) {
-            user_error('Malformed signature blob');
-            return false;
-        }
-        $type = $this->_string_shift($signature_blob, $length);
-        $this->_string_shift($signature_blob, 4);
-
-        return $signature_blob;
-    }
-
-    /**
-     * String Shift
-     *
-     * Inspired by array_shift
-     *
-     * @param string $string
-     * @param int $index
-     * @return string
-     * @access private
-     */
-    function _string_shift(&$string, $index = 1)
-    {
-        $substr = substr($string, 0, $index);
-        $string = substr($string, $index);
-        return $substr;
-    }
-}
-
-/**
- * Pure-PHP ssh-agent client identity factory
- *
- * requestIdentities() method pumps out System_SSH_Agent_Identity objects
- *
- * @package System_SSH_Agent
- * @author  Jim Wigginton <terrafrost@php.net>
- * @access  public
- */
-class System_SSH_Agent
-{
-    /**
->>>>>>> c2be7e64
      * Socket Resource
      *
      * @var resource
