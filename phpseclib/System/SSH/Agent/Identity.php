<?php

/**
 * Pure-PHP ssh-agent client.
 *
 * {@internal See http://api.libssh.org/rfc/PROTOCOL.agent}
 *
 * PHP version 5
 *
 * @author    Jim Wigginton <terrafrost@php.net>
 * @copyright 2009 Jim Wigginton
 * @license   http://www.opensource.org/licenses/mit-license.html  MIT License
 * @link      http://phpseclib.sourceforge.net
 */

declare(strict_types=1);

namespace phpseclib3\System\SSH\Agent;

use phpseclib3\Common\Functions\Strings;
use phpseclib3\Crypt\Common\PrivateKey;
use phpseclib3\Crypt\Common\PublicKey;
use phpseclib3\Crypt\DSA;
use phpseclib3\Crypt\EC;
use phpseclib3\Crypt\RSA;
use phpseclib3\Exception\RuntimeException;
use phpseclib3\Exception\UnsupportedAlgorithmException;
use phpseclib3\System\SSH\Agent;
use phpseclib3\System\SSH\Common\Traits\ReadBytes;

/**
 * Pure-PHP ssh-agent client identity object
 *
 * Instantiation should only be performed by \phpseclib3\System\SSH\Agent class.
 * This could be thought of as implementing an interface that phpseclib3\Crypt\RSA
 * implements. ie. maybe a Net_SSH_Auth_PublicKey interface or something.
 * The methods in this interface would be getPublicKey and sign since those are the
 * methods phpseclib looks for to perform public key authentication.
 *
 * @author  Jim Wigginton <terrafrost@php.net>
 * @internal
 */
class Identity implements PrivateKey
{
    use ReadBytes;

    // Signature Flags
    // See https://tools.ietf.org/html/draft-miller-ssh-agent-00#section-5.3
    public const SSH_AGENT_RSA2_256 = 2;
    public const SSH_AGENT_RSA2_512 = 4;

    /**
     * Key Object
     *
     * @var PublicKey
     * @see self::getPublicKey()
     */
    private $key;

    /**
     * Key Blob
     *
     * @var string
     * @see self::sign()
     */
    private $key_blob;

    /**
     * Socket Resource
     *
     * @var resource
     * @see self::sign()
     */
    private $fsock;

    /**
     * Signature flags
     *
     * @var int
     * @see self::sign()
     * @see self::setHash()
     */
    private $flags = 0;

    /**
     * Comment
     *
     * @var null|string
     */
    private $comment;

    /**
     * Curve Aliases
     *
     * @var array
     */
    private static $curveAliases = [
        'secp256r1' => 'nistp256',
        'secp384r1' => 'nistp384',
        'secp521r1' => 'nistp521',
        'Ed25519' => 'Ed25519',
    ];

    /**
     * Default Constructor.
     *
     * @param resource $fsock
     */
    public function __construct($fsock)
    {
        $this->fsock = $fsock;
    }

    /**
     * Set Public Key
     *
     * Called by \phpseclib3\System\SSH\Agent::requestIdentities()
<<<<<<< HEAD
=======
     *
     * @param PublicKey $key
>>>>>>> 42ecb344
     */
    public function withPublicKey(PublicKey $key): Identity
    {
        if ($key instanceof EC) {
            if (is_array($key->getCurve()) || !isset(self::$curveAliases[$key->getCurve()])) {
                throw new UnsupportedAlgorithmException('The only supported curves are nistp256, nistp384, nistp512 and Ed25519');
            }
        }

        $new = clone $this;
        $new->key = $key;
        return $new;
    }

    /**
     * Set Public Key
     *
     * Called by \phpseclib3\System\SSH\Agent::requestIdentities(). The key blob could be extracted from $this->key
     * but this saves a small amount of computation.
     */
    public function withPublicKeyBlob(string $key_blob): Identity
    {
        $new = clone $this;
        $new->key_blob = $key_blob;
        return $new;
    }

    /**
     * Get Public Key
     *
     * Wrapper for $this->key->getPublicKey()
     *
<<<<<<< HEAD
     * @param string $type optional
     */
    public function getPublicKey(string $type = 'PKCS8'): PublicKey
=======
     * @return mixed
     */
    public function getPublicKey()
>>>>>>> 42ecb344
    {
        return $this->key;
    }

    /**
     * Sets the hash
     */
    public function withHash(string $hash): Identity
    {
        $new = clone $this;

        $hash = strtolower($hash);

        if ($this->key instanceof RSA) {
            $new->flags = 0;
            switch ($hash) {
                case 'sha1':
                    break;
                case 'sha256':
                    $new->flags = self::SSH_AGENT_RSA2_256;
                    break;
                case 'sha512':
                    $new->flags = self::SSH_AGENT_RSA2_512;
                    break;
                default:
                    throw new UnsupportedAlgorithmException('The only supported hashes for RSA are sha1, sha256 and sha512');
            }
        }
        if ($this->key instanceof EC) {
            switch ($this->key->getCurve()) {
                case 'secp256r1':
                    $expectedHash = 'sha256';
                    break;
                case 'secp384r1':
                    $expectedHash = 'sha384';
                    break;
                //case 'secp521r1':
                //case 'Ed25519':
                default:
                    $expectedHash = 'sha512';
            }
            if ($hash != $expectedHash) {
                throw new UnsupportedAlgorithmException('The only supported hash for ' . self::$curveAliases[$this->key->getCurve()] . ' is ' . $expectedHash);
            }
        }
        if ($this->key instanceof DSA) {
            if ($hash != 'sha1') {
                throw new UnsupportedAlgorithmException('The only supported hash for DSA is sha1');
            }
        }
        return $new;
    }

    /**
     * Sets the padding
     *
     * Only PKCS1 padding is supported
     */
    public function withPadding(int $padding): Identity
    {
        if (!$this->key instanceof RSA) {
            throw new UnsupportedAlgorithmException('Only RSA keys support padding');
        }
        if ($padding != RSA::SIGNATURE_PKCS1 && $padding != RSA::SIGNATURE_RELAXED_PKCS1) {
            throw new UnsupportedAlgorithmException('ssh-agent can only create PKCS1 signatures');
        }
        return $this;
    }

    /**
     * Determines the signature padding mode
     *
     * Valid values are: ASN1, SSH2, Raw
     */
    public function withSignatureFormat(string $format): Identity
    {
        if ($this->key instanceof RSA) {
            throw new UnsupportedAlgorithmException('Only DSA and EC keys support signature format setting');
        }
        if ($format != 'SSH2') {
            throw new UnsupportedAlgorithmException('Only SSH2-formatted signatures are currently supported');
        }

        return $this;
    }

    /**
     * Returns the curve
     *
     * Returns a string if it's a named curve, an array if not
     *
     * @return string|array
     */
    public function getCurve()
    {
        if (!$this->key instanceof EC) {
            throw new UnsupportedAlgorithmException('Only EC keys have curves');
        }

        return $this->key->getCurve();
    }

    /**
     * Create a signature
     *
     * See "2.6.2 Protocol 2 private key signature request"
     *
     * @param string $message
<<<<<<< HEAD
     * @throws RuntimeException on connection errors
=======
     * @return string
     * @throws \RuntimeException on connection errors
>>>>>>> 42ecb344
     * @throws UnsupportedAlgorithmException if the algorithm is unsupported
     */
    public function sign($message): string
    {
        // the last parameter (currently 0) is for flags and ssh-agent only defines one flag (for ssh-dss): SSH_AGENT_OLD_SIGNATURE
        $packet = Strings::packSSH2(
            'CssN',
            Agent::SSH_AGENTC_SIGN_REQUEST,
            $this->key_blob,
            $message,
            $this->flags
        );
        $packet = Strings::packSSH2('s', $packet);
        if (strlen($packet) != fwrite($this->fsock, $packet)) {
            throw new RuntimeException('Connection closed during signing');
        }

        $length = current(unpack('N', $this->readBytes(4)));
        $packet = $this->readBytes($length);

        [$type, $signature_blob] = Strings::unpackSSH2('Cs', $packet);
        if ($type != Agent::SSH_AGENT_SIGN_RESPONSE) {
            throw new RuntimeException('Unable to retrieve signature');
        }

        if (!$this->key instanceof RSA) {
            return $signature_blob;
        }

        [$type, $signature_blob] = Strings::unpackSSH2('ss', $signature_blob);

        return $signature_blob;
    }

    /**
     * Returns the private key
     *
     * @param array $options optional
     */
    public function toString(string $type, array $options = []): string
    {
        throw new RuntimeException('ssh-agent does not provide a mechanism to get the private key');
    }

    /**
     * Sets the password
     *
     * @return never
     */
    public function withPassword(?string $password = null): PrivateKey
    {
        throw new RuntimeException('ssh-agent does not provide a mechanism to get the private key');
    }

    /**
     * Sets the comment
     */
    public function withComment($comment = null)
    {
        $new = clone $this;
        $new->comment = $comment;
        return $new;
    }

    /**
     * Returns the comment
     *
     * @return null|string
     */
    public function getComment()
    {
        return $this->comment;
    }
}<|MERGE_RESOLUTION|>--- conflicted
+++ resolved
@@ -115,11 +115,6 @@
      * Set Public Key
      *
      * Called by \phpseclib3\System\SSH\Agent::requestIdentities()
-<<<<<<< HEAD
-=======
-     *
-     * @param PublicKey $key
->>>>>>> 42ecb344
      */
     public function withPublicKey(PublicKey $key): Identity
     {
@@ -151,16 +146,8 @@
      * Get Public Key
      *
      * Wrapper for $this->key->getPublicKey()
-     *
-<<<<<<< HEAD
-     * @param string $type optional
-     */
-    public function getPublicKey(string $type = 'PKCS8'): PublicKey
-=======
-     * @return mixed
-     */
-    public function getPublicKey()
->>>>>>> 42ecb344
+     */
+    public function getPublicKey(): PublicKey
     {
         return $this->key;
     }
@@ -269,12 +256,7 @@
      * See "2.6.2 Protocol 2 private key signature request"
      *
      * @param string $message
-<<<<<<< HEAD
      * @throws RuntimeException on connection errors
-=======
-     * @return string
-     * @throws \RuntimeException on connection errors
->>>>>>> 42ecb344
      * @throws UnsupportedAlgorithmException if the algorithm is unsupported
      */
     public function sign($message): string
