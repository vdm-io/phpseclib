<?php

/**
 * Pure-PHP implementation of SSHv2.
 *
 * PHP version 5
 *
 * Here are some examples of how to use this library:
 * <code>
 * <?php
 *    include 'vendor/autoload.php';
 *
 *    $ssh = new \phpseclib3\Net\SSH2('www.domain.tld');
 *    if (!$ssh->login('username', 'password')) {
 *        exit('Login Failed');
 *    }
 *
 *    echo $ssh->exec('pwd');
 *    echo $ssh->exec('ls -la');
 * ?>
 * </code>
 *
 * <code>
 * <?php
 *    include 'vendor/autoload.php';
 *
 *    $key = \phpseclib3\Crypt\PublicKeyLoader::load('...', '(optional) password');
 *
 *    $ssh = new \phpseclib3\Net\SSH2('www.domain.tld');
 *    if (!$ssh->login('username', $key)) {
 *        exit('Login Failed');
 *    }
 *
 *    echo $ssh->read('username@username:~$');
 *    $ssh->write("ls -la\n");
 *    echo $ssh->read('username@username:~$');
 * ?>
 * </code>
 *
 * @category  Net
 * @package   SSH2
 * @author    Jim Wigginton <terrafrost@php.net>
 * @copyright 2007 Jim Wigginton
 * @license   http://www.opensource.org/licenses/mit-license.html  MIT License
 * @link      http://phpseclib.sourceforge.net
 */

namespace phpseclib3\Net;

use phpseclib3\Crypt\Blowfish;
use phpseclib3\Crypt\Hash;
use phpseclib3\Crypt\Random;
use phpseclib3\Crypt\RC4;
use phpseclib3\Crypt\Rijndael;
use phpseclib3\Crypt\Common\PrivateKey;
use phpseclib3\Crypt\RSA;
use phpseclib3\Crypt\DSA;
use phpseclib3\Crypt\EC;
use phpseclib3\Crypt\DH;
use phpseclib3\Crypt\TripleDES;
use phpseclib3\Crypt\Twofish;
use phpseclib3\Crypt\ChaCha20;
use phpseclib3\Math\BigInteger; // Used to do Diffie-Hellman key exchange and DSA/RSA signature verification.
use phpseclib3\System\SSH\Agent;
use phpseclib3\System\SSH\Agent\Identity as AgentIdentity;
use phpseclib3\Exception\NoSupportedAlgorithmsException;
use phpseclib3\Exception\UnsupportedAlgorithmException;
use phpseclib3\Exception\UnsupportedCurveException;
use phpseclib3\Exception\ConnectionClosedException;
use phpseclib3\Exception\UnableToConnectException;
use phpseclib3\Exception\InsufficientSetupException;
use phpseclib3\Common\Functions\Strings;
use phpseclib3\Crypt\Common\AsymmetricKey;

/**
 * Pure-PHP implementation of SSHv2.
 *
 * @package SSH2
 * @author  Jim Wigginton <terrafrost@php.net>
 * @access  public
 */
class SSH2
{
    // Execution Bitmap Masks
    const MASK_CONSTRUCTOR   = 0x00000001;
    const MASK_CONNECTED     = 0x00000002;
    const MASK_LOGIN_REQ     = 0x00000004;
    const MASK_LOGIN         = 0x00000008;
    const MASK_SHELL         = 0x00000010;
    const MASK_WINDOW_ADJUST = 0x00000020;

    /*
     * Channel constants
     *
     * RFC4254 refers not to client and server channels but rather to sender and recipient channels.  we don't refer
     * to them in that way because RFC4254 toggles the meaning. the client sends a SSH_MSG_CHANNEL_OPEN message with
     * a sender channel and the server sends a SSH_MSG_CHANNEL_OPEN_CONFIRMATION in response, with a sender and a
     * recipient channel.  at first glance, you might conclude that SSH_MSG_CHANNEL_OPEN_CONFIRMATION's sender channel
     * would be the same thing as SSH_MSG_CHANNEL_OPEN's sender channel, but it's not, per this snippet:
     *     The 'recipient channel' is the channel number given in the original
     *     open request, and 'sender channel' is the channel number allocated by
     *     the other side.
     *
     * @see \phpseclib3\Net\SSH2::send_channel_packet()
     * @see \phpseclib3\Net\SSH2::get_channel_packet()
     * @access private
     */
    const CHANNEL_EXEC          = 1; // PuTTy uses 0x100
    const CHANNEL_SHELL         = 2;
    const CHANNEL_SUBSYSTEM     = 3;
    const CHANNEL_AGENT_FORWARD = 4;
    const CHANNEL_KEEP_ALIVE    = 5;

    /**
     * Returns the message numbers
     *
     * @access public
     * @see \phpseclib3\Net\SSH2::getLog()
     */
    const LOG_SIMPLE = 1;
    /**
     * Returns the message content
     *
     * @access public
     * @see \phpseclib3\Net\SSH2::getLog()
     */
    const LOG_COMPLEX = 2;
    /**
     * Outputs the content real-time
     *
     * @access public
     * @see \phpseclib3\Net\SSH2::getLog()
     */
    const LOG_REALTIME = 3;
    /**
     * Dumps the content real-time to a file
     *
     * @access public
     * @see \phpseclib3\Net\SSH2::getLog()
     */
    const LOG_REALTIME_FILE = 4;
    /**
     * Make sure that the log never gets larger than this
     *
     * @access public
     * @see \phpseclib3\Net\SSH2::getLog()
     */
    const LOG_MAX_SIZE = 1048576; // 1024 * 1024

    /**
     * Returns when a string matching $expect exactly is found
     *
     * @access public
     * @see \phpseclib3\Net\SSH2::read()
     */
    const READ_SIMPLE = 1;
    /**
     * Returns when a string matching the regular expression $expect is found
     *
     * @access public
     * @see \phpseclib3\Net\SSH2::read()
     */
    const READ_REGEX = 2;
    /**
     * Returns whenever a data packet is received.
     *
     * Some data packets may only contain a single character so it may be necessary
     * to call read() multiple times when using this option
     *
     * @access public
     * @see \phpseclib3\Net\SSH2::read()
     */
    const READ_NEXT = 3;

    /**
     * The SSH identifier
     *
     * @var string
     * @access private
     */
    private $identifier;

    /**
     * The Socket Object
     *
     * @var object
     * @access private
     */
    public $fsock;

    /**
     * Execution Bitmap
     *
     * The bits that are set represent functions that have been called already.  This is used to determine
     * if a requisite function has been successfully executed.  If not, an error should be thrown.
     *
     * @var int
     * @access private
     */
    protected $bitmap = 0;

    /**
     * Error information
     *
     * @see self::getErrors()
     * @see self::getLastError()
     * @var array
     * @access private
     */
    private $errors = [];

    /**
     * Server Identifier
     *
     * @see self::getServerIdentification()
     * @var array|false
     * @access private
     */
    private $server_identifier = false;

    /**
     * Key Exchange Algorithms
     *
     * @see self::getKexAlgorithims()
     * @var array|false
     * @access private
     */
    private $kex_algorithms = false;

    /**
     * Key Exchange Algorithm
     *
     * @see self::getMethodsNegotiated()
     * @var string|false
     * @access private
     */
    private $kex_algorithm = false;

    /**
     * Minimum Diffie-Hellman Group Bit Size in RFC 4419 Key Exchange Methods
     *
     * @see self::_key_exchange()
     * @var int
     * @access private
     */
    private $kex_dh_group_size_min = 1536;

    /**
     * Preferred Diffie-Hellman Group Bit Size in RFC 4419 Key Exchange Methods
     *
     * @see self::_key_exchange()
     * @var int
     * @access private
     */
    private $kex_dh_group_size_preferred = 2048;

    /**
     * Maximum Diffie-Hellman Group Bit Size in RFC 4419 Key Exchange Methods
     *
     * @see self::_key_exchange()
     * @var int
     * @access private
     */
    private $kex_dh_group_size_max = 4096;

    /**
     * Server Host Key Algorithms
     *
     * @see self::getServerHostKeyAlgorithms()
     * @var array|false
     * @access private
     */
    private $server_host_key_algorithms = false;

    /**
     * Encryption Algorithms: Client to Server
     *
     * @see self::getEncryptionAlgorithmsClient2Server()
     * @var array|false
     * @access private
     */
    private $encryption_algorithms_client_to_server = false;

    /**
     * Encryption Algorithms: Server to Client
     *
     * @see self::getEncryptionAlgorithmsServer2Client()
     * @var array|false
     * @access private
     */
    private $encryption_algorithms_server_to_client = false;

    /**
     * MAC Algorithms: Client to Server
     *
     * @see self::getMACAlgorithmsClient2Server()
     * @var array|false
     * @access private
     */
    private $mac_algorithms_client_to_server = false;

    /**
     * MAC Algorithms: Server to Client
     *
     * @see self::getMACAlgorithmsServer2Client()
     * @var array|false
     * @access private
     */
    private $mac_algorithms_server_to_client = false;

    /**
     * Compression Algorithms: Client to Server
     *
     * @see self::getCompressionAlgorithmsClient2Server()
     * @var array|false
     * @access private
     */
    private $compression_algorithms_client_to_server = false;

    /**
     * Compression Algorithms: Server to Client
     *
     * @see self::getCompressionAlgorithmsServer2Client()
     * @var array|false
     * @access private
     */
    private $compression_algorithms_server_to_client = false;

    /**
     * Languages: Server to Client
     *
     * @see self::getLanguagesServer2Client()
     * @var array|false
     * @access private
     */
    private $languages_server_to_client = false;

    /**
     * Languages: Client to Server
     *
     * @see self::getLanguagesClient2Server()
     * @var array|false
     * @access private
     */
    private $languages_client_to_server = false;

    /**
     * Preferred Algorithms
     *
     * @see self::setPreferredAlgorithms()
     * @var array
     * @access private
     */
    private $preferred = [];

    /**
     * Block Size for Server to Client Encryption
     *
     * "Note that the length of the concatenation of 'packet_length',
     *  'padding_length', 'payload', and 'random padding' MUST be a multiple
     *  of the cipher block size or 8, whichever is larger.  This constraint
     *  MUST be enforced, even when using stream ciphers."
     *
     *  -- http://tools.ietf.org/html/rfc4253#section-6
     *
     * @see self::__construct()
     * @see self::_send_binary_packet()
     * @var int
     * @access private
     */
    private $encrypt_block_size = 8;

    /**
     * Block Size for Client to Server Encryption
     *
     * @see self::__construct()
     * @see self::_get_binary_packet()
     * @var int
     * @access private
     */
    private $decrypt_block_size = 8;

    /**
     * Server to Client Encryption Object
     *
     * @see self::_get_binary_packet()
     * @var object
     * @access private
     */
    private $decrypt = false;

    /**
     * Server to Client Length Encryption Object
     *
     * @see self::_get_binary_packet()
     * @var object
     * @access private
     */
    private $lengthDecrypt = false;

    /**
     * Client to Server Encryption Object
     *
     * @see self::_send_binary_packet()
     * @var object
     * @access private
     */
    private $encrypt = false;

    /**
     * Client to Server Length Encryption Object
     *
     * @see self::_send_binary_packet()
     * @var object
     * @access private
     */
    private $lengthEncrypt = false;

    /**
     * Client to Server HMAC Object
     *
     * @see self::_send_binary_packet()
     * @var object
     * @access private
     */
    private $hmac_create = false;

    /**
     * Server to Client HMAC Object
     *
     * @see self::_get_binary_packet()
     * @var object
     * @access private
     */
    private $hmac_check = false;

    /**
     * Size of server to client HMAC
     *
     * We need to know how big the HMAC will be for the server to client direction so that we know how many bytes to read.
     * For the client to server side, the HMAC object will make the HMAC as long as it needs to be.  All we need to do is
     * append it.
     *
     * @see self::_get_binary_packet()
     * @var int
     * @access private
     */
    private $hmac_size = false;

    /**
     * Server Public Host Key
     *
     * @see self::getServerPublicHostKey()
     * @var string
     * @access private
     */
    private $server_public_host_key;

    /**
     * Session identifier
     *
     * "The exchange hash H from the first key exchange is additionally
     *  used as the session identifier, which is a unique identifier for
     *  this connection."
     *
     *  -- http://tools.ietf.org/html/rfc4253#section-7.2
     *
     * @see self::_key_exchange()
     * @var string
     * @access private
     */
    private $session_id = false;

    /**
     * Exchange hash
     *
     * The current exchange hash
     *
     * @see self::_key_exchange()
     * @var string
     * @access private
     */
    private $exchange_hash = false;

    /**
     * Message Numbers
     *
     * @see self::__construct()
     * @var array
     * @access private
     */
    private $message_numbers = [];

    /**
     * Disconnection Message 'reason codes' defined in RFC4253
     *
     * @see self::__construct()
     * @var array
     * @access private
     */
    private $disconnect_reasons = [];

    /**
     * SSH_MSG_CHANNEL_OPEN_FAILURE 'reason codes', defined in RFC4254
     *
     * @see self::__construct()
     * @var array
     * @access private
     */
    private $channel_open_failure_reasons = [];

    /**
     * Terminal Modes
     *
     * @link http://tools.ietf.org/html/rfc4254#section-8
     * @see self::__construct()
     * @var array
     * @access private
     */
    private $terminal_modes = [];

    /**
     * SSH_MSG_CHANNEL_EXTENDED_DATA's data_type_codes
     *
     * @link http://tools.ietf.org/html/rfc4254#section-5.2
     * @see self::__construct()
     * @var array
     * @access private
     */
    private $channel_extended_data_type_codes = [];

    /**
     * Send Sequence Number
     *
     * See 'Section 6.4.  Data Integrity' of rfc4253 for more info.
     *
     * @see self::_send_binary_packet()
     * @var int
     * @access private
     */
    private $send_seq_no = 0;

    /**
     * Get Sequence Number
     *
     * See 'Section 6.4.  Data Integrity' of rfc4253 for more info.
     *
     * @see self::_get_binary_packet()
     * @var int
     * @access private
     */
    private $get_seq_no = 0;

    /**
     * Server Channels
     *
     * Maps client channels to server channels
     *
     * @see self::get_channel_packet()
     * @see self::exec()
     * @var array
     * @access private
     */
    protected $server_channels = [];

    /**
     * Channel Buffers
     *
     * If a client requests a packet from one channel but receives two packets from another those packets should
     * be placed in a buffer
     *
     * @see self::get_channel_packet()
     * @see self::exec()
     * @var array
     * @access private
     */
    private $channel_buffers = [];

    /**
     * Channel Status
     *
     * Contains the type of the last sent message
     *
     * @see self::get_channel_packet()
     * @var array
     * @access private
     */
    protected $channel_status = [];

    /**
     * Packet Size
     *
     * Maximum packet size indexed by channel
     *
     * @see self::send_channel_packet()
     * @var array
     * @access private
     */
    private $packet_size_client_to_server = [];

    /**
     * Message Number Log
     *
     * @see self::getLog()
     * @var array
     * @access private
     */
    private $message_number_log = [];

    /**
     * Message Log
     *
     * @see self::getLog()
     * @var array
     * @access private
     */
    private $message_log = [];

    /**
     * The Window Size
     *
     * Bytes the other party can send before it must wait for the window to be adjusted (0x7FFFFFFF = 2GB)
     *
     * @var int
     * @see self::send_channel_packet()
     * @see self::exec()
     * @access private
     */
    protected $window_size = 0x7FFFFFFF;

    /**
     * What we resize the window to
     *
     * When PuTTY resizes the window it doesn't add an additional 0x7FFFFFFF bytes - it adds 0x40000000 bytes.
     * Some SFTP clients (GoAnywhere) don't support adding 0x7FFFFFFF to the window size after the fact so
     * we'll just do what PuTTY does
     *
     * @var int
     * @see self::_send_channel_packet()
     * @see self::exec()
     * @access private
     */
    private $window_resize = 0x40000000;

    /**
     * Window size, server to client
     *
     * Window size indexed by channel
     *
     * @see self::send_channel_packet()
     * @var array
     * @access private
     */
    protected $window_size_server_to_client = [];

    /**
     * Window size, client to server
     *
     * Window size indexed by channel
     *
     * @see self::get_channel_packet()
     * @var array
     * @access private
     */
    private $window_size_client_to_server = [];

    /**
     * Server signature
     *
     * Verified against $this->session_id
     *
     * @see self::getServerPublicHostKey()
     * @var string
     * @access private
     */
    private $signature = '';

    /**
     * Server signature format
     *
     * ssh-rsa or ssh-dss.
     *
     * @see self::getServerPublicHostKey()
     * @var string
     * @access private
     */
    private $signature_format = '';

    /**
     * Interactive Buffer
     *
     * @see self::read()
     * @var array
     * @access private
     */
    private $interactiveBuffer = '';

    /**
     * Current log size
     *
     * Should never exceed self::LOG_MAX_SIZE
     *
     * @see self::_send_binary_packet()
     * @see self::_get_binary_packet()
     * @var int
     * @access private
     */
    private $log_size;

    /**
     * Timeout
     *
     * @see self::setTimeout()
     * @access private
     */
    protected $timeout;

    /**
     * Current Timeout
     *
     * @see self::get_channel_packet()
     * @access private
     */
    protected $curTimeout;

    /**
     * Keep Alive Interval
     *
     * @see self::setKeepAlive()
     * @access private
     */
    private $keepAlive;

    /**
     * Real-time log file pointer
     *
     * @see self::_append_log()
     * @var resource
     * @access private
     */
    private $realtime_log_file;

    /**
     * Real-time log file size
     *
     * @see self::_append_log()
     * @var int
     * @access private
     */
    private $realtime_log_size;

    /**
     * Has the signature been validated?
     *
     * @see self::getServerPublicHostKey()
     * @var bool
     * @access private
     */
    private $signature_validated = false;

    /**
     * Real-time log file wrap boolean
     *
     * @see self::_append_log()
     * @access private
     */
    private $realtime_log_wrap;

    /**
     * Flag to suppress stderr from output
     *
     * @see self::enableQuietMode()
     * @access private
     */
    private $quiet_mode = false;

    /**
     * Time of first network activity
     *
     * @var int
     * @access private
     */
    private $last_packet;

    /**
     * Exit status returned from ssh if any
     *
     * @var int
     * @access private
     */
    private $exit_status;

    /**
     * Flag to request a PTY when using exec()
     *
     * @var bool
     * @see self::enablePTY()
     * @access private
     */
    private $request_pty = false;

    /**
     * Flag set while exec() is running when using enablePTY()
     *
     * @var bool
     * @access private
     */
    private $in_request_pty_exec = false;

    /**
     * Flag set after startSubsystem() is called
     *
     * @var bool
     * @access private
     */
    private $in_subsystem;

    /**
     * Contents of stdError
     *
     * @var string
     * @access private
     */
    private $stdErrorLog;

    /**
     * The Last Interactive Response
     *
     * @see self::_keyboard_interactive_process()
     * @var string
     * @access private
     */
    private $last_interactive_response = '';

    /**
     * Keyboard Interactive Request / Responses
     *
     * @see self::_keyboard_interactive_process()
     * @var array
     * @access private
     */
    private $keyboard_requests_responses = [];

    /**
     * Banner Message
     *
     * Quoting from the RFC, "in some jurisdictions, sending a warning message before
     * authentication may be relevant for getting legal protection."
     *
     * @see self::_filter()
     * @see self::getBannerMessage()
     * @var string
     * @access private
     */
    private $banner_message = '';

    /**
     * Did read() timeout or return normally?
     *
     * @see self::isTimeout()
     * @var bool
     * @access private
     */
    private $is_timeout = false;

    /**
     * Log Boundary
     *
     * @see self::_format_log()
     * @var string
     * @access private
     */
    private $log_boundary = ':';

    /**
     * Log Long Width
     *
     * @see self::_format_log()
     * @var int
     * @access private
     */
    private $log_long_width = 65;

    /**
     * Log Short Width
     *
     * @see self::_format_log()
     * @var int
     * @access private
     */
    private $log_short_width = 16;

    /**
     * Hostname
     *
     * @see self::__construct()
     * @see self::_connect()
     * @var string
     * @access private
     */
    private $host;

    /**
     * Port Number
     *
     * @see self::__construct()
     * @see self::_connect()
     * @var int
     * @access private
     */
    private $port;

    /**
     * Number of columns for terminal window size
     *
     * @see self::getWindowColumns()
     * @see self::setWindowColumns()
     * @see self::setWindowSize()
     * @var int
     * @access private
     */
    private $windowColumns = 80;

    /**
     * Number of columns for terminal window size
     *
     * @see self::getWindowRows()
     * @see self::setWindowRows()
     * @see self::setWindowSize()
     * @var int
     * @access private
     */
    private $windowRows = 24;

    /**
     * Crypto Engine
     *
     * @see self::setCryptoEngine()
     * @see self::_key_exchange()
     * @var int
     * @access private
     */
    private static $crypto_engine = false;

    /**
     * A System_SSH_Agent for use in the SSH2 Agent Forwarding scenario
     *
     * @var \phpseclib3\System\Ssh\Agent
     * @access private
     */
    private $agent;

    /**
     * Connection storage to replicates ssh2 extension functionality:
     * {@link http://php.net/manual/en/wrappers.ssh2.php#refsect1-wrappers.ssh2-examples}
     *
     * @var SSH2[]
     */
    private static $connections;

    /**
     * Send the identification string first?
     *
     * @var bool
     * @access private
     */
    private $send_id_string_first = true;

    /**
     * Send the key exchange initiation packet first?
     *
     * @var bool
     * @access private
     */
    private $send_kex_first = true;

    /**
     * Some versions of OpenSSH incorrectly calculate the key size
     *
     * @var bool
     * @access private
     */
    private $bad_key_size_fix = false;

    /**
     * Should we try to re-connect to re-establish keys?
     *
     * @var bool
     * @access private
     */
    private $retry_connect = false;

    /**
     * Binary Packet Buffer
     *
     * @var string|false
     * @access private
     */
    private $binary_packet_buffer = false;

    /**
     * Preferred Signature Format
     *
     * @var string|false
     * @access private
     */
    protected $preferred_signature_format = false;

    /**
     * Authentication Credentials
     *
     * @var array
     * @access private
     */
    protected $auth = [];

    /**
     * Terminal
     *
     * @var string
     * @access private
     */
    private $term = 'vt100';

    /**
     * The authentication methods that may productively continue authentication.
     * 
     * @see https://tools.ietf.org/html/rfc4252#section-5.1
     * @var array|null 
     */
    private $auth_methods_to_continue = null;

    /**
     * Default Constructor.
     *
     * $host can either be a string, representing the host, or a stream resource.
     *
     * @param mixed $host
     * @param int $port
     * @param int $timeout
     * @see self::login()
     * @return SSH2|void
     * @access public
     */
    public function __construct($host, $port = 22, $timeout = 10)
    {
        $this->message_numbers = [
            1 => 'NET_SSH2_MSG_DISCONNECT',
            2 => 'NET_SSH2_MSG_IGNORE',
            3 => 'NET_SSH2_MSG_UNIMPLEMENTED',
            4 => 'NET_SSH2_MSG_DEBUG',
            5 => 'NET_SSH2_MSG_SERVICE_REQUEST',
            6 => 'NET_SSH2_MSG_SERVICE_ACCEPT',
            20 => 'NET_SSH2_MSG_KEXINIT',
            21 => 'NET_SSH2_MSG_NEWKEYS',
            30 => 'NET_SSH2_MSG_KEXDH_INIT',
            31 => 'NET_SSH2_MSG_KEXDH_REPLY',
            50 => 'NET_SSH2_MSG_USERAUTH_REQUEST',
            51 => 'NET_SSH2_MSG_USERAUTH_FAILURE',
            52 => 'NET_SSH2_MSG_USERAUTH_SUCCESS',
            53 => 'NET_SSH2_MSG_USERAUTH_BANNER',

            80 => 'NET_SSH2_MSG_GLOBAL_REQUEST',
            81 => 'NET_SSH2_MSG_REQUEST_SUCCESS',
            82 => 'NET_SSH2_MSG_REQUEST_FAILURE',
            90 => 'NET_SSH2_MSG_CHANNEL_OPEN',
            91 => 'NET_SSH2_MSG_CHANNEL_OPEN_CONFIRMATION',
            92 => 'NET_SSH2_MSG_CHANNEL_OPEN_FAILURE',
            93 => 'NET_SSH2_MSG_CHANNEL_WINDOW_ADJUST',
            94 => 'NET_SSH2_MSG_CHANNEL_DATA',
            95 => 'NET_SSH2_MSG_CHANNEL_EXTENDED_DATA',
            96 => 'NET_SSH2_MSG_CHANNEL_EOF',
            97 => 'NET_SSH2_MSG_CHANNEL_CLOSE',
            98 => 'NET_SSH2_MSG_CHANNEL_REQUEST',
            99 => 'NET_SSH2_MSG_CHANNEL_SUCCESS',
            100 => 'NET_SSH2_MSG_CHANNEL_FAILURE'
        ];
        $this->disconnect_reasons = [
            1 => 'NET_SSH2_DISCONNECT_HOST_NOT_ALLOWED_TO_CONNECT',
            2 => 'NET_SSH2_DISCONNECT_PROTOCOL_ERROR',
            3 => 'NET_SSH2_DISCONNECT_KEY_EXCHANGE_FAILED',
            4 => 'NET_SSH2_DISCONNECT_RESERVED',
            5 => 'NET_SSH2_DISCONNECT_MAC_ERROR',
            6 => 'NET_SSH2_DISCONNECT_COMPRESSION_ERROR',
            7 => 'NET_SSH2_DISCONNECT_SERVICE_NOT_AVAILABLE',
            8 => 'NET_SSH2_DISCONNECT_PROTOCOL_VERSION_NOT_SUPPORTED',
            9 => 'NET_SSH2_DISCONNECT_HOST_KEY_NOT_VERIFIABLE',
            10 => 'NET_SSH2_DISCONNECT_CONNECTION_LOST',
            11 => 'NET_SSH2_DISCONNECT_BY_APPLICATION',
            12 => 'NET_SSH2_DISCONNECT_TOO_MANY_CONNECTIONS',
            13 => 'NET_SSH2_DISCONNECT_AUTH_CANCELLED_BY_USER',
            14 => 'NET_SSH2_DISCONNECT_NO_MORE_AUTH_METHODS_AVAILABLE',
            15 => 'NET_SSH2_DISCONNECT_ILLEGAL_USER_NAME'
        ];
        $this->channel_open_failure_reasons = [
            1 => 'NET_SSH2_OPEN_ADMINISTRATIVELY_PROHIBITED'
        ];
        $this->terminal_modes = [
            0 => 'NET_SSH2_TTY_OP_END'
        ];
        $this->channel_extended_data_type_codes = [
            1 => 'NET_SSH2_EXTENDED_DATA_STDERR'
        ];

        $this->define_array(
            $this->message_numbers,
            $this->disconnect_reasons,
            $this->channel_open_failure_reasons,
            $this->terminal_modes,
            $this->channel_extended_data_type_codes,
            [60 => 'NET_SSH2_MSG_USERAUTH_PASSWD_CHANGEREQ'],
            [60 => 'NET_SSH2_MSG_USERAUTH_PK_OK'],
            [60 => 'NET_SSH2_MSG_USERAUTH_INFO_REQUEST',
                  61 => 'NET_SSH2_MSG_USERAUTH_INFO_RESPONSE'],
            // RFC 4419 - diffie-hellman-group-exchange-sha{1,256}
            [30 => 'NET_SSH2_MSG_KEXDH_GEX_REQUEST_OLD',
                  31 => 'NET_SSH2_MSG_KEXDH_GEX_GROUP',
                  32 => 'NET_SSH2_MSG_KEXDH_GEX_INIT',
                  33 => 'NET_SSH2_MSG_KEXDH_GEX_REPLY',
                  34 => 'NET_SSH2_MSG_KEXDH_GEX_REQUEST'],
            // RFC 5656 - Elliptic Curves (for curve25519-sha256@libssh.org)
            [30 => 'NET_SSH2_MSG_KEX_ECDH_INIT',
                  31 => 'NET_SSH2_MSG_KEX_ECDH_REPLY']
        );

        self::$connections[$this->getResourceId()] = $this;

        if (is_resource($host)) {
            $this->fsock = $host;
            return;
        }

        if (is_string($host)) {
            $this->host = $host;
            $this->port = $port;
            $this->timeout = $timeout;
        }
    }

    /**
     * Set Crypto Engine Mode
     *
     * Possible $engine values:
     * OpenSSL, mcrypt, Eval, PHP
     *
     * @param int $engine
     * @access public
     */
    public static function setCryptoEngine($engine)
    {
        self::$crypto_engine = $engine;
    }

    /**
     * Send Identification String First
     *
     * https://tools.ietf.org/html/rfc4253#section-4.2 says "when the connection has been established,
     * both sides MUST send an identification string". It does not say which side sends it first. In
     * theory it shouldn't matter but it is a fact of life that some SSH servers are simply buggy
     *
     * @access public
     */
    public function sendIdentificationStringFirst()
    {
        $this->send_id_string_first = true;
    }

    /**
     * Send Identification String Last
     *
     * https://tools.ietf.org/html/rfc4253#section-4.2 says "when the connection has been established,
     * both sides MUST send an identification string". It does not say which side sends it first. In
     * theory it shouldn't matter but it is a fact of life that some SSH servers are simply buggy
     *
     * @access public
     */
    public function sendIdentificationStringLast()
    {
        $this->send_id_string_first = false;
    }

    /**
     * Send SSH_MSG_KEXINIT First
     *
     * https://tools.ietf.org/html/rfc4253#section-7.1 says "key exchange begins by each sending
     * sending the [SSH_MSG_KEXINIT] packet". It does not say which side sends it first. In theory
     * it shouldn't matter but it is a fact of life that some SSH servers are simply buggy
     *
     * @access public
     */
    public function sendKEXINITFirst()
    {
        $this->send_kex_first = true;
    }

    /**
     * Send SSH_MSG_KEXINIT Last
     *
     * https://tools.ietf.org/html/rfc4253#section-7.1 says "key exchange begins by each sending
     * sending the [SSH_MSG_KEXINIT] packet". It does not say which side sends it first. In theory
     * it shouldn't matter but it is a fact of life that some SSH servers are simply buggy
     *
     * @access public
     */
    public function sendKEXINITLast()
    {
        $this->send_kex_first = false;
    }

    /**
     * Connect to an SSHv2 server
     *
     * @return bool
     * @throws \UnexpectedValueException on receipt of unexpected packets
     * @throws \RuntimeException on other errors
     * @access private
     */
    private function connect()
    {
        if ($this->bitmap & self::MASK_CONSTRUCTOR) {
            return false;
        }

        $this->bitmap |= self::MASK_CONSTRUCTOR;

        $this->curTimeout = $this->timeout;

        $this->last_packet = microtime(true);

        if (!is_resource($this->fsock)) {
            $start = microtime(true);
            // with stream_select a timeout of 0 means that no timeout takes place;
            // with fsockopen a timeout of 0 means that you instantly timeout
            // to resolve this incompatibility a timeout of 100,000 will be used for fsockopen if timeout is 0
            $this->fsock = @fsockopen($this->host, $this->port, $errno, $errstr, $this->curTimeout == 0 ? 100000 : $this->curTimeout);
            if (!$this->fsock) {
                $host = $this->host . ':' . $this->port;
                throw new UnableToConnectException(rtrim("Cannot connect to $host. Error $errno. $errstr"));
            }
            $elapsed = microtime(true) - $start;

            if ($this->curTimeout) {
                $this->curTimeout-= $elapsed;
                if ($this->curTimeout < 0) {
                    $this->is_timeout = true;
                    return false;
                }
            }
        }

        $this->identifier = $this->generate_identifier();

        if ($this->send_id_string_first) {
            fputs($this->fsock, $this->identifier . "\r\n");
        }

        /* According to the SSH2 specs,

          "The server MAY send other lines of data before sending the version
           string.  Each line SHOULD be terminated by a Carriage Return and Line
           Feed.  Such lines MUST NOT begin with "SSH-", and SHOULD be encoded
           in ISO-10646 UTF-8 [RFC3629] (language is not specified).  Clients
           MUST be able to process such lines." */
        $data = '';
        while (!feof($this->fsock) && !preg_match('#(.*)^(SSH-(\d\.\d+).*)#ms', $data, $matches)) {
            $line = '';
            while (true) {
                if ($this->curTimeout) {
                    if ($this->curTimeout < 0) {
                        $this->is_timeout = true;
                        return false;
                    }
                    $read = [$this->fsock];
                    $write = $except = null;
                    $start = microtime(true);
                    $sec = floor($this->curTimeout);
                    $usec = 1000000 * ($this->curTimeout - $sec);
                    if (@stream_select($read, $write, $except, $sec, $usec) === false) {
                        $this->is_timeout = true;
                        return false;
                    }
                    $elapsed = microtime(true) - $start;
                    $this->curTimeout-= $elapsed;
                }

                $temp = stream_get_line($this->fsock, 255, "\n");
                if (strlen($temp) == 255) {
                    continue;
                }
                if ($temp === false) {
                    return false;
                }

                $line.= "$temp\n";

                // quoting RFC4253, "Implementers who wish to maintain
                // compatibility with older, undocumented versions of this protocol may
                // want to process the identification string without expecting the
                // presence of the carriage return character for reasons described in
                // Section 5 of this document."

                //if (substr($line, -2) == "\r\n") {
                //    break;
                //}

                break;
            }

            $data.= $line;
        }

        if (feof($this->fsock)) {
            $this->bitmap = 0;
            throw new ConnectionClosedException('Connection closed by server');
        }

        $extra = $matches[1];

        if (defined('NET_SSH2_LOGGING')) {
            $this->append_log('<-', $matches[0]);
            $this->append_log('->', $this->identifier . "\r\n");
        }

        $this->server_identifier = trim($temp, "\r\n");
        if (strlen($extra)) {
            $this->errors[] = $data;
        }

        if (version_compare($matches[3], '1.99', '<')) {
            $this->bitmap = 0;
            throw new UnableToConnectException("Cannot connect to SSH $matches[3] servers");
        }

        if (!$this->send_id_string_first) {
            fputs($this->fsock, $this->identifier . "\r\n");
        }

        if (!$this->send_kex_first) {
            $response = $this->get_binary_packet();
            if ($response === false) {
                $this->bitmap = 0;
                throw new ConnectionClosedException('Connection closed by server');
            }

            if (!strlen($response) || ord($response[0]) != NET_SSH2_MSG_KEXINIT) {
                $this->bitmap = 0;
                throw new \UnexpectedValueException('Expected SSH_MSG_KEXINIT');
            }

            if (!$this->key_exchange($response)) {
                return false;
            }
        }

        if ($this->send_kex_first && !$this->key_exchange()) {
            return false;
        }

        $this->bitmap|= self::MASK_CONNECTED;

        return true;
    }

    /**
     * Generates the SSH identifier
     *
     * You should overwrite this method in your own class if you want to use another identifier
     *
     * @access protected
     * @return string
     */
    private function generate_identifier()
    {
        $identifier = 'SSH-2.0-phpseclib_3.0';

        $ext = [];
        if (extension_loaded('sodium')) {
            $ext[] = 'libsodium';
        }

        if (extension_loaded('openssl')) {
            $ext[] = 'openssl';
        } elseif (extension_loaded('mcrypt')) {
            $ext[] = 'mcrypt';
        }

        if (extension_loaded('gmp')) {
            $ext[] = 'gmp';
        } elseif (extension_loaded('bcmath')) {
            $ext[] = 'bcmath';
        }

        if (!empty($ext)) {
            $identifier .= ' (' . implode(', ', $ext) . ')';
        }

        return $identifier;
    }

    /**
     * Key Exchange
     *
     * @return bool
     * @param string|bool $kexinit_payload_server optional
     * @throws \UnexpectedValueException on receipt of unexpected packets
     * @throws \RuntimeException on other errors
     * @throws \phpseclib3\Exception\NoSupportedAlgorithmsException when none of the algorithms phpseclib has loaded are compatible
     * @access private
     */
    private function key_exchange($kexinit_payload_server = false)
    {
        $preferred = $this->preferred;

        $kex_algorithms = isset($preferred['kex']) ?
            $preferred['kex'] :
            SSH2::getSupportedKEXAlgorithms();
        $server_host_key_algorithms = isset($preferred['hostkey']) ?
            $preferred['hostkey'] :
            SSH2::getSupportedHostKeyAlgorithms();
        $s2c_encryption_algorithms = isset($preferred['server_to_client']['crypt']) ?
            $preferred['server_to_client']['crypt'] :
            SSH2::getSupportedEncryptionAlgorithms();
        $c2s_encryption_algorithms = isset($preferred['client_to_server']['crypt']) ?
            $preferred['client_to_server']['crypt'] :
            SSH2::getSupportedEncryptionAlgorithms();
        $s2c_mac_algorithms = isset($preferred['server_to_client']['mac']) ?
            $preferred['server_to_client']['mac'] :
            SSH2::getSupportedMACAlgorithms();
        $c2s_mac_algorithms = isset($preferred['client_to_server']['mac']) ?
            $preferred['client_to_server']['mac'] :
            SSH2::getSupportedMACAlgorithms();
        $s2c_compression_algorithms = isset($preferred['server_to_client']['comp']) ?
            $preferred['server_to_client']['comp'] :
            SSH2::getSupportedCompressionAlgorithms();
        $c2s_compression_algorithms = isset($preferred['client_to_server']['comp']) ?
            $preferred['client_to_server']['comp'] :
            SSH2::getSupportedCompressionAlgorithms();

        // some SSH servers have buggy implementations of some of the above algorithms
        switch (true) {
            case $this->server_identifier == 'SSH-2.0-SSHD':
            case substr($this->server_identifier, 0, 13) == 'SSH-2.0-DLINK':
                if (!isset($preferred['server_to_client']['mac'])) {
                    $s2c_mac_algorithms = array_values(array_diff(
                        $s2c_mac_algorithms,
                        ['hmac-sha1-96', 'hmac-md5-96']
                    ));
                }
                if (!isset($preferred['client_to_server']['mac'])) {
                    $c2s_mac_algorithms = array_values(array_diff(
                        $c2s_mac_algorithms,
                        ['hmac-sha1-96', 'hmac-md5-96']
                    ));
                }
        }

        $client_cookie = Random::string(16);

        $kexinit_payload_client = pack('Ca*', NET_SSH2_MSG_KEXINIT, $client_cookie);
        $kexinit_payload_client.= Strings::packSSH2(
            'L10bN',
            $kex_algorithms,
            $server_host_key_algorithms,
            $c2s_encryption_algorithms,
            $s2c_encryption_algorithms,
            $c2s_mac_algorithms,
            $s2c_mac_algorithms,
            $c2s_compression_algorithms,
            $s2c_compression_algorithms,
            [], // language, client to server
            [], // language, server to client
            false, // first_kex_packet_follows
            0 // reserved for future extension
        );

        if ($this->send_kex_first) {
            $this->send_binary_packet($kexinit_payload_client);

            $kexinit_payload_server = $this->get_binary_packet();
            if ($kexinit_payload_server === false) {
                $this->disconnect_helper(NET_SSH2_DISCONNECT_CONNECTION_LOST);
                throw new ConnectionClosedException('Connection closed by server');
            }

            if (!strlen($kexinit_payload_server) || ord($kexinit_payload_server[0]) != NET_SSH2_MSG_KEXINIT) {
                $this->disconnect_helper(NET_SSH2_DISCONNECT_PROTOCOL_ERROR);
                throw new \UnexpectedValueException('Expected SSH_MSG_KEXINIT');
            }
        }

        $response = $kexinit_payload_server;
        Strings::shift($response, 1); // skip past the message number (it should be SSH_MSG_KEXINIT)
        $server_cookie = Strings::shift($response, 16);

        list(
            $this->kex_algorithms,
            $this->server_host_key_algorithms,
            $this->encryption_algorithms_client_to_server,
            $this->encryption_algorithms_server_to_client,
            $this->mac_algorithms_client_to_server,
            $this->mac_algorithms_server_to_client,
            $this->compression_algorithms_client_to_server,
            $this->compression_algorithms_server_to_client,
            $this->languages_client_to_server,
            $this->languages_server_to_client,
            $first_kex_packet_follows
        ) = Strings::unpackSSH2('L10C', $response);

        if (!$this->send_kex_first) {
            $this->send_binary_packet($kexinit_payload_client);
        }

        // we need to decide upon the symmetric encryption algorithms before we do the diffie-hellman key exchange

        // we don't initialize any crypto-objects, yet - we do that, later. for now, we need the lengths to make the
        // diffie-hellman key exchange as fast as possible
        $decrypt = self::array_intersect_first($s2c_encryption_algorithms, $this->encryption_algorithms_server_to_client);
        $decryptKeyLength = $this->encryption_algorithm_to_key_size($decrypt);
        if ($decryptKeyLength === null) {
            $this->disconnect_helper(NET_SSH2_DISCONNECT_KEY_EXCHANGE_FAILED);
            throw new NoSupportedAlgorithmsException('No compatible server to client encryption algorithms found');
        }

        $encrypt = self::array_intersect_first($c2s_encryption_algorithms, $this->encryption_algorithms_client_to_server);
        $encryptKeyLength = $this->encryption_algorithm_to_key_size($encrypt);
        if ($encryptKeyLength === null) {
            $this->disconnect_helper(NET_SSH2_DISCONNECT_KEY_EXCHANGE_FAILED);
            throw new NoSupportedAlgorithmsException('No compatible client to server encryption algorithms found');
        }

        // through diffie-hellman key exchange a symmetric key is obtained
        $this->kex_algorithm = self::array_intersect_first($kex_algorithms, $this->kex_algorithms);
        if ($this->kex_algorithm === false) {
            $this->disconnect_helper(NET_SSH2_DISCONNECT_KEY_EXCHANGE_FAILED);
            throw new NoSupportedAlgorithmsException('No compatible key exchange algorithms found');
        }

        $server_host_key_algorithm = self::array_intersect_first($server_host_key_algorithms, $this->server_host_key_algorithms);
        if ($server_host_key_algorithm === false) {
            $this->disconnect_helper(NET_SSH2_DISCONNECT_KEY_EXCHANGE_FAILED);
            throw new NoSupportedAlgorithmsException('No compatible server host key algorithms found');
        }

        $mac_algorithm_out = self::array_intersect_first($c2s_mac_algorithms, $this->mac_algorithms_client_to_server);
        if ($mac_algorithm_out === false) {
            $this->disconnect_helper(NET_SSH2_DISCONNECT_KEY_EXCHANGE_FAILED);
            throw new NoSupportedAlgorithmsException('No compatible client to server message authentication algorithms found');
        }

        $mac_algorithm_in = self::array_intersect_first($s2c_mac_algorithms, $this->mac_algorithms_server_to_client);
        if ($mac_algorithm_in === false) {
            $this->disconnect_helper(NET_SSH2_DISCONNECT_KEY_EXCHANGE_FAILED);
            throw new NoSupportedAlgorithmsException('No compatible server to client message authentication algorithms found');
        }

        $compression_algorithm_in = self::array_intersect_first($s2c_compression_algorithms, $this->compression_algorithms_server_to_client);
        if ($compression_algorithm_in === false) {
            $this->disconnect_helper(NET_SSH2_DISCONNECT_KEY_EXCHANGE_FAILED);
            throw new NoSupportedAlgorithmsException('No compatible server to client compression algorithms found');
        }
        $this->decompress = $compression_algorithm_in == 'zlib';

        $compression_algorithm_out = self::array_intersect_first($c2s_compression_algorithms, $this->compression_algorithms_client_to_server);
        if ($compression_algorithm_out === false) {
            $this->disconnect_helper(NET_SSH2_DISCONNECT_KEY_EXCHANGE_FAILED);
            throw new NoSupportedAlgorithmsException('No compatible client to server compression algorithms found');
        }
        $this->compress = $compression_algorithm_out == 'zlib';

        switch ($this->kex_algorithm) {
            case 'diffie-hellman-group15-sha512':
            case 'diffie-hellman-group16-sha512':
            case 'diffie-hellman-group17-sha512':
            case 'diffie-hellman-group18-sha512':
            case 'ecdh-sha2-nistp521':
                $kexHash = new Hash('sha512');
                break;
            case 'ecdh-sha2-nistp384':
                $kexHash = new Hash('sha384');
                break;
            case 'diffie-hellman-group-exchange-sha256':
            case 'diffie-hellman-group14-sha256':
            case 'ecdh-sha2-nistp256':
            case 'curve25519-sha256@libssh.org':
            case 'curve25519-sha256':
                $kexHash = new Hash('sha256');
                break;
            default:
                $kexHash = new Hash('sha1');
        }

        // Only relevant in diffie-hellman-group-exchange-sha{1,256}, otherwise empty.

        $exchange_hash_rfc4419 = '';

        if (strpos($this->kex_algorithm, 'curve25519-sha256') === 0 || strpos($this->kex_algorithm, 'ecdh-sha2-nistp') === 0) {
            $curve = strpos($this->kex_algorithm, 'curve25519-sha256') === 0 ?
                'Curve25519' :
                substr($this->kex_algorithm, 10);
            $ourPrivate = EC::createKey($curve);
            $ourPublicBytes = $ourPrivate->getPublicKey()->getEncodedCoordinates();
            $clientKexInitMessage = 'NET_SSH2_MSG_KEX_ECDH_INIT';
            $serverKexReplyMessage = 'NET_SSH2_MSG_KEX_ECDH_REPLY';
        } else {
            if (strpos($this->kex_algorithm, 'diffie-hellman-group-exchange') === 0) {
                $dh_group_sizes_packed = pack(
                    'NNN',
                    $this->kex_dh_group_size_min,
                    $this->kex_dh_group_size_preferred,
                    $this->kex_dh_group_size_max
                );
                $packet = pack(
                    'Ca*',
                    NET_SSH2_MSG_KEXDH_GEX_REQUEST,
                    $dh_group_sizes_packed
                );
                $this->send_binary_packet($packet);
                $this->updateLogHistory('UNKNOWN (34)', 'NET_SSH2_MSG_KEXDH_GEX_REQUEST');

                $response = $this->get_binary_packet();
                if ($response === false) {
                    $this->disconnect_helper(NET_SSH2_DISCONNECT_KEY_EXCHANGE_FAILED);
                    throw new ConnectionClosedException('Connection closed by server');
                }

                list($type, $primeBytes, $gBytes) = Strings::unpackSSH2('Css', $response);
                if ($type != NET_SSH2_MSG_KEXDH_GEX_GROUP) {
                    $this->disconnect_helper(NET_SSH2_DISCONNECT_PROTOCOL_ERROR);
                    throw new \UnexpectedValueException('Expected SSH_MSG_KEX_DH_GEX_GROUP');
                }
                $this->updateLogHistory('NET_SSH2_MSG_KEXDH_REPLY', 'NET_SSH2_MSG_KEXDH_GEX_GROUP');
                $prime = new BigInteger($primeBytes, -256);
                $g = new BigInteger($gBytes, -256);

                $exchange_hash_rfc4419 = $dh_group_sizes_packed . Strings::packSSH2(
                    'ss',
                    $primeBytes,
                    $gBytes
                );

                $params = DH::createParameters($prime, $g);
                $clientKexInitMessage = 'NET_SSH2_MSG_KEXDH_GEX_INIT';
                $serverKexReplyMessage = 'NET_SSH2_MSG_KEXDH_GEX_REPLY';
            } else {
                $params = DH::createParameters($this->kex_algorithm);
                $clientKexInitMessage = 'NET_SSH2_MSG_KEXDH_INIT';
                $serverKexReplyMessage = 'NET_SSH2_MSG_KEXDH_REPLY';
            }

            $keyLength = min($kexHash->getLengthInBytes(), max($encryptKeyLength, $decryptKeyLength));

            $ourPrivate = DH::createKey($params, 16 * $keyLength); // 2 * 8 * $keyLength
            $ourPublic = $ourPrivate->getPublicKey()->toBigInteger();
            $ourPublicBytes = $ourPublic->toBytes(true);
        }

        $data = pack('CNa*', constant($clientKexInitMessage), strlen($ourPublicBytes), $ourPublicBytes);

        $this->send_binary_packet($data);

        switch ($clientKexInitMessage) {
            case 'NET_SSH2_MSG_KEX_ECDH_INIT':
                $this->updateLogHistory('NET_SSH2_MSG_KEXDH_INIT', 'NET_SSH2_MSG_KEX_ECDH_INIT');
                break;
            case 'NET_SSH2_MSG_KEXDH_GEX_INIT':
                $this->updateLogHistory('UNKNOWN (32)', 'NET_SSH2_MSG_KEXDH_GEX_INIT');
        }

        $response = $this->get_binary_packet();
        if ($response === false) {
            $this->disconnect_helper(NET_SSH2_DISCONNECT_CONNECTION_LOST);
            throw new ConnectionClosedException('Connection closed by server');
        }
        if (!strlen($response)) {
            return false;
        }

        list(
            $type,
            $server_public_host_key,
            $theirPublicBytes,
            $this->signature
        ) = Strings::unpackSSH2('Csss', $response);

        if ($type != constant($serverKexReplyMessage)) {
            $this->disconnect_helper(NET_SSH2_DISCONNECT_PROTOCOL_ERROR);
            throw new \UnexpectedValueException("Expected $serverKexReplyMessage");
        }
        switch ($serverKexReplyMessage) {
            case 'NET_SSH2_MSG_KEX_ECDH_REPLY':
                $this->updateLogHistory('NET_SSH2_MSG_KEXDH_REPLY', 'NET_SSH2_MSG_KEX_ECDH_REPLY');
                break;
            case 'NET_SSH2_MSG_KEXDH_GEX_REPLY':
                $this->updateLogHistory('UNKNOWN (33)', 'NET_SSH2_MSG_KEXDH_GEX_REPLY');
        }

        $this->server_public_host_key = $server_public_host_key;
        list($public_key_format) = Strings::unpackSSH2('s', $server_public_host_key);

        if (strlen($this->signature) < 4) {
            return false;
        }
        $temp = unpack('Nlength', substr($this->signature, 0, 4));
        $this->signature_format = substr($this->signature, 4, $temp['length']);
        $keyBytes = DH::computeSecret($ourPrivate, $theirPublicBytes);
        if (($keyBytes & "\xFF\x80") === "\x00\x00") {
            $keyBytes = substr($keyBytes, 1);
        } elseif (($keyBytes[0] & "\x80") === "\x80") {
            $keyBytes = "\0$keyBytes";
        }

        $this->exchange_hash = Strings::packSSH2('s5',
            $this->identifier,
            $this->server_identifier,
            $kexinit_payload_client,
            $kexinit_payload_server,
            $this->server_public_host_key
        );
        $this->exchange_hash.= $exchange_hash_rfc4419;
        $this->exchange_hash.= Strings::packSSH2('s3',
            $ourPublicBytes,
            $theirPublicBytes,
            $keyBytes
        );

        $this->exchange_hash = $kexHash->hash($this->exchange_hash);

        if ($this->session_id === false) {
            $this->session_id = $this->exchange_hash;
        }

        switch ($server_host_key_algorithm) {
            case 'rsa-sha2-256':
            case 'rsa-sha2-512':
            //case 'ssh-rsa':
                $expected_key_format = 'ssh-rsa';
                break;
            default:
                $expected_key_format = $server_host_key_algorithm;
        }
        if ($public_key_format != $expected_key_format || $this->signature_format != $server_host_key_algorithm) {
            switch (true) {
                case $this->signature_format == $server_host_key_algorithm:
                case $server_host_key_algorithm != 'rsa-sha2-256' && $server_host_key_algorithm != 'rsa-sha2-512':
                case $this->signature_format != 'ssh-rsa':
                    $this->disconnect_helper(NET_SSH2_DISCONNECT_HOST_KEY_NOT_VERIFIABLE);
                    throw new \RuntimeException('Server Host Key Algorithm Mismatch');
            }
        }

        $packet = pack('C', NET_SSH2_MSG_NEWKEYS);
        $this->send_binary_packet($packet);

        $response = $this->get_binary_packet();

        if ($response === false) {
            $this->disconnect_helper(NET_SSH2_DISCONNECT_CONNECTION_LOST);
            throw new ConnectionClosedException('Connection closed by server');
        }

        list($type) = Strings::unpackSSH2('C', $response);
        if ($type != NET_SSH2_MSG_NEWKEYS) {
            $this->disconnect_helper(NET_SSH2_DISCONNECT_PROTOCOL_ERROR);
            throw new \UnexpectedValueException('Expected SSH_MSG_NEWKEYS');
        }

        $keyBytes = pack('Na*', strlen($keyBytes), $keyBytes);

        $this->encrypt = self::encryption_algorithm_to_crypt_instance($encrypt);
        if ($this->encrypt) {
            if (self::$crypto_engine) {
                $this->encrypt->setPreferredEngine(self::$crypto_engine);
            }
            if ($this->encrypt->getBlockLengthInBytes()) {
                $this->encrypt_block_size = $this->encrypt->getBlockLengthInBytes();
            }
            $this->encrypt->disablePadding();

            if ($this->encrypt->usesIV()) {
                $iv = $kexHash->hash($keyBytes . $this->exchange_hash . 'A' . $this->session_id);
                while ($this->encrypt_block_size > strlen($iv)) {
                    $iv.= $kexHash->hash($keyBytes . $this->exchange_hash . $iv);
                }
                $this->encrypt->setIV(substr($iv, 0, $this->encrypt_block_size));
            }

            switch ($encrypt) {
                case 'aes128-gcm@openssh.com':
                case 'aes256-gcm@openssh.com':
                    $nonce = $kexHash->hash($keyBytes . $this->exchange_hash . 'A' . $this->session_id);
                    $this->encrypt->fixed = substr($nonce, 0, 4);
                    $this->encrypt->invocation_counter = substr($nonce, 4, 8);
                case 'chacha20-poly1305@openssh.com':
                    break;
                default:
                    $this->encrypt->enableContinuousBuffer();
            }

            $key = $kexHash->hash($keyBytes . $this->exchange_hash . 'C' . $this->session_id);
            while ($encryptKeyLength > strlen($key)) {
                $key.= $kexHash->hash($keyBytes . $this->exchange_hash . $key);
            }
            switch ($encrypt) {
                case 'chacha20-poly1305@openssh.com':
                    $encryptKeyLength = 32;
                    $this->lengthEncrypt = self::encryption_algorithm_to_crypt_instance($encrypt);
                    $this->lengthEncrypt->setKey(substr($key, 32, 32));
            }
            $this->encrypt->setKey(substr($key, 0, $encryptKeyLength));
            $this->encrypt->name = $encrypt;
        }

        $this->decrypt = self::encryption_algorithm_to_crypt_instance($decrypt);
        if ($this->decrypt) {
            if (self::$crypto_engine) {
                $this->decrypt->setPreferredEngine(self::$crypto_engine);
            }
            if ($this->decrypt->getBlockLengthInBytes()) {
                $this->decrypt_block_size = $this->decrypt->getBlockLengthInBytes();
            }
            $this->decrypt->disablePadding();

            if ($this->decrypt->usesIV()) {
                $iv = $kexHash->hash($keyBytes . $this->exchange_hash . 'B' . $this->session_id);
                while ($this->decrypt_block_size > strlen($iv)) {
                    $iv.= $kexHash->hash($keyBytes . $this->exchange_hash . $iv);
                }
                $this->decrypt->setIV(substr($iv, 0, $this->decrypt_block_size));
            }

            switch ($decrypt) {
                case 'aes128-gcm@openssh.com':
                case 'aes256-gcm@openssh.com':
                    // see https://tools.ietf.org/html/rfc5647#section-7.1
                    $nonce = $kexHash->hash($keyBytes . $this->exchange_hash . 'B' . $this->session_id);
                    $this->decrypt->fixed = substr($nonce, 0, 4);
                    $this->decrypt->invocation_counter = substr($nonce, 4, 8);
                case 'chacha20-poly1305@openssh.com':
                    break;
                default:
                    $this->decrypt->enableContinuousBuffer();
            }

            $key = $kexHash->hash($keyBytes . $this->exchange_hash . 'D' . $this->session_id);
            while ($decryptKeyLength > strlen($key)) {
                $key.= $kexHash->hash($keyBytes . $this->exchange_hash . $key);
            }
            switch ($decrypt) {
                case 'chacha20-poly1305@openssh.com':
                    $decryptKeyLength = 32;
                    $this->lengthDecrypt = self::encryption_algorithm_to_crypt_instance($decrypt);
                    $this->lengthDecrypt->setKey(substr($key, 32, 32));
            }
            $this->decrypt->setKey(substr($key, 0, $decryptKeyLength));
            $this->decrypt->name = $decrypt;
        }

        /* The "arcfour128" algorithm is the RC4 cipher, as described in
           [SCHNEIER], using a 128-bit key.  The first 1536 bytes of keystream
           generated by the cipher MUST be discarded, and the first byte of the
           first encrypted packet MUST be encrypted using the 1537th byte of
           keystream.

           -- http://tools.ietf.org/html/rfc4345#section-4 */
        if ($encrypt == 'arcfour128' || $encrypt == 'arcfour256') {
            $this->encrypt->encrypt(str_repeat("\0", 1536));
        }
        if ($decrypt == 'arcfour128' || $decrypt == 'arcfour256') {
            $this->decrypt->decrypt(str_repeat("\0", 1536));
        }

        if (!$this->encrypt->usesNonce()) {
            list($this->hmac_create, $createKeyLength) = self::mac_algorithm_to_hash_instance($mac_algorithm_out);
        } else {
            $this->hmac_create = new \stdClass;
            $this->hmac_create->name = $mac_algorithm_out;
            //$mac_algorithm_out = 'none';
            $createKeyLength = 0;
        }

        if ($this->hmac_create instanceof Hash) {
            $key = $kexHash->hash($keyBytes . $this->exchange_hash . 'E' . $this->session_id);
            while ($createKeyLength > strlen($key)) {
                $key.= $kexHash->hash($keyBytes . $this->exchange_hash . $key);
            }
            $this->hmac_create->setKey(substr($key, 0, $createKeyLength));
            $this->hmac_create->name = $mac_algorithm_out;
            $this->hmac_create->etm = preg_match('#-etm@openssh\.com$#', $mac_algorithm_out);
        }

        if (!$this->decrypt->usesNonce()) {
            list($this->hmac_check, $checkKeyLength) = self::mac_algorithm_to_hash_instance($mac_algorithm_in);
            $this->hmac_size = $this->hmac_check->getLengthInBytes();
        } else {
            $this->hmac_check = new \stdClass;
            $this->hmac_check->name = $mac_algorithm_in;
            //$mac_algorithm_in = 'none';
            $checkKeyLength = 0;
            $this->hmac_size = 0;
        }

        if ($this->hmac_check instanceof Hash) {
            $key = $kexHash->hash($keyBytes . $this->exchange_hash . 'F' . $this->session_id);
            while ($checkKeyLength > strlen($key)) {
                $key.= $kexHash->hash($keyBytes . $this->exchange_hash . $key);
            }
            $this->hmac_check->setKey(substr($key, 0, $checkKeyLength));
            $this->hmac_check->name = $mac_algorithm_in;
            $this->hmac_check->etm = preg_match('#-etm@openssh\.com$#', $mac_algorithm_in);
        }

        return true;
    }

    /**
     * Maps an encryption algorithm name to the number of key bytes.
     *
     * @param string $algorithm Name of the encryption algorithm
     * @return int|null Number of bytes as an integer or null for unknown
     * @access private
     */
    private function encryption_algorithm_to_key_size($algorithm)
    {
        if ($this->bad_key_size_fix && self::bad_algorithm_candidate($algorithm)) {
            return 16;
        }

        switch ($algorithm) {
            case 'none':
                return 0;
            case 'aes128-gcm@openssh.com':
            case 'aes128-cbc':
            case 'aes128-ctr':
            case 'arcfour':
            case 'arcfour128':
            case 'blowfish-cbc':
            case 'blowfish-ctr':
            case 'twofish128-cbc':
            case 'twofish128-ctr':
                return 16;
            case '3des-cbc':
            case '3des-ctr':
            case 'aes192-cbc':
            case 'aes192-ctr':
            case 'twofish192-cbc':
            case 'twofish192-ctr':
                return 24;
            case 'aes256-gcm@openssh.com':
            case 'aes256-cbc':
            case 'aes256-ctr':
            case 'arcfour256':
            case 'twofish-cbc':
            case 'twofish256-cbc':
            case 'twofish256-ctr':
                return 32;
            case 'chacha20-poly1305@openssh.com':
                return 64;
        }
        return null;
    }

    /**
     * Maps an encryption algorithm name to an instance of a subclass of
     * \phpseclib3\Crypt\Common\SymmetricKey.
     *
     * @param string $algorithm Name of the encryption algorithm
     * @return mixed Instance of \phpseclib3\Crypt\Common\SymmetricKey or null for unknown
     * @access private
     */
    private static function encryption_algorithm_to_crypt_instance($algorithm)
    {
        switch ($algorithm) {
            case '3des-cbc':
                return new TripleDES('cbc');
            case '3des-ctr':
                return new TripleDES('ctr');
            case 'aes256-cbc':
            case 'aes192-cbc':
            case 'aes128-cbc':
                return new Rijndael('cbc');
            case 'aes256-ctr':
            case 'aes192-ctr':
            case 'aes128-ctr':
                return new Rijndael('ctr');
            case 'blowfish-cbc':
                return new Blowfish('cbc');
            case 'blowfish-ctr':
                return new Blowfish('ctr');
            case 'twofish128-cbc':
            case 'twofish192-cbc':
            case 'twofish256-cbc':
            case 'twofish-cbc':
                return new Twofish('cbc');
            case 'twofish128-ctr':
            case 'twofish192-ctr':
            case 'twofish256-ctr':
                return new Twofish('ctr');
            case 'arcfour':
            case 'arcfour128':
            case 'arcfour256':
                return new RC4();
            case 'aes128-gcm@openssh.com':
            case 'aes256-gcm@openssh.com':
                return new Rijndael('gcm');
            case 'chacha20-poly1305@openssh.com':
                return new ChaCha20();
        }
        return null;
    }

    /**
     * Maps an encryption algorithm name to an instance of a subclass of
     * \phpseclib3\Crypt\Hash.
     *
     * @param string $algorithm Name of the encryption algorithm
     * @return mixed Instance of \phpseclib3\Crypt\Hash or null for unknown
     * @access private
     */
    private static function mac_algorithm_to_hash_instance($algorithm)
    {
        switch ($algorithm) {
            case 'umac-64@openssh.com':
            case 'umac-64-etm@openssh.com':
                return [new Hash('umac-64'), 16];
            case 'umac-128@openssh.com':
            case 'umac-128-etm@openssh.com':
                return [new Hash('umac-128'), 16];
            case 'hmac-sha2-512':
            case 'hmac-sha2-512-etm@openssh.com':
                return [new Hash('sha512'), 64];
            case 'hmac-sha2-256':
            case 'hmac-sha2-256-etm@openssh.com':
                return [new Hash('sha256'), 32];
            case 'hmac-sha1':
            case 'hmac-sha1-etm@openssh.com':
                return [new Hash('sha1'), 20];
            case 'hmac-sha1-96':
                return [new Hash('sha1-96'), 20];
            case 'hmac-md5':
                return [new Hash('md5'), 16];
            case 'hmac-md5-96':
                return [new Hash('md5-96'), 16];
        }
    }

    /*
     * Tests whether or not proposed algorithm has a potential for issues
     *
     * @link https://www.chiark.greenend.org.uk/~sgtatham/putty/wishlist/ssh2-aesctr-openssh.html
     * @link https://bugzilla.mindrot.org/show_bug.cgi?id=1291
     * @param string $algorithm Name of the encryption algorithm
     * @return bool
     * @access private
     */
    private static function bad_algorithm_candidate($algorithm)
    {
        switch ($algorithm) {
            case 'arcfour256':
            case 'aes192-ctr':
            case 'aes256-ctr':
                return true;
        }

        return false;
    }

    /**
     * Login
     *
     * The $password parameter can be a plaintext password, a \phpseclib3\Crypt\RSA|EC|DSA object, a \phpseclib3\System\SSH\Agent object or an array
     *
     * @param string $username
     * @param string|AsymmetricKey|array[]|Agent|null ...$args
     * @return bool
     * @see self::_login()
     * @access public
     */
    public function login($username, ...$args)
    {
        $this->auth[] = func_get_args();

        // try logging with 'none' as an authentication method first since that's what
        // PuTTY does
        if (substr($this->server_identifier, 0, 13) != 'SSH-2.0-CoreFTP' && $this->auth_methods_to_continue === null) {
            if ($this->sublogin($username)) {
                return true;
            }
            if (!count($args)) {
                return false;
            }
        }
        return $this->sublogin($username, ...$args);
    }

    /**
     * Login Helper
     *
     * @param string $username
     * @param string[] ...$args
     * @return bool
     * @see self::_login_helper()
     * @access private
     */
    protected function sublogin($username, ...$args)
    {
        if (!($this->bitmap & self::MASK_CONSTRUCTOR)) {
            if (!$this->connect()) {
                return false;
            }
        }

        if (empty($args)) {
            return $this->login_helper($username);
        }

        foreach ($args as $arg) {
            if ($this->login_helper($username, $arg)) {
                return true;
            }
        }
        return false;
    }

    /**
     * Login Helper
     *
     * {@internal It might be worthwhile, at some point, to protect against {@link http://tools.ietf.org/html/rfc4251#section-9.3.9 traffic analysis}
     *           by sending dummy SSH_MSG_IGNORE messages.}
     *
     * @param string $username
     * @param string|AsymmetricKey|array[]|Agent|null ...$args
     * @return bool
     * @throws \UnexpectedValueException on receipt of unexpected packets
     * @throws \RuntimeException on other errors
     * @access private
     */
    private function login_helper($username, $password = null)
    {
        if (!($this->bitmap & self::MASK_CONNECTED)) {
            return false;
        }

        if (!($this->bitmap & self::MASK_LOGIN_REQ)) {
            $packet = Strings::packSSH2('Cs', NET_SSH2_MSG_SERVICE_REQUEST, 'ssh-userauth');
            $this->send_binary_packet($packet);

            $response = $this->get_binary_packet();
            if ($response === false) {
                if ($this->retry_connect) {
                    $this->retry_connect = false;
                    if (!$this->connect()) {
                        return false;
                    }
                    return $this->login_helper($username, $password);
                }
                $this->disconnect_helper(NET_SSH2_DISCONNECT_CONNECTION_LOST);
                throw new ConnectionClosedException('Connection closed by server');
            }

            list($type, $service) = Strings::unpackSSH2('Cs', $response);
            if ($type != NET_SSH2_MSG_SERVICE_ACCEPT || $service != 'ssh-userauth') {
                $this->disconnect_helper(NET_SSH2_DISCONNECT_PROTOCOL_ERROR);
                throw new \UnexpectedValueException('Expected SSH_MSG_SERVICE_ACCEPT');
            }
            $this->bitmap |= self::MASK_LOGIN_REQ;
        }

        if (strlen($this->last_interactive_response)) {
            return !is_string($password) && !is_array($password) ? false : $this->keyboard_interactive_process($password);
        }

        if ($password instanceof PrivateKey) {
            return $this->privatekey_login($username, $password);
        }

        if ($password instanceof Agent) {
            return $this->ssh_agent_login($username, $password);
        }

        if (is_array($password)) {
            if ($this->keyboard_interactive_login($username, $password)) {
                $this->bitmap |= self::MASK_LOGIN;
                return true;
            }
            return false;
        }

        if (!isset($password)) {
           $packet = Strings::packSSH2(
               'Cs3',
               NET_SSH2_MSG_USERAUTH_REQUEST,
               $username,
               'ssh-connection',
               'none'
            );

            $this->send_binary_packet($packet);

            $response = $this->get_binary_packet();
            if ($response === false) {
                $this->disconnect_helper(NET_SSH2_DISCONNECT_CONNECTION_LOST);
                throw new ConnectionClosedException('Connection closed by server');
            }

            list($type) = Strings::unpackSSH2('C', $response);
            switch ($type) {
                case NET_SSH2_MSG_USERAUTH_SUCCESS:
                    $this->bitmap |= self::MASK_LOGIN;
                    return true;
                case NET_SSH2_MSG_USERAUTH_FAILURE:
                    list($auth_methods) = Strings::unpackSSH2('L', $response);
                    $this->auth_methods_to_continue = $auth_methods;
                default:
                    return false;
            }
        }

        if (!is_string($password)) {
            throw new \UnexpectedValueException('$password needs to either be an instance of \phpseclib3\Crypt\Common\PrivateKey, \System\SSH\Agent, an array or a string');
        }

        $packet = Strings::packSSH2(
            'Cs3bs',
            NET_SSH2_MSG_USERAUTH_REQUEST,
            $username,
            'ssh-connection',
            'password',
            false,
            $password
        );

        // remove the username and password from the logged packet
        if (!defined('NET_SSH2_LOGGING')) {
            $logged = null;
        } else {
            $logged = Strings::packSSH2(
                'Cs3bs',
                NET_SSH2_MSG_USERAUTH_REQUEST,
                $username,
                'ssh-connection',
                'password',
                false,
                'password'
            );
        }

        $this->send_binary_packet($packet, $logged);

        $response = $this->get_binary_packet();
        if ($response === false) {
            $this->disconnect_helper(NET_SSH2_DISCONNECT_CONNECTION_LOST);
            throw new ConnectionClosedException('Connection closed by server');
        }

        list($type) = Strings::unpackSSH2('C', $response);
        switch ($type) {
            case NET_SSH2_MSG_USERAUTH_PASSWD_CHANGEREQ: // in theory, the password can be changed
                $this->updateLogHistory('UNKNOWN (60)', 'NET_SSH2_MSG_USERAUTH_PASSWD_CHANGEREQ');

                list($message) = Strings::unpackSSH2('s', $response);
                $this->errors[] = 'SSH_MSG_USERAUTH_PASSWD_CHANGEREQ: ' . $message;

                return $this->disconnect_helper(NET_SSH2_DISCONNECT_AUTH_CANCELLED_BY_USER);
            case NET_SSH2_MSG_USERAUTH_FAILURE:
                // can we use keyboard-interactive authentication?  if not then either the login is bad or the server employees
                // multi-factor authentication
                list($auth_methods, $partial_success) = Strings::unpackSSH2('Lb', $response);
                $this->auth_methods_to_continue = $auth_methods;
                if (!$partial_success && in_array('keyboard-interactive', $auth_methods)) {
                    if ($this->keyboard_interactive_login($username, $password)) {
                        $this->bitmap |= self::MASK_LOGIN;
                        return true;
                    }
                    return false;
                }
                return false;
            case NET_SSH2_MSG_USERAUTH_SUCCESS:
                $this->bitmap |= self::MASK_LOGIN;
                return true;
        }

        return false;
    }

    /**
     * Login via keyboard-interactive authentication
     *
     * See {@link http://tools.ietf.org/html/rfc4256 RFC4256} for details.  This is not a full-featured keyboard-interactive authenticator.
     *
     * @param string $username
     * @param string $password
     * @return bool
     * @access private
     */
    private function keyboard_interactive_login($username, $password)
    {
        $packet = Strings::packSSH2(
            'Cs5',
            NET_SSH2_MSG_USERAUTH_REQUEST,
            $username,
            'ssh-connection',
            'keyboard-interactive',
            '', // language tag
            '' // submethods
        );
        $this->send_binary_packet($packet);

        return $this->keyboard_interactive_process($password);
    }

    /**
     * Handle the keyboard-interactive requests / responses.
     *
     * @param mixed[] ...$responses
     * @return bool
     * @throws \RuntimeException on connection error
     * @access private
     */
    private function keyboard_interactive_process(...$responses)
    {
        if (strlen($this->last_interactive_response)) {
            $response = $this->last_interactive_response;
        } else {
            $orig = $response = $this->get_binary_packet();
            if ($response === false) {
                $this->disconnect_helper(NET_SSH2_DISCONNECT_CONNECTION_LOST);
                throw new ConnectionClosedException('Connection closed by server');
            }
        }

        list($type) = Strings::unpackSSH2('C', $response);
        switch ($type) {
            case NET_SSH2_MSG_USERAUTH_INFO_REQUEST:
                list(
                    , // name; may be empty
                    , // instruction; may be empty
                    , // language tag; may be empty
                    $num_prompts
                ) = Strings::unpackSSH2('s3N', $response);

                for ($i = 0; $i < count($responses); $i++) {
                    if (is_array($responses[$i])) {
                        foreach ($responses[$i] as $key => $value) {
                            $this->keyboard_requests_responses[$key] = $value;
                        }
                        unset($responses[$i]);
                    }
                }
                $responses = array_values($responses);

                if (isset($this->keyboard_requests_responses)) {
                    for ($i = 0; $i < $num_prompts; $i++) {
                        list(
                            $prompt, // prompt - ie. "Password: "; must not be empty
                            // echo
                        ) = Strings::unpackSSH2('sC', $response);
                        foreach ($this->keyboard_requests_responses as $key => $value) {
                            if (substr($prompt, 0, strlen($key)) == $key) {
                                $responses[] = $value;
                                break;
                            }
                        }
                    }
                }

                // see http://tools.ietf.org/html/rfc4256#section-3.2
                if (strlen($this->last_interactive_response)) {
                    $this->last_interactive_response = '';
                } else {
                    $this->updateLogHistory('UNKNOWN (60)', 'NET_SSH2_MSG_USERAUTH_INFO_REQUEST');
                }

                if (!count($responses) && $num_prompts) {
                    $this->last_interactive_response = $orig;
                    return false;
                }

                /*
                   After obtaining the requested information from the user, the client
                   MUST respond with an SSH_MSG_USERAUTH_INFO_RESPONSE message.
                */
                // see http://tools.ietf.org/html/rfc4256#section-3.4
                $packet = $logged = pack('CN', NET_SSH2_MSG_USERAUTH_INFO_RESPONSE, count($responses));
                for ($i = 0; $i < count($responses); $i++) {
                    $packet.= Strings::packSSH2('s', $responses[$i]);
                    $logged.= Strings::packSSH2('s', 'dummy-answer');
                }

                $this->send_binary_packet($packet, $logged);

                $this->updateLogHistory('UNKNOWN (61)', 'NET_SSH2_MSG_USERAUTH_INFO_RESPONSE');

                /*
                   After receiving the response, the server MUST send either an
                   SSH_MSG_USERAUTH_SUCCESS, SSH_MSG_USERAUTH_FAILURE, or another
                   SSH_MSG_USERAUTH_INFO_REQUEST message.
                */
                // maybe phpseclib should force close the connection after x request / responses?  unless something like that is done
                // there could be an infinite loop of request / responses.
                return $this->keyboard_interactive_process();
            case NET_SSH2_MSG_USERAUTH_SUCCESS:
                return true;
            case NET_SSH2_MSG_USERAUTH_FAILURE:
                list($auth_methods) = Strings::unpackSSH2('L', $response);
                $this->auth_methods_to_continue = $auth_methods;
                return false;
        }

        return false;
    }

    /**
     * Login with an ssh-agent provided key
     *
     * @param string $username
     * @param \phpseclib3\System\SSH\Agent $agent
     * @return bool
     * @access private
     */
    private function ssh_agent_login($username, Agent $agent)
    {
        $this->agent = $agent;
        $keys = $agent->requestIdentities();
        foreach ($keys as $key) {
            if ($this->privatekey_login($username, $key)) {
                return true;
            }
        }

        return false;
    }

    /**
     * Login with an RSA private key
     *
     * {@internal It might be worthwhile, at some point, to protect against {@link http://tools.ietf.org/html/rfc4251#section-9.3.9 traffic analysis}
     *           by sending dummy SSH_MSG_IGNORE messages.}
     *
     * @param string $username
     * @param \phpseclib3\Crypt\Common\PrivateKey $privatekey
     * @return bool
     * @throws \RuntimeException on connection error
     * @access private
     */
    private function privatekey_login($username, PrivateKey $privatekey)
    {
        $publickey = $privatekey->getPublicKey();

        if ($publickey instanceof RSA) {
            $privatekey = $privatekey->withPadding(RSA::SIGNATURE_PKCS1);
            $algos = ['rsa-sha2-256', 'rsa-sha2-512', 'ssh-rsa'];
            if (isset($this->preferred['hostkey'])) {
                $algos = array_intersect($this->preferred['hostkey'] , $algos);
            }
            $algo = self::array_intersect_first($algos, $this->server_host_key_algorithms);
            switch ($algo) {
                case 'rsa-sha2-512':
                    $hash = 'sha512';
                    $signatureType = 'rsa-sha2-512';
                    break;
                case 'rsa-sha2-256':
                    $hash = 'sha256';
                    $signatureType = 'rsa-sha2-256';
                    break;
                //case 'ssh-rsa':
                default:
                    $hash = 'sha1';
                    $signatureType = 'ssh-rsa';
            }
        } else if ($publickey instanceof EC) {
            $privatekey = $privatekey->withSignatureFormat('SSH2');
            $curveName = $privatekey->getCurve();
            switch ($curveName) {
                case 'Ed25519':
                    $hash = 'sha512';
                    $signatureType = 'ssh-ed25519';
                    break;
                case 'secp256r1': // nistp256
                    $hash = 'sha256';
                    $signatureType = 'ecdsa-sha2-nistp256';
                    break;
                case 'secp384r1': // nistp384
                    $hash = 'sha384';
                    $signatureType = 'ecdsa-sha2-nistp384';
                    break;
                case 'secp521r1': // nistp521
                    $hash = 'sha512';
                    $signatureType = 'ecdsa-sha2-nistp521';
                    break;
                default:
                    if (is_array($curveName)) {
                        throw new UnsupportedCurveException('Specified Curves are not supported by SSH2');
                    }
                    throw new UnsupportedCurveException('Named Curve of ' . $curveName . ' is not supported by phpseclib3\'s SSH2 implementation');
            }
        } else if ($publickey instanceof DSA) {
            $privatekey = $privatekey->withSignatureFormat('SSH2');
            $hash = 'sha1';
            $signatureType = 'ssh-dss';
        } else {
            throw new UnsupportedAlgorithmException('Please use either an RSA key, an EC one or a DSA key');
        }

        $publickeyStr = $publickey->toString('OpenSSH', ['binary' => true]);

        $part1 = Strings::packSSH2(
            'Csss',
            NET_SSH2_MSG_USERAUTH_REQUEST,
            $username,
            'ssh-connection',
            'publickey'
        );
        $part2 = Strings::packSSH2('ss', $signatureType, $publickeyStr);

        $packet = $part1 . chr(0) . $part2;
        $this->send_binary_packet($packet);

        $response = $this->get_binary_packet();
        if ($response === false) {
            $this->disconnect_helper(NET_SSH2_DISCONNECT_CONNECTION_LOST);
            throw new ConnectionClosedException('Connection closed by server');
        }

        list($type) = Strings::unpackSSH2('C', $response);
        switch ($type) {
            case NET_SSH2_MSG_USERAUTH_FAILURE:
                list($auth_methods) = Strings::unpackSSH2('L', $response);
                $this->auth_methods_to_continue = $auth_methods;
                $this->errors[] = 'SSH_MSG_USERAUTH_FAILURE';
                return false;
            case NET_SSH2_MSG_USERAUTH_PK_OK:
                // we'll just take it on faith that the public key blob and the public key algorithm name are as
                // they should be
                $this->updateLogHistory('UNKNOWN (60)', 'NET_SSH2_MSG_USERAUTH_PK_OK');
                break;
            case NET_SSH2_MSG_USERAUTH_SUCCESS:
                $this->bitmap |= self::MASK_LOGIN;
                return true;
            default:
                $this->disconnect_helper(NET_SSH2_DISCONNECT_BY_APPLICATION);
                throw new ConnectionClosedException('Unexpected response to publickey authentication pt 1');
        }

        $packet = $part1 . chr(1) . $part2;
        $privatekey = $privatekey->withHash($hash);
        $signature = $privatekey->sign(Strings::packSSH2('s', $this->session_id) . $packet);
        if ($publickey instanceof RSA) {
            $signature = Strings::packSSH2('ss', $signatureType, $signature);
        }
        $packet.= Strings::packSSH2('s', $signature);

        $this->send_binary_packet($packet);

        $response = $this->get_binary_packet();
        if ($response === false) {
            $this->disconnect_helper(NET_SSH2_DISCONNECT_CONNECTION_LOST);
            throw new ConnectionClosedException('Connection closed by server');
        }

        list($type) = Strings::unpackSSH2('C', $response);
        switch ($type) {
            case NET_SSH2_MSG_USERAUTH_FAILURE:
                // either the login is bad or the server employs multi-factor authentication
                list($auth_methods) = Strings::unpackSSH2('L', $response);
                $this->auth_methods_to_continue = $auth_methods;
                return false;
            case NET_SSH2_MSG_USERAUTH_SUCCESS:
                $this->bitmap |= self::MASK_LOGIN;
                return true;
        }

        $this->disconnect_helper(NET_SSH2_DISCONNECT_BY_APPLICATION);
        throw new ConnectionClosedException('Unexpected response to publickey authentication pt 2');
    }

    /**
     * Set Timeout
     *
     * $ssh->exec('ping 127.0.0.1'); on a Linux host will never return and will run indefinitely.  setTimeout() makes it so it'll timeout.
     * Setting $timeout to false or 0 will mean there is no timeout.
     *
     * @param mixed $timeout
     * @access public
     */
    public function setTimeout($timeout)
    {
        $this->timeout = $this->curTimeout = $timeout;
    }

    /**
     * Set Keep Alive
     *
     * Sends an SSH2_MSG_IGNORE message every x seconds, if x is a positive non-zero number.
     *
     * @param int $interval
     * @access public
     */
    function setKeepAlive($interval)
    {
        $this->keepAlive = $interval;
    }

    /**
     * Get the output from stdError
     *
     * @access public
     */
    public function getStdError()
    {
        return $this->stdErrorLog;
    }

    /**
     * Execute Command
     *
     * If $callback is set to false then \phpseclib3\Net\SSH2::get_channel_packet(self::CHANNEL_EXEC) will need to be called manually.
     * In all likelihood, this is not a feature you want to be taking advantage of.
     *
     * @param string $command
     * @param callback $callback
     * @return string
     * @throws \RuntimeException on connection error
     * @access public
     */
    public function exec($command, $callback = null)
    {
        $this->curTimeout = $this->timeout;
        $this->is_timeout = false;
        $this->stdErrorLog = '';

        if (!$this->isAuthenticated()) {
            return false;
        }

        if ($this->in_request_pty_exec) {
            throw new \RuntimeException('If you want to run multiple exec()\'s you will need to disable (and re-enable if appropriate) a PTY for each one.');
        }

        // RFC4254 defines the (client) window size as "bytes the other party can send before it must wait for the window to
        // be adjusted".  0x7FFFFFFF is, at 2GB, the max size.  technically, it should probably be decremented, but,
        // honestly, if you're transferring more than 2GB, you probably shouldn't be using phpseclib, anyway.
        // see http://tools.ietf.org/html/rfc4254#section-5.2 for more info
        $this->window_size_server_to_client[self::CHANNEL_EXEC] = $this->window_size;
        // 0x8000 is the maximum max packet size, per http://tools.ietf.org/html/rfc4253#section-6.1, although since PuTTy
        // uses 0x4000, that's what will be used here, as well.
        $packet_size = 0x4000;

        $packet = Strings::packSSH2(
            'CsN3',
            NET_SSH2_MSG_CHANNEL_OPEN,
            'session',
            self::CHANNEL_EXEC,
            $this->window_size_server_to_client[self::CHANNEL_EXEC],
            $packet_size
        );
        $this->send_binary_packet($packet);

        $this->channel_status[self::CHANNEL_EXEC] = NET_SSH2_MSG_CHANNEL_OPEN;

<<<<<<< HEAD
        $response = $this->get_channel_packet(self::CHANNEL_EXEC);
        if ($response === false) {
            return false;
        }
=======
        $this->get_channel_packet(self::CHANNEL_EXEC);
>>>>>>> 81ffb62c

        if ($this->request_pty === true) {
            $terminal_modes = pack('C', NET_SSH2_TTY_OP_END);
            $packet = Strings::packSSH2(
                'CNsCsN4s',
                NET_SSH2_MSG_CHANNEL_REQUEST,
                $this->server_channels[self::CHANNEL_EXEC],
                'pty-req',
                1,
                $this->term,
                $this->windowColumns,
                $this->windowRows,
                0,
                0,
                $terminal_modes
            );

            $this->send_binary_packet($packet);

            $response = $this->get_binary_packet();
            if ($response === false) {
                $this->disconnect_helper(NET_SSH2_DISCONNECT_CONNECTION_LOST);
                throw new ConnectionClosedException('Connection closed by server');
            }

            list($type) = Strings::unpackSSH2('C', $response);
            switch ($type) {
                case NET_SSH2_MSG_CHANNEL_SUCCESS:
                    break;
                case NET_SSH2_MSG_CHANNEL_FAILURE:
                default:
                    $this->disconnect_helper(NET_SSH2_DISCONNECT_BY_APPLICATION);
                    throw new \RuntimeException('Unable to request pseudo-terminal');
            }
            $this->in_request_pty_exec = true;
        }

        // sending a pty-req SSH_MSG_CHANNEL_REQUEST message is unnecessary and, in fact, in most cases, slows things
        // down.  the one place where it might be desirable is if you're doing something like \phpseclib3\Net\SSH2::exec('ping localhost &').
        // with a pty-req SSH_MSG_CHANNEL_REQUEST, exec() will return immediately and the ping process will then
        // then immediately terminate.  without such a request exec() will loop indefinitely.  the ping process won't end but
        // neither will your script.

        // although, in theory, the size of SSH_MSG_CHANNEL_REQUEST could exceed the maximum packet size established by
        // SSH_MSG_CHANNEL_OPEN_CONFIRMATION, RFC4254#section-5.1 states that the "maximum packet size" refers to the
        // "maximum size of an individual data packet". ie. SSH_MSG_CHANNEL_DATA.  RFC4254#section-5.2 corroborates.
        $packet = Strings::packSSH2(
            'CNsCs',
            NET_SSH2_MSG_CHANNEL_REQUEST,
            $this->server_channels[self::CHANNEL_EXEC],
            'exec',
            1,
            $command
        );
        $this->send_binary_packet($packet);

        $this->channel_status[self::CHANNEL_EXEC] = NET_SSH2_MSG_CHANNEL_REQUEST;

<<<<<<< HEAD
        $response = $this->get_channel_packet(self::CHANNEL_EXEC);
        if ($response === false) {
=======
        if (!$this->get_channel_packet(self::CHANNEL_EXEC)) {
>>>>>>> 81ffb62c
            return false;
        }

        $this->channel_status[self::CHANNEL_EXEC] = NET_SSH2_MSG_CHANNEL_DATA;

        if ($callback === false || $this->in_request_pty_exec) {
            return true;
        }

        $output = '';
        while (true) {
            $temp = $this->get_channel_packet(self::CHANNEL_EXEC);
            switch (true) {
                case $temp === true:
                    return is_callable($callback) ? true : $output;
                case $temp === false:
                    return false;
                default:
                    if (is_callable($callback)) {
                        if ($callback($temp) === true) {
                            $this->close_channel(self::CHANNEL_EXEC);
                            return true;
                        }
                    } else {
                        $output.= $temp;
                    }
            }
        }
    }

    /**
     * Creates an interactive shell
     *
     * @see self::read()
     * @see self::write()
     * @return bool
     * @throws \UnexpectedValueException on receipt of unexpected packets
     * @throws \RuntimeException on other errors
     * @access private
     */
    private function initShell()
    {
        if ($this->in_request_pty_exec === true) {
            return true;
        }

        $this->window_size_server_to_client[self::CHANNEL_SHELL] = $this->window_size;
        $packet_size = 0x4000;

        $packet = Strings::packSSH2(
            'CsN3',
            NET_SSH2_MSG_CHANNEL_OPEN,
            'session',
            self::CHANNEL_SHELL,
            $this->window_size_server_to_client[self::CHANNEL_SHELL],
            $packet_size
        );

        $this->send_binary_packet($packet);

        $this->channel_status[self::CHANNEL_SHELL] = NET_SSH2_MSG_CHANNEL_OPEN;

<<<<<<< HEAD
        $response = $this->get_channel_packet(self::CHANNEL_SHELL);
        if ($response === false) {
            return false;
        }
=======
        $this->get_channel_packet(self::CHANNEL_SHELL);
>>>>>>> 81ffb62c

        $terminal_modes = pack('C', NET_SSH2_TTY_OP_END);
        $packet = Strings::packSSH2(
            'CNsbsN4s',
            NET_SSH2_MSG_CHANNEL_REQUEST,
            $this->server_channels[self::CHANNEL_SHELL],
            'pty-req',
            true, // want reply
            $this->term,
            $this->windowColumns,
            $this->windowRows,
            0,
            0,
            $terminal_modes
        );

        $this->send_binary_packet($packet);

        $packet = Strings::packSSH2(
            'CNsb',
            NET_SSH2_MSG_CHANNEL_REQUEST,
            $this->server_channels[self::CHANNEL_SHELL],
            'shell',
            true // want reply
        );
        $this->send_binary_packet($packet);

        $this->channel_status[self::CHANNEL_SHELL] = NET_SSH2_MSG_IGNORE;

        $this->bitmap |= self::MASK_SHELL;

        return true;
    }

    /**
     * Return the channel to be used with read() / write()
     *
     * @see self::read()
     * @see self::write()
     * @return int
     * @access public
     */
    private function get_interactive_channel()
    {
        switch (true) {
            case $this->in_subsystem:
                return self::CHANNEL_SUBSYSTEM;
            case $this->in_request_pty_exec:
                return self::CHANNEL_EXEC;
            default:
                return self::CHANNEL_SHELL;
        }
    }

    /**
     * Return an available open channel
     *
     * @return int
     * @access public
     */
    private function get_open_channel()
    {
        $channel = self::CHANNEL_EXEC;
        do {
            if (isset($this->channel_status[$channel]) && $this->channel_status[$channel] == NET_SSH2_MSG_CHANNEL_OPEN) {
                return $channel;
            }
        } while ($channel++ < self::CHANNEL_SUBSYSTEM);

        return false;
    }

    /**
     * Request agent forwarding of remote server
     *
     * @return bool
     * @access public
     */
    public function requestAgentForwarding()
    {
        $request_channel = $this->get_open_channel();
        if ($request_channel === false) {
            return false;
        }

        $packet = Strings::packSSH2(
            'CNsC',
            NET_SSH2_MSG_CHANNEL_REQUEST,
            $this->server_channels[$request_channel],
            'auth-agent-req@openssh.com',
            1
        );

        $this->channel_status[$request_channel] = NET_SSH2_MSG_CHANNEL_REQUEST;

        $this->send_binary_packet($packet);

<<<<<<< HEAD
        $response = $this->get_channel_packet($request_channel);
        if ($response === false) {
=======
        if (!$this->get_channel_packet($request_channel)) {
>>>>>>> 81ffb62c
            return false;
        }

        $this->channel_status[$request_channel] = NET_SSH2_MSG_CHANNEL_OPEN;

        return true;
    }

    /**
     * Returns the output of an interactive shell
     *
     * Returns when there's a match for $expect, which can take the form of a string literal or,
     * if $mode == self::READ_REGEX, a regular expression.
     *
     * @see self::write()
     * @param string $expect
     * @param int $mode
     * @return string|bool|null
     * @throws \RuntimeException on connection error
     * @access public
     */
    public function read($expect = '', $mode = self::READ_SIMPLE)
    {
        $this->curTimeout = $this->timeout;
        $this->is_timeout = false;

        if (!$this->isAuthenticated()) {
            throw new InsufficientSetupException('Operation disallowed prior to login()');
        }

        if (!($this->bitmap & self::MASK_SHELL) && !$this->initShell()) {
            throw new \RuntimeException('Unable to initiate an interactive shell session');
        }

        $channel = $this->get_interactive_channel();

        if ($mode == self::READ_NEXT) {
            return $this->get_channel_packet($channel);
        }

        $match = $expect;
        while (true) {
            if ($mode == self::READ_REGEX) {
                preg_match($expect, substr($this->interactiveBuffer, -1024), $matches);
                $match = isset($matches[0]) ? $matches[0] : '';
            }
            $pos = strlen($match) ? strpos($this->interactiveBuffer, $match) : false;
            if ($pos !== false) {
                return Strings::shift($this->interactiveBuffer, $pos + strlen($match));
            }
            $response = $this->get_channel_packet($channel);
<<<<<<< HEAD
            if (is_bool($response)) {
                $this->in_request_pty_exec = false;
                return $response ? Strings::shift($this->interactiveBuffer, strlen($this->interactiveBuffer)) : false;
=======
            if ($response === true) {
                $this->in_request_pty_exec = false;
                return Strings::shift($this->interactiveBuffer, strlen($this->interactiveBuffer));
>>>>>>> 81ffb62c
            }

            $this->interactiveBuffer.= $response;
        }
    }

    /**
     * Inputs a command into an interactive shell.
     *
     * @see self::read()
     * @param string $cmd
     * @return bool
     * @throws \RuntimeException on connection error
     * @access public
     */
    public function write($cmd)
    {
        if (!$this->isAuthenticated()) {
            throw new InsufficientSetupException('Operation disallowed prior to login()');
        }

        if (!($this->bitmap & self::MASK_SHELL) && !$this->initShell()) {
            throw new \RuntimeException('Unable to initiate an interactive shell session');
        }

        return $this->send_channel_packet($this->get_interactive_channel(), $cmd);
    }

    /**
     * Start a subsystem.
     *
     * Right now only one subsystem at a time is supported. To support multiple subsystem's stopSubsystem() could accept
     * a string that contained the name of the subsystem, but at that point, only one subsystem of each type could be opened.
     * To support multiple subsystem's of the same name maybe it'd be best if startSubsystem() generated a new channel id and
     * returns that and then that that was passed into stopSubsystem() but that'll be saved for a future date and implemented
     * if there's sufficient demand for such a feature.
     *
     * @see self::stopSubsystem()
     * @param string $subsystem
     * @return bool
     * @access public
     */
    public function startSubsystem($subsystem)
    {
        $this->window_size_server_to_client[self::CHANNEL_SUBSYSTEM] = $this->window_size;

        $packet = Strings::packSSH2(
            'CsN3',
            NET_SSH2_MSG_CHANNEL_OPEN,
            'session',
            self::CHANNEL_SUBSYSTEM,
            $this->window_size,
            0x4000
        );

        $this->send_binary_packet($packet);

        $this->channel_status[self::CHANNEL_SUBSYSTEM] = NET_SSH2_MSG_CHANNEL_OPEN;

<<<<<<< HEAD
        $response = $this->get_channel_packet(self::CHANNEL_SUBSYSTEM);
        if ($response === false) {
            return false;
        }
=======
        $this->get_channel_packet(self::CHANNEL_SUBSYSTEM);
>>>>>>> 81ffb62c

        $packet = Strings::packSSH2(
            'CNsCs',
            NET_SSH2_MSG_CHANNEL_REQUEST,
            $this->server_channels[self::CHANNEL_SUBSYSTEM],
            'subsystem',
            1,
            $subsystem
        );
        $this->send_binary_packet($packet);

        $this->channel_status[self::CHANNEL_SUBSYSTEM] = NET_SSH2_MSG_CHANNEL_REQUEST;

<<<<<<< HEAD
        $response = $this->get_channel_packet(self::CHANNEL_SUBSYSTEM);
        if ($response === false) {
=======
        if (!$this->get_channel_packet(self::CHANNEL_SUBSYSTEM)) {
>>>>>>> 81ffb62c
            return false;
        }

        $this->channel_status[self::CHANNEL_SUBSYSTEM] = NET_SSH2_MSG_CHANNEL_DATA;

        $this->bitmap |= self::MASK_SHELL;
        $this->in_subsystem = true;

        return true;
    }

    /**
     * Stops a subsystem.
     *
     * @see self::startSubsystem()
     * @return bool
     * @access public
     */
    public function stopSubsystem()
    {
        $this->in_subsystem = false;
        $this->close_channel(self::CHANNEL_SUBSYSTEM);
        return true;
    }

    /**
     * Closes a channel
     *
     * If read() timed out you might want to just close the channel and have it auto-restart on the next read() call
     *
     * @access public
     */
    public function reset()
    {
        $this->close_channel($this->get_interactive_channel());
    }

    /**
     * Is timeout?
     *
     * Did exec() or read() return because they timed out or because they encountered the end?
     *
     * @access public
     */
    public function isTimeout()
    {
        return $this->is_timeout;
    }

    /**
     * Disconnect
     *
     * @access public
     */
    public function disconnect()
    {
        $this->disconnect_helper(NET_SSH2_DISCONNECT_BY_APPLICATION);
        if (isset($this->realtime_log_file) && is_resource($this->realtime_log_file)) {
            fclose($this->realtime_log_file);
        }
        unset(self::$connections[$this->getResourceId()]);
    }

    /**
     * Destructor.
     *
     * Will be called, automatically, if you're supporting just PHP5.  If you're supporting PHP4, you'll need to call
     * disconnect().
     *
     * @access public
     */
    public function __destruct()
    {
        $this->disconnect();
    }

    /**
     * Is the connection still active?
     *
     * @return bool
     * @access public
     */
    public function isConnected()
    {
        return (bool) ($this->bitmap & self::MASK_CONNECTED);
    }

    /**
     * Have you successfully been logged in?
     *
     * @return bool
     * @access public
     */
    public function isAuthenticated()
    {
        return (bool) ($this->bitmap & self::MASK_LOGIN);
    }

    /**
     * Pings a server connection, or tries to reconnect if the connection has gone down
     *
     * Inspired by http://php.net/manual/en/mysqli.ping.php
     *
     * @return bool
     */
    public function ping()
    {
        if (!$this->isAuthenticated()) {
            if (!empty($this->auth)) {
                return $this->reconnect();
            }
            return false;
        }

        $this->window_size_server_to_client[self::CHANNEL_KEEP_ALIVE] = $this->window_size;
        $packet_size = 0x4000;
        $packet = Strings::packSSH2(
            'CsN3',
            NET_SSH2_MSG_CHANNEL_OPEN,
            'session',
            self::CHANNEL_KEEP_ALIVE,
            $this->window_size_server_to_client[self::CHANNEL_KEEP_ALIVE],
            $packet_size
        );

        try {
            $this->send_binary_packet($packet);

            $this->channel_status[self::CHANNEL_KEEP_ALIVE] = NET_SSH2_MSG_CHANNEL_OPEN;

            $response = $this->get_channel_packet(self::CHANNEL_KEEP_ALIVE);
        } catch (\RuntimeException $e) {
            return $this->reconnect();
        }

        $this->close_channel(NET_SSH2_CHANNEL_KEEP_ALIVE);
        return true;
    }

    /**
     * In situ reconnect method
     *
     * @return boolean
     */
    private function reconnect()
    {
        $this->reset_connection(NET_SSH2_DISCONNECT_CONNECTION_LOST);
        $this->retry_connect = true;
        if (!$this->connect()) {
            return false;
        }
        foreach ($this->auth as $auth) {
            $result = $this->login(...$auth);
        }
        return $result;
    }

    /**
     * Resets a connection for re-use
     *
     * @param int $reason
     * @access private
     */
    protected function reset_connection($reason)
    {
        $this->disconnect_helper($reason);
        $this->decrypt = $this->encrypt = false;
        $this->decrypt_block_size = $this->encrypt_block_size = 8;
        $this->hmac_check = $this->hmac_create = false;
        $this->hmac_size = false;
        $this->session_id = false;
        $this->retry_connect = true;
        $this->get_seq_no = $this->send_seq_no = 0;
    }

    /**
     * Gets Binary Packets
     *
     * See '6. Binary Packet Protocol' of rfc4253 for more info.
     *
     * @see self::_send_binary_packet()
     * @param bool $skip_channel_filter
     * @return string
     * @access private
     */
    private function get_binary_packet($skip_channel_filter = false)
    {
        if ($skip_channel_filter) {
            $read = [$this->fsock];
            $write = $except = null;

            if ($this->curTimeout <= 0) {
                if ($this->keepAlive <= 0) {
                    @stream_select($read, $write, $except, null);
                } else {
                    if (!@stream_select($read, $write, $except, $this->keepAlive)) {
                        $this->send_binary_packet(pack('CN', NET_SSH2_MSG_IGNORE, 0));
                        return $this->get_binary_packet(true);
                    }
                }
            } else {
                if ($this->curTimeout < 0) {
                    $this->is_timeout = true;
                    return true;
                }

                $read = [$this->fsock];
                $write = $except = null;

                $start = microtime(true);

                if ($this->keepAlive > 0 && $this->keepAlive < $this->curTimeout) {
                    if (!@stream_select($read, $write, $except, $this->keepAlive)) {
                        $this->send_binary_packet(pack('CN', NET_SSH2_MSG_IGNORE, 0));
                        $elapsed = microtime(true) - $start;
                        $this->curTimeout-= $elapsed;
                        return $this->get_binary_packet(true);
                    }
                    $elapsed = microtime(true) - $start;
                    $this->curTimeout-= $elapsed;
                }

                $sec = floor($this->curTimeout);
                $usec = 1000000 * ($this->curTimeout - $sec);

                // this can return a "stream_select(): unable to select [4]: Interrupted system call" error
                if (!@stream_select($read, $write, $except, $sec, $usec)) {
                    $this->is_timeout = true;
                    return true;
                }
                $elapsed = microtime(true) - $start;
                $this->curTimeout-= $elapsed;
            }
        }

        if (!is_resource($this->fsock) || feof($this->fsock)) {
            $this->bitmap = 0;
            throw new ConnectionClosedException('Connection closed prematurely');
        }

        $start = microtime(true);
        $raw = stream_get_contents($this->fsock, $this->decrypt_block_size);

        if (!strlen($raw)) {
            return '';
        }

        if ($this->decrypt) {
            switch ($this->decrypt->name) {
                case 'aes128-gcm@openssh.com':
                case 'aes256-gcm@openssh.com':
                    $this->decrypt->setNonce(
                        $this->decrypt->fixed .
                        $this->decrypt->invocation_counter
                    );
                    Strings::increment_str($this->decrypt->invocation_counter);
                    $this->decrypt->setAAD($temp = Strings::shift($raw, 4));
                    extract(unpack('Npacket_length', $temp));
                    /**
                     * @var integer $packet_length
                     */

                    $raw.= $this->read_remaining_bytes($packet_length - $this->decrypt_block_size + 4);
                    $stop = microtime(true);
                    $tag = stream_get_contents($this->fsock, $this->decrypt_block_size);
                    $this->decrypt->setTag($tag);
                    $raw = $this->decrypt->decrypt($raw);
                    $raw = $temp . $raw;
                    $remaining_length = 0;
                    break;
                case 'chacha20-poly1305@openssh.com':
                    $nonce = pack('N2', 0, $this->get_seq_no);

                    $this->lengthDecrypt->setNonce($nonce);
                    $temp = $this->lengthDecrypt->decrypt($aad = Strings::shift($raw, 4));
                    extract(unpack('Npacket_length', $temp));
                    /**
                     * @var integer $packet_length
                     */

                    $raw.= $this->read_remaining_bytes($packet_length - $this->decrypt_block_size + 4);
                    $stop = microtime(true);
                    $tag = stream_get_contents($this->fsock, 16);

                    $this->decrypt->setNonce($nonce);
                    $this->decrypt->setCounter(0);
                    // this is the same approach that's implemented in Salsa20::createPoly1305Key()
                    // but we don't want to use the same AEAD construction that RFC8439 describes
                    // for ChaCha20-Poly1305 so we won't rely on it (see Salsa20::poly1305())
                    $this->decrypt->setPoly1305Key(
                        $this->decrypt->encrypt(str_repeat("\0", 32))
                    );
                    $this->decrypt->setAAD($aad);
                    $this->decrypt->setCounter(1);
                    $this->decrypt->setTag($tag);
                    $raw = $this->decrypt->decrypt($raw);
                    $raw = $temp . $raw;
                    $remaining_length = 0;
                    break;
                default:
                    if (!$this->hmac_check instanceof Hash || !$this->hmac_check->etm) {
                        $raw = $this->decrypt->decrypt($raw);
                        break;
                    }
                    extract(unpack('Npacket_length', $temp = Strings::shift($raw, 4)));
                    /**
                     * @var integer $packet_length
                     */
                    $raw.= $this->read_remaining_bytes($packet_length - $this->decrypt_block_size + 4);
                    $stop = microtime(true);
                    $encrypted = $temp . $raw;
                    $raw = $temp . $this->decrypt->decrypt($raw);
                    $remaining_length = 0;
            }
        }

        if (strlen($raw) < 5) {
            $this->bitmap = 0;
            throw new \RuntimeException('Plaintext is too short');
        }
        extract(unpack('Npacket_length/Cpadding_length', Strings::shift($raw, 5)));
        /**
         * @var integer $packet_length
         * @var integer $padding_length
         */

        if (!isset($remaining_length)) {
            $remaining_length = $packet_length + 4 - $this->decrypt_block_size;
        }

        $buffer = $this->read_remaining_bytes($remaining_length);

        if (!isset($stop)) {
            $stop = microtime(true);
        }
        if (strlen($buffer)) {
            $raw.= $this->decrypt ? $this->decrypt->decrypt($buffer) : $buffer;
        }

        $payload = Strings::shift($raw, $packet_length - $padding_length - 1);
        $padding = Strings::shift($raw, $padding_length); // should leave $raw empty

        if ($this->hmac_check instanceof Hash) {
            $hmac = stream_get_contents($this->fsock, $this->hmac_size);
            if ($hmac === false || strlen($hmac) != $this->hmac_size) {
                $this->disconnect_helper(NET_SSH2_DISCONNECT_MAC_ERROR);
                throw new \RuntimeException('Error reading socket');
            }

            $reconstructed = !$this->hmac_check->etm ?
                pack('NCa*', $packet_length, $padding_length, $payload . $padding) :
                $encrypted;
            if (($this->hmac_check->getHash() & "\xFF\xFF\xFF\xFF") == 'umac') {
                $this->hmac_check->setNonce("\0\0\0\0" . pack('N', $this->get_seq_no));
                if ($hmac != $this->hmac_check->hash($reconstructed)) {
                    $this->disconnect_helper(NET_SSH2_DISCONNECT_MAC_ERROR);
                    throw new \RuntimeException('Invalid UMAC');
                }
            } else {
                if ($hmac != $this->hmac_check->hash(pack('Na*', $this->get_seq_no, $reconstructed))) {
                    $this->disconnect_helper(NET_SSH2_DISCONNECT_MAC_ERROR);
                    throw new \RuntimeException('Invalid HMAC');
                }
            }
        }

        //if ($this->decompress) {
        //    $payload = gzinflate(substr($payload, 2));
        //}

        $this->get_seq_no++;

        if (defined('NET_SSH2_LOGGING')) {
            $current = microtime(true);
            $message_number = isset($this->message_numbers[ord($payload[0])]) ? $this->message_numbers[ord($payload[0])] : 'UNKNOWN (' . ord($payload[0]) . ')';
            $message_number = '<- ' . $message_number .
                              ' (since last: ' . round($current - $this->last_packet, 4) . ', network: ' . round($stop - $start, 4) . 's)';
            $this->append_log($message_number, $payload);
            $this->last_packet = $current;
        }

        return $this->filter($payload, $skip_channel_filter);
    }

    /**
     * Read Remaining Bytes
     *
     * @see self::get_binary_packet()
     * @param int $remaining_length
     * @return string
     * @access private
     */
    private function read_remaining_bytes($remaining_length)
    {
        if (!$remaining_length) {
            return '';
        }

        $adjustLength = false;
        if ($this->decrypt) {
            switch (true) {
                case $this->decrypt->name == 'aes128-gcm@openssh.com':
                case $this->decrypt->name == 'aes256-gcm@openssh.com':
                case $this->decrypt->name == 'chacha20-poly1305@openssh.com':
                case $this->hmac_check instanceof Hash && $this->hmac_check->etm:
                    $remaining_length+= $this->decrypt_block_size - 4;
                    $adjustLength = true;
            }
        }

        // quoting <http://tools.ietf.org/html/rfc4253#section-6.1>,
        // "implementations SHOULD check that the packet length is reasonable"
        // PuTTY uses 0x9000 as the actual max packet size and so to shall we
        // don't do this when GCM mode is used since GCM mode doesn't encrypt the length
        if ($remaining_length < -$this->decrypt_block_size || $remaining_length > 0x9000 || $remaining_length % $this->decrypt_block_size != 0) {
            if (!$this->bad_key_size_fix && self::bad_algorithm_candidate($this->decrypt ? $this->decrypt->name : '') && !($this->bitmap & SSH2::MASK_LOGIN)) {
                $this->bad_key_size_fix = true;
                $this->reset_connection(NET_SSH2_DISCONNECT_KEY_EXCHANGE_FAILED);
                return false;
            }
            throw new \RuntimeException('Invalid size');
        }

        if ($adjustLength) {
            $remaining_length-= $this->decrypt_block_size - 4;
        }

        $buffer = '';
        while ($remaining_length > 0) {
            $temp = stream_get_contents($this->fsock, $remaining_length);
            if ($temp === false || feof($this->fsock)) {
                $this->disconnect_helper(NET_SSH2_DISCONNECT_CONNECTION_LOST);
                throw new \RuntimeException('Error reading from socket');
            }
            $buffer.= $temp;
            $remaining_length-= strlen($temp);
        }

        return $buffer;
    }

    /**
     * Filter Binary Packets
     *
     * Because some binary packets need to be ignored...
     *
     * @see self::_get_binary_packet()
     * @param string $payload
     * @param bool $skip_channel_filter
     * @return string
     * @access private
     */
    private function filter($payload, $skip_channel_filter)
    {
        switch (ord($payload[0])) {
            case NET_SSH2_MSG_DISCONNECT:
                Strings::shift($payload, 1);
                list($reason_code, $message) = Strings::unpackSSH2('Ns', $payload);
                $this->errors[] = 'SSH_MSG_DISCONNECT: ' . $this->disconnect_reasons[$reason_code] . "\r\n$message";
                $this->bitmap = 0;
                return false;
            case NET_SSH2_MSG_IGNORE:
                $payload = $this->get_binary_packet($skip_channel_filter);
                break;
            case NET_SSH2_MSG_DEBUG:
                Strings::shift($payload, 2); // second byte is "always_display"
                list($message) = Strings::unpackSSH2('s', $payload);
                $this->errors[] = "SSH_MSG_DEBUG: $message";
                $payload = $this->get_binary_packet($skip_channel_filter);
                break;
            case NET_SSH2_MSG_UNIMPLEMENTED:
                return false;
            case NET_SSH2_MSG_KEXINIT:
                if ($this->session_id !== false) {
                    if (!$this->key_exchange($payload)) {
                        $this->bitmap = 0;
                        return false;
                    }
                    $payload = $this->get_binary_packet($skip_channel_filter);
                }
        }

        // see http://tools.ietf.org/html/rfc4252#section-5.4; only called when the encryption has been activated and when we haven't already logged in
        if (($this->bitmap & self::MASK_CONNECTED) && !$this->isAuthenticated() && ord($payload[0]) == NET_SSH2_MSG_USERAUTH_BANNER) {
            Strings::shift($payload, 1);
            list($this->banner_message) = Strings::unpackSSH2('s', $payload);
            $payload = $this->get_binary_packet();
        }

        // only called when we've already logged in
        if (($this->bitmap & self::MASK_CONNECTED) && $this->isAuthenticated()) {
            switch (ord($payload[0])) {
                case NET_SSH2_MSG_CHANNEL_REQUEST:
                    if (strlen($payload) == 31) {
                        extract(unpack('cpacket_type/Nchannel/Nlength', $payload));
                        if (substr($payload, 9, $length) == 'keepalive@openssh.com' && isset($this->server_channels[$channel])) {
                            if (ord(substr($payload, 9 + $length))) { // want reply
                                $this->send_binary_packet(pack('CN', NET_SSH2_MSG_CHANNEL_SUCCESS, $this->server_channels[$channel]));
                            }
                            $payload = $this->get_binary_packet($skip_channel_filter);
                        }
                    }
                    break;
                case NET_SSH2_MSG_CHANNEL_DATA:
                case NET_SSH2_MSG_CHANNEL_EXTENDED_DATA:
                case NET_SSH2_MSG_CHANNEL_CLOSE:
                case NET_SSH2_MSG_CHANNEL_EOF:
                    if (!$skip_channel_filter && !empty($this->server_channels)) {
                        $this->binary_packet_buffer = $payload;
                        $this->get_channel_packet(true);
                        $payload = $this->get_binary_packet();
                    }
                    break;
                case NET_SSH2_MSG_GLOBAL_REQUEST: // see http://tools.ietf.org/html/rfc4254#section-4
                    Strings::shift($payload, 1);
                    list($request_name) = Strings::unpackSSH2('s', $payload);
                    $this->errors[] = "SSH_MSG_GLOBAL_REQUEST: $request_name";

                    try {
                        $this->send_binary_packet(pack('C', NET_SSH2_MSG_REQUEST_FAILURE));
                    } catch (\RuntimeException $e) {
                        return $this->disconnect_helper(NET_SSH2_DISCONNECT_BY_APPLICATION);
                    }

                    $payload = $this->get_binary_packet($skip_channel_filter);
                    break;
                case NET_SSH2_MSG_CHANNEL_OPEN: // see http://tools.ietf.org/html/rfc4254#section-5.1
                    Strings::shift($payload, 1);
                    list($data, $server_channel) = Strings::unpackSSH2('sN', $payload);
                    switch ($data) {
                        case 'auth-agent':
                        case 'auth-agent@openssh.com':
                            if (isset($this->agent)) {
                                $new_channel = self::CHANNEL_AGENT_FORWARD;

                                list(
                                    $remote_window_size,
                                    $remote_maximum_packet_size
                                ) = Strings::unpackSSH2('NN', $payload);

                                $this->packet_size_client_to_server[$new_channel] = $remote_window_size;
                                $this->window_size_server_to_client[$new_channel] = $remote_maximum_packet_size;
                                $this->window_size_client_to_server[$new_channel] = $this->window_size;

                                $packet_size = 0x4000;

                                $packet = pack(
                                    'CN4',
                                    NET_SSH2_MSG_CHANNEL_OPEN_CONFIRMATION,
                                    $server_channel,
                                    $new_channel,
                                    $packet_size,
                                    $packet_size
                                );

                                $this->server_channels[$new_channel] = $server_channel;
                                $this->channel_status[$new_channel] = NET_SSH2_MSG_CHANNEL_OPEN_CONFIRMATION;
                                $this->send_binary_packet($packet);
                            }
                            break;
                        default:
                            $packet = Strings::packSSH2(
                                'CN2ss',
                                NET_SSH2_MSG_CHANNEL_OPEN_FAILURE,
                                $server_channel,
                                NET_SSH2_OPEN_ADMINISTRATIVELY_PROHIBITED,
                                '', // description
                                '' // language tag
                            );

                            try {
                                $this->send_binary_packet($packet);
                            } catch (\RuntimeException $e) {
                                return $this->disconnect_helper(NET_SSH2_DISCONNECT_BY_APPLICATION);
                            }
                    }

                    $payload = $this->get_binary_packet($skip_channel_filter);
                    break;
                case NET_SSH2_MSG_CHANNEL_WINDOW_ADJUST:
                    Strings::shift($payload, 1);
                    list($channel, $window_size) = Strings::unpackSSH2('NN', $payload);

                    $this->window_size_client_to_server[$channel]+= $window_size;

                    $payload = ($this->bitmap & self::MASK_WINDOW_ADJUST) ? true : $this->get_binary_packet($skip_channel_filter);
            }
        }

        return $payload;
    }

    /**
     * Enable Quiet Mode
     *
     * Suppress stderr from output
     *
     * @access public
     */
    public function enableQuietMode()
    {
        $this->quiet_mode = true;
    }

    /**
     * Disable Quiet Mode
     *
     * Show stderr in output
     *
     * @access public
     */
    public function disableQuietMode()
    {
        $this->quiet_mode = false;
    }

    /**
     * Returns whether Quiet Mode is enabled or not
     *
     * @see self::enableQuietMode()
     * @see self::disableQuietMode()
     * @access public
     * @return bool
     */
    public function isQuietModeEnabled()
    {
        return $this->quiet_mode;
    }

    /**
     * Enable request-pty when using exec()
     *
     * @access public
     */
    public function enablePTY()
    {
        $this->request_pty = true;
    }

    /**
     * Disable request-pty when using exec()
     *
     * @access public
     */
    public function disablePTY()
    {
        if ($this->in_request_pty_exec) {
            $this->close_channel(self::CHANNEL_EXEC);
            $this->in_request_pty_exec = false;
        }
        $this->request_pty = false;
    }

    /**
     * Returns whether request-pty is enabled or not
     *
     * @see self::enablePTY()
     * @see self::disablePTY()
     * @access public
     * @return bool
     */
    public function isPTYEnabled()
    {
        return $this->request_pty;
    }

    /**
     * Gets channel data
     *
     * Returns the data as a string. bool(true) is returned if:
     *
     * - the server closes the channel
     * - if the connection times out
     * - if the channel status is CHANNEL_OPEN and the response was CHANNEL_OPEN_CONFIRMATION
     * - if the channel status is CHANNEL_REQUEST and the response was CHANNEL_SUCCESS
     *
     * bool(false) is returned if:
     *
     * - if the channel status is CHANNEL_REQUEST and the response was CHANNEL_FAILURE
     *
     * @param int $client_channel
     * @param bool $skip_extended
     * @return mixed
     * @throws \RuntimeException on connection error
     * @access private
     */
    protected function get_channel_packet($client_channel, $skip_extended = false)
    {
        if (!empty($this->channel_buffers[$client_channel])) {
            return array_shift($this->channel_buffers[$client_channel]);
        }

        while (true) {
            if ($this->binary_packet_buffer !== false) {
                $response = $this->binary_packet_buffer;
                $this->binary_packet_buffer = false;
            } else {
                $response = $this->get_binary_packet(true);
                if ($response === true && $this->is_timeout) {
                    if ($client_channel == self::CHANNEL_EXEC && !$this->request_pty) {
                        $this->close_channel($client_channel);
                    }
                    return true;
                }
                if ($response === false) {
                    $this->disconnect_helper(NET_SSH2_DISCONNECT_CONNECTION_LOST);
                    throw new ConnectionClosedException('Connection closed by server');
                }
            }

            if ($client_channel == -1 && $response === true) {
                return true;
            }
            list($type, $channel) = Strings::unpackSSH2('CN', $response);

            // will not be setup yet on incoming channel open request
            if (isset($channel) && isset($this->channel_status[$channel]) && isset($this->window_size_server_to_client[$channel])) {
                $this->window_size_server_to_client[$channel]-= strlen($response);

                // resize the window, if appropriate
                if ($this->window_size_server_to_client[$channel] < 0) {
                // PuTTY does something more analogous to the following:
                //if ($this->window_size_server_to_client[$channel] < 0x3FFFFFFF) {
                    $packet = pack('CNN', NET_SSH2_MSG_CHANNEL_WINDOW_ADJUST, $this->server_channels[$channel], $this->window_resize);
                    $this->send_binary_packet($packet);
                    $this->window_size_server_to_client[$channel]+= $this->window_resize;
                }

                switch ($type) {
                    case NET_SSH2_MSG_CHANNEL_EXTENDED_DATA:
                        /*
                        if ($client_channel == self::CHANNEL_EXEC) {
                            $this->send_channel_packet($client_channel, chr(0));
                        }
                        */
                        // currently, there's only one possible value for $data_type_code: NET_SSH2_EXTENDED_DATA_STDERR
                        list($data_type_code, $data) = Strings::unpackSSH2('Ns', $response);
                        $this->stdErrorLog.= $data;
                        if ($skip_extended || $this->quiet_mode) {
                            continue 2;
                        }
                        if ($client_channel == $channel && $this->channel_status[$channel] == NET_SSH2_MSG_CHANNEL_DATA) {
                            return $data;
                        }
                        if (!isset($this->channel_buffers[$channel])) {
                            $this->channel_buffers[$channel] = [];
                        }
                        $this->channel_buffers[$channel][] = $data;

                        continue 2;
                    case NET_SSH2_MSG_CHANNEL_REQUEST:
                        if ($this->channel_status[$channel] == NET_SSH2_MSG_CHANNEL_CLOSE) {
                            continue 2;
                        }
                        list($value) = Strings::unpackSSH2('s', $response);
                        switch ($value) {
                            case 'exit-signal':
                                list(
                                    , // FALSE
                                    $signal_name,
                                    , // core dumped
                                    $error_message
                                ) = Strings::unpackSSH2('bsbs', $response);

                                $this->errors[] = "SSH_MSG_CHANNEL_REQUEST (exit-signal): $signal_name";
                                if (strlen($error_message)) {
                                    $this->errors[count($this->errors) - 1].= "\r\n$error_message";
                                }

                                $this->send_binary_packet(pack('CN', NET_SSH2_MSG_CHANNEL_EOF, $this->server_channels[$client_channel]));
                                $this->send_binary_packet(pack('CN', NET_SSH2_MSG_CHANNEL_CLOSE, $this->server_channels[$channel]));

                                $this->channel_status[$channel] = NET_SSH2_MSG_CHANNEL_EOF;

                                continue 3;
                            case 'exit-status':
                                list(, $this->exit_status) = Strings::unpackSSH2('CN', $response);

                                // "The client MAY ignore these messages."
                                // -- http://tools.ietf.org/html/rfc4254#section-6.10

                                continue 3;
                            default:
                                // "Some systems may not implement signals, in which case they SHOULD ignore this message."
                                //  -- http://tools.ietf.org/html/rfc4254#section-6.9
                                continue 3;
                        }
                }

                switch ($this->channel_status[$channel]) {
                    case NET_SSH2_MSG_CHANNEL_OPEN:
                        switch ($type) {
                            case NET_SSH2_MSG_CHANNEL_OPEN_CONFIRMATION:
                                list(
                                    $this->server_channels[$channel],
                                    $window_size,
                                    $this->packet_size_client_to_server[$channel]
                                ) = Strings::unpackSSH2('NNN', $response);

                                if ($window_size < 0) {
                                    $window_size&= 0x7FFFFFFF;
                                    $window_size+= 0x80000000;
                                }
                                $this->window_size_client_to_server[$channel] = $window_size;
                                $result = $client_channel == $channel ? true : $this->get_channel_packet($client_channel, $skip_extended);
                                $this->on_channel_open();
                                return $result;
                            //case NET_SSH2_MSG_CHANNEL_OPEN_FAILURE:
                            default:
                                $this->disconnect_helper(NET_SSH2_DISCONNECT_BY_APPLICATION);
                                throw new \RuntimeException('Unable to open channel');
                        }
                        break;
                    case NET_SSH2_MSG_IGNORE:
                        switch ($type) {
                            case NET_SSH2_MSG_CHANNEL_SUCCESS:
                                //$this->channel_status[$channel] = NET_SSH2_MSG_CHANNEL_DATA;
                                continue 3;
                            case NET_SSH2_MSG_CHANNEL_FAILURE:
                                $this->_disconnect(NET_SSH2_DISCONNECT_BY_APPLICATION);
                                throw new \RuntimeException('Error opening channel');
                        }
                        break;
                    case NET_SSH2_MSG_CHANNEL_REQUEST:
                        switch ($type) {
                            case NET_SSH2_MSG_CHANNEL_SUCCESS:
                                return true;
                            case NET_SSH2_MSG_CHANNEL_FAILURE:
                                return false;
                            default:
                                $this->disconnect_helper(NET_SSH2_DISCONNECT_BY_APPLICATION);
                                throw new \RuntimeException('Unable to fulfill channel request');
                        }
                    case NET_SSH2_MSG_CHANNEL_CLOSE:
                        return $type == NET_SSH2_MSG_CHANNEL_CLOSE ? true : $this->get_channel_packet($client_channel, $skip_extended);
                }
            }

            // ie. $this->channel_status[$channel] == NET_SSH2_MSG_CHANNEL_DATA

            switch ($type) {
                case NET_SSH2_MSG_CHANNEL_DATA:
                    //if ($this->channel_status[$channel] == NET_SSH2_MSG_IGNORE) {
                    //    $this->channel_status[$channel] = NET_SSH2_MSG_CHANNEL_DATA;
                    //}

                    /*
                    if ($channel == self::CHANNEL_EXEC) {
                        // SCP requires null packets, such as this, be sent.  further, in the case of the ssh.com SSH server
                        // this actually seems to make things twice as fast.  more to the point, the message right after
                        // SSH_MSG_CHANNEL_DATA (usually SSH_MSG_IGNORE) won't block for as long as it would have otherwise.
                        // in OpenSSH it slows things down but only by a couple thousandths of a second.
                        $this->send_channel_packet($channel, chr(0));
                    }
                    */
                    list($data) = Strings::unpackSSH2('s', $response);

                    if ($channel == self::CHANNEL_AGENT_FORWARD) {
                        $agent_response = $this->agent->forwardData($data);
                        if (!is_bool($agent_response)) {
                            $this->send_channel_packet($channel, $agent_response);
                        }
                        break;
                    }

                    if ($client_channel == $channel) {
                        return $data;
                    }
                    if (!isset($this->channel_buffers[$channel])) {
                        $this->channel_buffers[$channel] = [];
                    }
                    $this->channel_buffers[$channel][] = $data;
                    break;
                case NET_SSH2_MSG_CHANNEL_CLOSE:
                    $this->curTimeout = 5;

                    if ($this->bitmap & self::MASK_SHELL) {
                        $this->bitmap&= ~self::MASK_SHELL;
                    }
                    if ($this->channel_status[$channel] != NET_SSH2_MSG_CHANNEL_EOF) {
                        $this->send_binary_packet(pack('CN', NET_SSH2_MSG_CHANNEL_CLOSE, $this->server_channels[$channel]));
                    }

                    $this->channel_status[$channel] = NET_SSH2_MSG_CHANNEL_CLOSE;
                    if ($client_channel == $channel) {
                        return true;
                    }
                case NET_SSH2_MSG_CHANNEL_EOF:
                    break;
                default:
                    $this->disconnect_helper(NET_SSH2_DISCONNECT_BY_APPLICATION);
                    throw new \RuntimeException('Error reading channel data');
            }
        }
    }

    /**
     * Sends Binary Packets
     *
     * See '6. Binary Packet Protocol' of rfc4253 for more info.
     *
     * @param string $data
     * @param string $logged
     * @see self::_get_binary_packet()
     * @return bool
     * @access private
     */
    protected function send_binary_packet($data, $logged = null)
    {
        if (!is_resource($this->fsock) || feof($this->fsock)) {
            $this->bitmap = 0;
            throw new ConnectionClosedException('Connection closed prematurely');
        }

        //if ($this->compress) {
        //    // the -4 removes the checksum:
        //    // http://php.net/function.gzcompress#57710
        //    $data = substr(gzcompress($data), 0, -4);
        //}

        // 4 (packet length) + 1 (padding length) + 4 (minimal padding amount) == 9
        $packet_length = strlen($data) + 9;
        if ($this->encrypt && $this->encrypt->usesNonce()) {
            $packet_length-= 4;
        }
        // round up to the nearest $this->encrypt_block_size
        $packet_length+= (($this->encrypt_block_size - 1) * $packet_length) % $this->encrypt_block_size;
        // subtracting strlen($data) is obvious - subtracting 5 is necessary because of packet_length and padding_length
        $padding_length = $packet_length - strlen($data) - 5;
        switch (true) {
            case $this->encrypt && $this->encrypt->usesNonce():
            case $this->hmac_create instanceof Hash && $this->hmac_create->etm:
                $padding_length+= 4;
                $packet_length+= 4;
        }

        $padding = Random::string($padding_length);

        // we subtract 4 from packet_length because the packet_length field isn't supposed to include itself
        $packet = pack('NCa*', $packet_length - 4, $padding_length, $data . $padding);

        $hmac = '';
        if ($this->hmac_create instanceof Hash && !$this->hmac_create->etm) {
            if (($this->hmac_create->getHash() & "\xFF\xFF\xFF\xFF") == 'umac') {
                $this->hmac_create->setNonce("\0\0\0\0" . pack('N', $this->send_seq_no));
                $hmac = $this->hmac_create->hash($packet);
            } else {
                $hmac = $this->hmac_create->hash(pack('Na*', $this->send_seq_no, $packet));
            }
        }
<<<<<<< HEAD

        if ($this->encrypt) {
            switch ($this->encrypt->name) {
                case 'aes128-gcm@openssh.com':
                case 'aes256-gcm@openssh.com':
                    $this->encrypt->setNonce(
                        $this->encrypt->fixed .
                        $this->encrypt->invocation_counter
                    );
                    Strings::increment_str($this->encrypt->invocation_counter);
                    $this->encrypt->setAAD($temp = ($packet & "\xFF\xFF\xFF\xFF"));
                    $packet = $temp . $this->encrypt->encrypt(substr($packet, 4));
                    break;
                case 'chacha20-poly1305@openssh.com':
                    $nonce = pack('N2', 0, $this->send_seq_no);

=======

        if ($this->encrypt) {
            switch ($this->encrypt->name) {
                case 'aes128-gcm@openssh.com':
                case 'aes256-gcm@openssh.com':
                    $this->encrypt->setNonce(
                        $this->encrypt->fixed .
                        $this->encrypt->invocation_counter
                    );
                    Strings::increment_str($this->encrypt->invocation_counter);
                    $this->encrypt->setAAD($temp = ($packet & "\xFF\xFF\xFF\xFF"));
                    $packet = $temp . $this->encrypt->encrypt(substr($packet, 4));
                    break;
                case 'chacha20-poly1305@openssh.com':
                    $nonce = pack('N2', 0, $this->send_seq_no);

>>>>>>> 81ffb62c
                    $this->encrypt->setNonce($nonce);
                    $this->lengthEncrypt->setNonce($nonce);

                    $length = $this->lengthEncrypt->encrypt($packet & "\xFF\xFF\xFF\xFF");

                    $this->encrypt->setCounter(0);
                    // this is the same approach that's implemented in Salsa20::createPoly1305Key()
                    // but we don't want to use the same AEAD construction that RFC8439 describes
                    // for ChaCha20-Poly1305 so we won't rely on it (see Salsa20::poly1305())
                    $this->encrypt->setPoly1305Key(
                        $this->encrypt->encrypt(str_repeat("\0", 32))
                    );
                    $this->encrypt->setAAD($length);
                    $this->encrypt->setCounter(1);
                    $packet = $length . $this->encrypt->encrypt(substr($packet, 4));
                    break;
                default:
                    $packet = $this->hmac_create instanceof Hash && $this->hmac_create->etm ?
                        ($packet & "\xFF\xFF\xFF\xFF") . $this->encrypt->encrypt(substr($packet, 4)) :
                        $this->encrypt->encrypt($packet);
            }
<<<<<<< HEAD
        }

        if ($this->hmac_create instanceof Hash && $this->hmac_create->etm) {
            if (($this->hmac_create->getHash() & "\xFF\xFF\xFF\xFF") == 'umac') {
                $this->hmac_create->setNonce("\0\0\0\0" . pack('N', $this->send_seq_no));
                $hmac = $this->hmac_create->hash($packet);
            } else {
                $hmac = $this->hmac_create->hash(pack('Na*', $this->send_seq_no, $packet));
            }
        }

=======
        }

        if ($this->hmac_create instanceof Hash && $this->hmac_create->etm) {
            if (($this->hmac_create->getHash() & "\xFF\xFF\xFF\xFF") == 'umac') {
                $this->hmac_create->setNonce("\0\0\0\0" . pack('N', $this->send_seq_no));
                $hmac = $this->hmac_create->hash($packet);
            } else {
                $hmac = $this->hmac_create->hash(pack('Na*', $this->send_seq_no, $packet));
            }
        }

>>>>>>> 81ffb62c
        $this->send_seq_no++;

        $packet.= $this->encrypt && $this->encrypt->usesNonce() ? $this->encrypt->getTag() : $hmac;

        $start = microtime(true);
        $sent = @fputs($this->fsock, $packet);
        $stop = microtime(true);

        if (defined('NET_SSH2_LOGGING')) {
            $current = microtime(true);
            $message_number = isset($this->message_numbers[ord($data[0])]) ? $this->message_numbers[ord($data[0])] : 'UNKNOWN (' . ord($data[0]) . ')';
            $message_number = '-> ' . $message_number .
                              ' (since last: ' . round($current - $this->last_packet, 4) . ', network: ' . round($stop - $start, 4) . 's)';
            $this->append_log($message_number, isset($logged) ? $logged : $data);
            $this->last_packet = $current;
        }

        if (strlen($packet) != $sent) {
            $this->bitmap = 0;
            throw new \RuntimeException("Only $sent of " . strlen($packet) . " bytes were sent");
        }
    }

    /**
     * Logs data packets
     *
     * Makes sure that only the last 1MB worth of packets will be logged
     *
     * @param string $message_number
     * @param string $message
     * @access private
     */
    private function append_log($message_number, $message)
    {
        // remove the byte identifying the message type from all but the first two messages (ie. the identification strings)
        if (strlen($message_number) > 2) {
            Strings::shift($message);
        }

        switch (NET_SSH2_LOGGING) {
            // useful for benchmarks
            case self::LOG_SIMPLE:
                $this->message_number_log[] = $message_number;
                break;
            // the most useful log for SSH2
            case self::LOG_COMPLEX:
                $this->message_number_log[] = $message_number;
                $this->log_size+= strlen($message);
                $this->message_log[] = $message;
                while ($this->log_size > self::LOG_MAX_SIZE) {
                    $this->log_size-= strlen(array_shift($this->message_log));
                    array_shift($this->message_number_log);
                }
                break;
            // dump the output out realtime; packets may be interspersed with non packets,
            // passwords won't be filtered out and select other packets may not be correctly
            // identified
            case self::LOG_REALTIME:
                switch (PHP_SAPI) {
                    case 'cli':
                        $start = $stop = "\r\n";
                        break;
                    default:
                        $start = '<pre>';
                        $stop = '</pre>';
                }
                echo $start . $this->format_log([$message], [$message_number]) . $stop;
                @flush();
                @ob_flush();
                break;
            // basically the same thing as self::LOG_REALTIME with the caveat that NET_SSH2_LOG_REALTIME_FILENAME
            // needs to be defined and that the resultant log file will be capped out at self::LOG_MAX_SIZE.
            // the earliest part of the log file is denoted by the first <<< START >>> and is not going to necessarily
            // at the beginning of the file
            case self::LOG_REALTIME_FILE:
                if (!isset($this->realtime_log_file)) {
                    // PHP doesn't seem to like using constants in fopen()
                    $filename = NET_SSH2_LOG_REALTIME_FILENAME;
                    $fp = fopen($filename, 'w');
                    $this->realtime_log_file = $fp;
                }
                if (!is_resource($this->realtime_log_file)) {
                    break;
                }
                $entry = $this->format_log([$message], [$message_number]);
                if ($this->realtime_log_wrap) {
                    $temp = "<<< START >>>\r\n";
                    $entry.= $temp;
                    fseek($this->realtime_log_file, ftell($this->realtime_log_file) - strlen($temp));
                }
                $this->realtime_log_size+= strlen($entry);
                if ($this->realtime_log_size > self::LOG_MAX_SIZE) {
                    fseek($this->realtime_log_file, 0);
                    $this->realtime_log_size = strlen($entry);
                    $this->realtime_log_wrap = true;
                }
                fputs($this->realtime_log_file, $entry);
        }
    }

    /**
     * Sends channel data
     *
     * Spans multiple SSH_MSG_CHANNEL_DATAs if appropriate
     *
     * @param int $client_channel
     * @param string $data
     * @return bool
     * @access private
     */
    protected function send_channel_packet($client_channel, $data)
    {
        while (strlen($data)) {
            if (!$this->window_size_client_to_server[$client_channel]) {
                $this->bitmap^= self::MASK_WINDOW_ADJUST;
                // using an invalid channel will let the buffers be built up for the valid channels
                $this->get_channel_packet(-1);
                $this->bitmap^= self::MASK_WINDOW_ADJUST;
            }

            /* The maximum amount of data allowed is determined by the maximum
               packet size for the channel, and the current window size, whichever
               is smaller.
                 -- http://tools.ietf.org/html/rfc4254#section-5.2 */
            $max_size = min(
                $this->packet_size_client_to_server[$client_channel],
                $this->window_size_client_to_server[$client_channel]
            );

            $temp = Strings::shift($data, $max_size);
            $packet = Strings::packSSH2(
                'CNs',
                NET_SSH2_MSG_CHANNEL_DATA,
                $this->server_channels[$client_channel],
                $temp
            );
            $this->window_size_client_to_server[$client_channel]-= strlen($temp);
            $this->send_binary_packet($packet);
        }

        return true;
    }

    /**
     * Closes and flushes a channel
     *
     * \phpseclib3\Net\SSH2 doesn't properly close most channels.  For exec() channels are normally closed by the server
     * and for SFTP channels are presumably closed when the client disconnects.  This functions is intended
     * for SCP more than anything.
     *
     * @param int $client_channel
     * @param bool $want_reply
     * @return bool
     * @access private
     */
    private function close_channel($client_channel, $want_reply = false)
    {
        // see http://tools.ietf.org/html/rfc4254#section-5.3

        $this->send_binary_packet(pack('CN', NET_SSH2_MSG_CHANNEL_EOF, $this->server_channels[$client_channel]));

        if (!$want_reply) {
            $this->send_binary_packet(pack('CN', NET_SSH2_MSG_CHANNEL_CLOSE, $this->server_channels[$client_channel]));
        }

        $this->channel_status[$client_channel] = NET_SSH2_MSG_CHANNEL_CLOSE;

        $this->curTimeout = 5;

        while (!is_bool($this->get_channel_packet($client_channel))) {
        }

        if ($this->is_timeout) {
            $this->disconnect();
        }

        if ($want_reply) {
            $this->send_binary_packet(pack('CN', NET_SSH2_MSG_CHANNEL_CLOSE, $this->server_channels[$client_channel]));
        }

        if ($this->bitmap & self::MASK_SHELL) {
            $this->bitmap&= ~self::MASK_SHELL;
        }
    }

    /**
     * Disconnect
     *
     * @param int $reason
     * @return bool
     * @access protected
     */
    protected function disconnect_helper($reason)
    {
        if ($this->bitmap & self::MASK_CONNECTED) {
            $data = Strings::packSSH2('CNss', NET_SSH2_MSG_DISCONNECT, $reason, '', '');
            try {
                $this->send_binary_packet($data);
            } catch (\Exception $e) {
            }
        }

        $this->bitmap = 0;
        if (is_resource($this->fsock) && get_resource_type($this->fsock) == 'stream') {
            fclose($this->fsock);
        }

        return false;
    }

    /**
     * Define Array
     *
     * Takes any number of arrays whose indices are integers and whose values are strings and defines a bunch of
     * named constants from it, using the value as the name of the constant and the index as the value of the constant.
     * If any of the constants that would be defined already exists, none of the constants will be defined.
     *
     * @param mixed[] ...$args
     * @access protected
     */
    protected function define_array(...$args)
    {
        foreach ($args as $arg) {
            foreach ($arg as $key => $value) {
                if (!defined($value)) {
                    define($value, $key);
                } else {
                    break 2;
                }
            }
        }
    }

    /**
     * Returns a log of the packets that have been sent and received.
     *
     * Returns a string if NET_SSH2_LOGGING == self::LOG_COMPLEX, an array if NET_SSH2_LOGGING == self::LOG_SIMPLE and false if !defined('NET_SSH2_LOGGING')
     *
     * @access public
     * @return array|false|string
     */
    public function getLog()
    {
        if (!defined('NET_SSH2_LOGGING')) {
            return false;
        }

        switch (NET_SSH2_LOGGING) {
            case self::LOG_SIMPLE:
                return $this->message_number_log;
            case self::LOG_COMPLEX:
                $log = $this->format_log($this->message_log, $this->message_number_log);
                return PHP_SAPI == 'cli' ? $log : '<pre>' . $log . '</pre>';
            default:
                return false;
        }
    }

    /**
     * Formats a log for printing
     *
     * @param array $message_log
     * @param array $message_number_log
     * @access private
     * @return string
     */
    protected function format_log($message_log, $message_number_log)
    {
        $output = '';
        for ($i = 0; $i < count($message_log); $i++) {
            $output.= $message_number_log[$i] . "\r\n";
            $current_log = $message_log[$i];
            $j = 0;
            do {
                if (strlen($current_log)) {
                    $output.= str_pad(dechex($j), 7, '0', STR_PAD_LEFT) . '0  ';
                }
                $fragment = Strings::shift($current_log, $this->log_short_width);
                $hex = substr(preg_replace_callback('#.#s', function ($matches) {
                    return $this->log_boundary . str_pad(dechex(ord($matches[0])), 2, '0', STR_PAD_LEFT);
                }, $fragment), strlen($this->log_boundary));
                // replace non ASCII printable characters with dots
                // http://en.wikipedia.org/wiki/ASCII#ASCII_printable_characters
                // also replace < with a . since < messes up the output on web browsers
                $raw = preg_replace('#[^\x20-\x7E]|<#', '.', $fragment);
                $output.= str_pad($hex, $this->log_long_width - $this->log_short_width, ' ') . $raw . "\r\n";
                $j++;
            } while (strlen($current_log));
            $output.= "\r\n";
        }

        return $output;
    }

    /**
     * Helper function for agent->on_channel_open()
     *
     * Used when channels are created to inform agent
     * of said channel opening. Must be called after
     * channel open confirmation received
     *
     * @access private
     */
    private function on_channel_open()
    {
        if (isset($this->agent)) {
            $this->agent->registerChannelOpen($this);
        }
    }

    /**
     * Returns the first value of the intersection of two arrays or false if
     * the intersection is empty. The order is defined by the first parameter.
     *
     * @param array $array1
     * @param array $array2
     * @return mixed False if intersection is empty, else intersected value.
     * @access private
     */
    private static function array_intersect_first($array1, $array2)
    {
        foreach ($array1 as $value) {
            if (in_array($value, $array2)) {
                return $value;
            }
        }
        return false;
    }

    /**
     * Returns all errors
     *
     * @return string[]
     * @access public
     */
    public function getErrors()
    {
        return $this->errors;
    }

    /**
     * Returns the last error
     *
     * @return string
     * @access public
     */
    public function getLastError()
    {
        $count = count($this->errors);

        if ($count > 0) {
            return $this->errors[$count - 1];
        }
    }

    /**
     * Return the server identification.
     *
     * @return string
     * @access public
     */
    public function getServerIdentification()
    {
        $this->connect();

        return $this->server_identifier;
    }

    /**
     * Returns a list of algorithms the server supports
     *
     * @return array
     * @access public
     */
    public function getServerAlgorithms()
    {
        $this->connect();

        return [
            'kex' => $this->kex_algorithms,
            'hostkey' => $this->server_host_key_algorithms,
            'client_to_server' => [
                'crypt' => $this->encryption_algorithms_client_to_server,
                'mac' => $this->mac_algorithms_client_to_server,
                'comp' => $this->compression_algorithms_client_to_server,
                'lang' => $this->languages_client_to_server
            ],
            'server_to_client' => [
                'crypt' => $this->encryption_algorithms_server_to_client,
                'mac' => $this->mac_algorithms_server_to_client,
                'comp' => $this->compression_algorithms_server_to_client,
                'lang' => $this->languages_server_to_client
            ]
        ];
    }

    /**
     * Returns a list of KEX algorithms that phpseclib supports
     *
     * @return array
     * @access public
     */
    public static function getSupportedKEXAlgorithms()
    {
        $kex_algorithms = [
            // Elliptic Curve Diffie-Hellman Key Agreement (ECDH) using
            // Curve25519. See doc/curve25519-sha256@libssh.org.txt in the
            // libssh repository for more information.
            'curve25519-sha256',
            'curve25519-sha256@libssh.org',

            'ecdh-sha2-nistp256', // RFC 5656
            'ecdh-sha2-nistp384', // RFC 5656
            'ecdh-sha2-nistp521', // RFC 5656

            'diffie-hellman-group-exchange-sha256',// RFC 4419
            'diffie-hellman-group-exchange-sha1',  // RFC 4419

            // Diffie-Hellman Key Agreement (DH) using integer modulo prime
            // groups.
            'diffie-hellman-group14-sha256',
            'diffie-hellman-group14-sha1', // REQUIRED
            'diffie-hellman-group15-sha512',
            'diffie-hellman-group16-sha512',
            'diffie-hellman-group17-sha512',
            'diffie-hellman-group18-sha512',

            'diffie-hellman-group1-sha1', // REQUIRED
        ];

        return $kex_algorithms;
    }

    /**
     * Returns a list of host key algorithms that phpseclib supports
     *
     * @return array
     * @access public
     */
    public static function getSupportedHostKeyAlgorithms()
    {
        return [
            'ssh-ed25519', // https://tools.ietf.org/html/draft-ietf-curdle-ssh-ed25519-02
            'ecdsa-sha2-nistp256', // RFC 5656
            'ecdsa-sha2-nistp384', // RFC 5656
            'ecdsa-sha2-nistp521', // RFC 5656
            'rsa-sha2-256', // RFC 8332
            'rsa-sha2-512', // RFC 8332
            'ssh-rsa', // RECOMMENDED  sign   Raw RSA Key
            'ssh-dss'  // REQUIRED     sign   Raw DSS Key
        ];
    }

    /**
     * Returns a list of symmetric key algorithms that phpseclib supports
     *
     * @return array
     * @access public
     */
    public static function getSupportedEncryptionAlgorithms()
    {
        $algos = [
            // from <https://tools.ietf.org/html/rfc5647>:
            'aes128-gcm@openssh.com',
            'aes256-gcm@openssh.com',

            // from <http://tools.ietf.org/html/rfc4345#section-4>:
            'arcfour256',
            'arcfour128',

            //'arcfour',      // OPTIONAL          the ARCFOUR stream cipher with a 128-bit key

            // CTR modes from <http://tools.ietf.org/html/rfc4344#section-4>:
            'aes128-ctr',     // RECOMMENDED       AES (Rijndael) in SDCTR mode, with 128-bit key
            'aes192-ctr',     // RECOMMENDED       AES with 192-bit key
            'aes256-ctr',     // RECOMMENDED       AES with 256-bit key

            // from <https://git.io/fhxOl>:
            // one of the big benefits of chacha20-poly1305 is speed. the problem is...
            // libsodium doesn't generate the poly1305 keys in the way ssh does and openssl's PHP bindings don't even
            // seem to support poly1305 currently. so even if libsodium or openssl are being used for the chacha20
            // part, pure-PHP has to be used for the poly1305 part and that's gonna cause a big slow down.
            // speed-wise it winds up being faster to use AES (when openssl or mcrypt are available) and some HMAC
            // (which is always gonna be super fast to compute thanks to the hash extension, which
            // "is bundled and compiled into PHP by default")
            'chacha20-poly1305@openssh.com',

            'twofish128-ctr', // OPTIONAL          Twofish in SDCTR mode, with 128-bit key
            'twofish192-ctr', // OPTIONAL          Twofish with 192-bit key
            'twofish256-ctr', // OPTIONAL          Twofish with 256-bit key

            'aes128-cbc',     // RECOMMENDED       AES with a 128-bit key
            'aes192-cbc',     // OPTIONAL          AES with a 192-bit key
            'aes256-cbc',     // OPTIONAL          AES in CBC mode, with a 256-bit key

            'twofish128-cbc', // OPTIONAL          Twofish with a 128-bit key
            'twofish192-cbc', // OPTIONAL          Twofish with a 192-bit key
            'twofish256-cbc',
            'twofish-cbc',    // OPTIONAL          alias for "twofish256-cbc"
                              //                   (this is being retained for historical reasons)

            'blowfish-ctr',   // OPTIONAL          Blowfish in SDCTR mode

            'blowfish-cbc',   // OPTIONAL          Blowfish in CBC mode

            '3des-ctr',       // RECOMMENDED       Three-key 3DES in SDCTR mode

            '3des-cbc',       // REQUIRED          three-key 3DES in CBC mode

             //'none'           // OPTIONAL          no encryption; NOT RECOMMENDED
        ];

        if (self::$crypto_engine) {
            $engines = [self::$crypto_engine];
        } else {
            $engines = [
                'libsodium',
                'OpenSSL (GCM)',
                'OpenSSL',
                'mcrypt',
                'Eval',
                'PHP'
            	];
        }

        $ciphers = [];

        foreach ($engines as $engine) {
            foreach ($algos as $algo) {
                $obj = self::encryption_algorithm_to_crypt_instance($algo);
                if ($obj instanceof Rijndael) {
                    $obj->setKeyLength(preg_replace('#[^\d]#', '', $algo));
                }
                switch ($algo) {
                    case 'chacha20-poly1305@openssh.com':
                    case 'arcfour128':
                    case 'arcfour256':
                        if ($engine != 'Eval') {
                            continue 2;
                        }
                        break;
                    case 'aes128-gcm@openssh.com':
                    case 'aes256-gcm@openssh.com':
                        if ($engine == 'OpenSSL') {
                            continue 2;
                        }
                        $obj->setNonce('dummydummydu');
                }
                if ($obj->isValidEngine($engine)) {
                    $algos = array_diff($algos, [$algo]);
                    $ciphers[] = $algo;
                }
            }
        }

        return $ciphers;
    }

    /**
     * Returns a list of MAC algorithms that phpseclib supports
     *
     * @return array
     * @access public
     */
    public static function getSupportedMACAlgorithms()
    {
        return [
            'hmac-sha2-256-etm@openssh.com',
            'hmac-sha2-512-etm@openssh.com',
            'umac-64-etm@openssh.com',
            'umac-128-etm@openssh.com',
            'hmac-sha1-etm@openssh.com',

            // from <http://www.ietf.org/rfc/rfc6668.txt>:
            'hmac-sha2-256',// RECOMMENDED     HMAC-SHA256 (digest length = key length = 32)
            'hmac-sha2-512',// OPTIONAL        HMAC-SHA512 (digest length = key length = 64)

            // from <https://tools.ietf.org/html/draft-miller-secsh-umac-01>:
            'umac-64@openssh.com',
            'umac-128@openssh.com',

            'hmac-sha1-96', // RECOMMENDED     first 96 bits of HMAC-SHA1 (digest length = 12, key length = 20)
            'hmac-sha1',    // REQUIRED        HMAC-SHA1 (digest length = key length = 20)
            'hmac-md5-96',  // OPTIONAL        first 96 bits of HMAC-MD5 (digest length = 12, key length = 16)
            'hmac-md5',     // OPTIONAL        HMAC-MD5 (digest length = key length = 16)
            //'none'          // OPTIONAL        no MAC; NOT RECOMMENDED
        ];
    }

    /**
     * Returns a list of compression algorithms that phpseclib supports
     *
     * @return array
     * @access public
     */
    public static function getSupportedCompressionAlgorithms()
    {
        return [
            'none'   // REQUIRED        no compression
            //'zlib' // OPTIONAL        ZLIB (LZ77) compression
        ];
    }

    /**
     * Return list of negotiated algorithms
     *
     * Uses the same format as https://www.php.net/ssh2-methods-negotiated
     *
     * @return array
     * @access public
     */
    public function getAlgorithmsNegotiated()
    {
        $this->connect();

        return [
            'kex' => $this->kex_algorithm,
            'hostkey' => $this->signature_format,
            'client_to_server' => [
                'crypt' => $this->encrypt->name,
                'mac' => $this->hmac_create->name,
                'comp' => 'none',
            ],
            'server_to_client' => [
                'crypt' => $this->decrypt->name,
                'mac' => $this->hmac_check->name,
                'comp' => 'none',
            ]
        ];
    }

    /**
     * Allows you to set the terminal
     *
     * @param string $term
     * @access public
     */
    public function setTerminal($term)
    {
        $this->term = $term;
    }

    /**
     * Accepts an associative array with up to four parameters as described at
     * <https://www.php.net/manual/en/function.ssh2-connect.php>
     *
     * @param array $methods
     * @access public
     */
    public function setPreferredAlgorithms(array $methods)
    {
        $preferred = $methods;

        if (isset($preferred['kex'])) {
            $preferred['kex'] = array_intersect(
                $preferred['kex'],
                static::getSupportedKEXAlgorithms()
            );
        }

        if (isset($preferred['hostkey'])) {
            $preferred['hostkey'] = array_intersect(
                $preferred['hostkey'],
                static::getSupportedHostKeyAlgorithms()
            );
        }

        $keys = ['client_to_server', 'server_to_client'];
        foreach ($keys as $key) {
            if (isset($preferred[$key])) {
                $a = &$preferred[$key];
                if (isset($a['crypt'])) {
                    $a['crypt'] = array_intersect(
                        $a['crypt'],
                        static::getSupportedEncryptionAlgorithms()
                    );
                }
                if (isset($a['comp'])) {
                    $a['comp'] = array_intersect(
                        $a['comp'],
                        static::getSupportedCompressionAlgorithms()
                    );
                }
                if (isset($a['mac'])) {
                    $a['mac'] = array_intersect(
                        $a['mac'],
                        static::getSupportedMACAlgorithms()
                    );
                }
            }
        }

        $keys = [
            'kex',
            'hostkey',
            'client_to_server/crypt',
            'client_to_server/comp',
            'client_to_server/mac',
            'server_to_client/crypt',
            'server_to_client/comp',
            'server_to_client/mac',
        ];
        foreach ($keys as $key) {
            $p = $preferred;
            $m = $methods;

            $subkeys = explode('/', $key);
            foreach ($subkeys as $subkey) {
                if (!isset($p[$subkey])) {
                    continue 2;
                }
                $p = $p[$subkey];
                $m = $m[$subkey];
            }

            if (count($p) != count($m)) {
                $diff = array_diff($m, $p);
                $msg = count($diff) == 1 ?
                    ' is not a supported algorithm' :
                    ' are not supported algorithms';
                throw new UnsupportedAlgorithmException(implode(', ', $diff) . $msg);
            }
        }

        $this->preferred = $preferred;
    }

    /**
     * Returns the banner message.
     *
     * Quoting from the RFC, "in some jurisdictions, sending a warning message before
     * authentication may be relevant for getting legal protection."
     *
     * @return string
     * @access public
     */
    public function getBannerMessage()
    {
        return $this->banner_message;
    }

    /**
     * Returns the server public host key.
     *
     * Caching this the first time you connect to a server and checking the result on subsequent connections
     * is recommended.  Returns false if the server signature is not signed correctly with the public host key.
     *
     * @return mixed
     * @throws \RuntimeException on badly formatted keys
     * @throws \phpseclib3\Exception\NoSupportedAlgorithmsException when the key isn't in a supported format
     * @access public
     */
    public function getServerPublicHostKey()
    {
        if (!($this->bitmap & self::MASK_CONSTRUCTOR)) {
            if (!$this->connect()) {
                return false;
            }
        }

        $signature = $this->signature;
        $server_public_host_key = base64_encode($this->server_public_host_key);

        if ($this->signature_validated) {
            return $this->bitmap ?
                $this->signature_format . ' ' . $server_public_host_key :
                false;
        }

        $this->signature_validated = true;

        switch ($this->signature_format) {
            case 'ssh-ed25519':
            case 'ecdsa-sha2-nistp256':
            case 'ecdsa-sha2-nistp384':
            case 'ecdsa-sha2-nistp521':
                $key = EC::loadFormat('OpenSSH', $server_public_host_key)
                    ->withSignatureFormat('SSH2');
                switch ($this->signature_format) {
                    case 'ssh-ed25519':
                        $hash = 'sha512';
                        break;
                    case 'ecdsa-sha2-nistp256':
                        $hash = 'sha256';
                        break;
                    case 'ecdsa-sha2-nistp384':
                        $hash = 'sha384';
                        break;
                    case 'ecdsa-sha2-nistp521':
                        $hash = 'sha512';
                }
                $key = $key->withHash($hash);
                break;
            case 'ssh-dss':
                $key = DSA::loadFormat('OpenSSH', $server_public_host_key)
                    ->withSignatureFormat('SSH2')
                    ->withHash('sha1');
                break;
            case 'ssh-rsa':
            case 'rsa-sha2-256':
            case 'rsa-sha2-512':
                if (strlen($signature) < 15) {
                    return false;
                }
                Strings::shift($signature, 11);
                $temp = unpack('Nlength', Strings::shift($signature, 4));
                $signature = Strings::shift($signature, $temp['length']);

                $key = RSA::loadFormat('OpenSSH', $server_public_host_key)
                    ->withPadding(RSA::SIGNATURE_PKCS1);
                switch ($this->signature_format) {
                    case 'rsa-sha2-512':
                        $hash = 'sha512';
                        break;
                    case 'rsa-sha2-256':
                        $hash = 'sha256';
                        break;
                    //case 'ssh-rsa':
                    default:
                        $hash = 'sha1';
                }
                $key = $key->withHash($hash);
                break;
            default:
                $this->disconnect_helper(NET_SSH2_DISCONNECT_HOST_KEY_NOT_VERIFIABLE);
                throw new NoSupportedAlgorithmsException('Unsupported signature format');
        }

        if (!$key->verify($this->exchange_hash, $signature)) {
            return $this->disconnect_helper(NET_SSH2_DISCONNECT_HOST_KEY_NOT_VERIFIABLE);
        };

        return $this->signature_format . ' ' . $server_public_host_key;
    }

    /**
     * Returns the exit status of an SSH command or false.
     *
     * @return false|int
     * @access public
     */
    public function getExitStatus()
    {
        if (is_null($this->exit_status)) {
            return false;
        }
        return $this->exit_status;
    }

    /**
     * Returns the number of columns for the terminal window size.
     *
     * @return int
     * @access public
     */
    public function getWindowColumns()
    {
        return $this->windowColumns;
    }

    /**
     * Returns the number of rows for the terminal window size.
     *
     * @return int
     * @access public
     */
    public function getWindowRows()
    {
        return $this->windowRows;
    }

    /**
     * Sets the number of columns for the terminal window size.
     *
     * @param int $value
     * @access public
     */
    public function setWindowColumns($value)
    {
        $this->windowColumns = $value;
    }

    /**
     * Sets the number of rows for the terminal window size.
     *
     * @param int $value
     * @access public
     */
    public function setWindowRows($value)
    {
        $this->windowRows = $value;
    }

    /**
     * Sets the number of columns and rows for the terminal window size.
     *
     * @param int $columns
     * @param int $rows
     * @access public
     */
    public function setWindowSize($columns = 80, $rows = 24)
    {
        $this->windowColumns = $columns;
        $this->windowRows = $rows;
    }

    /**
     * To String Magic Method
     *
     * @return string
     * @access public
     */
    public function __toString()
    {
        return $this->getResourceId();
    }

    /**
     * Get Resource ID
     *
     * We use {} because that symbols should not be in URL according to
     * {@link http://tools.ietf.org/html/rfc3986#section-2 RFC}.
     * It will safe us from any conflicts, because otherwise regexp will
     * match all alphanumeric domains.
     *
     * @return string
     */
    public function getResourceId()
    {
        return '{' . spl_object_hash($this) . '}';
    }

    /**
     * Return existing connection
     *
     * @param string $id
     *
     * @return bool|SSH2 will return false if no such connection
     */
    public static function getConnectionByResourceId($id)
    {
        return isset(self::$connections[$id]) ? self::$connections[$id] : false;
    }

    /**
     * Return all excising connections
     *
     * @return SSH2[]
     */
    public static function getConnections()
    {
        return self::$connections;
    }

    /*
     * Update packet types in log history
     *
     * @param string $old
     * @param string $new
     * @access private
     */
    private function updateLogHistory($old, $new)
    {
        if (defined('NET_SSH2_LOGGING') && NET_SSH2_LOGGING == self::LOG_COMPLEX) {
            $this->message_number_log[count($this->message_number_log) - 1] = str_replace(
                $old,
                $new,
                $this->message_number_log[count($this->message_number_log) - 1]
            );
        }
    }

    /**
     * Return the list of authentication methods that may productively continue authentication.
     * 
     * @see https://tools.ietf.org/html/rfc4252#section-5.1
     * @return array|null
     */
    public function getAuthMethodsToContinue()
    {
        return $this->auth_methods_to_continue;
    }
}<|MERGE_RESOLUTION|>--- conflicted
+++ resolved
@@ -2657,14 +2657,7 @@
 
         $this->channel_status[self::CHANNEL_EXEC] = NET_SSH2_MSG_CHANNEL_OPEN;
 
-<<<<<<< HEAD
-        $response = $this->get_channel_packet(self::CHANNEL_EXEC);
-        if ($response === false) {
-            return false;
-        }
-=======
         $this->get_channel_packet(self::CHANNEL_EXEC);
->>>>>>> 81ffb62c
 
         if ($this->request_pty === true) {
             $terminal_modes = pack('C', NET_SSH2_TTY_OP_END);
@@ -2723,12 +2716,7 @@
 
         $this->channel_status[self::CHANNEL_EXEC] = NET_SSH2_MSG_CHANNEL_REQUEST;
 
-<<<<<<< HEAD
-        $response = $this->get_channel_packet(self::CHANNEL_EXEC);
-        if ($response === false) {
-=======
         if (!$this->get_channel_packet(self::CHANNEL_EXEC)) {
->>>>>>> 81ffb62c
             return false;
         }
 
@@ -2791,14 +2779,7 @@
 
         $this->channel_status[self::CHANNEL_SHELL] = NET_SSH2_MSG_CHANNEL_OPEN;
 
-<<<<<<< HEAD
-        $response = $this->get_channel_packet(self::CHANNEL_SHELL);
-        if ($response === false) {
-            return false;
-        }
-=======
         $this->get_channel_packet(self::CHANNEL_SHELL);
->>>>>>> 81ffb62c
 
         $terminal_modes = pack('C', NET_SSH2_TTY_OP_END);
         $packet = Strings::packSSH2(
@@ -2896,12 +2877,7 @@
 
         $this->send_binary_packet($packet);
 
-<<<<<<< HEAD
-        $response = $this->get_channel_packet($request_channel);
-        if ($response === false) {
-=======
         if (!$this->get_channel_packet($request_channel)) {
->>>>>>> 81ffb62c
             return false;
         }
 
@@ -2953,15 +2929,9 @@
                 return Strings::shift($this->interactiveBuffer, $pos + strlen($match));
             }
             $response = $this->get_channel_packet($channel);
-<<<<<<< HEAD
-            if (is_bool($response)) {
-                $this->in_request_pty_exec = false;
-                return $response ? Strings::shift($this->interactiveBuffer, strlen($this->interactiveBuffer)) : false;
-=======
             if ($response === true) {
                 $this->in_request_pty_exec = false;
                 return Strings::shift($this->interactiveBuffer, strlen($this->interactiveBuffer));
->>>>>>> 81ffb62c
             }
 
             $this->interactiveBuffer.= $response;
@@ -3021,14 +2991,7 @@
 
         $this->channel_status[self::CHANNEL_SUBSYSTEM] = NET_SSH2_MSG_CHANNEL_OPEN;
 
-<<<<<<< HEAD
-        $response = $this->get_channel_packet(self::CHANNEL_SUBSYSTEM);
-        if ($response === false) {
-            return false;
-        }
-=======
         $this->get_channel_packet(self::CHANNEL_SUBSYSTEM);
->>>>>>> 81ffb62c
 
         $packet = Strings::packSSH2(
             'CNsCs',
@@ -3042,12 +3005,7 @@
 
         $this->channel_status[self::CHANNEL_SUBSYSTEM] = NET_SSH2_MSG_CHANNEL_REQUEST;
 
-<<<<<<< HEAD
-        $response = $this->get_channel_packet(self::CHANNEL_SUBSYSTEM);
-        if ($response === false) {
-=======
         if (!$this->get_channel_packet(self::CHANNEL_SUBSYSTEM)) {
->>>>>>> 81ffb62c
             return false;
         }
 
@@ -3998,7 +3956,6 @@
                 $hmac = $this->hmac_create->hash(pack('Na*', $this->send_seq_no, $packet));
             }
         }
-<<<<<<< HEAD
 
         if ($this->encrypt) {
             switch ($this->encrypt->name) {
@@ -4015,24 +3972,6 @@
                 case 'chacha20-poly1305@openssh.com':
                     $nonce = pack('N2', 0, $this->send_seq_no);
 
-=======
-
-        if ($this->encrypt) {
-            switch ($this->encrypt->name) {
-                case 'aes128-gcm@openssh.com':
-                case 'aes256-gcm@openssh.com':
-                    $this->encrypt->setNonce(
-                        $this->encrypt->fixed .
-                        $this->encrypt->invocation_counter
-                    );
-                    Strings::increment_str($this->encrypt->invocation_counter);
-                    $this->encrypt->setAAD($temp = ($packet & "\xFF\xFF\xFF\xFF"));
-                    $packet = $temp . $this->encrypt->encrypt(substr($packet, 4));
-                    break;
-                case 'chacha20-poly1305@openssh.com':
-                    $nonce = pack('N2', 0, $this->send_seq_no);
-
->>>>>>> 81ffb62c
                     $this->encrypt->setNonce($nonce);
                     $this->lengthEncrypt->setNonce($nonce);
 
@@ -4054,7 +3993,6 @@
                         ($packet & "\xFF\xFF\xFF\xFF") . $this->encrypt->encrypt(substr($packet, 4)) :
                         $this->encrypt->encrypt($packet);
             }
-<<<<<<< HEAD
         }
 
         if ($this->hmac_create instanceof Hash && $this->hmac_create->etm) {
@@ -4066,19 +4004,6 @@
             }
         }
 
-=======
-        }
-
-        if ($this->hmac_create instanceof Hash && $this->hmac_create->etm) {
-            if (($this->hmac_create->getHash() & "\xFF\xFF\xFF\xFF") == 'umac') {
-                $this->hmac_create->setNonce("\0\0\0\0" . pack('N', $this->send_seq_no));
-                $hmac = $this->hmac_create->hash($packet);
-            } else {
-                $hmac = $this->hmac_create->hash(pack('Na*', $this->send_seq_no, $packet));
-            }
-        }
-
->>>>>>> 81ffb62c
         $this->send_seq_no++;
 
         $packet.= $this->encrypt && $this->encrypt->usesNonce() ? $this->encrypt->getTag() : $hmac;
