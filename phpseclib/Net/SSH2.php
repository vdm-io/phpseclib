--- conflicted
+++ resolved
@@ -1428,8 +1428,7 @@
         $keyLength = $decryptKeyLength > $encryptKeyLength ? $decryptKeyLength : $encryptKeyLength;
 
         // through diffie-hellman key exchange a symmetric key is obtained
-        for ($i = 0; $i < count($kex_algorithms) && !in_array($kex_algorithms[$i], $this->kex_algorithms);
-        $i++) {
+        for ($i = 0; $i < count($kex_algorithms) && !in_array($kex_algorithms[$i], $this->kex_algorithms); $i++) {
         }
         if ($i == count($kex_algorithms)) {
             user_error('No compatible key exchange algorithms found');
@@ -1955,18 +1954,12 @@
             return false;
         }
 
-<<<<<<< HEAD
         if (!($this->bitmap & self::MASK_LOGIN_REQ)) {
-            $packet = pack('CNa*',
-                NET_SSH2_MSG_SERVICE_REQUEST, strlen('ssh-userauth'), 'ssh-userauth'
-=======
-        if (!($this->bitmap & NET_SSH2_MASK_LOGIN_REQ)) {
             $packet = pack(
                 'CNa*',
                 NET_SSH2_MSG_SERVICE_REQUEST,
                 strlen('ssh-userauth'),
                 'ssh-userauth'
->>>>>>> 847082ac
             );
 
             if (!$this->_send_binary_packet($packet)) {
@@ -2444,20 +2437,15 @@
         // uses 0x4000, that's what will be used here, as well.
         $packet_size = 0x4000;
 
-<<<<<<< HEAD
-        $packet = pack('CNa*N3',
-            NET_SSH2_MSG_CHANNEL_OPEN, strlen('session'), 'session', self::CHANNEL_EXEC, $this->window_size_server_to_client[self::CHANNEL_EXEC], $packet_size);
-=======
         $packet = pack(
             'CNa*N3',
             NET_SSH2_MSG_CHANNEL_OPEN,
             strlen('session'),
             'session',
-            NET_SSH2_CHANNEL_EXEC,
-            $this->window_size_server_to_client[NET_SSH2_CHANNEL_EXEC],
+            self::CHANNEL_EXEC,
+            $this->window_size_server_to_client[self::CHANNEL_EXEC],
             $packet_size
         );
->>>>>>> 847082ac
 
         if (!$this->_send_binary_packet($packet)) {
             return false;
@@ -2472,15 +2460,10 @@
 
         if ($this->request_pty === true) {
             $terminal_modes = pack('C', NET_SSH2_TTY_OP_END);
-<<<<<<< HEAD
-            $packet = pack('CNNa*CNa*N5a*',
-                NET_SSH2_MSG_CHANNEL_REQUEST, $this->server_channels[self::CHANNEL_EXEC], strlen('pty-req'), 'pty-req', 1, strlen('vt100'), 'vt100',
-                $this->windowColumns, $this->windowRows, 0, 0, strlen($terminal_modes), $terminal_modes);
-=======
             $packet = pack(
                 'CNNa*CNa*N5a*',
                 NET_SSH2_MSG_CHANNEL_REQUEST,
-                $this->server_channels[NET_SSH2_CHANNEL_EXEC],
+                $this->server_channels[self::CHANNEL_EXEC],
                 strlen('pty-req'),
                 'pty-req',
                 1,
@@ -2493,7 +2476,6 @@
                 strlen($terminal_modes),
                 $terminal_modes
             );
->>>>>>> 847082ac
 
             if (!$this->_send_binary_packet($packet)) {
                 return false;
@@ -2527,22 +2509,16 @@
         // although, in theory, the size of SSH_MSG_CHANNEL_REQUEST could exceed the maximum packet size established by
         // SSH_MSG_CHANNEL_OPEN_CONFIRMATION, RFC4254#section-5.1 states that the "maximum packet size" refers to the
         // "maximum size of an individual data packet". ie. SSH_MSG_CHANNEL_DATA.  RFC4254#section-5.2 corroborates.
-<<<<<<< HEAD
-        $packet = pack('CNNa*CNa*',
-            NET_SSH2_MSG_CHANNEL_REQUEST, $this->server_channels[self::CHANNEL_EXEC], strlen('exec'), 'exec', 1, strlen($command), $command);
-=======
         $packet = pack(
             'CNNa*CNa*',
             NET_SSH2_MSG_CHANNEL_REQUEST,
-            $this->server_channels[NET_SSH2_CHANNEL_EXEC],
+            $this->server_channels[self::CHANNEL_EXEC],
             strlen('exec'),
             'exec',
             1,
             strlen($command),
             $command
         );
-
->>>>>>> 847082ac
         if (!$this->_send_binary_packet($packet)) {
             return false;
         }
@@ -2598,20 +2574,15 @@
         $this->window_size_server_to_client[self::CHANNEL_SHELL] = $this->window_size;
         $packet_size = 0x4000;
 
-<<<<<<< HEAD
-        $packet = pack('CNa*N3',
-            NET_SSH2_MSG_CHANNEL_OPEN, strlen('session'), 'session', self::CHANNEL_SHELL, $this->window_size_server_to_client[self::CHANNEL_SHELL], $packet_size);
-=======
         $packet = pack(
             'CNa*N3',
             NET_SSH2_MSG_CHANNEL_OPEN,
             strlen('session'),
             'session',
-            NET_SSH2_CHANNEL_SHELL,
-            $this->window_size_server_to_client[NET_SSH2_CHANNEL_SHELL],
+            self::CHANNEL_SHELL,
+            $this->window_size_server_to_client[self::CHANNEL_SHELL],
             $packet_size
         );
->>>>>>> 847082ac
 
         if (!$this->_send_binary_packet($packet)) {
             return false;
@@ -2625,15 +2596,10 @@
         }
 
         $terminal_modes = pack('C', NET_SSH2_TTY_OP_END);
-<<<<<<< HEAD
-        $packet = pack('CNNa*CNa*N5a*',
-            NET_SSH2_MSG_CHANNEL_REQUEST, $this->server_channels[self::CHANNEL_SHELL], strlen('pty-req'), 'pty-req', 1, strlen('vt100'), 'vt100',
-            $this->windowColumns, $this->windowRows, 0, 0, strlen($terminal_modes), $terminal_modes);
-=======
         $packet = pack(
             'CNNa*CNa*N5a*',
             NET_SSH2_MSG_CHANNEL_REQUEST,
-            $this->server_channels[NET_SSH2_CHANNEL_SHELL],
+            $this->server_channels[self::CHANNEL_SHELL],
             strlen('pty-req'),
             'pty-req',
             1,
@@ -2646,7 +2612,6 @@
             strlen($terminal_modes),
             $terminal_modes
         );
->>>>>>> 847082ac
 
         if (!$this->_send_binary_packet($packet)) {
             return false;
@@ -2670,19 +2635,14 @@
                 return $this->_disconnect(NET_SSH2_DISCONNECT_BY_APPLICATION);
         }
 
-<<<<<<< HEAD
-        $packet = pack('CNNa*C',
-            NET_SSH2_MSG_CHANNEL_REQUEST, $this->server_channels[self::CHANNEL_SHELL], strlen('shell'), 'shell', 1);
-=======
         $packet = pack(
             'CNNa*C',
             NET_SSH2_MSG_CHANNEL_REQUEST,
-            $this->server_channels[NET_SSH2_CHANNEL_SHELL],
+            $this->server_channels[self::CHANNEL_SHELL],
             strlen('shell'),
             'shell',
             1
         );
->>>>>>> 847082ac
         if (!$this->_send_binary_packet($packet)) {
             return false;
         }
@@ -2829,20 +2789,15 @@
     {
         $this->window_size_server_to_client[self::CHANNEL_SUBSYSTEM] = $this->window_size;
 
-<<<<<<< HEAD
-        $packet = pack('CNa*N3',
-            NET_SSH2_MSG_CHANNEL_OPEN, strlen('session'), 'session', self::CHANNEL_SUBSYSTEM, $this->window_size, 0x4000);
-=======
         $packet = pack(
             'CNa*N3',
             NET_SSH2_MSG_CHANNEL_OPEN,
             strlen('session'),
             'session',
-            NET_SSH2_CHANNEL_SUBSYSTEM,
+            self::CHANNEL_SUBSYSTEM,
             $this->window_size,
             0x4000
         );
->>>>>>> 847082ac
 
         if (!$this->_send_binary_packet($packet)) {
             return false;
@@ -2855,21 +2810,16 @@
             return false;
         }
 
-<<<<<<< HEAD
-        $packet = pack('CNNa*CNa*',
-            NET_SSH2_MSG_CHANNEL_REQUEST, $this->server_channels[self::CHANNEL_SUBSYSTEM], strlen('subsystem'), 'subsystem', 1, strlen($subsystem), $subsystem);
-=======
         $packet = pack(
             'CNNa*CNa*',
             NET_SSH2_MSG_CHANNEL_REQUEST,
-            $this->server_channels[NET_SSH2_CHANNEL_SUBSYSTEM],
+            $this->server_channels[self::CHANNEL_SUBSYSTEM],
             strlen('subsystem'),
             'subsystem',
             1,
             strlen($subsystem),
             $subsystem
         );
->>>>>>> 847082ac
         if (!$this->_send_binary_packet($packet)) {
             return false;
         }
@@ -3127,28 +3077,7 @@
                         case 'auth-agent':
                         case 'auth-agent@openssh.com':
                             if (isset($this->agent)) {
-<<<<<<< HEAD
-                                  $new_channel = self::CHANNEL_AGENT_FORWARD;
-
-                                  extract(unpack('Nremote_window_size', $this->_string_shift($payload, 4)));
-                                  extract(unpack('Nremote_maximum_packet_size', $this->_string_shift($payload, 4)));
-
-                                  $this->packet_size_client_to_server[$new_channel] = $remote_window_size;
-                                  $this->window_size_server_to_client[$new_channel] = $remote_maximum_packet_size;
-                                  $this->window_size_client_to_server[$new_channel] = $this->window_size;
-
-                                  $packet_size = 0x4000;
-
-                                  $packet = pack('CN4',
-                                      NET_SSH2_MSG_CHANNEL_OPEN_CONFIRMATION, $server_channel, $new_channel, $packet_size, $packet_size);
-
-                                  $this->server_channels[$new_channel] = $server_channel;
-                                  $this->channel_status[$new_channel] = NET_SSH2_MSG_CHANNEL_OPEN_CONFIRMATION;
-                                  if (!$this->_send_binary_packet($packet)) {
-                                      return false;
-                                  }
-=======
-                                $new_channel = NET_SSH2_CHANNEL_AGENT_FORWARD;
+                                $new_channel = self::CHANNEL_AGENT_FORWARD;
 
                                 extract(unpack('Nremote_window_size', $this->_string_shift($payload, 4)));
                                 extract(unpack('Nremote_maximum_packet_size', $this->_string_shift($payload, 4)));
@@ -3173,7 +3102,6 @@
                                 if (!$this->_send_binary_packet($packet)) {
                                     return false;
                                 }
->>>>>>> 847082ac
                             }
                             break;
                         default:
