--- conflicted
+++ resolved
@@ -3766,14 +3766,9 @@
                 $e = new BigInteger($this->_string_shift($server_public_host_key, $temp['length']), -256);
 
                 $temp = unpack('Nlength', $this->_string_shift($server_public_host_key, 4));
-<<<<<<< HEAD
-                $n = new BigInteger($this->_string_shift($server_public_host_key, $temp['length']), -256);
-                $nLength = $temp['length'];
-=======
                 $rawN = $this->_string_shift($server_public_host_key, $temp['length']);
-                $n = new Math_BigInteger($rawN, -256);
+                $n = new BigInteger($rawN, -256);
                 $nLength = strlen(ltrim($rawN, "\0"));
->>>>>>> e540752e
 
                 /*
                 $temp = unpack('Nlength', $this->_string_shift($signature, 4));
