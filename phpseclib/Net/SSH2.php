<?php

/**
 * Pure-PHP implementation of SSHv2.
 *
 * PHP version 5
 *
 * Here are some examples of how to use this library:
 * <code>
 * <?php
 *    include 'vendor/autoload.php';
 *
 *    $ssh = new \phpseclib3\Net\SSH2('www.domain.tld');
 *    if (!$ssh->login('username', 'password')) {
 *        exit('Login Failed');
 *    }
 *
 *    echo $ssh->exec('pwd');
 *    echo $ssh->exec('ls -la');
 * ?>
 * </code>
 *
 * <code>
 * <?php
 *    include 'vendor/autoload.php';
 *
 *    $key = \phpseclib3\Crypt\PublicKeyLoader::load('...', '(optional) password');
 *
 *    $ssh = new \phpseclib3\Net\SSH2('www.domain.tld');
 *    if (!$ssh->login('username', $key)) {
 *        exit('Login Failed');
 *    }
 *
 *    echo $ssh->read('username@username:~$');
 *    $ssh->write("ls -la\n");
 *    echo $ssh->read('username@username:~$');
 * ?>
 * </code>
 *
 * @author    Jim Wigginton <terrafrost@php.net>
 * @copyright 2007 Jim Wigginton
 * @license   http://www.opensource.org/licenses/mit-license.html  MIT License
 * @link      http://phpseclib.sourceforge.net
 */

declare(strict_types=1);

namespace phpseclib3\Net;

use phpseclib3\Common\Functions\Strings;
use phpseclib3\Crypt\Blowfish;
use phpseclib3\Crypt\ChaCha20;
use phpseclib3\Crypt\Common\AsymmetricKey;
use phpseclib3\Crypt\Common\PrivateKey;
use phpseclib3\Crypt\Common\PublicKey;
use phpseclib3\Crypt\Common\SymmetricKey;
use phpseclib3\Crypt\DH;
use phpseclib3\Crypt\DSA;
use phpseclib3\Crypt\EC;
use phpseclib3\Crypt\Hash;
use phpseclib3\Crypt\Random;
use phpseclib3\Crypt\RC4;
use phpseclib3\Crypt\Rijndael;
use phpseclib3\Crypt\RSA;
use phpseclib3\Crypt\TripleDES;
use phpseclib3\Crypt\Twofish;
use phpseclib3\Exception\ConnectionClosedException;
use phpseclib3\Exception\InsufficientSetupException;
use phpseclib3\Exception\InvalidArgumentException;
use phpseclib3\Exception\LengthException;
use phpseclib3\Exception\LogicException;
use phpseclib3\Exception\NoSupportedAlgorithmsException;
use phpseclib3\Exception\RuntimeException;
use phpseclib3\Exception\UnableToConnectException;
use phpseclib3\Exception\UnexpectedValueException;
use phpseclib3\Exception\UnsupportedAlgorithmException;
use phpseclib3\Exception\UnsupportedCurveException;
use phpseclib3\Math\BigInteger;
use phpseclib3\Net\SSH2\ChannelConnectionFailureReason;
use phpseclib3\Net\SSH2\DisconnectReason;
use phpseclib3\Net\SSH2\MessageType;
use phpseclib3\Net\SSH2\MessageTypeExtra;
use phpseclib3\Net\SSH2\TerminalMode;
use phpseclib3\System\SSH\Agent;

/**
 * Pure-PHP implementation of SSHv2.
 *
 * @author  Jim Wigginton <terrafrost@php.net>
 */
class SSH2
{
    /**#@+
     * Compression Types
     *
     */
    /**
     * No compression
     */
    public const NET_SSH2_COMPRESSION_NONE = 1;
    /**
     * zlib compression
     */
    public const NET_SSH2_COMPRESSION_ZLIB = 2;
    /**
     * zlib@openssh.com
     */
    public const NET_SSH2_COMPRESSION_ZLIB_AT_OPENSSH = 3;
    /**#@-*/

    // Execution Bitmap Masks
    public const MASK_CONSTRUCTOR   = 0x00000001;
    public const MASK_CONNECTED     = 0x00000002;
    public const MASK_LOGIN_REQ     = 0x00000004;
    public const MASK_LOGIN         = 0x00000008;
    public const MASK_SHELL         = 0x00000010;
    public const MASK_WINDOW_ADJUST = 0x00000020;

    /*
     * Channel constants
     *
     * RFC4254 refers not to client and server channels but rather to sender and recipient channels.  we don't refer
     * to them in that way because RFC4254 toggles the meaning. the client sends a SSH_MSG_CHANNEL_OPEN message with
     * a sender channel and the server sends a SSH_MSG_CHANNEL_OPEN_CONFIRMATION in response, with a sender and a
     * recipient channel.  at first glance, you might conclude that SSH_MSG_CHANNEL_OPEN_CONFIRMATION's sender channel
     * would be the same thing as SSH_MSG_CHANNEL_OPEN's sender channel, but it's not, per this snippet:
     *     The 'recipient channel' is the channel number given in the original
     *     open request, and 'sender channel' is the channel number allocated by
     *     the other side.
     *
     * @see \phpseclib3\Net\SSH2::send_channel_packet()
     * @see \phpseclib3\Net\SSH2::get_channel_packet()
     */
    public const CHANNEL_EXEC          = 1; // PuTTy uses 0x100
    public const CHANNEL_SHELL         = 2;
    public const CHANNEL_SUBSYSTEM     = 3;
    public const CHANNEL_AGENT_FORWARD = 4;
    public const CHANNEL_KEEP_ALIVE    = 5;

    /**
     * Returns the message numbers
     *
     * @see \phpseclib3\Net\SSH2::getLog()
     */
    public const LOG_SIMPLE = 1;
    /**
     * Returns the message content
     *
     * @see \phpseclib3\Net\SSH2::getLog()
     */
    public const LOG_COMPLEX = 2;
    /**
     * Outputs the content real-time
     */
    public const LOG_REALTIME = 3;
    /**
     * Dumps the content real-time to a file
     */
    public const LOG_REALTIME_FILE = 4;
    /**
     * Outputs the message numbers real-time
     */
    public const LOG_SIMPLE_REALTIME = 5;
    /**
     * Make sure that the log never gets larger than this
     *
     * @see \phpseclib3\Net\SSH2::getLog()
     */
    public const LOG_MAX_SIZE = 1048576; // 1024 * 1024

    /**
     * Returns when a string matching $expect exactly is found
     *
     * @see \phpseclib3\Net\SSH2::read()
     */
    public const READ_SIMPLE = 1;
    /**
     * Returns when a string matching the regular expression $expect is found
     *
     * @see \phpseclib3\Net\SSH2::read()
     */
    public const READ_REGEX = 2;
    /**
     * Returns whenever a data packet is received.
     *
     * Some data packets may only contain a single character so it may be necessary
     * to call read() multiple times when using this option
     *
     * @see \phpseclib3\Net\SSH2::read()
     */
    public const READ_NEXT = 3;

    /**
     * The SSH identifier
     */
    private string $identifier;

    /**
     * The Socket Object
     *
     * @var resource|closed-resource|null
     */
    public $fsock;

    /**
     * Execution Bitmap
     *
     * The bits that are set represent functions that have been called already.  This is used to determine
     * if a requisite function has been successfully executed.  If not, an error should be thrown.
     */
    protected int $bitmap = 0;

    /**
     * Error information
     *
     * @see self::getErrors()
     * @see self::getLastError()
     */
    private array $errors = [];

    /**
     * Server Identifier
     *
     * @see self::getServerIdentification()
     */
    protected string|false $server_identifier = false;

    /**
     * Key Exchange Algorithms
     *
     * @see self::getKexAlgorithims()
     */
    private array|false $kex_algorithms = false;

    /**
     * Key Exchange Algorithm
     *
     * @see self::getMethodsNegotiated()
     */
    private string|false $kex_algorithm = false;

    /**
     * Minimum Diffie-Hellman Group Bit Size in RFC 4419 Key Exchange Methods
     *
     * @see self::_key_exchange()
     */
    private int $kex_dh_group_size_min = 1536;

    /**
     * Preferred Diffie-Hellman Group Bit Size in RFC 4419 Key Exchange Methods
     *
     * @see self::_key_exchange()
     */
    private int $kex_dh_group_size_preferred = 2048;

    /**
     * Maximum Diffie-Hellman Group Bit Size in RFC 4419 Key Exchange Methods
     *
     * @see self::_key_exchange()
     */
    private int $kex_dh_group_size_max = 4096;

    /**
     * Server Host Key Algorithms
     *
     * @see self::getServerHostKeyAlgorithms()
     */
    private array|false $server_host_key_algorithms = false;

    /**
     * Supported Private Key Algorithms
     *
     * In theory this should be the same as the Server Host Key Algorithms but, in practice,
     * some servers (eg. Azure) will support rsa-sha2-512 as a server host key algorithm but
     * not a private key algorithm
     *
     * @see self::privatekey_login()
     * @var array|false
     */
    private $supported_private_key_algorithms = false;

    /**
     * Encryption Algorithms: Client to Server
     *
     * @see self::getEncryptionAlgorithmsClient2Server()
     */
    private array|false $encryption_algorithms_client_to_server = false;

    /**
     * Encryption Algorithms: Server to Client
     *
     * @see self::getEncryptionAlgorithmsServer2Client()
     */
    private array|false $encryption_algorithms_server_to_client = false;

    /**
     * MAC Algorithms: Client to Server
     *
     * @see self::getMACAlgorithmsClient2Server()
     */
    private array|false $mac_algorithms_client_to_server = false;

    /**
     * MAC Algorithms: Server to Client
     *
     * @see self::getMACAlgorithmsServer2Client()
     */
    private array|false $mac_algorithms_server_to_client = false;

    /**
     * Compression Algorithms: Client to Server
     *
     * @see self::getCompressionAlgorithmsClient2Server()
     */
    private array|false $compression_algorithms_client_to_server = false;

    /**
     * Compression Algorithms: Server to Client
     *
     * @see self::getCompressionAlgorithmsServer2Client()
     */
    private array|false $compression_algorithms_server_to_client = false;

    /**
     * Languages: Server to Client
     */
    private array|false $languages_server_to_client = false;

    /**
     * Languages: Client to Server
     */
    private array|false $languages_client_to_server = false;

    /**
     * Preferred Algorithms
     *
     * @see self::setPreferredAlgorithms()
     */
    private array $preferred = [];

    /**
     * Block Size for Server to Client Encryption
     *
     * "Note that the length of the concatenation of 'packet_length',
     *  'padding_length', 'payload', and 'random padding' MUST be a multiple
     *  of the cipher block size or 8, whichever is larger.  This constraint
     *  MUST be enforced, even when using stream ciphers."
     *
     *  -- http://tools.ietf.org/html/rfc4253#section-6
     *
     * @see self::__construct()
     * @see self::send_binary_packet()
     */
    private int $encrypt_block_size = 8;

    /**
     * Block Size for Client to Server Encryption
     *
     * @see self::__construct()
     * @see self::get_binary_packet()
     */
    private int $decrypt_block_size = 8;

    /**
     * Server to Client Encryption Object
     *
     * @see self::get_binary_packet()
     */
    private SymmetricKey|false $decrypt = false;

    /**
     * Decryption Algorithm Name
     */
    private string|null $decryptName;

    /**
     * Decryption Invocation Counter
     *
     * Used by GCM
     */
    private string|null $decryptInvocationCounter;

    /**
     * Fixed Part of Nonce
     *
     * Used by GCM
     */
    private string|null $decryptFixedPart;

    /**
     * Server to Client Length Encryption Object
     *
     * @see self::get_binary_packet()
     */
    private SymmetricKey|false $lengthDecrypt = false;

    /**
     * Client to Server Encryption Object
     *
     * @see self::send_binary_packet()
     */
    private SymmetricKey|false $encrypt = false;

    /**
     * Encryption Algorithm Name
     */
    private string|null $encryptName;

    /**
     * Encryption Invocation Counter
     *
     * Used by GCM
     */
    private string|null $encryptInvocationCounter;

    /**
     * Fixed Part of Nonce
     *
     * Used by GCM
     */
    private string|null $encryptFixedPart;

    /**
     * Client to Server Length Encryption Object
     *
     * @see self::send_binary_packet()
     */
    private SymmetricKey|false $lengthEncrypt = false;

    /**
     * Client to Server HMAC Object
     *
     * @see self::send_binary_packet()
     */
    private Hash|\stdClass|false $hmac_create = false;

    /**
     * Client to Server HMAC Name
     */
    private string|false $hmac_create_name;

    /**
     * Client to Server ETM
     */
    private int|false $hmac_create_etm;

    /**
     * Server to Client HMAC Object
     *
     * @see self::get_binary_packet()
     */
    private Hash|\stdClass|false $hmac_check = false;

    /**
     * Server to Client HMAC Name
     */
    private string|false $hmac_check_name;

    /**
     * Server to Client ETM
     */
    private int|false $hmac_check_etm;

    /**
     * Size of server to client HMAC
     *
     * We need to know how big the HMAC will be for the server to client direction so that we know how many bytes to read.
     * For the client to server side, the HMAC object will make the HMAC as long as it needs to be.  All we need to do is
     * append it.
     *
     * @see self::get_binary_packet()
     */
    private int|false $hmac_size = false;

    /**
     * Server Public Host Key
     *
     * @see self::getServerPublicHostKey()
     */
    private string $server_public_host_key;

    /**
     * Session identifier
     *
     * "The exchange hash H from the first key exchange is additionally
     *  used as the session identifier, which is a unique identifier for
     *  this connection."
     *
     *  -- http://tools.ietf.org/html/rfc4253#section-7.2
     *
     * @see self::key_exchange()
     */
    private string|false $session_id = false;

    /**
     * Exchange hash
     *
     * The current exchange hash
     *
     * @see self::key_exchange()
     */
    private string|false $exchange_hash = false;

    /**
     * Send Sequence Number
     *
     * See 'Section 6.4.  Data Integrity' of rfc4253 for more info.
     *
     * @see self::send_binary_packet()
     */
    private int $send_seq_no = 0;

    /**
     * Get Sequence Number
     *
     * See 'Section 6.4.  Data Integrity' of rfc4253 for more info.
     *
     * @see self::get_binary_packet()
     */
    private int $get_seq_no = 0;

    /**
     * Server Channels
     *
     * Maps client channels to server channels
     *
     * @see self::get_channel_packet()
     * @see self::exec()
     */
    protected array $server_channels = [];

    /**
     * Channel Buffers
     *
     * If a client requests a packet from one channel but receives two packets from another those packets should
     * be placed in a buffer
     *
     * @see self::get_channel_packet()
     * @see self::exec()
     */
    private array $channel_buffers = [];

    /**
     * Channel Status
     *
     * Contains the type of the last sent message
     *
     * @see self::get_channel_packet()
     */
    protected array $channel_status = [];

    /**
     * The identifier of the interactive channel which was opened most recently
     *
     * @see self::getInteractiveChannelId()
     */
    private int $channel_id_last_interactive = 0;

    /**
     * Packet Size
     *
     * Maximum packet size indexed by channel
     *
     * @see self::send_channel_packet()
     */
    private array $packet_size_client_to_server = [];

    /**
     * Message Number Log
     *
     * @see self::getLog()
     */
    private array $message_number_log = [];

    /**
     * Message Log
     *
     * @see self::getLog()
     */
    private array $message_log = [];

    /**
     * The Window Size
     *
     * Bytes the other party can send before it must wait for the window to be adjusted (0x7FFFFFFF = 2GB)
     *
     * @see self::send_channel_packet()
     * @see self::exec()
     */
    protected int $window_size = 0x7FFFFFFF;

    /**
     * What we resize the window to
     *
     * When PuTTY resizes the window it doesn't add an additional 0x7FFFFFFF bytes - it adds 0x40000000 bytes.
     * Some SFTP clients (GoAnywhere) don't support adding 0x7FFFFFFF to the window size after the fact so
     * we'll just do what PuTTY does
     *
     * @see self::_send_channel_packet()
     * @see self::exec()
     */
    private int $window_resize = 0x40000000;

    /**
     * Window size, server to client
     *
     * Window size indexed by channel
     *
     * @see self::send_channel_packet()
     */
    protected array $window_size_server_to_client = [];

    /**
     * Window size, client to server
     *
     * Window size indexed by channel
     *
     * @see self::get_channel_packet()
     */
    private array $window_size_client_to_server = [];

    /**
     * Server signature
     *
     * Verified against $this->session_id
     *
     * @see self::getServerPublicHostKey()
     */
    private string $signature = '';

    /**
     * Server signature format
     *
     * ssh-rsa or ssh-dss.
     *
     * @see self::getServerPublicHostKey()
     */
    private string $signature_format = '';

    /**
     * Interactive Buffer
     *
     * @see self::read()
     */
    private string $interactiveBuffer = '';

    /**
     * Current log size
     *
     * Should never exceed self::LOG_MAX_SIZE
     *
     * @see self::_send_binary_packet()
     * @see self::_get_binary_packet()
     */
    private int $log_size;

    /**
     * Timeout
     *
     * @see SSH2::setTimeout()
     */
    protected int|null $timeout = null;

    /**
     * Current Timeout
     *
     * @see SSH2::get_channel_packet()
     */
    protected int|float|null $curTimeout = null;

    /**
     * Keep Alive Interval
     *
     * @see self::setKeepAlive()
     */
    private int|null $keepAlive = null;

    /**
     * Real-time log file pointer
     *
     * @see self::_append_log()
     * @var resource|closed-resource
     */
    private $realtime_log_file;

    /**
     * Real-time log file size
     *
     * @see self::_append_log()
     */
    private int $realtime_log_size;

    /**
     * Has the signature been validated?
     *
     * @see self::getServerPublicHostKey()
     */
    private bool $signature_validated = false;

    /**
     * Real-time log file wrap boolean
     *
     * @see self::_append_log()
     */
    private bool $realtime_log_wrap;

    /**
     * Flag to suppress stderr from output
     *
     * @see self::enableQuietMode()
     */
    private bool $quiet_mode = false;

    /**
     * Time of first network activity
     */
    private float $last_packet;

    /**
     * Exit status returned from ssh if any
     */
    private int|null $exit_status = null;

    /**
     * Flag to request a PTY when using exec()
     *
     * @see self::enablePTY()
     */
    private bool $request_pty = false;

    /**
     * Contents of stdError
     */
    private string $stdErrorLog;

    /**
     * The Last Interactive Response
     *
     * @see self::_keyboard_interactive_process()
     */
    private string $last_interactive_response = '';

    /**
     * Keyboard Interactive Request / Responses
     *
     * @see self::_keyboard_interactive_process()
     */
    private array $keyboard_requests_responses = [];

    /**
     * Banner Message
     *
     * Quoting from the RFC, "in some jurisdictions, sending a warning message before
     * authentication may be relevant for getting legal protection."
     *
     * @see self::_filter()
     * @see self::getBannerMessage()
     */
    private string $banner_message = '';

    /**
     * Did read() timeout or return normally?
     *
     * @see self::isTimeout()
     */
    private bool $is_timeout = false;

    /**
     * Log Boundary
     *
     * @see self::_format_log()
     */
    private string $log_boundary = ':';

    /**
     * Log Long Width
     *
     * @see self::_format_log()
     */
    private int $log_long_width = 65;

    /**
     * Log Short Width
     *
     * @see self::_format_log()
     */
    private int $log_short_width = 16;

    /**
     * Hostname
     *
     * @see self::__construct()
     * @see self::_connect()
     */
    private string $host;

    /**
     * Port Number
     *
     * @see self::__construct()
     * @see self::connect()
     */
    private int $port;

    /**
     * Number of columns for terminal window size
     *
     * @see self::getWindowColumns()
     * @see self::setWindowColumns()
     * @see self::setWindowSize()
     */
    private int $windowColumns = 80;

    /**
     * Number of columns for terminal window size
     *
     * @see self::getWindowRows()
     * @see self::setWindowRows()
     * @see self::setWindowSize()
     */
    private int $windowRows = 24;

    /**
     * Crypto Engine
     *
     * @see self::setCryptoEngine()
     * @see self::_key_exchange()
     */
    private static int|false $crypto_engine = false;

    /**
     * A System_SSH_Agent for use in the SSH2 Agent Forwarding scenario
     */
    private Agent $agent;

    /**
     * Connection storage to replicates ssh2 extension functionality:
     * {@link http://php.net/manual/en/wrappers.ssh2.php#refsect1-wrappers.ssh2-examples}
     *
     * @var array<string, \WeakReference<SSH2>>
     */
    private static array $connections;

    /**
     * Send the identification string first?
     */
    private bool $send_id_string_first = true;

    /**
     * Send the key exchange initiation packet first?
     */
    private bool $send_kex_first = true;

    /**
     * Some versions of OpenSSH incorrectly calculate the key size
     */
    private bool $bad_key_size_fix = false;

    /**
     * Should we try to re-connect to re-establish keys?
     */
    private bool $retry_connect = false;

    /**
     * Binary Packet Buffer
     */
    private string|false $binary_packet_buffer = false;

    /**
     * Authentication Credentials
     */
    protected array $auth = [];

    /**
     * Terminal
     */
    private string $term = 'vt100';

    /**
     * The authentication methods that may productively continue authentication.
     *
     * @see https://tools.ietf.org/html/rfc4252#section-5.1
     */
    private array|null $auth_methods_to_continue = null;

    /**
     * Compression method
     */
    private int $compress = self::NET_SSH2_COMPRESSION_NONE;

    /**
     * Decompression method
     */
    private int $decompress = self::NET_SSH2_COMPRESSION_NONE;

    /**
     * Compression context
     *
     * @var resource|false|null
     */
    private $compress_context;

    /**
     * Decompression context
     *
     * @var resource|object
     */
    private $decompress_context;

    /**
     * Regenerate Compression Context
     */
    private bool $regenerate_compression_context = false;

    /**
     * Regenerate Decompression Context
     */
    private bool $regenerate_decompression_context = false;

    /**
     * Smart multi-factor authentication flag
     */
    private bool $smartMFA = true;

    /**
     * How many channels are currently opened
     *
     * @var int
     */
    private $channelCount = 0;

    /**
     * Does the server support multiple channels? If not then error out
     * when multiple channels are attempted to be opened
     *
     * @var bool
     */
    private $errorOnMultipleChannels;

    /**
     * Default Constructor.
     *
     * $host can either be a string, representing the host, or a stream resource.
     *
     * @see self::login()
     */
    public function __construct($host, int $port = 22, int $timeout = 10)
    {
        self::$connections[$this->getResourceId()] = \WeakReference::create($this);

        if (is_resource($host)) {
            $this->fsock = $host;
            return;
        }

        if (Strings::is_stringable($host)) {
            $this->host = $host;
            $this->port = $port;
            $this->timeout = $timeout;
        }
    }

    /**
     * Set Crypto Engine Mode
     *
     * Possible $engine values:
     * OpenSSL, Eval, PHP
     */
    public static function setCryptoEngine(int $engine): void
    {
        self::$crypto_engine = $engine;
    }

    /**
     * Send Identification String First
     *
     * https://tools.ietf.org/html/rfc4253#section-4.2 says "when the connection has been established,
     * both sides MUST send an identification string". It does not say which side sends it first. In
     * theory it shouldn't matter but it is a fact of life that some SSH servers are simply buggy
     */
    public function sendIdentificationStringFirst(): void
    {
        $this->send_id_string_first = true;
    }

    /**
     * Send Identification String Last
     *
     * https://tools.ietf.org/html/rfc4253#section-4.2 says "when the connection has been established,
     * both sides MUST send an identification string". It does not say which side sends it first. In
     * theory it shouldn't matter but it is a fact of life that some SSH servers are simply buggy
     */
    public function sendIdentificationStringLast(): void
    {
        $this->send_id_string_first = false;
    }

    /**
     * Send SSH_MSG_KEXINIT First
     *
     * https://tools.ietf.org/html/rfc4253#section-7.1 says "key exchange begins by each sending
     * sending the [SSH_MSG_KEXINIT] packet". It does not say which side sends it first. In theory
     * it shouldn't matter but it is a fact of life that some SSH servers are simply buggy
     */
    public function sendKEXINITFirst(): void
    {
        $this->send_kex_first = true;
    }

    /**
     * Send SSH_MSG_KEXINIT Last
     *
     * https://tools.ietf.org/html/rfc4253#section-7.1 says "key exchange begins by each sending
     * sending the [SSH_MSG_KEXINIT] packet". It does not say which side sends it first. In theory
     * it shouldn't matter but it is a fact of life that some SSH servers are simply buggy
     */
    public function sendKEXINITLast(): void
    {
        $this->send_kex_first = false;
    }

    /**
     * Connect to an SSHv2 server
     *
     * @throws UnexpectedValueException on receipt of unexpected packets
     * @throws RuntimeException on other errors
     */
    private function connect()
    {
        if ($this->bitmap & self::MASK_CONSTRUCTOR) {
            return;
        }

        $this->bitmap |= self::MASK_CONSTRUCTOR;

        $this->curTimeout = $this->timeout;

        $this->last_packet = microtime(true);

        if (!is_resource($this->fsock)) {
            $start = microtime(true);
            // with stream_select a timeout of 0 means that no timeout takes place;
            // with fsockopen a timeout of 0 means that you instantly timeout
            // to resolve this incompatibility a timeout of 100,000 will be used for fsockopen if timeout is 0
            $this->fsock = @fsockopen($this->host, $this->port, $errno, $errstr, $this->curTimeout == 0 ? 100000 : $this->curTimeout);
            if (!$this->fsock) {
                $host = $this->host . ':' . $this->port;
                throw new UnableToConnectException(rtrim("Cannot connect to $host. Error $errno. $errstr"));
            }
            $elapsed = microtime(true) - $start;

            if ($this->curTimeout) {
                $this->curTimeout -= $elapsed;
                if ($this->curTimeout < 0) {
                    throw new RuntimeException('Connection timed out whilst attempting to open socket connection');
                }
            }
        }

        $this->identifier = $this->generate_identifier();

        if ($this->send_id_string_first) {
            fwrite($this->fsock, $this->identifier . "\r\n");
        }

        /* According to the SSH2 specs,

          "The server MAY send other lines of data before sending the version
           string.  Each line SHOULD be terminated by a Carriage Return and Line
           Feed.  Such lines MUST NOT begin with "SSH-", and SHOULD be encoded
           in ISO-10646 UTF-8 [RFC3629] (language is not specified).  Clients
           MUST be able to process such lines." */
        $data = '';
        while (!feof($this->fsock) && !preg_match('#(.*)^(SSH-(\d\.\d+).*)#ms', $data, $matches)) {
            $line = '';
            while (true) {
                if ($this->curTimeout) {
                    if ($this->curTimeout < 0) {
                        throw new RuntimeException('Connection timed out whilst receiving server identification string');
                    }
                    $read = [$this->fsock];
                    $write = $except = null;
                    $start = microtime(true);
                    $sec = (int) floor($this->curTimeout);
                    $usec = (int) (1000000 * ($this->curTimeout - $sec));
                    if (@stream_select($read, $write, $except, $sec, $usec) === false) {
                        throw new RuntimeException('Connection timed out whilst receiving server identification string');
                    }
                    $elapsed = microtime(true) - $start;
                    $this->curTimeout -= $elapsed;
                }

                $temp = stream_get_line($this->fsock, 255, "\n");
                if ($temp === false) {
                    throw new RuntimeException('Error reading from socket');
                }
                if (strlen($temp) == 255) {
                    continue;
                }

                $line .= "$temp\n";

                // quoting RFC4253, "Implementers who wish to maintain
                // compatibility with older, undocumented versions of this protocol may
                // want to process the identification string without expecting the
                // presence of the carriage return character for reasons described in
                // Section 5 of this document."

                //if (substr($line, -2) == "\r\n") {
                //    break;
                //}

                break;
            }

            $data .= $line;
        }

        if (feof($this->fsock)) {
            $this->bitmap = 0;
            throw new ConnectionClosedException('Connection closed by server');
        }

        $extra = $matches[1];

        if (defined('NET_SSH2_LOGGING')) {
            $this->append_log('<-', $matches[0]);
            $this->append_log('->', $this->identifier . "\r\n");
        }

        $this->server_identifier = trim($temp, "\r\n");
        if (strlen($extra)) {
            $this->errors[] = $data;
        }

        if (version_compare($matches[3], '1.99', '<')) {
            $this->bitmap = 0;
            throw new UnableToConnectException("Cannot connect to SSH $matches[3] servers");
        }

        // Ubuntu's OpenSSH from 5.8 to 6.9 didn't work with multiple channels. see
        // https://bugs.launchpad.net/ubuntu/+source/openssh/+bug/1334916 for more info.
        // https://lists.ubuntu.com/archives/oneiric-changes/2011-July/005772.html discusses
        // when consolekit was incorporated.
        // https://marc.info/?l=openssh-unix-dev&m=163409903417589&w=2 discusses some of the
        // issues with how Ubuntu incorporated consolekit
        $pattern = '#^SSH-2\.0-OpenSSH_([\d.]+)[^ ]* Ubuntu-.*$#';
        $match = preg_match($pattern, $this->server_identifier, $matches);
        $match = $match && version_compare('5.8', $matches[1], '<=');
        $match = $match && version_compare('6.9', $matches[1], '>=');
        $this->errorOnMultipleChannels = $match;

        if (!$this->send_id_string_first) {
            fwrite($this->fsock, $this->identifier . "\r\n");
        }

        if (!$this->send_kex_first) {
            $response = $this->get_binary_packet();

            if (is_bool($response) || !strlen($response) || ord($response[0]) != MessageType::KEXINIT) {
                $this->bitmap = 0;
                throw new UnexpectedValueException('Expected SSH_MSG_KEXINIT');
            }

            $this->key_exchange($response);
        }

        if ($this->send_kex_first) {
            $this->key_exchange();
        }

        $this->bitmap |= self::MASK_CONNECTED;

        return true;
    }

    /**
     * Generates the SSH identifier
     *
     * You should overwrite this method in your own class if you want to use another identifier
     */
    private function generate_identifier(): string
    {
        $identifier = 'SSH-2.0-phpseclib_3.0';

        $ext = [];
        if (extension_loaded('sodium')) {
            $ext[] = 'libsodium';
        }

        if (extension_loaded('openssl')) {
            $ext[] = 'openssl';
        }

        if (extension_loaded('gmp')) {
            $ext[] = 'gmp';
        } elseif (extension_loaded('bcmath')) {
            $ext[] = 'bcmath';
        }

        if (!empty($ext)) {
            $identifier .= ' (' . implode(', ', $ext) . ')';
        }

        return $identifier;
    }

    /**
     * Key Exchange
     *
     * @param string|bool $kexinit_payload_server optional
     * @throws UnexpectedValueException on receipt of unexpected packets
     * @throws RuntimeException on other errors
     * @throws NoSupportedAlgorithmsException when none of the algorithms phpseclib has loaded are compatible
     */
    private function key_exchange($kexinit_payload_server = false): bool
    {
        $preferred = $this->preferred;
        $send_kex = true;

        $kex_algorithms = $preferred['kex'] ??
            SSH2::getSupportedKEXAlgorithms();
        $server_host_key_algorithms = $preferred['hostkey'] ??
            SSH2::getSupportedHostKeyAlgorithms();
        $s2c_encryption_algorithms = $preferred['server_to_client']['crypt'] ??
            SSH2::getSupportedEncryptionAlgorithms();
        $c2s_encryption_algorithms = $preferred['client_to_server']['crypt'] ??
            SSH2::getSupportedEncryptionAlgorithms();
        $s2c_mac_algorithms = $preferred['server_to_client']['mac'] ??
            SSH2::getSupportedMACAlgorithms();
        $c2s_mac_algorithms = $preferred['client_to_server']['mac'] ??
            SSH2::getSupportedMACAlgorithms();
        $s2c_compression_algorithms = $preferred['server_to_client']['comp'] ??
            SSH2::getSupportedCompressionAlgorithms();
        $c2s_compression_algorithms = $preferred['client_to_server']['comp'] ??
            SSH2::getSupportedCompressionAlgorithms();

        // some SSH servers have buggy implementations of some of the above algorithms
        switch (true) {
            case $this->server_identifier == 'SSH-2.0-SSHD':
            case substr($this->server_identifier, 0, 13) == 'SSH-2.0-DLINK':
                if (!isset($preferred['server_to_client']['mac'])) {
                    $s2c_mac_algorithms = array_values(array_diff(
                        $s2c_mac_algorithms,
                        ['hmac-sha1-96', 'hmac-md5-96']
                    ));
                }
                if (!isset($preferred['client_to_server']['mac'])) {
                    $c2s_mac_algorithms = array_values(array_diff(
                        $c2s_mac_algorithms,
                        ['hmac-sha1-96', 'hmac-md5-96']
                    ));
                }
        }

        $client_cookie = Random::string(16);

        $kexinit_payload_client = pack('Ca*', MessageType::KEXINIT, $client_cookie);
        $kexinit_payload_client .= Strings::packSSH2(
            'L10bN',
            $kex_algorithms,
            $server_host_key_algorithms,
            $c2s_encryption_algorithms,
            $s2c_encryption_algorithms,
            $c2s_mac_algorithms,
            $s2c_mac_algorithms,
            $c2s_compression_algorithms,
            $s2c_compression_algorithms,
            [], // language, client to server
            [], // language, server to client
            false, // first_kex_packet_follows
            0 // reserved for future extension
        );

        if ($kexinit_payload_server === false) {
            $this->send_binary_packet($kexinit_payload_client);

            $kexinit_payload_server = $this->get_binary_packet();

            if (
                is_bool($kexinit_payload_server)
                || !strlen($kexinit_payload_server)
                || ord($kexinit_payload_server[0]) != MessageType::KEXINIT
            ) {
                $this->disconnect_helper(DisconnectReason::PROTOCOL_ERROR);
                throw new UnexpectedValueException('Expected SSH_MSG_KEXINIT');
            }

            $send_kex = false;
        }

        $response = $kexinit_payload_server;
        Strings::shift($response, 1); // skip past the message number (it should be SSH_MSG_KEXINIT)
        $server_cookie = Strings::shift($response, 16);

        [
            $this->kex_algorithms,
            $this->server_host_key_algorithms,
            $this->encryption_algorithms_client_to_server,
            $this->encryption_algorithms_server_to_client,
            $this->mac_algorithms_client_to_server,
            $this->mac_algorithms_server_to_client,
            $this->compression_algorithms_client_to_server,
            $this->compression_algorithms_server_to_client,
            $this->languages_client_to_server,
            $this->languages_server_to_client,
            $first_kex_packet_follows
        ] = Strings::unpackSSH2('L10C', $response);

        $this->supported_private_key_algorithms = $this->server_host_key_algorithms;

        if ($send_kex) {
            $this->send_binary_packet($kexinit_payload_client);
        }

        // we need to decide upon the symmetric encryption algorithms before we do the diffie-hellman key exchange

        // we don't initialize any crypto-objects, yet - we do that, later. for now, we need the lengths to make the
        // diffie-hellman key exchange as fast as possible
        $decrypt = self::array_intersect_first($s2c_encryption_algorithms, $this->encryption_algorithms_server_to_client);
        $decryptKeyLength = $this->encryption_algorithm_to_key_size($decrypt);
        if ($decryptKeyLength === null) {
            $this->disconnect_helper(DisconnectReason::KEY_EXCHANGE_FAILED);
            throw new NoSupportedAlgorithmsException('No compatible server to client encryption algorithms found');
        }

        $encrypt = self::array_intersect_first($c2s_encryption_algorithms, $this->encryption_algorithms_client_to_server);
        $encryptKeyLength = $this->encryption_algorithm_to_key_size($encrypt);
        if ($encryptKeyLength === null) {
            $this->disconnect_helper(DisconnectReason::KEY_EXCHANGE_FAILED);
            throw new NoSupportedAlgorithmsException('No compatible client to server encryption algorithms found');
        }

        // through diffie-hellman key exchange a symmetric key is obtained
        $this->kex_algorithm = self::array_intersect_first($kex_algorithms, $this->kex_algorithms);
        if ($this->kex_algorithm === false) {
            $this->disconnect_helper(DisconnectReason::KEY_EXCHANGE_FAILED);
            throw new NoSupportedAlgorithmsException('No compatible key exchange algorithms found');
        }

        $server_host_key_algorithm = self::array_intersect_first($server_host_key_algorithms, $this->server_host_key_algorithms);
        if ($server_host_key_algorithm === false) {
            $this->disconnect_helper(DisconnectReason::KEY_EXCHANGE_FAILED);
            throw new NoSupportedAlgorithmsException('No compatible server host key algorithms found');
        }

        $mac_algorithm_out = self::array_intersect_first($c2s_mac_algorithms, $this->mac_algorithms_client_to_server);
        if ($mac_algorithm_out === false) {
            $this->disconnect_helper(DisconnectReason::KEY_EXCHANGE_FAILED);
            throw new NoSupportedAlgorithmsException('No compatible client to server message authentication algorithms found');
        }

        $mac_algorithm_in = self::array_intersect_first($s2c_mac_algorithms, $this->mac_algorithms_server_to_client);
        if ($mac_algorithm_in === false) {
            $this->disconnect_helper(DisconnectReason::KEY_EXCHANGE_FAILED);
            throw new NoSupportedAlgorithmsException('No compatible server to client message authentication algorithms found');
        }

        $compression_map = [
            'none' => self::NET_SSH2_COMPRESSION_NONE,
            'zlib' => self::NET_SSH2_COMPRESSION_ZLIB,
            'zlib@openssh.com' => self::NET_SSH2_COMPRESSION_ZLIB_AT_OPENSSH,
        ];

        $compression_algorithm_in = self::array_intersect_first($s2c_compression_algorithms, $this->compression_algorithms_server_to_client);
        if ($compression_algorithm_in === false) {
            $this->disconnect_helper(DisconnectReason::KEY_EXCHANGE_FAILED);
            throw new NoSupportedAlgorithmsException('No compatible server to client compression algorithms found');
        }
        $this->decompress = $compression_map[$compression_algorithm_in];

        $compression_algorithm_out = self::array_intersect_first($c2s_compression_algorithms, $this->compression_algorithms_client_to_server);
        if ($compression_algorithm_out === false) {
            $this->disconnect_helper(DisconnectReason::KEY_EXCHANGE_FAILED);
            throw new NoSupportedAlgorithmsException('No compatible client to server compression algorithms found');
        }
        $this->compress = $compression_map[$compression_algorithm_out];

        switch ($this->kex_algorithm) {
            case 'diffie-hellman-group15-sha512':
            case 'diffie-hellman-group16-sha512':
            case 'diffie-hellman-group17-sha512':
            case 'diffie-hellman-group18-sha512':
            case 'ecdh-sha2-nistp521':
                $kexHash = new Hash('sha512');
                break;
            case 'ecdh-sha2-nistp384':
                $kexHash = new Hash('sha384');
                break;
            case 'diffie-hellman-group-exchange-sha256':
            case 'diffie-hellman-group14-sha256':
            case 'ecdh-sha2-nistp256':
            case 'curve25519-sha256@libssh.org':
            case 'curve25519-sha256':
                $kexHash = new Hash('sha256');
                break;
            default:
                $kexHash = new Hash('sha1');
        }

        // Only relevant in diffie-hellman-group-exchange-sha{1,256}, otherwise empty.

        $exchange_hash_rfc4419 = '';

        if (str_starts_with($this->kex_algorithm, 'curve25519-sha256') || str_starts_with($this->kex_algorithm, 'ecdh-sha2-nistp')) {
            $curve = str_starts_with($this->kex_algorithm, 'curve25519-sha256') ?
                'Curve25519' :
                substr($this->kex_algorithm, 10);
            $ourPrivate = EC::createKey($curve);
            $ourPublicBytes = $ourPrivate->getPublicKey()->getEncodedCoordinates();
            $clientKexInitMessage = MessageTypeExtra::KEX_ECDH_INIT;
            $serverKexReplyMessage = MessageTypeExtra::KEX_ECDH_REPLY;
        } else {
            if (str_starts_with($this->kex_algorithm, 'diffie-hellman-group-exchange')) {
                $dh_group_sizes_packed = pack(
                    'NNN',
                    $this->kex_dh_group_size_min,
                    $this->kex_dh_group_size_preferred,
                    $this->kex_dh_group_size_max
                );
                $packet = pack(
                    'Ca*',
                    MessageTypeExtra::KEXDH_GEX_REQUEST,
                    $dh_group_sizes_packed
                );
                $this->send_binary_packet($packet);
                $this->updateLogHistory('UNKNOWN (34)', 'SSH_MSG_KEXDH_GEX_REQUEST');

                $response = $this->get_binary_packet();

                [$type, $primeBytes, $gBytes] = Strings::unpackSSH2('Css', $response);
                if ($type != MessageTypeExtra::KEXDH_GEX_GROUP) {
                    $this->disconnect_helper(DisconnectReason::PROTOCOL_ERROR);
                    throw new UnexpectedValueException('Expected SSH_MSG_KEX_DH_GEX_GROUP');
                }
                $this->updateLogHistory('UNKNOWN (31)', 'SSH_MSG_KEXDH_GEX_GROUP');
                $prime = new BigInteger($primeBytes, -256);
                $g = new BigInteger($gBytes, -256);

                $exchange_hash_rfc4419 = $dh_group_sizes_packed . Strings::packSSH2(
                    'ss',
                    $primeBytes,
                    $gBytes
                );

                $params = DH::createParameters($prime, $g);
                $clientKexInitMessage = MessageTypeExtra::KEXDH_GEX_INIT;
                $serverKexReplyMessage = MessageTypeExtra::KEXDH_GEX_REPLY;
            } else {
                $params = DH::createParameters($this->kex_algorithm);
                $clientKexInitMessage = MessageType::KEXDH_INIT;
                $serverKexReplyMessage = MessageType::KEXDH_REPLY;
            }

            $keyLength = min($kexHash->getLengthInBytes(), max($encryptKeyLength, $decryptKeyLength));

            $ourPrivate = DH::createKey($params, 16 * $keyLength); // 2 * 8 * $keyLength
            $ourPublic = $ourPrivate->getPublicKey()->toBigInteger();
            $ourPublicBytes = $ourPublic->toBytes(true);
        }

        $data = pack('CNa*', $clientKexInitMessage, strlen($ourPublicBytes), $ourPublicBytes);

        $this->send_binary_packet($data);

        switch ($clientKexInitMessage) {
            case MessageTypeExtra::KEX_ECDH_INIT:
                $this->updateLogHistory('SSH_MSG_KEXDH_INIT', 'SSH_MSG_KEX_ECDH_INIT');
                break;
            case MessageTypeExtra::KEXDH_GEX_INIT:
                $this->updateLogHistory('UNKNOWN (32)', 'SSH_MSG_KEXDH_GEX_INIT');
        }

        $response = $this->get_binary_packet();

        [
            $type,
            $server_public_host_key,
            $theirPublicBytes,
            $this->signature
        ] = Strings::unpackSSH2('Csss', $response);

        if ($type != $serverKexReplyMessage) {
            $this->disconnect_helper(DisconnectReason::PROTOCOL_ERROR);
            throw new UnexpectedValueException("Expected $serverKexReplyMessage");
        }
        switch ($serverKexReplyMessage) {
            case MessageTypeExtra::KEX_ECDH_REPLY:
                $this->updateLogHistory('SSH_MSG_KEXDH_REPLY', 'SSH_MSG_KEX_ECDH_REPLY');
                break;
            case MessageTypeExtra::KEXDH_GEX_REPLY:
                $this->updateLogHistory('UNKNOWN (33)', 'SSH_MSG_KEXDH_GEX_REPLY');
        }

        $this->server_public_host_key = $server_public_host_key;
        [$public_key_format] = Strings::unpackSSH2('s', $server_public_host_key);
        if (strlen($this->signature) < 4) {
            throw new LengthException('The signature needs at least four bytes');
        }
        $temp = unpack('Nlength', substr($this->signature, 0, 4));
        $this->signature_format = substr($this->signature, 4, $temp['length']);

        $keyBytes = DH::computeSecret($ourPrivate, $theirPublicBytes);
        if (($keyBytes & "\xFF\x80") === "\x00\x00") {
            $keyBytes = substr($keyBytes, 1);
        } elseif (($keyBytes[0] & "\x80") === "\x80") {
            $keyBytes = "\0$keyBytes";
        }

        $this->exchange_hash = Strings::packSSH2(
            's5',
            $this->identifier,
            $this->server_identifier,
            $kexinit_payload_client,
            $kexinit_payload_server,
            $this->server_public_host_key
        );
        $this->exchange_hash .= $exchange_hash_rfc4419;
        $this->exchange_hash .= Strings::packSSH2(
            's3',
            $ourPublicBytes,
            $theirPublicBytes,
            $keyBytes
        );

        $this->exchange_hash = $kexHash->hash($this->exchange_hash);

        if ($this->session_id === false) {
            $this->session_id = $this->exchange_hash;
        }

        switch ($server_host_key_algorithm) {
            case 'rsa-sha2-256':
            case 'rsa-sha2-512':
            //case 'ssh-rsa':
                $expected_key_format = 'ssh-rsa';
                break;
            default:
                $expected_key_format = $server_host_key_algorithm;
        }
        if ($public_key_format != $expected_key_format || $this->signature_format != $server_host_key_algorithm) {
            switch (true) {
                case $this->signature_format == $server_host_key_algorithm:
                case $server_host_key_algorithm != 'rsa-sha2-256' && $server_host_key_algorithm != 'rsa-sha2-512':
                case $this->signature_format != 'ssh-rsa':
                    $this->disconnect_helper(DisconnectReason::HOST_KEY_NOT_VERIFIABLE);
                    throw new RuntimeException('Server Host Key Algorithm Mismatch (' . $this->signature_format . ' vs ' . $server_host_key_algorithm . ')');
            }
        }

        $packet = pack('C', MessageType::NEWKEYS);
        $this->send_binary_packet($packet);

        $response = $this->get_binary_packet();

        if ($response === false) {
            $this->disconnect_helper(DisconnectReason::CONNECTION_LOST);
            throw new ConnectionClosedException('Connection closed by server');
        }

        [$type] = Strings::unpackSSH2('C', $response);
        if ($type != MessageType::NEWKEYS) {
            $this->disconnect_helper(DisconnectReason::PROTOCOL_ERROR);
            throw new UnexpectedValueException('Expected SSH_MSG_NEWKEYS');
        }

        $keyBytes = pack('Na*', strlen($keyBytes), $keyBytes);

        $this->encrypt = self::encryption_algorithm_to_crypt_instance($encrypt);
        if ($this->encrypt) {
            if (self::$crypto_engine) {
                $this->encrypt->setPreferredEngine(self::$crypto_engine);
            }
            if ($this->encrypt->getBlockLengthInBytes()) {
                $this->encrypt_block_size = $this->encrypt->getBlockLengthInBytes();
            }
            $this->encrypt->disablePadding();

            if ($this->encrypt->usesIV()) {
                $iv = $kexHash->hash($keyBytes . $this->exchange_hash . 'A' . $this->session_id);
                while ($this->encrypt_block_size > strlen($iv)) {
                    $iv .= $kexHash->hash($keyBytes . $this->exchange_hash . $iv);
                }
                $this->encrypt->setIV(substr($iv, 0, $this->encrypt_block_size));
            }

            switch ($encrypt) {
                case 'aes128-gcm@openssh.com':
                case 'aes256-gcm@openssh.com':
                    $nonce = $kexHash->hash($keyBytes . $this->exchange_hash . 'A' . $this->session_id);
                    $this->encryptFixedPart = substr($nonce, 0, 4);
                    $this->encryptInvocationCounter = substr($nonce, 4, 8);
                    // fall-through
                case 'chacha20-poly1305@openssh.com':
                    break;
                default:
                    $this->encrypt->enableContinuousBuffer();
            }

            $key = $kexHash->hash($keyBytes . $this->exchange_hash . 'C' . $this->session_id);
            while ($encryptKeyLength > strlen($key)) {
                $key .= $kexHash->hash($keyBytes . $this->exchange_hash . $key);
            }
            switch ($encrypt) {
                case 'chacha20-poly1305@openssh.com':
                    $encryptKeyLength = 32;
                    $this->lengthEncrypt = self::encryption_algorithm_to_crypt_instance($encrypt);
                    $this->lengthEncrypt->setKey(substr($key, 32, 32));
            }
            $this->encrypt->setKey(substr($key, 0, $encryptKeyLength));
            $this->encryptName = $encrypt;
        }

        $this->decrypt = self::encryption_algorithm_to_crypt_instance($decrypt);
        if ($this->decrypt) {
            if (self::$crypto_engine) {
                $this->decrypt->setPreferredEngine(self::$crypto_engine);
            }
            if ($this->decrypt->getBlockLengthInBytes()) {
                $this->decrypt_block_size = $this->decrypt->getBlockLengthInBytes();
            }
            $this->decrypt->disablePadding();

            if ($this->decrypt->usesIV()) {
                $iv = $kexHash->hash($keyBytes . $this->exchange_hash . 'B' . $this->session_id);
                while ($this->decrypt_block_size > strlen($iv)) {
                    $iv .= $kexHash->hash($keyBytes . $this->exchange_hash . $iv);
                }
                $this->decrypt->setIV(substr($iv, 0, $this->decrypt_block_size));
            }

            switch ($decrypt) {
                case 'aes128-gcm@openssh.com':
                case 'aes256-gcm@openssh.com':
                    // see https://tools.ietf.org/html/rfc5647#section-7.1
                    $nonce = $kexHash->hash($keyBytes . $this->exchange_hash . 'B' . $this->session_id);
                    $this->decryptFixedPart = substr($nonce, 0, 4);
                    $this->decryptInvocationCounter = substr($nonce, 4, 8);
                    // fall-through
                case 'chacha20-poly1305@openssh.com':
                    break;
                default:
                    $this->decrypt->enableContinuousBuffer();
            }

            $key = $kexHash->hash($keyBytes . $this->exchange_hash . 'D' . $this->session_id);
            while ($decryptKeyLength > strlen($key)) {
                $key .= $kexHash->hash($keyBytes . $this->exchange_hash . $key);
            }
            switch ($decrypt) {
                case 'chacha20-poly1305@openssh.com':
                    $decryptKeyLength = 32;
                    $this->lengthDecrypt = self::encryption_algorithm_to_crypt_instance($decrypt);
                    $this->lengthDecrypt->setKey(substr($key, 32, 32));
            }
            $this->decrypt->setKey(substr($key, 0, $decryptKeyLength));
            $this->decryptName = $decrypt;
        }

        /* The "arcfour128" algorithm is the RC4 cipher, as described in
           [SCHNEIER], using a 128-bit key.  The first 1536 bytes of keystream
           generated by the cipher MUST be discarded, and the first byte of the
           first encrypted packet MUST be encrypted using the 1537th byte of
           keystream.

           -- http://tools.ietf.org/html/rfc4345#section-4 */
        if ($encrypt == 'arcfour128' || $encrypt == 'arcfour256') {
            $this->encrypt->encrypt(str_repeat("\0", 1536));
        }
        if ($decrypt == 'arcfour128' || $decrypt == 'arcfour256') {
            $this->decrypt->decrypt(str_repeat("\0", 1536));
        }

        if (!$this->encrypt->usesNonce()) {
            [$this->hmac_create, $createKeyLength] = self::mac_algorithm_to_hash_instance($mac_algorithm_out);
        } else {
            $this->hmac_create = new \stdClass();
            $this->hmac_create_name = $mac_algorithm_out;
            //$mac_algorithm_out = 'none';
            $createKeyLength = 0;
        }

        if ($this->hmac_create instanceof Hash) {
            $key = $kexHash->hash($keyBytes . $this->exchange_hash . 'E' . $this->session_id);
            while ($createKeyLength > strlen($key)) {
                $key .= $kexHash->hash($keyBytes . $this->exchange_hash . $key);
            }
            $this->hmac_create->setKey(substr($key, 0, $createKeyLength));
            $this->hmac_create_name = $mac_algorithm_out;
            $this->hmac_create_etm = preg_match('#-etm@openssh\.com$#', $mac_algorithm_out);
        }

        if (!$this->decrypt->usesNonce()) {
            [$this->hmac_check, $checkKeyLength] = self::mac_algorithm_to_hash_instance($mac_algorithm_in);
            $this->hmac_size = $this->hmac_check->getLengthInBytes();
        } else {
            $this->hmac_check = new \stdClass();
            $this->hmac_check_name = $mac_algorithm_in;
            //$mac_algorithm_in = 'none';
            $checkKeyLength = 0;
            $this->hmac_size = 0;
        }

        if ($this->hmac_check instanceof Hash) {
            $key = $kexHash->hash($keyBytes . $this->exchange_hash . 'F' . $this->session_id);
            while ($checkKeyLength > strlen($key)) {
                $key .= $kexHash->hash($keyBytes . $this->exchange_hash . $key);
            }
            $this->hmac_check->setKey(substr($key, 0, $checkKeyLength));
            $this->hmac_check_name = $mac_algorithm_in;
            $this->hmac_check_etm = preg_match('#-etm@openssh\.com$#', $mac_algorithm_in);
        }

        $this->regenerate_compression_context = $this->regenerate_decompression_context = true;

        return true;
    }

    /**
     * Maps an encryption algorithm name to the number of key bytes.
     *
     * @param string $algorithm Name of the encryption algorithm
     * @return int|null Number of bytes as an integer or null for unknown
     */
    private function encryption_algorithm_to_key_size(string $algorithm): ?int
    {
        if ($this->bad_key_size_fix && self::bad_algorithm_candidate($algorithm)) {
            return 16;
        }

        switch ($algorithm) {
            case 'none':
                return 0;
            case 'aes128-gcm@openssh.com':
            case 'aes128-cbc':
            case 'aes128-ctr':
            case 'arcfour':
            case 'arcfour128':
            case 'blowfish-cbc':
            case 'blowfish-ctr':
            case 'twofish128-cbc':
            case 'twofish128-ctr':
                return 16;
            case '3des-cbc':
            case '3des-ctr':
            case 'aes192-cbc':
            case 'aes192-ctr':
            case 'twofish192-cbc':
            case 'twofish192-ctr':
                return 24;
            case 'aes256-gcm@openssh.com':
            case 'aes256-cbc':
            case 'aes256-ctr':
            case 'arcfour256':
            case 'twofish-cbc':
            case 'twofish256-cbc':
            case 'twofish256-ctr':
                return 32;
            case 'chacha20-poly1305@openssh.com':
                return 64;
        }
        return null;
    }

    /**
     * Maps an encryption algorithm name to an instance of a subclass of
     * \phpseclib3\Crypt\Common\SymmetricKey.
     *
     * @param string $algorithm Name of the encryption algorithm
     * @return SymmetricKey|null
     */
    private static function encryption_algorithm_to_crypt_instance(string $algorithm)
    {
        switch ($algorithm) {
            case '3des-cbc':
                return new TripleDES('cbc');
            case '3des-ctr':
                return new TripleDES('ctr');
            case 'aes256-cbc':
            case 'aes192-cbc':
            case 'aes128-cbc':
                return new Rijndael('cbc');
            case 'aes256-ctr':
            case 'aes192-ctr':
            case 'aes128-ctr':
                return new Rijndael('ctr');
            case 'blowfish-cbc':
                return new Blowfish('cbc');
            case 'blowfish-ctr':
                return new Blowfish('ctr');
            case 'twofish128-cbc':
            case 'twofish192-cbc':
            case 'twofish256-cbc':
            case 'twofish-cbc':
                return new Twofish('cbc');
            case 'twofish128-ctr':
            case 'twofish192-ctr':
            case 'twofish256-ctr':
                return new Twofish('ctr');
            case 'arcfour':
            case 'arcfour128':
            case 'arcfour256':
                return new RC4();
            case 'aes128-gcm@openssh.com':
            case 'aes256-gcm@openssh.com':
                return new Rijndael('gcm');
            case 'chacha20-poly1305@openssh.com':
                return new ChaCha20();
        }
        return null;
    }

    /**
     * Maps an encryption algorithm name to an instance of a subclass of
     * \phpseclib3\Crypt\Hash.
     *
     * @param string $algorithm Name of the encryption algorithm
     * @return array{Hash, int}|null
     */
    private static function mac_algorithm_to_hash_instance(string $algorithm): ?array
    {
        switch ($algorithm) {
            case 'umac-64@openssh.com':
            case 'umac-64-etm@openssh.com':
                return [new Hash('umac-64'), 16];
            case 'umac-128@openssh.com':
            case 'umac-128-etm@openssh.com':
                return [new Hash('umac-128'), 16];
            case 'hmac-sha2-512':
            case 'hmac-sha2-512-etm@openssh.com':
                return [new Hash('sha512'), 64];
            case 'hmac-sha2-256':
            case 'hmac-sha2-256-etm@openssh.com':
                return [new Hash('sha256'), 32];
            case 'hmac-sha1':
            case 'hmac-sha1-etm@openssh.com':
                return [new Hash('sha1'), 20];
            case 'hmac-sha1-96':
                return [new Hash('sha1-96'), 20];
            case 'hmac-md5':
                return [new Hash('md5'), 16];
            case 'hmac-md5-96':
                return [new Hash('md5-96'), 16];
        }
    }

    /*
     * Tests whether or not proposed algorithm has a potential for issues
     *
     * @link https://www.chiark.greenend.org.uk/~sgtatham/putty/wishlist/ssh2-aesctr-openssh.html
     * @link https://bugzilla.mindrot.org/show_bug.cgi?id=1291
     * @param string $algorithm Name of the encryption algorithm
     * @return bool
     */
    private static function bad_algorithm_candidate($algorithm): bool
    {
        switch ($algorithm) {
            case 'arcfour256':
            case 'aes192-ctr':
            case 'aes256-ctr':
                return true;
        }

        return false;
    }

    /**
     * Login
     *
     * The $password parameter can be a plaintext password, a \phpseclib3\Crypt\RSA|EC|DSA object, a \phpseclib3\System\SSH\Agent object or an array
     *
     * @param string|AsymmetricKey|array[]|Agent|null ...$args
     * @see self::_login()
     */
    public function login(string $username, ...$args): bool
    {
        $this->auth[] = func_get_args();

        // try logging with 'none' as an authentication method first since that's what
        // PuTTY does
        if (
            substr($this->server_identifier ?: '', 0, 15) !== 'SSH-2.0-CoreFTP' &&
            $this->auth_methods_to_continue === null
        ) {
            if ($this->sublogin($username)) {
                return true;
            }
            if (!count($args)) {
                return false;
            }
        }
        return $this->sublogin($username, ...$args);
    }

    /**
     * Login Helper
     *
     * @param string ...$args
     * @see self::_login_helper()
     */
    protected function sublogin(string $username, ...$args): bool
    {
        if (!($this->bitmap & self::MASK_CONSTRUCTOR)) {
            $this->connect();
        }

        if (empty($args)) {
            return $this->login_helper($username);
        }

        foreach ($args as $arg) {
            switch (true) {
                case $arg instanceof PublicKey:
                    throw new UnexpectedValueException('A PublicKey object was passed to the login method instead of a PrivateKey object');
                case $arg instanceof PrivateKey:
                case $arg instanceof Agent:
                case is_array($arg):
                case Strings::is_stringable($arg):
                    break;
                default:
                    throw new UnexpectedValueException('$password needs to either be an instance of \phpseclib3\Crypt\Common\PrivateKey, \System\SSH\Agent, an array or a string');
            }
        }

        while (count($args)) {
            if (!$this->auth_methods_to_continue || !$this->smartMFA) {
                $newargs = $args;
                $args = [];
            } else {
                $newargs = [];
                foreach ($this->auth_methods_to_continue as $method) {
                    switch ($method) {
                        case 'publickey':
                            foreach ($args as $key => $arg) {
                                if ($arg instanceof PrivateKey || $arg instanceof Agent) {
                                    $newargs[] = $arg;
                                    unset($args[$key]);
                                    break;
                                }
                            }
                            break;
                        case 'keyboard-interactive':
                            $hasArray = $hasString = false;
                            foreach ($args as $arg) {
                                if ($hasArray || is_array($arg)) {
                                    $hasArray = true;
                                    break;
                                }
                                if ($hasString || Strings::is_stringable($arg)) {
                                    $hasString = true;
                                    break;
                                }
                            }
                            if ($hasArray && $hasString) {
                                foreach ($args as $key => $arg) {
                                    if (is_array($arg)) {
                                        $newargs[] = $arg;
                                        break 2;
                                    }
                                }
                            }
                            // fall-through
                        case 'password':
                            foreach ($args as $key => $arg) {
                                $newargs[] = $arg;
                                unset($args[$key]);
                                break;
                            }
                    }
                }
            }

            if (!count($newargs)) {
                return false;
            }

            foreach ($newargs as $arg) {
                if ($this->login_helper($username, $arg)) {
                    return true;
                }
            }
        }
        return false;
    }

    /**
     * Login Helper
     *
     * {@internal It might be worthwhile, at some point, to protect against {@link http://tools.ietf.org/html/rfc4251#section-9.3.9 traffic analysis}
     *           by sending dummy SSH_MSG_IGNORE messages.}
     *
     * @throws UnexpectedValueException on receipt of unexpected packets
     * @throws RuntimeException on other errors
     */
    private function login_helper(string $username, $password = null): bool
    {
        if (!($this->bitmap & self::MASK_CONNECTED)) {
            return false;
        }

        if (!($this->bitmap & self::MASK_LOGIN_REQ)) {
            $packet = Strings::packSSH2('Cs', MessageType::SERVICE_REQUEST, 'ssh-userauth');
            $this->send_binary_packet($packet);

            try {
                $response = $this->get_binary_packet();
            } catch (\Exception $e) {
                if ($this->retry_connect) {
                    $this->retry_connect = false;
                    $this->connect();
                    return $this->login_helper($username, $password);
                }
                $this->disconnect_helper(DisconnectReason::CONNECTION_LOST);
                throw new ConnectionClosedException('Connection closed by server');
            }

            [$type, $service] = Strings::unpackSSH2('Cs', $response);
            if ($type != MessageType::SERVICE_ACCEPT || $service != 'ssh-userauth') {
                $this->disconnect_helper(DisconnectReason::PROTOCOL_ERROR);
                throw new UnexpectedValueException('Expected SSH_MSG_SERVICE_ACCEPT');
            }
            $this->bitmap |= self::MASK_LOGIN_REQ;
        }

        if (strlen($this->last_interactive_response)) {
            return !Strings::is_stringable($password) && !is_array($password) ? false : $this->keyboard_interactive_process($password);
        }

        if ($password instanceof PrivateKey) {
            return $this->privatekey_login($username, $password);
        }

        if ($password instanceof Agent) {
            return $this->ssh_agent_login($username, $password);
        }

        if (is_array($password)) {
            if ($this->keyboard_interactive_login($username, $password)) {
                $this->bitmap |= self::MASK_LOGIN;
                return true;
            }
            return false;
        }

        if (!isset($password)) {
            $packet = Strings::packSSH2(
                'Cs3',
                MessageType::USERAUTH_REQUEST,
                $username,
                'ssh-connection',
                'none'
            );

            $this->send_binary_packet($packet);

            $response = $this->get_binary_packet();

            [$type] = Strings::unpackSSH2('C', $response);
            switch ($type) {
                case MessageType::USERAUTH_SUCCESS:
                    $this->bitmap |= self::MASK_LOGIN;
                    return true;
                case MessageType::USERAUTH_FAILURE:
                    [$auth_methods] = Strings::unpackSSH2('L', $response);
                    $this->auth_methods_to_continue = $auth_methods;
                    // fall-through
                default:
                    return false;
            }
        }

        $packet = Strings::packSSH2(
            'Cs3bs',
            MessageType::USERAUTH_REQUEST,
            $username,
            'ssh-connection',
            'password',
            false,
            $password
        );

        // remove the username and password from the logged packet
        if (!defined('NET_SSH2_LOGGING')) {
            $logged = null;
        } else {
            $logged = Strings::packSSH2(
                'Cs3bs',
                MessageType::USERAUTH_REQUEST,
                $username,
                'ssh-connection',
                'password',
                false,
                'password'
            );
        }

        $this->send_binary_packet($packet, $logged);

        $response = $this->get_binary_packet();
        if ($response === false) {
            return false;
        }
        [$type] = Strings::unpackSSH2('C', $response);
        switch ($type) {
            case MessageTypeExtra::USERAUTH_PASSWD_CHANGEREQ: // in theory, the password can be changed
                $this->updateLogHistory('SSH_MSG_USERAUTH_INFO_REQUEST', 'SSH_MSG_USERAUTH_PASSWD_CHANGEREQ');

                [$message] = Strings::unpackSSH2('s', $response);
                $this->errors[] = 'SSH_MSG_USERAUTH_PASSWD_CHANGEREQ: ' . $message;

                return $this->disconnect_helper(DisconnectReason::AUTH_CANCELLED_BY_USER);
            case MessageType::USERAUTH_FAILURE:
                // can we use keyboard-interactive authentication?  if not then either the login is bad or the server employees
                // multi-factor authentication
                [$auth_methods, $partial_success] = Strings::unpackSSH2('Lb', $response);
                $this->auth_methods_to_continue = $auth_methods;
                if (!$partial_success && in_array('keyboard-interactive', $auth_methods)) {
                    if ($this->keyboard_interactive_login($username, $password)) {
                        $this->bitmap |= self::MASK_LOGIN;
                        return true;
                    }
                    return false;
                }
                return false;
            case MessageType::USERAUTH_SUCCESS:
                $this->bitmap |= self::MASK_LOGIN;
                return true;
        }

        return false;
    }

    /**
     * Login via keyboard-interactive authentication
     *
     * See {@link http://tools.ietf.org/html/rfc4256 RFC4256} for details.  This is not a full-featured keyboard-interactive authenticator.
     *
     * @param string|array $password
     */
    private function keyboard_interactive_login(string $username, $password): bool
    {
        $packet = Strings::packSSH2(
            'Cs5',
            MessageType::USERAUTH_REQUEST,
            $username,
            'ssh-connection',
            'keyboard-interactive',
            '', // language tag
            '' // submethods
        );
        $this->send_binary_packet($packet);

        return $this->keyboard_interactive_process($password);
    }

    /**
     * Handle the keyboard-interactive requests / responses.
     *
     * @throws RuntimeException on connection error
     */
    private function keyboard_interactive_process(...$responses)
    {
        if (strlen($this->last_interactive_response)) {
            $response = $this->last_interactive_response;
        } else {
            $orig = $response = $this->get_binary_packet();
        }

        [$type] = Strings::unpackSSH2('C', $response);
        switch ($type) {
            case MessageType::USERAUTH_INFO_REQUEST:
                [
                    , // name; may be empty
                    , // instruction; may be empty
                    , // language tag; may be empty
                    $num_prompts
                ] = Strings::unpackSSH2('s3N', $response);

                for ($i = 0; $i < count($responses); $i++) {
                    if (is_array($responses[$i])) {
                        foreach ($responses[$i] as $key => $value) {
                            $this->keyboard_requests_responses[$key] = $value;
                        }
                        unset($responses[$i]);
                    }
                }
                $responses = array_values($responses);

                if (isset($this->keyboard_requests_responses)) {
                    for ($i = 0; $i < $num_prompts; $i++) {
                        [
                            $prompt, // prompt - ie. "Password: "; must not be empty
                            // echo
                        ] = Strings::unpackSSH2('sC', $response);
                        foreach ($this->keyboard_requests_responses as $key => $value) {
                            if (substr($prompt, 0, strlen($key)) == $key) {
                                $responses[] = $value;
                                break;
                            }
                        }
                    }
                }

                // see http://tools.ietf.org/html/rfc4256#section-3.2
                if (strlen($this->last_interactive_response)) {
                    $this->last_interactive_response = '';
                } else {
                    $this->updateLogHistory('UNKNOWN (60)', 'SSH_MSG_USERAUTH_INFO_REQUEST');
                }

                if (!count($responses) && $num_prompts) {
                    $this->last_interactive_response = $orig;
                    return false;
                }

                /*
                   After obtaining the requested information from the user, the client
                   MUST respond with an SSH_MSG_USERAUTH_INFO_RESPONSE message.
                */
                // see http://tools.ietf.org/html/rfc4256#section-3.4
                $packet = $logged = pack('CN', MessageType::USERAUTH_INFO_RESPONSE, count($responses));
                for ($i = 0; $i < count($responses); $i++) {
                    $packet .= Strings::packSSH2('s', $responses[$i]);
                    $logged .= Strings::packSSH2('s', 'dummy-answer');
                }

                $this->send_binary_packet($packet, $logged);

                $this->updateLogHistory('UNKNOWN (61)', 'SSH_MSG_USERAUTH_INFO_RESPONSE');

                /*
                   After receiving the response, the server MUST send either an
                   SSH_MSG_USERAUTH_SUCCESS, SSH_MSG_USERAUTH_FAILURE, or another
                   SSH_MSG_USERAUTH_INFO_REQUEST message.
                */
                // maybe phpseclib should force close the connection after x request / responses?  unless something like that is done
                // there could be an infinite loop of request / responses.
                return $this->keyboard_interactive_process();
            case MessageType::USERAUTH_SUCCESS:
                return true;
            case MessageType::USERAUTH_FAILURE:
                [$auth_methods] = Strings::unpackSSH2('L', $response);
                $this->auth_methods_to_continue = $auth_methods;
                return false;
        }

        return false;
    }

    /**
     * Login with an ssh-agent provided key
     */
    private function ssh_agent_login(string $username, Agent $agent): bool
    {
        $this->agent = $agent;
        $keys = $agent->requestIdentities();
        foreach ($keys as $key) {
            if ($this->privatekey_login($username, $key)) {
                return true;
            }
        }

        return false;
    }

    /**
     * Login with an RSA private key
     *
     * {@internal It might be worthwhile, at some point, to protect against {@link http://tools.ietf.org/html/rfc4251#section-9.3.9 traffic analysis}
     *           by sending dummy SSH_MSG_IGNORE messages.}
     *
     * @throws RuntimeException on connection error
     */
    private function privatekey_login(string $username, PrivateKey $privatekey): bool
    {
        $publickey = $privatekey->getPublicKey();

        if ($publickey instanceof RSA) {
            $privatekey = $privatekey->withPadding(RSA::SIGNATURE_PKCS1);
            $algos = ['rsa-sha2-256', 'rsa-sha2-512', 'ssh-rsa'];
            if (isset($this->preferred['hostkey'])) {
                $algos = array_intersect($this->preferred['hostkey'], $algos);
            }
            $algo = self::array_intersect_first($algos, $this->supported_private_key_algorithms);
            switch ($algo) {
                case 'rsa-sha2-512':
                    $hash = 'sha512';
                    $signatureType = 'rsa-sha2-512';
                    break;
                case 'rsa-sha2-256':
                    $hash = 'sha256';
                    $signatureType = 'rsa-sha2-256';
                    break;
                //case 'ssh-rsa':
                default:
                    $hash = 'sha1';
                    $signatureType = 'ssh-rsa';
            }
        } elseif ($publickey instanceof EC) {
            $privatekey = $privatekey->withSignatureFormat('SSH2');
            $curveName = $privatekey->getCurve();
            switch ($curveName) {
                case 'Ed25519':
                    $hash = 'sha512';
                    $signatureType = 'ssh-ed25519';
                    break;
                case 'secp256r1': // nistp256
                    $hash = 'sha256';
                    $signatureType = 'ecdsa-sha2-nistp256';
                    break;
                case 'secp384r1': // nistp384
                    $hash = 'sha384';
                    $signatureType = 'ecdsa-sha2-nistp384';
                    break;
                case 'secp521r1': // nistp521
                    $hash = 'sha512';
                    $signatureType = 'ecdsa-sha2-nistp521';
                    break;
                default:
                    if (is_array($curveName)) {
                        throw new UnsupportedCurveException('Specified Curves are not supported by SSH2');
                    }
                    throw new UnsupportedCurveException('Named Curve of ' . $curveName . ' is not supported by phpseclib3\'s SSH2 implementation');
            }
        } elseif ($publickey instanceof DSA) {
            $privatekey = $privatekey->withSignatureFormat('SSH2');
            $hash = 'sha1';
            $signatureType = 'ssh-dss';
        } else {
            throw new UnsupportedAlgorithmException('Please use either an RSA key, an EC one or a DSA key');
        }

        $publickeyStr = $publickey->toString('OpenSSH', ['binary' => true]);

        $part1 = Strings::packSSH2(
            'Csss',
            MessageType::USERAUTH_REQUEST,
            $username,
            'ssh-connection',
            'publickey'
        );
        $part2 = Strings::packSSH2('ss', $signatureType, $publickeyStr);

        $packet = $part1 . chr(0) . $part2;
        $this->send_binary_packet($packet);

        $response = $this->get_binary_packet();

        [$type] = Strings::unpackSSH2('C', $response);
        switch ($type) {
            case MessageType::USERAUTH_FAILURE:
                [$auth_methods] = Strings::unpackSSH2('L', $response);
                if (in_array('publickey', $auth_methods) && substr($signatureType, 0, 9) == 'rsa-sha2-') {
                    $this->supported_private_key_algorithms = array_diff($this->supported_private_key_algorithms, ['rsa-sha2-256', 'rsa-sha2-512']);
                    return $this->privatekey_login($username, $privatekey);
                }
                $this->auth_methods_to_continue = $auth_methods;
                $this->errors[] = 'SSH_MSG_USERAUTH_FAILURE';
                return false;
            case MessageTypeExtra::USERAUTH_PK_OK:
                // we'll just take it on faith that the public key blob and the public key algorithm name are as
                // they should be
                $this->updateLogHistory('SSH_MSG_USERAUTH_INFO_REQUEST', 'SSH_MSG_USERAUTH_PK_OK');
                break;
            case MessageType::USERAUTH_SUCCESS:
                $this->bitmap |= self::MASK_LOGIN;
                return true;
            default:
                $this->disconnect_helper(DisconnectReason::BY_APPLICATION);
                throw new ConnectionClosedException('Unexpected response to publickey authentication pt 1');
        }

        $packet = $part1 . chr(1) . $part2;
        $privatekey = $privatekey->withHash($hash);
        $signature = $privatekey->sign(Strings::packSSH2('s', $this->session_id) . $packet);
        if ($publickey instanceof RSA) {
            $signature = Strings::packSSH2('ss', $signatureType, $signature);
        }
        $packet .= Strings::packSSH2('s', $signature);

        $this->send_binary_packet($packet);

        $response = $this->get_binary_packet();

        [$type] = Strings::unpackSSH2('C', $response);
        switch ($type) {
            case MessageType::USERAUTH_FAILURE:
                // either the login is bad or the server employs multi-factor authentication
                [$auth_methods] = Strings::unpackSSH2('L', $response);
                $this->auth_methods_to_continue = $auth_methods;
                return false;
            case MessageType::USERAUTH_SUCCESS:
                $this->bitmap |= self::MASK_LOGIN;
                return true;
        }

        $this->disconnect_helper(DisconnectReason::BY_APPLICATION);
        throw new ConnectionClosedException('Unexpected response to publickey authentication pt 2');
    }

    /**
     * Return the currently configured timeout
     */
    public function getTimeout(): int
    {
        return $this->timeout;
    }

    /**
     * Set Timeout
     *
     * $ssh->exec('ping 127.0.0.1'); on a Linux host will never return and will run indefinitely.  setTimeout() makes it so it'll timeout.
     * Setting $timeout to false or 0 will mean there is no timeout.
     */
    public function setTimeout(int $timeout): void
    {
        $this->timeout = $this->curTimeout = $timeout;
    }

    /**
     * Set Keep Alive
     *
     * Sends an SSH2_MSG_IGNORE message every x seconds, if x is a positive non-zero number.
     */
    public function setKeepAlive(int $interval): void
    {
        $this->keepAlive = $interval;
    }

    /**
     * Get the output from stdError
     */
    public function getStdError(): string
    {
        return $this->stdErrorLog;
    }

    /**
     * Execute Command
     *
     * If $callback is set to false then \phpseclib3\Net\SSH2::get_channel_packet(self::CHANNEL_EXEC) will need to be called manually.
     * In all likelihood, this is not a feature you want to be taking advantage of.
     *
     * @return string|bool
     * @psalm-return ($callback is callable ? bool : string|bool)
     * @throws RuntimeException on connection error
     */
    public function exec(string $command, callable $callback = null)
    {
        $this->curTimeout = $this->timeout;
        $this->is_timeout = false;
        $this->stdErrorLog = '';

        if (!$this->isAuthenticated()) {
            return false;
        }

<<<<<<< HEAD
        if ($this->isPTYOpen()) {
            throw new RuntimeException('If you want to run multiple exec()\'s you will need to disable (and re-enable if appropriate) a PTY for each one.');
        }
=======
        //if ($this->isPTYOpen()) {
        //    throw new \RuntimeException('If you want to run multiple exec()\'s you will need to disable (and re-enable if appropriate) a PTY for each one.');
        //}
>>>>>>> 06f45881

        $this->openChannel(self::CHANNEL_EXEC);

        if ($this->request_pty === true) {
            $terminal_modes = pack('C', TerminalMode::TTY_OP_END);
            $packet = Strings::packSSH2(
                'CNsCsN4s',
                MessageType::CHANNEL_REQUEST,
                $this->server_channels[self::CHANNEL_EXEC],
                'pty-req',
                1,
                $this->term,
                $this->windowColumns,
                $this->windowRows,
                0,
                0,
                $terminal_modes
            );

            $this->send_binary_packet($packet);

            $this->channel_status[self::CHANNEL_EXEC] = MessageType::CHANNEL_REQUEST;
            if (!$this->get_channel_packet(self::CHANNEL_EXEC)) {
                $this->disconnect_helper(DisconnectReason::BY_APPLICATION);
                throw new RuntimeException('Unable to request pseudo-terminal');
            }
        }

        // sending a pty-req SSH_MSG_CHANNEL_REQUEST message is unnecessary and, in fact, in most cases, slows things
        // down.  the one place where it might be desirable is if you're doing something like \phpseclib3\Net\SSH2::exec('ping localhost &').
        // with a pty-req SSH_MSG_CHANNEL_REQUEST, exec() will return immediately and the ping process will then
        // then immediately terminate.  without such a request exec() will loop indefinitely.  the ping process won't end but
        // neither will your script.

        // although, in theory, the size of SSH_MSG_CHANNEL_REQUEST could exceed the maximum packet size established by
        // SSH_MSG_CHANNEL_OPEN_CONFIRMATION, RFC4254#section-5.1 states that the "maximum packet size" refers to the
        // "maximum size of an individual data packet". ie. SSH_MSG_CHANNEL_DATA.  RFC4254#section-5.2 corroborates.
        $packet = Strings::packSSH2(
            'CNsCs',
            MessageType::CHANNEL_REQUEST,
            $this->server_channels[self::CHANNEL_EXEC],
            'exec',
            1,
            $command
        );
        $this->send_binary_packet($packet);

        $this->channel_status[self::CHANNEL_EXEC] = MessageType::CHANNEL_REQUEST;

        if (!$this->get_channel_packet(self::CHANNEL_EXEC)) {
            return false;
        }

        $this->channel_status[self::CHANNEL_EXEC] = MessageType::CHANNEL_DATA;

        if ($this->request_pty === true) {
            $this->channel_id_last_interactive = self::CHANNEL_EXEC;
            return true;
        }

        $output = '';
        while (true) {
            $temp = $this->get_channel_packet(self::CHANNEL_EXEC);
            switch (true) {
                case $temp === true:
                    return is_callable($callback) ? true : $output;
                case $temp === false:
                    return false;
                default:
                    if (is_callable($callback)) {
                        if ($callback($temp) === true) {
                            $this->close_channel(self::CHANNEL_EXEC);
                            return true;
                        }
                    } else {
                        $output .= $temp;
                    }
            }
        }
    }

    /**
     * How many channels are currently open?
     *
     * @return int
     */
    public function getOpenChannelCount()
    {
        return $this->channelCount;
    }

    /**
     * Opens a channel
     */
    protected function openChannel(string $channel, bool $skip_extended = false): bool
    {
        if (isset($this->channel_status[$channel]) && $this->channel_status[$channel] != NET_SSH2_MSG_CHANNEL_CLOSE) {
            throw new \RuntimeException('Please close the channel (' . $channel . ') before trying to open it again');
        }

        $this->channelCount++;

        if ($this->channelCount > 1 && $this->errorOnMultipleChannels) {
            throw new \RuntimeException("Ubuntu's OpenSSH from 5.8 to 6.9 doesn't work with multiple channels");
        }

        // RFC4254 defines the (client) window size as "bytes the other party can send before it must wait for the window to
        // be adjusted".  0x7FFFFFFF is, at 2GB, the max size.  technically, it should probably be decremented, but,
        // honestly, if you're transferring more than 2GB, you probably shouldn't be using phpseclib, anyway.
        // see http://tools.ietf.org/html/rfc4254#section-5.2 for more info
        $this->window_size_server_to_client[$channel] = $this->window_size;
        // 0x8000 is the maximum max packet size, per http://tools.ietf.org/html/rfc4253#section-6.1, although since PuTTy
        // uses 0x4000, that's what will be used here, as well.
        $packet_size = 0x4000;

        $packet = Strings::packSSH2(
            'CsN3',
            SSH2MessageType::CHANNEL_OPEN,
            'session',
            $channel,
            $this->window_size_server_to_client[$channel],
            $packet_size
        );

        $this->send_binary_packet($packet);

        $this->channel_status[$channel] = SSH2MessageType::CHANNEL_OPEN;

        return $this->get_channel_packet($channel, $skip_extended);
    }

    /**
     * Creates an interactive shell
     *
     * Returns bool(true) if the shell was opened.
     * Returns bool(false) if the shell was already open.
     *
     * @throws InsufficientSetupException if not authenticated
     * @throws UnexpectedValueException on receipt of unexpected packets
     * @throws RuntimeException on other errors
     * @see self::isShellOpen()
     * @see self::read()
     * @see self::write()
     */
    public function openShell(): bool
    {
        if (!$this->isAuthenticated()) {
            throw new InsufficientSetupException('Operation disallowed prior to login()');
        }

        $this->openChannel(self::CHANNEL_SHELL);

        $terminal_modes = pack('C', TerminalMode::TTY_OP_END);
        $packet = Strings::packSSH2(
            'CNsbsN4s',
            MessageType::CHANNEL_REQUEST,
            $this->server_channels[self::CHANNEL_SHELL],
            'pty-req',
            true, // want reply
            $this->term,
            $this->windowColumns,
            $this->windowRows,
            0,
            0,
            $terminal_modes
        );

        $this->send_binary_packet($packet);

        $this->channel_status[self::CHANNEL_SHELL] = MessageType::CHANNEL_REQUEST;

        if (!$this->get_channel_packet(self::CHANNEL_SHELL)) {
            throw new RuntimeException('Unable to request pty');
        }

        $packet = Strings::packSSH2(
            'CNsb',
            MessageType::CHANNEL_REQUEST,
            $this->server_channels[self::CHANNEL_SHELL],
            'shell',
            true // want reply
        );
        $this->send_binary_packet($packet);

        $response = $this->get_channel_packet(self::CHANNEL_SHELL);
        if ($response === false) {
            throw new RuntimeException('Unable to request shell');
        }

        $this->channel_status[self::CHANNEL_SHELL] = MessageType::CHANNEL_DATA;

        $this->channel_id_last_interactive = self::CHANNEL_SHELL;

        $this->bitmap |= self::MASK_SHELL;

        return true;
    }

    /**
     * Return the channel to be used with read(), write(), and reset(), if none were specified
     * @deprecated for lack of transparency in intended channel target, to be potentially replaced
     *             with method which guarantees open-ness of all yielded channels and throws
     *             error for multiple open channels
     * @see self::read()
     * @see self::write()
     */
    private function get_interactive_channel(): int
    {
        switch (true) {
            case $this->is_channel_status_data(self::CHANNEL_SUBSYSTEM):
                return self::CHANNEL_SUBSYSTEM;
            case $this->is_channel_status_data(self::CHANNEL_EXEC):
                return self::CHANNEL_EXEC;
            default:
                return self::CHANNEL_SHELL;
        }
    }

    /**
     * Indicates the DATA status on the given channel
     */
    private function is_channel_status_data(int $channel): bool
    {
        return isset($this->channel_status[$channel]) && $this->channel_status[$channel] == MessageType::CHANNEL_DATA;
    }

    /**
     * Return an available open channel
     *
     * @return int
     */
    private function get_open_channel()
    {
        $channel = self::CHANNEL_EXEC;
        do {
            if (isset($this->channel_status[$channel]) && $this->channel_status[$channel] == MessageType::CHANNEL_OPEN) {
                return $channel;
            }
        } while ($channel++ < self::CHANNEL_SUBSYSTEM);

        return false;
    }

    /**
     * Request agent forwarding of remote server
     */
    public function requestAgentForwarding(): bool
    {
        $request_channel = $this->get_open_channel();
        if ($request_channel === false) {
            return false;
        }

        $packet = Strings::packSSH2(
            'CNsC',
            MessageType::CHANNEL_REQUEST,
            $this->server_channels[$request_channel],
            'auth-agent-req@openssh.com',
            1
        );

        $this->channel_status[$request_channel] = MessageType::CHANNEL_REQUEST;

        $this->send_binary_packet($packet);

        if (!$this->get_channel_packet($request_channel)) {
            return false;
        }

        $this->channel_status[$request_channel] = MessageType::CHANNEL_OPEN;

        return true;
    }

    /**
     * Returns the output of an interactive shell
     *
     * Returns when there's a match for $expect, which can take the form of a string literal or,
     * if $mode == self::READ_REGEX, a regular expression.
     *
     * If not specifying a channel, an open interactive channel will be selected, or, if there are
     * no open channels, an interactive shell will be created. If there are multiple open
     * interactive channels, a legacy behavior will apply in which channel selection prioritizes
     * an active subsystem, the exec pty, and, lastly, the shell. If using multiple interactive
     * channels, callers are discouraged from relying on this legacy behavior and should specify
     * the intended channel.
     *
     * @param int $mode One of the self::READ_* constants
     * @param int|null $channel Channel id returned by self::getInteractiveChannelId()
     * @return string|bool|null
     * @throws RuntimeException on connection error
     * @throws InsufficientSetupException on unexpected channel status, possibly due to closure
     * @see self::write()
     */
    public function read(string $expect = '', int $mode = self::READ_SIMPLE, int $channel = null)
    {
        $this->curTimeout = $this->timeout;
        $this->is_timeout = false;

        if ($channel === null) {
            $channel = $this->get_interactive_channel();
        }

        if (!$this->isInteractiveChannelOpen($channel) && empty($this->channel_buffers[$channel])) {
            if ($channel != self::CHANNEL_SHELL) {
                throw new InsufficientSetupException('Data is not available on channel');
            } elseif (!$this->openShell()) {
                throw new RuntimeException('Unable to initiate an interactive shell session');
            }
        }

        if ($mode == self::READ_NEXT) {
            return $this->get_channel_packet($channel);
        }

        $match = $expect;
        while (true) {
            if ($mode == self::READ_REGEX) {
                preg_match($expect, substr($this->interactiveBuffer, -1024), $matches);
                $match = $matches[0] ?? '';
            }
            $pos = strlen($match) ? strpos($this->interactiveBuffer, $match) : false;
            if ($pos !== false) {
                return Strings::shift($this->interactiveBuffer, $pos + strlen($match));
            }
            $response = $this->get_channel_packet($channel);
            if ($response === true) {
                return Strings::shift($this->interactiveBuffer, strlen($this->interactiveBuffer));
            }

            $this->interactiveBuffer .= $response;
        }
    }

    /**
     * Inputs a command into an interactive shell.
     *
     * If not specifying a channel, an open interactive channel will be selected, or, if there are
     * no open channels, an interactive shell will be created. If there are multiple open
     * interactive channels, a legacy behavior will apply in which channel selection prioritizes
     * an active subsystem, the exec pty, and, lastly, the shell. If using multiple interactive
     * channels, callers are discouraged from relying on this legacy behavior and should specify
     * the intended channel.
     *
     * @param int|null $channel Channel id returned by self::getInteractiveChannelId()
     * @throws RuntimeException on connection error
     * @throws InsufficientSetupException on unexpected channel status, possibly due to closure
     * @see SSH2::read()
     */
    public function write(string $cmd, int $channel = null): void
    {
        if ($channel === null) {
            $channel = $this->get_interactive_channel();
        }

        if (!$this->isInteractiveChannelOpen($channel)) {
            if ($channel != self::CHANNEL_SHELL) {
                throw new InsufficientSetupException('Data is not available on channel');
            } elseif (!$this->openShell()) {
                throw new RuntimeException('Unable to initiate an interactive shell session');
            }
        }

        $this->send_channel_packet($channel, $cmd);
    }

    /**
     * Start a subsystem.
     *
     * Right now only one subsystem at a time is supported. To support multiple subsystem's stopSubsystem() could accept
     * a string that contained the name of the subsystem, but at that point, only one subsystem of each type could be opened.
     * To support multiple subsystem's of the same name maybe it'd be best if startSubsystem() generated a new channel id and
     * returns that and then that that was passed into stopSubsystem() but that'll be saved for a future date and implemented
     * if there's sufficient demand for such a feature.
     *
          * @see self::stopSubsystem()
     */
    public function startSubsystem(string $subsystem): bool
    {
        $this->openChannel(self::CHANNEL_SUBSYSTEM);

        $packet = Strings::packSSH2(
            'CNsCs',
            MessageType::CHANNEL_REQUEST,
            $this->server_channels[self::CHANNEL_SUBSYSTEM],
            'subsystem',
            1,
            $subsystem
        );
        $this->send_binary_packet($packet);

        $this->channel_status[self::CHANNEL_SUBSYSTEM] = MessageType::CHANNEL_REQUEST;

        if (!$this->get_channel_packet(self::CHANNEL_SUBSYSTEM)) {
            return false;
        }

        $this->channel_status[self::CHANNEL_SUBSYSTEM] = MessageType::CHANNEL_DATA;

        $this->channel_id_last_interactive = self::CHANNEL_SUBSYSTEM;

        return true;
    }

    /**
     * Stops a subsystem.
     *
     * @see self::startSubsystem()
     */
    public function stopSubsystem(): bool
    {
        if ($this->isInteractiveChannelOpen(self::CHANNEL_SUBSYSTEM)) {
            $this->close_channel(self::CHANNEL_SUBSYSTEM);
        }
        return true;
    }

    /**
     * Closes a channel
     *
     * If read() timed out you might want to just close the channel and have it auto-restart on the next read() call
     *
     * If not specifying a channel, an open interactive channel will be selected. If there are
     * multiple open interactive channels, a legacy behavior will apply in which channel selection
     * prioritizes an active subsystem, the exec pty, and, lastly, the shell. If using multiple
     * interactive channels, callers are discouraged from relying on this legacy behavior and
     * should specify the intended channel.
     *
     * @param int|null $channel Channel id returned by self::getInteractiveChannelId()
     */
    public function reset(int $channel = null): void
    {
        if ($channel === null) {
            $channel = $this->get_interactive_channel();
        }
        if ($this->isInteractiveChannelOpen($channel)) {
            $this->close_channel($channel);
        }
    }

    /**
     * Is timeout?
     *
     * Did exec() or read() return because they timed out or because they encountered the end?
     */
    public function isTimeout(): bool
    {
        return $this->is_timeout;
    }

    /**
     * Disconnect
     */
    public function disconnect(): void
    {
        $this->disconnect_helper(DisconnectReason::BY_APPLICATION);
        if (isset($this->realtime_log_file) && is_resource($this->realtime_log_file)) {
            fclose($this->realtime_log_file);
        }
        unset(self::$connections[$this->getResourceId()]);
    }

    /**
     * Destructor.
     *
     * Will be called, automatically, if you're supporting just PHP5.  If you're supporting PHP4, you'll need to call
     * disconnect().
     */
    public function __destruct()
    {
        $this->disconnect();
    }

    /**
     * Is the connection still active?
     */
    public function isConnected(): bool
    {
        return (bool) ($this->bitmap & self::MASK_CONNECTED);
    }

    /**
     * Have you successfully been logged in?
     */
    public function isAuthenticated(): bool
    {
        return (bool) ($this->bitmap & self::MASK_LOGIN);
    }

    /**
     * Is the interactive shell active?
     */
    public function isShellOpen(): bool
    {
        return $this->isInteractiveChannelOpen(self::CHANNEL_SHELL);
    }

    /**
     * Is the exec pty active?
     */
    public function isPTYOpen(): bool
    {
        return $this->isInteractiveChannelOpen(self::CHANNEL_EXEC);
    }

    /**
     * Is the given interactive channel active?
     *
     * @param int $channel Channel id returned by self::getInteractiveChannelId()
     */
    public function isInteractiveChannelOpen(int $channel): bool
    {
        return $this->isAuthenticated() && $this->is_channel_status_data($channel);
    }

    /**
     * Returns a channel identifier, presently of the last interactive channel opened, regardless of current status.
     * Returns 0 if no interactive channel has been opened.
     *
     * @see self::isInteractiveChannelOpen()
     */
    public function getInteractiveChannelId(): int
    {
        return $this->channel_id_last_interactive;
    }

    /**
     * Pings a server connection, or tries to reconnect if the connection has gone down
     *
     * Inspired by http://php.net/manual/en/mysqli.ping.php
     */
    public function ping(): bool
    {
        if (!$this->isAuthenticated()) {
            if (!empty($this->auth)) {
                return $this->reconnect();
            }
            return false;
        }

        try {
            $this->openChannel(self::CHANNEL_KEEP_ALIVE);
        } catch (\RuntimeException $e) {
            return $this->reconnect();
        }

        $this->close_channel(self::CHANNEL_KEEP_ALIVE);
        return true;
    }

    /**
     * In situ reconnect method
     *
     * @return boolean
     */
    private function reconnect(): bool
    {
        $this->reset_connection(DisconnectReason::CONNECTION_LOST);
        $this->retry_connect = true;
        $this->connect();
        foreach ($this->auth as $auth) {
            $result = $this->login(...$auth);
        }
        return $result;
    }

    /**
     * Resets a connection for re-use
     */
    protected function reset_connection(int $reason): void
    {
        $this->disconnect_helper($reason);
        $this->decrypt = $this->encrypt = false;
        $this->decrypt_block_size = $this->encrypt_block_size = 8;
        $this->hmac_check = $this->hmac_create = false;
        $this->hmac_size = false;
        $this->session_id = false;
        $this->retry_connect = true;
        $this->get_seq_no = $this->send_seq_no = 0;
    }

    /**
     * Gets Binary Packets
     *
     * See '6. Binary Packet Protocol' of rfc4253 for more info.
     *
     * @return bool|string
     * @see self::_send_binary_packet()
     */
    private function get_binary_packet(bool $skip_channel_filter = false)
    {
        if ($skip_channel_filter) {
            if (!is_resource($this->fsock)) {
                throw new InvalidArgumentException('fsock is not a resource.');
            }
            $read = [$this->fsock];
            $write = $except = null;

            if (!$this->curTimeout) {
                if ($this->keepAlive <= 0) {
                    @stream_select($read, $write, $except, null);
                } else {
                    if (!@stream_select($read, $write, $except, $this->keepAlive)) {
                        $this->send_binary_packet(pack('CN', MessageType::IGNORE, 0));
                        return $this->get_binary_packet(true);
                    }
                }
            } else {
                if ($this->curTimeout < 0) {
                    $this->is_timeout = true;
                    return true;
                }

                $start = microtime(true);

                if ($this->keepAlive > 0 && $this->keepAlive < $this->curTimeout) {
                    if (!@stream_select($read, $write, $except, $this->keepAlive)) {
                        $this->send_binary_packet(pack('CN', MessageType::IGNORE, 0));
                        $elapsed = microtime(true) - $start;
                        $this->curTimeout -= $elapsed;
                        return $this->get_binary_packet(true);
                    }
                    $elapsed = microtime(true) - $start;
                    $this->curTimeout -= $elapsed;
                }

                $sec = (int) floor($this->curTimeout);
                $usec = (int) (1000000 * ($this->curTimeout - $sec));

                // this can return a "stream_select(): unable to select [4]: Interrupted system call" error
                if (!@stream_select($read, $write, $except, $sec, $usec)) {
                    $this->is_timeout = true;
                    return true;
                }
                $elapsed = microtime(true) - $start;
                $this->curTimeout -= $elapsed;
            }
        }

        if (!is_resource($this->fsock) || feof($this->fsock)) {
            $this->bitmap = 0;
            $str = 'Connection closed (by server) prematurely';
            if (isset($elapsed)) {
                $str .= ' ' . $elapsed . 's';
            }
            throw new ConnectionClosedException($str);
        }

        $start = microtime(true);
        $raw = stream_get_contents($this->fsock, $this->decrypt_block_size);

        if (!strlen($raw)) {
            $this->bitmap = 0;
            throw new ConnectionClosedException('No data received from server');
        }

        if ($this->decrypt) {
            switch ($this->decryptName) {
                case 'aes128-gcm@openssh.com':
                case 'aes256-gcm@openssh.com':
                    $this->decrypt->setNonce(
                        $this->decryptFixedPart .
                        $this->decryptInvocationCounter
                    );
                    Strings::increment_str($this->decryptInvocationCounter);
                    $this->decrypt->setAAD($temp = Strings::shift($raw, 4));
                    extract(unpack('Npacket_length', $temp));
                    /**
                     * @var integer $packet_length
                     */

                    $raw .= $this->read_remaining_bytes($packet_length - $this->decrypt_block_size + 4);
                    $stop = microtime(true);
                    $tag = stream_get_contents($this->fsock, $this->decrypt_block_size);
                    $this->decrypt->setTag($tag);
                    $raw = $this->decrypt->decrypt($raw);
                    $raw = $temp . $raw;
                    $remaining_length = 0;
                    break;
                case 'chacha20-poly1305@openssh.com':
                    // This should be impossible, but we are checking anyway to narrow the type for Psalm.
                    if (!($this->decrypt instanceof ChaCha20)) {
                        throw new LogicException('$this->decrypt is not a ' . ChaCha20::class);
                    }

                    $nonce = pack('N2', 0, $this->get_seq_no);

                    $this->lengthDecrypt->setNonce($nonce);
                    $temp = $this->lengthDecrypt->decrypt($aad = Strings::shift($raw, 4));
                    extract(unpack('Npacket_length', $temp));
                    /**
                     * @var integer $packet_length
                     */

                    $raw .= $this->read_remaining_bytes($packet_length - $this->decrypt_block_size + 4);
                    $stop = microtime(true);
                    $tag = stream_get_contents($this->fsock, 16);

                    $this->decrypt->setNonce($nonce);
                    $this->decrypt->setCounter(0);
                    // this is the same approach that's implemented in Salsa20::createPoly1305Key()
                    // but we don't want to use the same AEAD construction that RFC8439 describes
                    // for ChaCha20-Poly1305 so we won't rely on it (see Salsa20::poly1305())
                    $this->decrypt->setPoly1305Key(
                        $this->decrypt->encrypt(str_repeat("\0", 32))
                    );
                    $this->decrypt->setAAD($aad);
                    $this->decrypt->setCounter(1);
                    $this->decrypt->setTag($tag);
                    $raw = $this->decrypt->decrypt($raw);
                    $raw = $temp . $raw;
                    $remaining_length = 0;
                    break;
                default:
                    if (!$this->hmac_check instanceof Hash || !$this->hmac_check_etm) {
                        $raw = $this->decrypt->decrypt($raw);
                        break;
                    }
                    extract(unpack('Npacket_length', $temp = Strings::shift($raw, 4)));
                    /**
                     * @var integer $packet_length
                     */
                    $raw .= $this->read_remaining_bytes($packet_length - $this->decrypt_block_size + 4);
                    $stop = microtime(true);
                    $encrypted = $temp . $raw;
                    $raw = $temp . $this->decrypt->decrypt($raw);
                    $remaining_length = 0;
            }
        }

        if (strlen($raw) < 5) {
            $this->bitmap = 0;
            throw new RuntimeException('Plaintext is too short');
        }
        extract(unpack('Npacket_length/Cpadding_length', Strings::shift($raw, 5)));
        /**
         * @var integer $packet_length
         * @var integer $padding_length
         */

        if (!isset($remaining_length)) {
            $remaining_length = $packet_length + 4 - $this->decrypt_block_size;
        }

        $buffer = $this->read_remaining_bytes($remaining_length);

        if (!isset($stop)) {
            $stop = microtime(true);
        }
        if (strlen($buffer)) {
            $raw .= $this->decrypt ? $this->decrypt->decrypt($buffer) : $buffer;
        }

        $payload = Strings::shift($raw, $packet_length - $padding_length - 1);
        $padding = Strings::shift($raw, $padding_length); // should leave $raw empty

        if ($this->hmac_check instanceof Hash) {
            $hmac = stream_get_contents($this->fsock, $this->hmac_size);
            if ($hmac === false || strlen($hmac) != $this->hmac_size) {
                $this->disconnect_helper(DisconnectReason::MAC_ERROR);
                throw new RuntimeException('Error reading socket');
            }

            $reconstructed = !$this->hmac_check_etm ?
                pack('NCa*', $packet_length, $padding_length, $payload . $padding) :
                $encrypted;
            if (($this->hmac_check->getHash() & "\xFF\xFF\xFF\xFF") == 'umac') {
                $this->hmac_check->setNonce("\0\0\0\0" . pack('N', $this->get_seq_no));
                if ($hmac != $this->hmac_check->hash($reconstructed)) {
                    $this->disconnect_helper(DisconnectReason::MAC_ERROR);
                    throw new RuntimeException('Invalid UMAC');
                }
            } else {
                if ($hmac != $this->hmac_check->hash(pack('Na*', $this->get_seq_no, $reconstructed))) {
                    $this->disconnect_helper(DisconnectReason::MAC_ERROR);
                    throw new RuntimeException('Invalid HMAC');
                }
            }
        }

        switch ($this->decompress) {
            case self::NET_SSH2_COMPRESSION_ZLIB_AT_OPENSSH:
                if (!$this->isAuthenticated()) {
                    break;
                }
                // fall-through
            case self::NET_SSH2_COMPRESSION_ZLIB:
                if ($this->regenerate_decompression_context) {
                    $this->regenerate_decompression_context = false;

                    $cmf = ord($payload[0]);
                    $cm = $cmf & 0x0F;
                    if ($cm != 8) { // deflate
                        throw new UnsupportedAlgorithmException("Only CM = 8 ('deflate') is supported ($cm)");
                    }
                    $cinfo = ($cmf & 0xF0) >> 4;
                    if ($cinfo > 7) {
                        throw new RuntimeException("CINFO above 7 is not allowed ($cinfo)");
                    }
                    $windowSize = 1 << ($cinfo + 8);

                    $flg = ord($payload[1]);
                    //$fcheck = $flg && 0x0F;
                    if ((($cmf << 8) | $flg) % 31) {
                        throw new RuntimeException('fcheck failed');
                    }
                    $fdict = boolval($flg & 0x20);
                    $flevel = ($flg & 0xC0) >> 6;

                    $this->decompress_context = inflate_init(ZLIB_ENCODING_RAW, ['window' => $cinfo + 8]);
                    $payload = substr($payload, 2);
                }
                if ($this->decompress_context) {
                    $payload = inflate_add($this->decompress_context, $payload, ZLIB_PARTIAL_FLUSH);
                }
        }

        $this->get_seq_no++;

        if (defined('NET_SSH2_LOGGING')) {
            $current = microtime(true);
            $message_number = sprintf(
                '<- %s (since last: %s, network: %ss)',
                ($constantName = MessageType::findConstantNameByValue($value = ord($payload[0])))
                    ? "SSH_MSG_$constantName"
                    : "UNKNOWN ($value)",
                round($current - $this->last_packet, 4),
                round($stop - $start, 4)
            );
            $this->append_log($message_number, $payload);
            $this->last_packet = $current;
        }

        return $this->filter($payload, $skip_channel_filter);
    }

    /**
     * Read Remaining Bytes
     *
     * @return string
     * @see self::get_binary_packet()
     */
    private function read_remaining_bytes(int $remaining_length)
    {
        if (!$remaining_length) {
            return '';
        }

        $adjustLength = false;
        if ($this->decrypt) {
            switch (true) {
                case $this->decryptName == 'aes128-gcm@openssh.com':
                case $this->decryptName == 'aes256-gcm@openssh.com':
                case $this->decryptName == 'chacha20-poly1305@openssh.com':
                case $this->hmac_check instanceof Hash && $this->hmac_check_etm:
                    $remaining_length += $this->decrypt_block_size - 4;
                    $adjustLength = true;
            }
        }

        // quoting <http://tools.ietf.org/html/rfc4253#section-6.1>,
        // "implementations SHOULD check that the packet length is reasonable"
        // PuTTY uses 0x9000 as the actual max packet size and so to shall we
        // don't do this when GCM mode is used since GCM mode doesn't encrypt the length
        if ($remaining_length < -$this->decrypt_block_size || $remaining_length > 0x9000 || $remaining_length % $this->decrypt_block_size != 0) {
            if (!$this->bad_key_size_fix && self::bad_algorithm_candidate($this->decrypt ? $this->decryptName : '') && !($this->bitmap & SSH2::MASK_LOGIN)) {
                $this->bad_key_size_fix = true;
                $this->reset_connection(DisconnectReason::KEY_EXCHANGE_FAILED);
                return false;
            }
            throw new RuntimeException('Invalid size');
        }

        if ($adjustLength) {
            $remaining_length -= $this->decrypt_block_size - 4;
        }

        $buffer = '';
        while ($remaining_length > 0) {
            $temp = stream_get_contents($this->fsock, $remaining_length);
            if ($temp === false || feof($this->fsock)) {
                $this->disconnect_helper(DisconnectReason::CONNECTION_LOST);
                throw new RuntimeException('Error reading from socket');
            }
            $buffer .= $temp;
            $remaining_length -= strlen($temp);
        }

        return $buffer;
    }

    /**
     * Filter Binary Packets
     *
     * Because some binary packets need to be ignored...
     *
     * @return string|bool
     * @see self::_get_binary_packet()
     */
    private function filter(string $payload, bool $skip_channel_filter)
    {
        switch (ord($payload[0])) {
            case MessageType::DISCONNECT:
                Strings::shift($payload, 1);
                [$reason_code, $message] = Strings::unpackSSH2('Ns', $payload);
                $this->errors[] = 'SSH_MSG_DISCONNECT: SSH_DISCONNECT_' . DisconnectReason::getConstantNameByValue($reason_code) . "\r\n$message";
                $this->bitmap = 0;
                return false;
            case MessageType::IGNORE:
                $payload = $this->get_binary_packet($skip_channel_filter);
                break;
            case MessageType::DEBUG:
                Strings::shift($payload, 2); // second byte is "always_display"
                [$message] = Strings::unpackSSH2('s', $payload);
                $this->errors[] = "SSH_MSG_DEBUG: $message";
                $payload = $this->get_binary_packet($skip_channel_filter);
                break;
            case MessageType::UNIMPLEMENTED:
                return false;
            case MessageType::KEXINIT:
                if ($this->session_id !== false) {
                    if (!$this->key_exchange($payload)) {
                        $this->bitmap = 0;
                        return false;
                    }
                    $payload = $this->get_binary_packet($skip_channel_filter);
                }
        }

        // see http://tools.ietf.org/html/rfc4252#section-5.4; only called when the encryption has been activated and when we haven't already logged in
        if (($this->bitmap & self::MASK_CONNECTED) && !$this->isAuthenticated() && !is_bool($payload) && ord($payload[0]) == MessageType::USERAUTH_BANNER) {
            Strings::shift($payload, 1);
            [$this->banner_message] = Strings::unpackSSH2('s', $payload);
            $payload = $this->get_binary_packet();
        }

        // only called when we've already logged in
        if (($this->bitmap & self::MASK_CONNECTED) && $this->isAuthenticated()) {
            if (is_bool($payload)) {
                return $payload;
            }

            switch (ord($payload[0])) {
                case MessageType::CHANNEL_REQUEST:
                    if (strlen($payload) == 31) {
                        extract(unpack('cpacket_type/Nchannel/Nlength', $payload));
                        if (substr($payload, 9, $length) == 'keepalive@openssh.com' && isset($this->server_channels[$channel])) {
                            if (ord(substr($payload, 9 + $length))) { // want reply
                                $this->send_binary_packet(pack('CN', MessageType::CHANNEL_SUCCESS, $this->server_channels[$channel]));
                            }
                            $payload = $this->get_binary_packet($skip_channel_filter);
                        }
                    }
                    break;
                case MessageType::CHANNEL_DATA:
                case MessageType::CHANNEL_EXTENDED_DATA:
                case MessageType::CHANNEL_CLOSE:
                case MessageType::CHANNEL_EOF:
                    if (!$skip_channel_filter && !empty($this->server_channels)) {
                        $this->binary_packet_buffer = $payload;
                        $this->get_channel_packet(true);
                        $payload = $this->get_binary_packet();
                    }
                    break;
                case MessageType::GLOBAL_REQUEST: // see http://tools.ietf.org/html/rfc4254#section-4
                    Strings::shift($payload, 1);
                    [$request_name] = Strings::unpackSSH2('s', $payload);
                    $this->errors[] = "SSH_MSG_GLOBAL_REQUEST: $request_name";

                    try {
                        $this->send_binary_packet(pack('C', MessageType::REQUEST_FAILURE));
                    } catch (\RuntimeException $e) {
                        return $this->disconnect_helper(DisconnectReason::BY_APPLICATION);
                    }

                    $payload = $this->get_binary_packet($skip_channel_filter);
                    break;
                case MessageType::CHANNEL_OPEN: // see http://tools.ietf.org/html/rfc4254#section-5.1
                    Strings::shift($payload, 1);
                    [$data, $server_channel] = Strings::unpackSSH2('sN', $payload);
                    switch ($data) {
                        case 'auth-agent':
                        case 'auth-agent@openssh.com':
                            if (isset($this->agent)) {
                                $new_channel = self::CHANNEL_AGENT_FORWARD;

                                [
                                    $remote_window_size,
                                    $remote_maximum_packet_size
                                ] = Strings::unpackSSH2('NN', $payload);

                                $this->packet_size_client_to_server[$new_channel] = $remote_window_size;
                                $this->window_size_server_to_client[$new_channel] = $remote_maximum_packet_size;
                                $this->window_size_client_to_server[$new_channel] = $this->window_size;

                                $packet_size = 0x4000;

                                $packet = pack(
                                    'CN4',
                                    MessageType::CHANNEL_OPEN_CONFIRMATION,
                                    $server_channel,
                                    $new_channel,
                                    $packet_size,
                                    $packet_size
                                );

                                $this->server_channels[$new_channel] = $server_channel;
                                $this->channel_status[$new_channel] = MessageType::CHANNEL_OPEN_CONFIRMATION;
                                $this->send_binary_packet($packet);
                            }
                            break;
                        default:
                            $packet = Strings::packSSH2(
                                'CN2ss',
                                MessageType::CHANNEL_OPEN_FAILURE,
                                $server_channel,
                                ChannelConnectionFailureReason::ADMINISTRATIVELY_PROHIBITED,
                                '', // description
                                '' // language tag
                            );

                            try {
                                $this->send_binary_packet($packet);
                            } catch (\RuntimeException $e) {
                                return $this->disconnect_helper(DisconnectReason::BY_APPLICATION);
                            }
                    }

                    $payload = $this->get_binary_packet($skip_channel_filter);
                    break;
                case MessageType::CHANNEL_WINDOW_ADJUST:
                    Strings::shift($payload, 1);
                    [$channel, $window_size] = Strings::unpackSSH2('NN', $payload);

                    $this->window_size_client_to_server[$channel] += $window_size;

                    $payload = ($this->bitmap & self::MASK_WINDOW_ADJUST) ? true : $this->get_binary_packet($skip_channel_filter);
            }
        }

        return $payload;
    }

    /**
     * Enable Quiet Mode
     *
     * Suppress stderr from output
     */
    public function enableQuietMode(): void
    {
        $this->quiet_mode = true;
    }

    /**
     * Disable Quiet Mode
     *
     * Show stderr in output
     */
    public function disableQuietMode(): void
    {
        $this->quiet_mode = false;
    }

    /**
     * Returns whether Quiet Mode is enabled or not
     *
     * @see self::enableQuietMode()
     * @see self::disableQuietMode()
     */
    public function isQuietModeEnabled(): bool
    {
        return $this->quiet_mode;
    }

    /**
     * Enable request-pty when using exec()
     */
    public function enablePTY(): void
    {
        $this->request_pty = true;
    }

    /**
     * Disable request-pty when using exec()
     */
    public function disablePTY(): void
    {
        if ($this->isPTYOpen()) {
            $this->close_channel(self::CHANNEL_EXEC);
        }
        $this->request_pty = false;
    }

    /**
     * Returns whether request-pty is enabled or not
     *
     * @see self::enablePTY()
     * @see self::disablePTY()
     */
    public function isPTYEnabled(): bool
    {
        return $this->request_pty;
    }

    /**
     * Gets channel data
     *
     * Returns the data as a string. bool(true) is returned if:
     *
     * - the server closes the channel
     * - if the connection times out
     * - if the channel status is CHANNEL_OPEN and the response was CHANNEL_OPEN_CONFIRMATION
     * - if the channel status is CHANNEL_REQUEST and the response was CHANNEL_SUCCESS
     * - if the channel status is CHANNEL_CLOSE and the response was CHANNEL_CLOSE
     *
     * bool(false) is returned if:
     *
     * - if the channel status is CHANNEL_REQUEST and the response was CHANNEL_FAILURE
     *
     * @throws RuntimeException on connection error
     */
    protected function get_channel_packet(int $client_channel, bool $skip_extended = false)
    {
        if (!empty($this->channel_buffers[$client_channel])) {
            switch ($this->channel_status[$client_channel]) {
                case MessageType::CHANNEL_REQUEST:
                    foreach ($this->channel_buffers[$client_channel] as $i => $packet) {
                        switch (ord($packet[0])) {
                            case MessageType::CHANNEL_SUCCESS:
                            case MessageType::CHANNEL_FAILURE:
                                unset($this->channel_buffers[$client_channel][$i]);
                                return substr($packet, 1);
                        }
                    }
                    break;
                default:
                    return substr(array_shift($this->channel_buffers[$client_channel]), 1);
            }
        }

        while (true) {
            if ($this->binary_packet_buffer !== false) {
                $response = $this->binary_packet_buffer;
                $this->binary_packet_buffer = false;
            } else {
                $response = $this->get_binary_packet(true);
                if ($response === true && $this->is_timeout) {
                    if ($client_channel == self::CHANNEL_EXEC && !$this->request_pty) {
                        $this->close_channel($client_channel);
                    }
                    return true;
                }
                if ($response === false) {
                    $this->disconnect_helper(DisconnectReason::CONNECTION_LOST);
                    throw new ConnectionClosedException('Connection closed by server');
                }
            }

            if ($client_channel == -1 && $response === true) {
                return true;
            }
            [$type, $channel] = Strings::unpackSSH2('CN', $response);

            // will not be setup yet on incoming channel open request
            if (isset($channel) && isset($this->channel_status[$channel]) && isset($this->window_size_server_to_client[$channel])) {
                $this->window_size_server_to_client[$channel] -= strlen($response);

                // resize the window, if appropriate
                if ($this->window_size_server_to_client[$channel] < 0) {
                // PuTTY does something more analogous to the following:
                //if ($this->window_size_server_to_client[$channel] < 0x3FFFFFFF) {
                    $packet = pack('CNN', MessageType::CHANNEL_WINDOW_ADJUST, $this->server_channels[$channel], $this->window_resize);
                    $this->send_binary_packet($packet);
                    $this->window_size_server_to_client[$channel] += $this->window_resize;
                }

                switch ($type) {
                    case MessageType::CHANNEL_EXTENDED_DATA:
                        /*
                        if ($client_channel == self::CHANNEL_EXEC) {
                            $this->send_channel_packet($client_channel, chr(0));
                        }
                        */
                        // currently, there's only one possible value for $data_type_code: NET_SSH2_EXTENDED_DATA_STDERR
                        [$data_type_code, $data] = Strings::unpackSSH2('Ns', $response);
                        $this->stdErrorLog .= $data;
                        if ($skip_extended || $this->quiet_mode) {
                            continue 2;
                        }
                        if ($client_channel == $channel && $this->channel_status[$channel] == MessageType::CHANNEL_DATA) {
                            return $data;
                        }
                        $this->channel_buffers[$channel][] = chr($type) . $data;

                        continue 2;
                    case MessageType::CHANNEL_REQUEST:
                        if ($this->channel_status[$channel] == MessageType::CHANNEL_CLOSE) {
                            continue 2;
                        }
                        [$value] = Strings::unpackSSH2('s', $response);
                        switch ($value) {
                            case 'exit-signal':
                                [
                                    , // FALSE
                                    $signal_name,
                                    , // core dumped
                                    $error_message
                                ] = Strings::unpackSSH2('bsbs', $response);

                                $this->errors[] = "SSH_MSG_CHANNEL_REQUEST (exit-signal): $signal_name";
                                if (strlen($error_message)) {
                                    $this->errors[count($this->errors) - 1] .= "\r\n$error_message";
                                }

                                $this->send_binary_packet(pack('CN', MessageType::CHANNEL_EOF, $this->server_channels[$client_channel]));
                                $this->send_binary_packet(pack('CN', MessageType::CHANNEL_CLOSE, $this->server_channels[$channel]));

                                $this->channel_status[$channel] = MessageType::CHANNEL_EOF;

                                continue 3;
                            case 'exit-status':
                                [, $this->exit_status] = Strings::unpackSSH2('CN', $response);

                                // "The client MAY ignore these messages."
                                // -- http://tools.ietf.org/html/rfc4254#section-6.10

                                continue 3;
                            default:
                                // "Some systems may not implement signals, in which case they SHOULD ignore this message."
                                //  -- http://tools.ietf.org/html/rfc4254#section-6.9
                                continue 3;
                        }
                }

                switch ($this->channel_status[$channel]) {
                    case MessageType::CHANNEL_OPEN:
                        switch ($type) {
                            case MessageType::CHANNEL_OPEN_CONFIRMATION:
                                [
                                    $this->server_channels[$channel],
                                    $window_size,
                                    $this->packet_size_client_to_server[$channel]
                                ] = Strings::unpackSSH2('NNN', $response);

                                if ($window_size < 0) {
                                    $window_size &= 0x7FFFFFFF;
                                    $window_size += 0x80000000;
                                }
                                $this->window_size_client_to_server[$channel] = $window_size;
                                $result = $client_channel == $channel ? true : $this->get_channel_packet($client_channel, $skip_extended);
                                $this->on_channel_open();
                                return $result;
                            case MessageType::CHANNEL_OPEN_FAILURE:
                                $this->disconnect_helper(DisconnectReason::BY_APPLICATION);
                                throw new RuntimeException('Unable to open channel');
                            default:
                                if ($client_channel == $channel) {
                                    $this->disconnect_helper(DisconnectReason::BY_APPLICATION);
                                    throw new RuntimeException('Unexpected response to open request');
                                }
                                return $this->get_channel_packet($client_channel, $skip_extended);
                        }
                        break;
                    case MessageType::CHANNEL_REQUEST:
                        switch ($type) {
                            case MessageType::CHANNEL_SUCCESS:
                                return true;
                            case MessageType::CHANNEL_FAILURE:
                                return false;
                            case MessageType::CHANNEL_DATA:
                                [$data] = Strings::unpackSSH2('s', $response);
                                $this->channel_buffers[$channel][] = chr($type) . $data;
                                return $this->get_channel_packet($client_channel, $skip_extended);
                            default:
                                $this->disconnect_helper(DisconnectReason::BY_APPLICATION);
                                throw new RuntimeException('Unable to fulfill channel request');
                        }
                    case MessageType::CHANNEL_CLOSE:
                        if ($client_channel == $channel && $type == MessageType::CHANNEL_CLOSE) {
                            return true;
                        }
                        return $this->get_channel_packet($client_channel, $skip_extended);
                }
            }

            // ie. $this->channel_status[$channel] == SSHMsg::CHANNEL_DATA

            switch ($type) {
                case MessageType::CHANNEL_DATA:
                    /*
                    if ($channel == self::CHANNEL_EXEC) {
                        // SCP requires null packets, such as this, be sent.  further, in the case of the ssh.com SSH server
                        // this actually seems to make things twice as fast.  more to the point, the message right after
                        // SSH_MSG_CHANNEL_DATA (usually SSH_MSG_IGNORE) won't block for as long as it would have otherwise.
                        // in OpenSSH it slows things down but only by a couple thousandths of a second.
                        $this->send_channel_packet($channel, chr(0));
                    }
                    */
                    [$data] = Strings::unpackSSH2('s', $response);

                    if ($channel == self::CHANNEL_AGENT_FORWARD) {
                        $agent_response = $this->agent->forwardData($data);
                        if (!is_bool($agent_response)) {
                            $this->send_channel_packet($channel, $agent_response);
                        }
                        break;
                    }

                    if ($client_channel == $channel) {
                        return $data;
                    }
                    $this->channel_buffers[$channel][] = chr($type) . $data;
                    break;
                case MessageType::CHANNEL_CLOSE:
                    $this->curTimeout = 5;

                    $this->close_channel_bitmap($channel);

                    if ($this->channel_status[$channel] != MessageType::CHANNEL_EOF) {
                        $this->send_binary_packet(pack('CN', MessageType::CHANNEL_CLOSE, $this->server_channels[$channel]));
                    }

<<<<<<< HEAD
                    $this->channel_status[$channel] = MessageType::CHANNEL_CLOSE;
=======
                    $this->channel_status[$channel] = NET_SSH2_MSG_CHANNEL_CLOSE;
                    $this->channelCount--;

>>>>>>> 06f45881
                    if ($client_channel == $channel) {
                        return true;
                    }
                    // fall-through
                case MessageType::CHANNEL_EOF:
                    break;
                default:
                    $this->disconnect_helper(DisconnectReason::BY_APPLICATION);
                    throw new RuntimeException("Error reading channel data ($type)");
            }
        }
    }

    /**
     * Sends Binary Packets
     *
     * See '6. Binary Packet Protocol' of rfc4253 for more info.
     *
     * @see self::_get_binary_packet()
     */
    protected function send_binary_packet(string $data, string $logged = null): void
    {
        if (!is_resource($this->fsock) || feof($this->fsock)) {
            $this->bitmap = 0;
            throw new ConnectionClosedException('Connection closed prematurely');
        }

        if (!isset($logged)) {
            $logged = $data;
        }

        switch ($this->compress) {
            case self::NET_SSH2_COMPRESSION_ZLIB_AT_OPENSSH:
                if (!$this->isAuthenticated()) {
                    break;
                }
                // fall-through
            case self::NET_SSH2_COMPRESSION_ZLIB:
                if (!$this->regenerate_compression_context) {
                    $header = '';
                } else {
                    $this->regenerate_compression_context = false;
                    $this->compress_context = deflate_init(ZLIB_ENCODING_RAW, ['window' => 15]);
                    $header = "\x78\x9C";
                }
                if ($this->compress_context) {
                    $data = $header . deflate_add($this->compress_context, $data, ZLIB_PARTIAL_FLUSH);
                }
        }

        // 4 (packet length) + 1 (padding length) + 4 (minimal padding amount) == 9
        $packet_length = strlen($data) + 9;
        if ($this->encrypt && $this->encrypt->usesNonce()) {
            $packet_length -= 4;
        }
        // round up to the nearest $this->encrypt_block_size
        $packet_length += (($this->encrypt_block_size - 1) * $packet_length) % $this->encrypt_block_size;
        // subtracting strlen($data) is obvious - subtracting 5 is necessary because of packet_length and padding_length
        $padding_length = $packet_length - strlen($data) - 5;
        switch (true) {
            case $this->encrypt && $this->encrypt->usesNonce():
            case $this->hmac_create instanceof Hash && $this->hmac_create_etm:
                $padding_length += 4;
                $packet_length += 4;
        }

        $padding = Random::string($padding_length);

        // we subtract 4 from packet_length because the packet_length field isn't supposed to include itself
        $packet = pack('NCa*', $packet_length - 4, $padding_length, $data . $padding);

        $hmac = '';
        if ($this->hmac_create instanceof Hash && !$this->hmac_create_etm) {
            if (($this->hmac_create->getHash() & "\xFF\xFF\xFF\xFF") == 'umac') {
                $this->hmac_create->setNonce("\0\0\0\0" . pack('N', $this->send_seq_no));
                $hmac = $this->hmac_create->hash($packet);
            } else {
                $hmac = $this->hmac_create->hash(pack('Na*', $this->send_seq_no, $packet));
            }
        }

        if ($this->encrypt) {
            switch ($this->encryptName) {
                case 'aes128-gcm@openssh.com':
                case 'aes256-gcm@openssh.com':
                    $this->encrypt->setNonce(
                        $this->encryptFixedPart .
                        $this->encryptInvocationCounter
                    );
                    Strings::increment_str($this->encryptInvocationCounter);
                    $this->encrypt->setAAD($temp = ($packet & "\xFF\xFF\xFF\xFF"));
                    $packet = $temp . $this->encrypt->encrypt(substr($packet, 4));
                    break;
                case 'chacha20-poly1305@openssh.com':
                    // This should be impossible, but we are checking anyway to narrow the type for Psalm.
                    if (!($this->encrypt instanceof ChaCha20)) {
                        throw new LogicException('$this->encrypt is not a ' . ChaCha20::class);
                    }

                    $nonce = pack('N2', 0, $this->send_seq_no);

                    $this->encrypt->setNonce($nonce);
                    $this->lengthEncrypt->setNonce($nonce);

                    $length = $this->lengthEncrypt->encrypt($packet & "\xFF\xFF\xFF\xFF");

                    $this->encrypt->setCounter(0);
                    // this is the same approach that's implemented in Salsa20::createPoly1305Key()
                    // but we don't want to use the same AEAD construction that RFC8439 describes
                    // for ChaCha20-Poly1305 so we won't rely on it (see Salsa20::poly1305())
                    $this->encrypt->setPoly1305Key(
                        $this->encrypt->encrypt(str_repeat("\0", 32))
                    );
                    $this->encrypt->setAAD($length);
                    $this->encrypt->setCounter(1);
                    $packet = $length . $this->encrypt->encrypt(substr($packet, 4));
                    break;
                default:
                    $packet = $this->hmac_create instanceof Hash && $this->hmac_create_etm ?
                        ($packet & "\xFF\xFF\xFF\xFF") . $this->encrypt->encrypt(substr($packet, 4)) :
                        $this->encrypt->encrypt($packet);
            }
        }

        if ($this->hmac_create instanceof Hash && $this->hmac_create_etm) {
            if (($this->hmac_create->getHash() & "\xFF\xFF\xFF\xFF") == 'umac') {
                $this->hmac_create->setNonce("\0\0\0\0" . pack('N', $this->send_seq_no));
                $hmac = $this->hmac_create->hash($packet);
            } else {
                $hmac = $this->hmac_create->hash(pack('Na*', $this->send_seq_no, $packet));
            }
        }

        $this->send_seq_no++;

        $packet .= $this->encrypt && $this->encrypt->usesNonce() ? $this->encrypt->getTag() : $hmac;

        $start = microtime(true);
        $sent = @fwrite($this->fsock, $packet);
        $stop = microtime(true);

        if (defined('NET_SSH2_LOGGING')) {
            $current = microtime(true);
            $message_number = sprintf(
                '-> %s (since last: %s, network: %ss)',
                ($constantName = MessageType::findConstantNameByValue($value = ord($logged[0]), false))
                    ? "SSH_MSG_$constantName"
                    : "UNKNOWN ($value)",
                round($current - $this->last_packet, 4),
                round($stop - $start, 4)
            );
            $this->append_log($message_number, $logged);
            $this->last_packet = $current;
        }

        if (strlen($packet) != $sent) {
            $this->bitmap = 0;
            throw new RuntimeException("Only $sent of " . strlen($packet) . " bytes were sent");
        }
    }

    /**
     * Logs data packets
     *
     * Makes sure that only the last 1MB worth of packets will be logged
     */
    private function append_log(string $message_number, string $message): void
    {
        $this->append_log_helper(
            NET_SSH2_LOGGING,
            $message_number,
            $message,
            $this->message_number_log,
            $this->message_log,
            $this->log_size,
            $this->realtime_log_file,
            $this->realtime_log_wrap,
            $this->realtime_log_size
        );
    }

    /**
     * Logs data packet helper
     *
     * @param resource &$realtime_log_file
     */
    protected function append_log_helper(int $constant, string $message_number, string $message, array &$message_number_log, array &$message_log, int &$log_size, &$realtime_log_file, bool &$realtime_log_wrap, int &$realtime_log_size): void
    {
        // remove the byte identifying the message type from all but the first two messages (ie. the identification strings)
        if (strlen($message_number) > 2) {
            Strings::shift($message);
        }

        switch ($constant) {
            // useful for benchmarks
            case self::LOG_SIMPLE:
                $message_number_log[] = $message_number;
                break;
            case self::LOG_SIMPLE_REALTIME:
                echo $message_number;
                echo PHP_SAPI == 'cli' ? "\r\n" : '<br>';
                @flush();
                @ob_flush();
                break;
            // the most useful log for SSH2
            case self::LOG_COMPLEX:
                $message_number_log[] = $message_number;
                $log_size += strlen($message);
                $message_log[] = $message;
                while ($log_size > self::LOG_MAX_SIZE) {
                    $log_size -= strlen(array_shift($message_log));
                    array_shift($message_number_log);
                }
                break;
            // dump the output out realtime; packets may be interspersed with non packets,
            // passwords won't be filtered out and select other packets may not be correctly
            // identified
            case self::LOG_REALTIME:
                switch (PHP_SAPI) {
                    case 'cli':
                        $start = $stop = "\r\n";
                        break;
                    default:
                        $start = '<pre>';
                        $stop = '</pre>';
                }
                echo $start . $this->format_log([$message], [$message_number]) . $stop;
                @flush();
                @ob_flush();
                break;
            // basically the same thing as self::LOG_REALTIME with the caveat that NET_SSH2_LOG_REALTIME_FILENAME
            // needs to be defined and that the resultant log file will be capped out at self::LOG_MAX_SIZE.
            // the earliest part of the log file is denoted by the first <<< START >>> and is not going to necessarily
            // at the beginning of the file
            case self::LOG_REALTIME_FILE:
                if (!isset($realtime_log_file)) {
                    // PHP doesn't seem to like using constants in fopen()
                    $filename = NET_SSH2_LOG_REALTIME_FILENAME;
                    $fp = fopen($filename, 'w');
                    $realtime_log_file = $fp;
                }
                if (!is_resource($realtime_log_file)) {
                    break;
                }
                $entry = $this->format_log([$message], [$message_number]);
                if ($realtime_log_wrap) {
                    $temp = "<<< START >>>\r\n";
                    $entry .= $temp;
                    fseek($realtime_log_file, ftell($realtime_log_file) - strlen($temp));
                }
                $realtime_log_size += strlen($entry);
                if ($realtime_log_size > self::LOG_MAX_SIZE) {
                    fseek($realtime_log_file, 0);
                    $realtime_log_size = strlen($entry);
                    $realtime_log_wrap = true;
                }
                fwrite($realtime_log_file, $entry);
        }
    }

    /**
     * Sends channel data
     *
     * Spans multiple SSH_MSG_CHANNEL_DATAs if appropriate
     */
    protected function send_channel_packet(int $client_channel, string $data): void
    {
        while (strlen($data)) {
            if (!$this->window_size_client_to_server[$client_channel]) {
                $this->bitmap ^= self::MASK_WINDOW_ADJUST;
                // using an invalid channel will let the buffers be built up for the valid channels
                $this->get_channel_packet(-1);
                $this->bitmap ^= self::MASK_WINDOW_ADJUST;
            }

            /* The maximum amount of data allowed is determined by the maximum
               packet size for the channel, and the current window size, whichever
               is smaller.
                 -- http://tools.ietf.org/html/rfc4254#section-5.2 */
            $max_size = min(
                $this->packet_size_client_to_server[$client_channel],
                $this->window_size_client_to_server[$client_channel]
            );

            $temp = Strings::shift($data, $max_size);
            $packet = Strings::packSSH2(
                'CNs',
                MessageType::CHANNEL_DATA,
                $this->server_channels[$client_channel],
                $temp
            );
            $this->window_size_client_to_server[$client_channel] -= strlen($temp);
            $this->send_binary_packet($packet);
        }
    }

    /**
     * Closes and flushes a channel
     *
     * \phpseclib3\Net\SSH2 doesn't properly close most channels.  For exec() channels are normally closed by the server
     * and for SFTP channels are presumably closed when the client disconnects.  This functions is intended
     * for SCP more than anything.
     */
    private function close_channel(int $client_channel, bool $want_reply = false): void
    {
        // see http://tools.ietf.org/html/rfc4254#section-5.3

        $this->send_binary_packet(pack('CN', MessageType::CHANNEL_EOF, $this->server_channels[$client_channel]));

        if (!$want_reply) {
            $this->send_binary_packet(pack('CN', MessageType::CHANNEL_CLOSE, $this->server_channels[$client_channel]));
        }

<<<<<<< HEAD
        $this->channel_status[$client_channel] = MessageType::CHANNEL_CLOSE;
=======
        $this->channel_status[$client_channel] = NET_SSH2_MSG_CHANNEL_CLOSE;
        $this->channelCount--;
>>>>>>> 06f45881

        $this->curTimeout = 5;

        while (!is_bool($this->get_channel_packet($client_channel))) {
        }

        if ($want_reply) {
            $this->send_binary_packet(pack('CN', MessageType::CHANNEL_CLOSE, $this->server_channels[$client_channel]));
        }

        $this->close_channel_bitmap($client_channel);
    }

    /**
     * Maintains execution state bitmap in response to channel closure
     */
    private function close_channel_bitmap(int $client_channel): void
    {
        switch ($client_channel) {
            case self::CHANNEL_SHELL:
                // Shell status has been maintained in the bitmap for backwards
                //  compatibility sake, but can be removed going forward
                if ($this->bitmap & self::MASK_SHELL) {
                    $this->bitmap &= ~self::MASK_SHELL;
                }
                break;
        }
    }

    /**
     * Disconnect
     *
     * @return false
     */
    protected function disconnect_helper(int $reason): bool
    {
        if ($this->bitmap & self::MASK_CONNECTED) {
            $data = Strings::packSSH2('CNss', MessageType::DISCONNECT, $reason, '', '');
            try {
                $this->send_binary_packet($data);
            } catch (\Exception $e) {
            }
        }

        $this->bitmap = 0;
        if (is_resource($this->fsock) && get_resource_type($this->fsock) === 'stream') {
            fclose($this->fsock);
        }

        return false;
    }

    /**
     * Returns a log of the packets that have been sent and received.
     *
     * Returns a string if NET_SSH2_LOGGING == self::LOG_COMPLEX, an array if NET_SSH2_LOGGING == self::LOG_SIMPLE and false if !defined('NET_SSH2_LOGGING')
     *
     * @return array|false|string
     */
    public function getLog()
    {
        if (!defined('NET_SSH2_LOGGING')) {
            return false;
        }

        switch (NET_SSH2_LOGGING) {
            case self::LOG_SIMPLE:
                return $this->message_number_log;
            case self::LOG_COMPLEX:
                $log = $this->format_log($this->message_log, $this->message_number_log);
                return PHP_SAPI == 'cli' ? $log : '<pre>' . $log . '</pre>';
            default:
                return false;
        }
    }

    /**
     * Formats a log for printing
     */
    protected function format_log(array $message_log, array $message_number_log): string
    {
        $output = '';
        for ($i = 0; $i < count($message_log); $i++) {
            $output .= $message_number_log[$i] . "\r\n";
            $current_log = $message_log[$i];
            $j = 0;
            do {
                if (strlen($current_log)) {
                    $output .= str_pad(dechex($j), 7, '0', STR_PAD_LEFT) . '0  ';
                }
                $fragment = Strings::shift($current_log, $this->log_short_width);
                $hex = substr(preg_replace_callback('#.#s', fn ($matches) => $this->log_boundary . str_pad(dechex(ord($matches[0])), 2, '0', STR_PAD_LEFT), $fragment), strlen($this->log_boundary));
                // replace non ASCII printable characters with dots
                // http://en.wikipedia.org/wiki/ASCII#ASCII_printable_characters
                // also replace < with a . since < messes up the output on web browsers
                $raw = preg_replace('#[^\x20-\x7E]|<#', '.', $fragment);
                $output .= str_pad($hex, $this->log_long_width - $this->log_short_width, ' ') . $raw . "\r\n";
                $j++;
            } while (strlen($current_log));
            $output .= "\r\n";
        }

        return $output;
    }

    /**
     * Helper function for agent->on_channel_open()
     *
     * Used when channels are created to inform agent
     * of said channel opening. Must be called after
     * channel open confirmation received
     */
    private function on_channel_open(): void
    {
        if (isset($this->agent)) {
            $this->agent->registerChannelOpen($this);
        }
    }

    /**
     * Returns the first value of the intersection of two arrays or false if
     * the intersection is empty. The order is defined by the first parameter.
     *
     * @return mixed False if intersection is empty, else intersected value.
     */
    private static function array_intersect_first(array $array1, array $array2)
    {
        foreach ($array1 as $value) {
            if (in_array($value, $array2)) {
                return $value;
            }
        }
        return false;
    }

    /**
     * Returns all errors
     *
     * @return string[]
     */
    public function getErrors(): array
    {
        return $this->errors;
    }

    /**
     * Returns the last error
     */
    public function getLastError(): string
    {
        $count = count($this->errors);

        if ($count > 0) {
            return $this->errors[$count - 1];
        }
    }

    /**
     * Return the server identification.
     *
     * @return string|false
     */
    public function getServerIdentification()
    {
        $this->connect();

        return $this->server_identifier;
    }

    /**
     * Returns a list of algorithms the server supports
     */
    public function getServerAlgorithms(): array
    {
        $this->connect();

        return [
            'kex' => $this->kex_algorithms,
            'hostkey' => $this->server_host_key_algorithms,
            'client_to_server' => [
                'crypt' => $this->encryption_algorithms_client_to_server,
                'mac' => $this->mac_algorithms_client_to_server,
                'comp' => $this->compression_algorithms_client_to_server,
                'lang' => $this->languages_client_to_server,
            ],
            'server_to_client' => [
                'crypt' => $this->encryption_algorithms_server_to_client,
                'mac' => $this->mac_algorithms_server_to_client,
                'comp' => $this->compression_algorithms_server_to_client,
                'lang' => $this->languages_server_to_client,
            ],
        ];
    }

    /**
     * Returns a list of KEX algorithms that phpseclib supports
     */
    public static function getSupportedKEXAlgorithms(): array
    {
        $kex_algorithms = [
            // Elliptic Curve Diffie-Hellman Key Agreement (ECDH) using
            // Curve25519. See doc/curve25519-sha256@libssh.org.txt in the
            // libssh repository for more information.
            'curve25519-sha256',
            'curve25519-sha256@libssh.org',

            'ecdh-sha2-nistp256', // RFC 5656
            'ecdh-sha2-nistp384', // RFC 5656
            'ecdh-sha2-nistp521', // RFC 5656

            'diffie-hellman-group-exchange-sha256',// RFC 4419
            'diffie-hellman-group-exchange-sha1',  // RFC 4419

            // Diffie-Hellman Key Agreement (DH) using integer modulo prime
            // groups.
            'diffie-hellman-group14-sha256',
            'diffie-hellman-group14-sha1', // REQUIRED
            'diffie-hellman-group15-sha512',
            'diffie-hellman-group16-sha512',
            'diffie-hellman-group17-sha512',
            'diffie-hellman-group18-sha512',

            'diffie-hellman-group1-sha1', // REQUIRED
        ];

        return $kex_algorithms;
    }

    /**
     * Returns a list of host key algorithms that phpseclib supports
     */
    public static function getSupportedHostKeyAlgorithms(): array
    {
        return [
            'ssh-ed25519', // https://tools.ietf.org/html/draft-ietf-curdle-ssh-ed25519-02
            'ecdsa-sha2-nistp256', // RFC 5656
            'ecdsa-sha2-nistp384', // RFC 5656
            'ecdsa-sha2-nistp521', // RFC 5656
            'rsa-sha2-256', // RFC 8332
            'rsa-sha2-512', // RFC 8332
            'ssh-rsa', // RECOMMENDED  sign   Raw RSA Key
            'ssh-dss',  // REQUIRED     sign   Raw DSS Key
        ];
    }

    /**
     * Returns a list of symmetric key algorithms that phpseclib supports
     */
    public static function getSupportedEncryptionAlgorithms(): array
    {
        $algos = [
            // from <https://tools.ietf.org/html/rfc5647>:
            'aes128-gcm@openssh.com',
            'aes256-gcm@openssh.com',

            // from <http://tools.ietf.org/html/rfc4345#section-4>:
            'arcfour256',
            'arcfour128',

            //'arcfour',      // OPTIONAL          the ARCFOUR stream cipher with a 128-bit key

            // CTR modes from <http://tools.ietf.org/html/rfc4344#section-4>:
            'aes128-ctr',     // RECOMMENDED       AES (Rijndael) in SDCTR mode, with 128-bit key
            'aes192-ctr',     // RECOMMENDED       AES with 192-bit key
            'aes256-ctr',     // RECOMMENDED       AES with 256-bit key

            // from <https://github.com/openssh/openssh-portable/blob/001aa55/PROTOCOL.chacha20poly1305>:
            // one of the big benefits of chacha20-poly1305 is speed. the problem is...
            // libsodium doesn't generate the poly1305 keys in the way ssh does and openssl's PHP bindings don't even
            // seem to support poly1305 currently. so even if libsodium or openssl are being used for the chacha20
            // part, pure-PHP has to be used for the poly1305 part and that's gonna cause a big slow down.
            // speed-wise it winds up being faster to use AES (when openssl is available) and some HMAC
            // (which is always gonna be super fast to compute thanks to the hash extension, which
            // "is bundled and compiled into PHP by default")
            'chacha20-poly1305@openssh.com',

            'twofish128-ctr', // OPTIONAL          Twofish in SDCTR mode, with 128-bit key
            'twofish192-ctr', // OPTIONAL          Twofish with 192-bit key
            'twofish256-ctr', // OPTIONAL          Twofish with 256-bit key

            'aes128-cbc',     // RECOMMENDED       AES with a 128-bit key
            'aes192-cbc',     // OPTIONAL          AES with a 192-bit key
            'aes256-cbc',     // OPTIONAL          AES in CBC mode, with a 256-bit key

            'twofish128-cbc', // OPTIONAL          Twofish with a 128-bit key
            'twofish192-cbc', // OPTIONAL          Twofish with a 192-bit key
            'twofish256-cbc',
            'twofish-cbc',    // OPTIONAL          alias for "twofish256-cbc"
                              //                   (this is being retained for historical reasons)

            'blowfish-ctr',   // OPTIONAL          Blowfish in SDCTR mode

            'blowfish-cbc',   // OPTIONAL          Blowfish in CBC mode

            '3des-ctr',       // RECOMMENDED       Three-key 3DES in SDCTR mode

            '3des-cbc',       // REQUIRED          three-key 3DES in CBC mode

             //'none'           // OPTIONAL          no encryption; NOT RECOMMENDED
        ];

        if (self::$crypto_engine) {
            $engines = [self::$crypto_engine];
        } else {
            $engines = [
                'libsodium',
                'OpenSSL (GCM)',
                'OpenSSL',
                'Eval',
                'PHP',
            ];
        }

        $ciphers = [];

        foreach ($engines as $engine) {
            foreach ($algos as $algo) {
                $obj = self::encryption_algorithm_to_crypt_instance($algo);
                if ($obj instanceof Rijndael) {
                    $obj->setKeyLength((int) preg_replace('#[^\d]#', '', $algo));
                }
                switch ($algo) {
                    case 'chacha20-poly1305@openssh.com':
                    case 'arcfour128':
                    case 'arcfour256':
                        if ($engine != 'Eval') {
                            continue 2;
                        }
                        break;
                    case 'aes128-gcm@openssh.com':
                    case 'aes256-gcm@openssh.com':
                        if ($engine == 'OpenSSL') {
                            continue 2;
                        }
                        $obj->setNonce('dummydummydu');
                }
                if ($obj->isValidEngine($engine)) {
                    $algos = array_diff($algos, [$algo]);
                    $ciphers[] = $algo;
                }
            }
        }

        return $ciphers;
    }

    /**
     * Returns a list of MAC algorithms that phpseclib supports
     */
    public static function getSupportedMACAlgorithms(): array
    {
        return [
            'hmac-sha2-256-etm@openssh.com',
            'hmac-sha2-512-etm@openssh.com',
            'umac-64-etm@openssh.com',
            'umac-128-etm@openssh.com',
            'hmac-sha1-etm@openssh.com',

            // from <http://www.ietf.org/rfc/rfc6668.txt>:
            'hmac-sha2-256',// RECOMMENDED     HMAC-SHA256 (digest length = key length = 32)
            'hmac-sha2-512',// OPTIONAL        HMAC-SHA512 (digest length = key length = 64)

            // from <https://tools.ietf.org/html/draft-miller-secsh-umac-01>:
            'umac-64@openssh.com',
            'umac-128@openssh.com',

            'hmac-sha1-96', // RECOMMENDED     first 96 bits of HMAC-SHA1 (digest length = 12, key length = 20)
            'hmac-sha1',    // REQUIRED        HMAC-SHA1 (digest length = key length = 20)
            'hmac-md5-96',  // OPTIONAL        first 96 bits of HMAC-MD5 (digest length = 12, key length = 16)
            'hmac-md5',     // OPTIONAL        HMAC-MD5 (digest length = key length = 16)
            //'none'          // OPTIONAL        no MAC; NOT RECOMMENDED
        ];
    }

    /**
     * Returns a list of compression algorithms that phpseclib supports
     */
    public static function getSupportedCompressionAlgorithms(): array
    {
        $algos = ['none']; // REQUIRED        no compression
        if (function_exists('deflate_init')) {
            $algos[] = 'zlib@openssh.com'; // https://datatracker.ietf.org/doc/html/draft-miller-secsh-compression-delayed
            $algos[] = 'zlib';
        }
        return $algos;
    }

    /**
     * Return list of negotiated algorithms
     *
     * Uses the same format as https://www.php.net/ssh2-methods-negotiated
     */
    public function getAlgorithmsNegotiated(): array
    {
        $this->connect();

        $compression_map = [
            self::NET_SSH2_COMPRESSION_NONE => 'none',
            self::NET_SSH2_COMPRESSION_ZLIB => 'zlib',
            self::NET_SSH2_COMPRESSION_ZLIB_AT_OPENSSH => 'zlib@openssh.com',
        ];

        return [
            'kex' => $this->kex_algorithm,
            'hostkey' => $this->signature_format,
            'client_to_server' => [
                'crypt' => $this->encryptName,
                'mac' => $this->hmac_create_name,
                'comp' => $compression_map[$this->compress],
            ],
            'server_to_client' => [
                'crypt' => $this->decryptName,
                'mac' => $this->hmac_check_name,
                'comp' => $compression_map[$this->decompress],
            ],
        ];
    }

    /**
     * Force multiple channels (even if phpseclib has decided to disable them)
     */
    public function forceMultipleChannels()
    {
        $this->errorOnMultipleChannels = false;
    }

    /**
     * Allows you to set the terminal
     */
    public function setTerminal(string $term): void
    {
        $this->term = $term;
    }

    /**
     * Accepts an associative array with up to four parameters as described at
     * <https://www.php.net/manual/en/function.ssh2-connect.php>
     */
    public function setPreferredAlgorithms(array $methods): void
    {
        $preferred = $methods;

        if (isset($preferred['kex'])) {
            $preferred['kex'] = array_intersect(
                $preferred['kex'],
                static::getSupportedKEXAlgorithms()
            );
        }

        if (isset($preferred['hostkey'])) {
            $preferred['hostkey'] = array_intersect(
                $preferred['hostkey'],
                static::getSupportedHostKeyAlgorithms()
            );
        }

        $keys = ['client_to_server', 'server_to_client'];
        foreach ($keys as $key) {
            if (isset($preferred[$key])) {
                $a = &$preferred[$key];
                if (isset($a['crypt'])) {
                    $a['crypt'] = array_intersect(
                        $a['crypt'],
                        static::getSupportedEncryptionAlgorithms()
                    );
                }
                if (isset($a['comp'])) {
                    $a['comp'] = array_intersect(
                        $a['comp'],
                        static::getSupportedCompressionAlgorithms()
                    );
                }
                if (isset($a['mac'])) {
                    $a['mac'] = array_intersect(
                        $a['mac'],
                        static::getSupportedMACAlgorithms()
                    );
                }
            }
        }

        $keys = [
            'kex',
            'hostkey',
            'client_to_server/crypt',
            'client_to_server/comp',
            'client_to_server/mac',
            'server_to_client/crypt',
            'server_to_client/comp',
            'server_to_client/mac',
        ];
        foreach ($keys as $key) {
            $p = $preferred;
            $m = $methods;

            $subkeys = explode('/', $key);
            foreach ($subkeys as $subkey) {
                if (!isset($p[$subkey])) {
                    continue 2;
                }
                $p = $p[$subkey];
                $m = $m[$subkey];
            }

            if (count($p) != count($m)) {
                $diff = array_diff($m, $p);
                $msg = count($diff) == 1 ?
                    ' is not a supported algorithm' :
                    ' are not supported algorithms';
                throw new UnsupportedAlgorithmException(implode(', ', $diff) . $msg);
            }
        }

        $this->preferred = $preferred;
    }

    /**
     * Returns the banner message.
     *
     * Quoting from the RFC, "in some jurisdictions, sending a warning message before
     * authentication may be relevant for getting legal protection."
     */
    public function getBannerMessage(): string
    {
        return $this->banner_message;
    }

    /**
     * Returns the server public host key.
     *
     * Caching this the first time you connect to a server and checking the result on subsequent connections
     * is recommended.  Returns false if the server signature is not signed correctly with the public host key.
     *
     * @return string|false
     * @throws RuntimeException on badly formatted keys
     * @throws NoSupportedAlgorithmsException when the key isn't in a supported format
     */
    public function getServerPublicHostKey()
    {
        if (!($this->bitmap & self::MASK_CONSTRUCTOR)) {
            $this->connect();
        }

        $signature = $this->signature;
        $server_public_host_key = base64_encode($this->server_public_host_key);

        if ($this->signature_validated) {
            return $this->bitmap ?
                $this->signature_format . ' ' . $server_public_host_key :
                false;
        }

        $this->signature_validated = true;

        switch ($this->signature_format) {
            case 'ssh-ed25519':
            case 'ecdsa-sha2-nistp256':
            case 'ecdsa-sha2-nistp384':
            case 'ecdsa-sha2-nistp521':
                $key = EC::loadFormat('OpenSSH', $server_public_host_key)
                    ->withSignatureFormat('SSH2');
                switch ($this->signature_format) {
                    case 'ssh-ed25519':
                        $hash = 'sha512';
                        break;
                    case 'ecdsa-sha2-nistp256':
                        $hash = 'sha256';
                        break;
                    case 'ecdsa-sha2-nistp384':
                        $hash = 'sha384';
                        break;
                    case 'ecdsa-sha2-nistp521':
                        $hash = 'sha512';
                }
                $key = $key->withHash($hash);
                break;
            case 'ssh-dss':
                $key = DSA::loadFormat('OpenSSH', $server_public_host_key)
                    ->withSignatureFormat('SSH2')
                    ->withHash('sha1');
                break;
            case 'ssh-rsa':
            case 'rsa-sha2-256':
            case 'rsa-sha2-512':
                // could be ssh-rsa, rsa-sha2-256, rsa-sha2-512
                // we don't check here because we already checked in key_exchange
                // some signatures have the type embedded within the message and some don't
                [, $signature] = Strings::unpackSSH2('ss', $signature);

                $key = RSA::loadFormat('OpenSSH', $server_public_host_key)
                    ->withPadding(RSA::SIGNATURE_PKCS1);
                switch ($this->signature_format) {
                    case 'rsa-sha2-512':
                        $hash = 'sha512';
                        break;
                    case 'rsa-sha2-256':
                        $hash = 'sha256';
                        break;
                    //case 'ssh-rsa':
                    default:
                        $hash = 'sha1';
                }
                $key = $key->withHash($hash);
                break;
            default:
                $this->disconnect_helper(DisconnectReason::HOST_KEY_NOT_VERIFIABLE);
                throw new NoSupportedAlgorithmsException('Unsupported signature format');
        }

        if (!$key->verify($this->exchange_hash, $signature)) {
            return $this->disconnect_helper(DisconnectReason::HOST_KEY_NOT_VERIFIABLE);
        };

        return $this->signature_format . ' ' . $server_public_host_key;
    }

    /**
     * Returns the exit status of an SSH command or false.
     *
     * @return false|int
     */
    public function getExitStatus()
    {
        if (is_null($this->exit_status)) {
            return false;
        }
        return $this->exit_status;
    }

    /**
     * Returns the number of columns for the terminal window size.
     */
    public function getWindowColumns(): int
    {
        return $this->windowColumns;
    }

    /**
     * Returns the number of rows for the terminal window size.
     */
    public function getWindowRows(): int
    {
        return $this->windowRows;
    }

    /**
     * Sets the number of columns for the terminal window size.
     */
    public function setWindowColumns(int $value): void
    {
        $this->windowColumns = $value;
    }

    /**
     * Sets the number of rows for the terminal window size.
     */
    public function setWindowRows(int $value): void
    {
        $this->windowRows = $value;
    }

    /**
     * Sets the number of columns and rows for the terminal window size.
     */
    public function setWindowSize(int $columns = 80, int $rows = 24): void
    {
        $this->windowColumns = $columns;
        $this->windowRows = $rows;
    }

    /**
     * To String Magic Method
     *
     * @return string
     */
    #[\ReturnTypeWillChange]
    public function __toString()
    {
        return $this->getResourceId();
    }

    /**
     * Get Resource ID
     *
     * We use {} because that symbols should not be in URL according to
     * {@link http://tools.ietf.org/html/rfc3986#section-2 RFC}.
     * It will safe us from any conflicts, because otherwise regexp will
     * match all alphanumeric domains.
     */
    public function getResourceId(): string
    {
        return '{' . spl_object_hash($this) . '}';
    }

    public static function getConnectionByResourceId(string $id): SSH2|null
    {
        if (array_key_exists($id, self::$connections)) {
            /**
             * @psalm-ignore-var
             * @var SSH2|null $ssh2
             */
            $ssh2 =  self::$connections[$id]->get();
            return $ssh2;
        }
        return null;
    }

    /**
     * Return all excising connections
     *
     * @return array<string, SSH2>
     */
    public static function getConnections(): array
    {
        if (!class_exists('WeakReference')) {
            /** @var array<string, SSH2> */
            return self::$connections;
        }
        $temp = [];
        foreach (self::$connections as $key => $ref) {
            $temp[$key] = $ref->get();
        }
        return $temp;
    }

    /**
     * Update packet types in log history
     */
    private function updateLogHistory(string $old, string $new): void
    {
        if (defined('NET_SSH2_LOGGING') && NET_SSH2_LOGGING == self::LOG_COMPLEX) {
            $this->message_number_log[count($this->message_number_log) - 1] = str_replace(
                $old,
                $new,
                $this->message_number_log[count($this->message_number_log) - 1]
            );
        }
    }

    /**
     * Return the list of authentication methods that may productively continue authentication.
     *
     * @see https://tools.ietf.org/html/rfc4252#section-5.1
     */
    public function getAuthMethodsToContinue(): ?array
    {
        return $this->auth_methods_to_continue;
    }

    /**
     * Enables "smart" multi-factor authentication (MFA)
     */
    public function enableSmartMFA(): void
    {
        $this->smartMFA = true;
    }

    /**
     * Disables "smart" multi-factor authentication (MFA)
     */
    public function disableSmartMFA(): void
    {
        $this->smartMFA = false;
    }
}<|MERGE_RESOLUTION|>--- conflicted
+++ resolved
@@ -2455,15 +2455,9 @@
             return false;
         }
 
-<<<<<<< HEAD
-        if ($this->isPTYOpen()) {
-            throw new RuntimeException('If you want to run multiple exec()\'s you will need to disable (and re-enable if appropriate) a PTY for each one.');
-        }
-=======
         //if ($this->isPTYOpen()) {
-        //    throw new \RuntimeException('If you want to run multiple exec()\'s you will need to disable (and re-enable if appropriate) a PTY for each one.');
+        //    throw new RuntimeException('If you want to run multiple exec()\'s you will need to disable (and re-enable if appropriate) a PTY for each one.');
         //}
->>>>>>> 06f45881
 
         $this->openChannel(self::CHANNEL_EXEC);
 
@@ -2558,16 +2552,16 @@
     /**
      * Opens a channel
      */
-    protected function openChannel(string $channel, bool $skip_extended = false): bool
-    {
-        if (isset($this->channel_status[$channel]) && $this->channel_status[$channel] != NET_SSH2_MSG_CHANNEL_CLOSE) {
-            throw new \RuntimeException('Please close the channel (' . $channel . ') before trying to open it again');
+    protected function openChannel(int $channel, bool $skip_extended = false): bool
+    {
+        if (isset($this->channel_status[$channel]) && $this->channel_status[$channel] != MessageType::CHANNEL_CLOSE) {
+            throw new RuntimeException('Please close the channel (' . $channel . ') before trying to open it again');
         }
 
         $this->channelCount++;
 
         if ($this->channelCount > 1 && $this->errorOnMultipleChannels) {
-            throw new \RuntimeException("Ubuntu's OpenSSH from 5.8 to 6.9 doesn't work with multiple channels");
+            throw new RuntimeException("Ubuntu's OpenSSH from 5.8 to 6.9 doesn't work with multiple channels");
         }
 
         // RFC4254 defines the (client) window size as "bytes the other party can send before it must wait for the window to
@@ -2581,7 +2575,7 @@
 
         $packet = Strings::packSSH2(
             'CsN3',
-            SSH2MessageType::CHANNEL_OPEN,
+            MessageType::CHANNEL_OPEN,
             'session',
             $channel,
             $this->window_size_server_to_client[$channel],
@@ -2590,7 +2584,7 @@
 
         $this->send_binary_packet($packet);
 
-        $this->channel_status[$channel] = SSH2MessageType::CHANNEL_OPEN;
+        $this->channel_status[$channel] = MessageType::CHANNEL_OPEN;
 
         return $this->get_channel_packet($channel, $skip_extended);
     }
@@ -3749,7 +3743,7 @@
                 }
             }
 
-            // ie. $this->channel_status[$channel] == SSHMsg::CHANNEL_DATA
+            // ie. $this->channel_status[$channel] == MessageType::CHANNEL_DATA
 
             switch ($type) {
                 case MessageType::CHANNEL_DATA:
@@ -3786,13 +3780,9 @@
                         $this->send_binary_packet(pack('CN', MessageType::CHANNEL_CLOSE, $this->server_channels[$channel]));
                     }
 
-<<<<<<< HEAD
                     $this->channel_status[$channel] = MessageType::CHANNEL_CLOSE;
-=======
-                    $this->channel_status[$channel] = NET_SSH2_MSG_CHANNEL_CLOSE;
                     $this->channelCount--;
 
->>>>>>> 06f45881
                     if ($client_channel == $channel) {
                         return true;
                     }
@@ -4106,12 +4096,8 @@
             $this->send_binary_packet(pack('CN', MessageType::CHANNEL_CLOSE, $this->server_channels[$client_channel]));
         }
 
-<<<<<<< HEAD
         $this->channel_status[$client_channel] = MessageType::CHANNEL_CLOSE;
-=======
-        $this->channel_status[$client_channel] = NET_SSH2_MSG_CHANNEL_CLOSE;
         $this->channelCount--;
->>>>>>> 06f45881
 
         $this->curTimeout = 5;
 
