--- conflicted
+++ resolved
@@ -2045,23 +2045,17 @@
      */
     public function login($username, ...$args)
     {
-<<<<<<< HEAD
         $this->auth[] = array_merge([$username], $args);
-        return $this->sublogin($username, ...$args);
-=======
-        $args = func_get_args();
-        $this->auth[] = $args;
 
         // try logging with 'none' as an authentication method first since that's what
         // PuTTY does
-        if ($this->_login($username)) {
+        if ($this->sublogin($username)) {
             return true;
         }
-        if (count($args) == 1) {
+        if (!count($args)) {
             return false;
         }
-        return call_user_func_array(array(&$this, '_login'), $args);
->>>>>>> 21c5aa3d
+        return $this->sublogin($username, ...$args);
     }
 
     /**
