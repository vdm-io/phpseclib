--- conflicted
+++ resolved
@@ -1218,6 +1218,9 @@
                 if (strlen($temp) == 255) {
                     continue;
                 }
+                if ($temp === false) {
+                    return false;
+                }
 
                 $line.= "$temp\n";
 
@@ -1233,16 +1236,8 @@
 
                 break;
             }
-<<<<<<< HEAD
 
             $data.= $line;
-=======
-            $subtemp = fgets($this->fsock, 255);
-            if ($subtemp === '' || $subtemp === false) {
-                return false;
-            }
-            $temp.= $subtemp;
->>>>>>> c2be7e64
         }
 
         if (feof($this->fsock)) {
