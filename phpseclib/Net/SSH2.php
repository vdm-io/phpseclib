<?php

/**
 * Pure-PHP implementation of SSHv2.
 *
 * PHP version 5
 *
 * Here are some examples of how to use this library:
 * <code>
 * <?php
 *    include 'vendor/autoload.php';
 *
 *    $ssh = new \phpseclib\Net\SSH2('www.domain.tld');
 *    if (!$ssh->login('username', 'password')) {
 *        exit('Login Failed');
 *    }
 *
 *    echo $ssh->exec('pwd');
 *    echo $ssh->exec('ls -la');
 * ?>
 * </code>
 *
 * <code>
 * <?php
 *    include 'vendor/autoload.php';
 *
 *    \phpseclib\Crypt\PublicKeyLoader::load('...');
 *    //$key->setPassword('whatever');
 *    $key->load(file_get_contents('privatekey'));
 *
 *    $ssh = new \phpseclib\Net\SSH2('www.domain.tld');
 *    if (!$ssh->login('username', $key)) {
 *        exit('Login Failed');
 *    }
 *
 *    echo $ssh->read('username@username:~$');
 *    $ssh->write("ls -la\n");
 *    echo $ssh->read('username@username:~$');
 * ?>
 * </code>
 *
 * @category  Net
 * @package   SSH2
 * @author    Jim Wigginton <terrafrost@php.net>
 * @copyright 2007 Jim Wigginton
 * @license   http://www.opensource.org/licenses/mit-license.html  MIT License
 * @link      http://phpseclib.sourceforge.net
 */

namespace phpseclib\Net;

use phpseclib\Crypt\Blowfish;
use phpseclib\Crypt\Hash;
use phpseclib\Crypt\Random;
use phpseclib\Crypt\RC4;
use phpseclib\Crypt\Rijndael;
use phpseclib\Crypt\Common\PrivateKey;
use phpseclib\Crypt\RSA;
use phpseclib\Crypt\DSA;
use phpseclib\Crypt\ECDSA;
use phpseclib\Crypt\TripleDES;
use phpseclib\Crypt\Twofish;
use phpseclib\Crypt\ChaCha20;
use phpseclib\Math\BigInteger; // Used to do Diffie-Hellman key exchange and DSA/RSA signature verification.
use phpseclib\System\SSH\Agent;
use phpseclib\System\SSH\Agent\Identity as AgentIdentity;
use phpseclib\Exception\NoSupportedAlgorithmsException;
use phpseclib\Exception\UnsupportedAlgorithmException;
use phpseclib\Exception\UnsupportedCurveException;
use phpseclib\Common\Functions\Strings;

/**
 * Pure-PHP implementation of SSHv2.
 *
 * @package SSH2
 * @author  Jim Wigginton <terrafrost@php.net>
 * @access  public
 */
class SSH2
{
    /**#@+
     * Execution Bitmap Masks
     *
     * @see \phpseclib\Net\SSH2::bitmap
     * @access private
     */
    const MASK_CONSTRUCTOR   = 0x00000001;
    const MASK_CONNECTED     = 0x00000002;
    const MASK_LOGIN_REQ     = 0x00000004;
    const MASK_LOGIN         = 0x00000008;
    const MASK_SHELL         = 0x00000010;
    const MASK_WINDOW_ADJUST = 0x00000020;
    /**#@-*/

    /**#@+
     * Channel constants
     *
     * RFC4254 refers not to client and server channels but rather to sender and recipient channels.  we don't refer
     * to them in that way because RFC4254 toggles the meaning. the client sends a SSH_MSG_CHANNEL_OPEN message with
     * a sender channel and the server sends a SSH_MSG_CHANNEL_OPEN_CONFIRMATION in response, with a sender and a
     * recipient channel.  at first glance, you might conclude that SSH_MSG_CHANNEL_OPEN_CONFIRMATION's sender channel
     * would be the same thing as SSH_MSG_CHANNEL_OPEN's sender channel, but it's not, per this snippet:
     *     The 'recipient channel' is the channel number given in the original
     *     open request, and 'sender channel' is the channel number allocated by
     *     the other side.
     *
     * @see \phpseclib\Net\SSH2::send_channel_packet()
     * @see \phpseclib\Net\SSH2::get_channel_packet()
     * @access private
    */
    const CHANNEL_EXEC          = 1; // PuTTy uses 0x100
    const CHANNEL_SHELL         = 2;
    const CHANNEL_SUBSYSTEM     = 3;
    const CHANNEL_AGENT_FORWARD = 4;
    const CHANNEL_KEEP_ALIVE    = 5;
    /**#@-*/

    /**#@+
     * @access public
     * @see \phpseclib\Net\SSH2::getLog()
    */
    /**
     * Returns the message numbers
     */
    const LOG_SIMPLE = 1;
    /**
     * Returns the message content
     */
    const LOG_COMPLEX = 2;
    /**
     * Outputs the content real-time
     */
    const LOG_REALTIME = 3;
    /**
     * Dumps the content real-time to a file
     */
    const LOG_REALTIME_FILE = 4;
    /**
     * Make sure that the log never gets larger than this
     */
    const LOG_MAX_SIZE = 1048576; // 1024 * 1024
    /**#@-*/

    /**#@+
     * @access public
     * @see \phpseclib\Net\SSH2::read()
    */
    /**
     * Returns when a string matching $expect exactly is found
     */
    const READ_SIMPLE = 1;
    /**
     * Returns when a string matching the regular expression $expect is found
     */
    const READ_REGEX = 2;
    /**
     * Returns whenever a data packet is received.
     *
     * Some data packets may only contain a single character so it may be necessary
     * to call read() multiple times when using this option
     */
    const READ_NEXT = 3;
    /**#@-*/

    /**
     * The SSH identifier
     *
     * @var string
     * @access private
     */
    private $identifier;

    /**
     * The Socket Object
     *
     * @var object
     * @access private
     */
    private $fsock;

    /**
     * Execution Bitmap
     *
     * The bits that are set represent functions that have been called already.  This is used to determine
     * if a requisite function has been successfully executed.  If not, an error should be thrown.
     *
     * @var int
     * @access private
     */
    protected $bitmap = 0;

    /**
     * Error information
     *
     * @see self::getErrors()
     * @see self::getLastError()
     * @var array
     * @access private
     */
    private $errors = [];

    /**
     * Server Identifier
     *
     * @see self::getServerIdentification()
     * @var array|false
     * @access private
     */
    private $server_identifier = false;

    /**
     * Key Exchange Algorithms
     *
     * @see self::getKexAlgorithims()
     * @var array|false
     * @access private
     */
    private $kex_algorithms = false;

    /**
     * Key Exchange Algorithm
     *
     * @see self::getMethodsNegotiated()
     * @var string|false
     * @access private
     */
    private $kex_algorithm = false;

    /**
     * Minimum Diffie-Hellman Group Bit Size in RFC 4419 Key Exchange Methods
     *
     * @see self::_key_exchange()
     * @var int
     * @access private
     */
    private $kex_dh_group_size_min = 1536;

    /**
     * Preferred Diffie-Hellman Group Bit Size in RFC 4419 Key Exchange Methods
     *
     * @see self::_key_exchange()
     * @var int
     * @access private
     */
    private $kex_dh_group_size_preferred = 2048;

    /**
     * Maximum Diffie-Hellman Group Bit Size in RFC 4419 Key Exchange Methods
     *
     * @see self::_key_exchange()
     * @var int
     * @access private
     */
    private $kex_dh_group_size_max = 4096;

    /**
     * Server Host Key Algorithms
     *
     * @see self::getServerHostKeyAlgorithms()
     * @var array|false
     * @access private
     */
    private $server_host_key_algorithms = false;

    /**
     * Encryption Algorithms: Client to Server
     *
     * @see self::getEncryptionAlgorithmsClient2Server()
     * @var array|false
     * @access private
     */
    private $encryption_algorithms_client_to_server = false;

    /**
     * Encryption Algorithms: Server to Client
     *
     * @see self::getEncryptionAlgorithmsServer2Client()
     * @var array|false
     * @access private
     */
    private $encryption_algorithms_server_to_client = false;

    /**
     * MAC Algorithms: Client to Server
     *
     * @see self::getMACAlgorithmsClient2Server()
     * @var array|false
     * @access private
     */
    private $mac_algorithms_client_to_server = false;

    /**
     * MAC Algorithms: Server to Client
     *
     * @see self::getMACAlgorithmsServer2Client()
     * @var array|false
     * @access private
     */
    private $mac_algorithms_server_to_client = false;

    /**
     * Compression Algorithms: Client to Server
     *
     * @see self::getCompressionAlgorithmsClient2Server()
     * @var array|false
     * @access private
     */
    private $compression_algorithms_client_to_server = false;

    /**
     * Compression Algorithms: Server to Client
     *
     * @see self::getCompressionAlgorithmsServer2Client()
     * @var array|false
     * @access private
     */
    private $compression_algorithms_server_to_client = false;

    /**
     * Languages: Server to Client
     *
     * @see self::getLanguagesServer2Client()
     * @var array|false
     * @access private
     */
    private $languages_server_to_client = false;

    /**
     * Languages: Client to Server
     *
     * @see self::getLanguagesClient2Server()
     * @var array|false
     * @access private
     */
    private $languages_client_to_server = false;

    /**
     * Preferred Algorithms
     *
     * @see self::setPreferredAlgorithms()
     * @var array
     * @access private
     */
    private $preferred = [];

    /**
     * Block Size for Server to Client Encryption
     *
     * "Note that the length of the concatenation of 'packet_length',
     *  'padding_length', 'payload', and 'random padding' MUST be a multiple
     *  of the cipher block size or 8, whichever is larger.  This constraint
     *  MUST be enforced, even when using stream ciphers."
     *
     *  -- http://tools.ietf.org/html/rfc4253#section-6
     *
     * @see self::__construct()
     * @see self::_send_binary_packet()
     * @var int
     * @access private
     */
    private $encrypt_block_size = 8;

    /**
     * Block Size for Client to Server Encryption
     *
     * @see self::__construct()
     * @see self::_get_binary_packet()
     * @var int
     * @access private
     */
    private $decrypt_block_size = 8;

    /**
     * Server to Client Encryption Object
     *
     * @see self::_get_binary_packet()
     * @var object
     * @access private
     */
    private $decrypt = false;

    /**
     * Server to Client Length Encryption Object
     *
     * @see self::_get_binary_packet()
     * @var object
     * @access private
     */
    private $lengthDecrypt = false;

    /**
     * Client to Server Encryption Object
     *
     * @see self::_send_binary_packet()
     * @var object
     * @access private
     */
    private $encrypt = false;

    /**
     * Client to Server Length Encryption Object
     *
     * @see self::_send_binary_packet()
     * @var object
     * @access private
     */
    private $lengthEncrypt = false;

    /**
     * Client to Server HMAC Object
     *
     * @see self::_send_binary_packet()
     * @var object
     * @access private
     */
    private $hmac_create = false;

    /**
     * Server to Client HMAC Object
     *
     * @see self::_get_binary_packet()
     * @var object
     * @access private
     */
    private $hmac_check = false;

    /**
     * Size of server to client HMAC
     *
     * We need to know how big the HMAC will be for the server to client direction so that we know how many bytes to read.
     * For the client to server side, the HMAC object will make the HMAC as long as it needs to be.  All we need to do is
     * append it.
     *
     * @see self::_get_binary_packet()
     * @var int
     * @access private
     */
    private $hmac_size = false;

    /**
     * Server Public Host Key
     *
     * @see self::getServerPublicHostKey()
     * @var string
     * @access private
     */
    private $server_public_host_key;

    /**
     * Session identifier
     *
     * "The exchange hash H from the first key exchange is additionally
     *  used as the session identifier, which is a unique identifier for
     *  this connection."
     *
     *  -- http://tools.ietf.org/html/rfc4253#section-7.2
     *
     * @see self::_key_exchange()
     * @var string
     * @access private
     */
    private $session_id = false;

    /**
     * Exchange hash
     *
     * The current exchange hash
     *
     * @see self::_key_exchange()
     * @var string
     * @access private
     */
    private $exchange_hash = false;

    /**
     * Message Numbers
     *
     * @see self::__construct()
     * @var array
     * @access private
     */
    private $message_numbers = [];

    /**
     * Disconnection Message 'reason codes' defined in RFC4253
     *
     * @see self::__construct()
     * @var array
     * @access private
     */
    private $disconnect_reasons = [];

    /**
     * SSH_MSG_CHANNEL_OPEN_FAILURE 'reason codes', defined in RFC4254
     *
     * @see self::__construct()
     * @var array
     * @access private
     */
    private $channel_open_failure_reasons = [];

    /**
     * Terminal Modes
     *
     * @link http://tools.ietf.org/html/rfc4254#section-8
     * @see self::__construct()
     * @var array
     * @access private
     */
    private $terminal_modes = [];

    /**
     * SSH_MSG_CHANNEL_EXTENDED_DATA's data_type_codes
     *
     * @link http://tools.ietf.org/html/rfc4254#section-5.2
     * @see self::__construct()
     * @var array
     * @access private
     */
    private $channel_extended_data_type_codes = [];

    /**
     * Send Sequence Number
     *
     * See 'Section 6.4.  Data Integrity' of rfc4253 for more info.
     *
     * @see self::_send_binary_packet()
     * @var int
     * @access private
     */
    private $send_seq_no = 0;

    /**
     * Get Sequence Number
     *
     * See 'Section 6.4.  Data Integrity' of rfc4253 for more info.
     *
     * @see self::_get_binary_packet()
     * @var int
     * @access private
     */
    private $get_seq_no = 0;

    /**
     * Server Channels
     *
     * Maps client channels to server channels
     *
     * @see self::get_channel_packet()
     * @see self::exec()
     * @var array
     * @access private
     */
    protected $server_channels = [];

    /**
     * Channel Buffers
     *
     * If a client requests a packet from one channel but receives two packets from another those packets should
     * be placed in a buffer
     *
     * @see self::get_channel_packet()
     * @see self::exec()
     * @var array
     * @access private
     */
    private $channel_buffers = [];

    /**
     * Channel Status
     *
     * Contains the type of the last sent message
     *
     * @see self::get_channel_packet()
     * @var array
     * @access private
     */
    protected $channel_status = [];

    /**
     * Packet Size
     *
     * Maximum packet size indexed by channel
     *
     * @see self::send_channel_packet()
     * @var array
     * @access private
     */
    private $packet_size_client_to_server = [];

    /**
     * Message Number Log
     *
     * @see self::getLog()
     * @var array
     * @access private
     */
    private $message_number_log = [];

    /**
     * Message Log
     *
     * @see self::getLog()
     * @var array
     * @access private
     */
    private $message_log = [];

    /**
     * The Window Size
     *
     * Bytes the other party can send before it must wait for the window to be adjusted (0x7FFFFFFF = 2GB)
     *
     * @var int
     * @see self::send_channel_packet()
     * @see self::exec()
     * @access private
     */
    protected $window_size = 0x7FFFFFFF;

    /**
     * Window size, server to client
     *
     * Window size indexed by channel
     *
     * @see self::send_channel_packet()
     * @var array
     * @access private
     */
    protected $window_size_server_to_client = [];

    /**
     * Window size, client to server
     *
     * Window size indexed by channel
     *
     * @see self::get_channel_packet()
     * @var array
     * @access private
     */
    private $window_size_client_to_server = [];

    /**
     * Server signature
     *
     * Verified against $this->session_id
     *
     * @see self::getServerPublicHostKey()
     * @var string
     * @access private
     */
    private $signature = '';

    /**
     * Server signature format
     *
     * ssh-rsa or ssh-dss.
     *
     * @see self::getServerPublicHostKey()
     * @var string
     * @access private
     */
    private $signature_format = '';

    /**
     * Interactive Buffer
     *
     * @see self::read()
     * @var array
     * @access private
     */
    private $interactiveBuffer = '';

    /**
     * Current log size
     *
     * Should never exceed self::LOG_MAX_SIZE
     *
     * @see self::_send_binary_packet()
     * @see self::_get_binary_packet()
     * @var int
     * @access private
     */
    private $log_size;

    /**
     * Timeout
     *
     * @see self::setTimeout()
     * @access private
     */
    protected $timeout;

    /**
     * Current Timeout
     *
     * @see self::get_channel_packet()
     * @access private
     */
    protected $curTimeout;

    /**
     * Real-time log file pointer
     *
     * @see self::_append_log()
     * @var resource
     * @access private
     */
    private $realtime_log_file;

    /**
     * Real-time log file size
     *
     * @see self::_append_log()
     * @var int
     * @access private
     */
    private $realtime_log_size;

    /**
     * Has the signature been validated?
     *
     * @see self::getServerPublicHostKey()
     * @var bool
     * @access private
     */
    private $signature_validated = false;

    /**
     * Real-time log file wrap boolean
     *
     * @see self::_append_log()
     * @access private
     */
    private $realtime_log_wrap;

    /**
     * Flag to suppress stderr from output
     *
     * @see self::enableQuietMode()
     * @access private
     */
    private $quiet_mode = false;

    /**
     * Time of first network activity
     *
     * @var int
     * @access private
     */
    private $last_packet;

    /**
     * Exit status returned from ssh if any
     *
     * @var int
     * @access private
     */
    private $exit_status;

    /**
     * Flag to request a PTY when using exec()
     *
     * @var bool
     * @see self::enablePTY()
     * @access private
     */
    private $request_pty = false;

    /**
     * Flag set while exec() is running when using enablePTY()
     *
     * @var bool
     * @access private
     */
    private $in_request_pty_exec = false;

    /**
     * Flag set after startSubsystem() is called
     *
     * @var bool
     * @access private
     */
    private $in_subsystem;

    /**
     * Contents of stdError
     *
     * @var string
     * @access private
     */
    private $stdErrorLog;

    /**
     * The Last Interactive Response
     *
     * @see self::_keyboard_interactive_process()
     * @var string
     * @access private
     */
    private $last_interactive_response = '';

    /**
     * Keyboard Interactive Request / Responses
     *
     * @see self::_keyboard_interactive_process()
     * @var array
     * @access private
     */
    private $keyboard_requests_responses = [];

    /**
     * Banner Message
     *
     * Quoting from the RFC, "in some jurisdictions, sending a warning message before
     * authentication may be relevant for getting legal protection."
     *
     * @see self::_filter()
     * @see self::getBannerMessage()
     * @var string
     * @access private
     */
    private $banner_message = '';

    /**
     * Did read() timeout or return normally?
     *
     * @see self::isTimeout()
     * @var bool
     * @access private
     */
    private $is_timeout = false;

    /**
     * Log Boundary
     *
     * @see self::_format_log()
     * @var string
     * @access private
     */
    private $log_boundary = ':';

    /**
     * Log Long Width
     *
     * @see self::_format_log()
     * @var int
     * @access private
     */
    private $log_long_width = 65;

    /**
     * Log Short Width
     *
     * @see self::_format_log()
     * @var int
     * @access private
     */
    private $log_short_width = 16;

    /**
     * Hostname
     *
     * @see self::__construct()
     * @see self::_connect()
     * @var string
     * @access private
     */
    private $host;

    /**
     * Port Number
     *
     * @see self::__construct()
     * @see self::_connect()
     * @var int
     * @access private
     */
    private $port;

    /**
     * Number of columns for terminal window size
     *
     * @see self::getWindowColumns()
     * @see self::setWindowColumns()
     * @see self::setWindowSize()
     * @var int
     * @access private
     */
    private $windowColumns = 80;

    /**
     * Number of columns for terminal window size
     *
     * @see self::getWindowRows()
     * @see self::setWindowRows()
     * @see self::setWindowSize()
     * @var int
     * @access private
     */
    private $windowRows = 24;

    /**
     * Crypto Engine
     *
     * @see self::setCryptoEngine()
     * @see self::_key_exchange()
     * @var int
     * @access private
     */
    private $crypto_engine = false;

    /**
     * A System_SSH_Agent for use in the SSH2 Agent Forwarding scenario
     *
     * @var \phpseclib\System\Ssh\Agent
     * @access private
     */
    private $agent;

    /**
     * Connection storage to replicates ssh2 extension functionality:
     * {@link http://php.net/manual/en/wrappers.ssh2.php#refsect1-wrappers.ssh2-examples}
     *
     * @var SSH2[]
     */
    private static $connections;

    /**
     * Send the identification string first?
     *
     * @var bool
     * @access private
     */
    private $send_id_string_first = true;

    /**
     * Send the key exchange initiation packet first?
     *
     * @var bool
     * @access private
     */
    private $send_kex_first = true;

    /**
     * Some versions of OpenSSH incorrectly calculate the key size
     *
     * @var bool
     * @access private
     */
    private $bad_key_size_fix = false;

    /**
     * Should we try to re-connect to re-establish keys?
     *
     * @var bool
     * @access private
     */
    private $retry_connect = false;

    /**
     * Binary Packet Buffer
     *
     * @var string|false
     * @access private
     */
    private $binary_packet_buffer = false;

    /**
     * Preferred Signature Format
     *
     * @var string|false
     * @access private
     */
    var $preferred_signature_format = false;

    /**
     * Authentication Credentials
     *
     * @var array
     * @access private
     */
    var $auth = [];

    /**
     * Default Constructor.
     *
     * $host can either be a string, representing the host, or a stream resource.
     *
     * @param mixed $host
     * @param int $port
     * @param int $timeout
     * @see self::login()
     * @return SSH2|void
     * @access public
     */
    public function __construct($host, $port = 22, $timeout = 10)
    {
        $this->message_numbers = [
            1 => 'NET_SSH2_MSG_DISCONNECT',
            2 => 'NET_SSH2_MSG_IGNORE',
            3 => 'NET_SSH2_MSG_UNIMPLEMENTED',
            4 => 'NET_SSH2_MSG_DEBUG',
            5 => 'NET_SSH2_MSG_SERVICE_REQUEST',
            6 => 'NET_SSH2_MSG_SERVICE_ACCEPT',
            20 => 'NET_SSH2_MSG_KEXINIT',
            21 => 'NET_SSH2_MSG_NEWKEYS',
            30 => 'NET_SSH2_MSG_KEXDH_INIT',
            31 => 'NET_SSH2_MSG_KEXDH_REPLY',
            50 => 'NET_SSH2_MSG_USERAUTH_REQUEST',
            51 => 'NET_SSH2_MSG_USERAUTH_FAILURE',
            52 => 'NET_SSH2_MSG_USERAUTH_SUCCESS',
            53 => 'NET_SSH2_MSG_USERAUTH_BANNER',

            80 => 'NET_SSH2_MSG_GLOBAL_REQUEST',
            81 => 'NET_SSH2_MSG_REQUEST_SUCCESS',
            82 => 'NET_SSH2_MSG_REQUEST_FAILURE',
            90 => 'NET_SSH2_MSG_CHANNEL_OPEN',
            91 => 'NET_SSH2_MSG_CHANNEL_OPEN_CONFIRMATION',
            92 => 'NET_SSH2_MSG_CHANNEL_OPEN_FAILURE',
            93 => 'NET_SSH2_MSG_CHANNEL_WINDOW_ADJUST',
            94 => 'NET_SSH2_MSG_CHANNEL_DATA',
            95 => 'NET_SSH2_MSG_CHANNEL_EXTENDED_DATA',
            96 => 'NET_SSH2_MSG_CHANNEL_EOF',
            97 => 'NET_SSH2_MSG_CHANNEL_CLOSE',
            98 => 'NET_SSH2_MSG_CHANNEL_REQUEST',
            99 => 'NET_SSH2_MSG_CHANNEL_SUCCESS',
            100 => 'NET_SSH2_MSG_CHANNEL_FAILURE'
        ];
        $this->disconnect_reasons = [
            1 => 'NET_SSH2_DISCONNECT_HOST_NOT_ALLOWED_TO_CONNECT',
            2 => 'NET_SSH2_DISCONNECT_PROTOCOL_ERROR',
            3 => 'NET_SSH2_DISCONNECT_KEY_EXCHANGE_FAILED',
            4 => 'NET_SSH2_DISCONNECT_RESERVED',
            5 => 'NET_SSH2_DISCONNECT_MAC_ERROR',
            6 => 'NET_SSH2_DISCONNECT_COMPRESSION_ERROR',
            7 => 'NET_SSH2_DISCONNECT_SERVICE_NOT_AVAILABLE',
            8 => 'NET_SSH2_DISCONNECT_PROTOCOL_VERSION_NOT_SUPPORTED',
            9 => 'NET_SSH2_DISCONNECT_HOST_KEY_NOT_VERIFIABLE',
            10 => 'NET_SSH2_DISCONNECT_CONNECTION_LOST',
            11 => 'NET_SSH2_DISCONNECT_BY_APPLICATION',
            12 => 'NET_SSH2_DISCONNECT_TOO_MANY_CONNECTIONS',
            13 => 'NET_SSH2_DISCONNECT_AUTH_CANCELLED_BY_USER',
            14 => 'NET_SSH2_DISCONNECT_NO_MORE_AUTH_METHODS_AVAILABLE',
            15 => 'NET_SSH2_DISCONNECT_ILLEGAL_USER_NAME'
        ];
        $this->channel_open_failure_reasons = [
            1 => 'NET_SSH2_OPEN_ADMINISTRATIVELY_PROHIBITED'
        ];
        $this->terminal_modes = [
            0 => 'NET_SSH2_TTY_OP_END'
        ];
        $this->channel_extended_data_type_codes = [
            1 => 'NET_SSH2_EXTENDED_DATA_STDERR'
        ];

        $this->define_array(
            $this->message_numbers,
            $this->disconnect_reasons,
            $this->channel_open_failure_reasons,
            $this->terminal_modes,
            $this->channel_extended_data_type_codes,
            [60 => 'NET_SSH2_MSG_USERAUTH_PASSWD_CHANGEREQ'],
            [60 => 'NET_SSH2_MSG_USERAUTH_PK_OK'],
            [60 => 'NET_SSH2_MSG_USERAUTH_INFO_REQUEST',
                  61 => 'NET_SSH2_MSG_USERAUTH_INFO_RESPONSE'],
            // RFC 4419 - diffie-hellman-group-exchange-sha{1,256}
            [30 => 'NET_SSH2_MSG_KEXDH_GEX_REQUEST_OLD',
                  31 => 'NET_SSH2_MSG_KEXDH_GEX_GROUP',
                  32 => 'NET_SSH2_MSG_KEXDH_GEX_INIT',
                  33 => 'NET_SSH2_MSG_KEXDH_GEX_REPLY',
                  34 => 'NET_SSH2_MSG_KEXDH_GEX_REQUEST'],
            // RFC 5656 - Elliptic Curves (for curve25519-sha256@libssh.org)
            [30 => 'NET_SSH2_MSG_KEX_ECDH_INIT',
                  31 => 'NET_SSH2_MSG_KEX_ECDH_REPLY']
        );

        self::$connections[$this->getResourceId()] = $this;

        if (is_resource($host)) {
            $this->fsock = $host;
            return;
        }

        if (is_string($host)) {
            $this->host = $host;
            $this->port = $port;
            $this->timeout = $timeout;
        }
    }

    /**
     * Set Crypto Engine Mode
     *
     * Possible $engine values:
     * OpenSSL, mcrypt, Eval, PHP
     *
     * @param int $engine
     * @access public
     */
    public function setCryptoEngine($engine)
    {
        $this->crypto_engine = $engine;
    }

    /**
     * Send Identification String First
     *
     * https://tools.ietf.org/html/rfc4253#section-4.2 says "when the connection has been established,
     * both sides MUST send an identification string". It does not say which side sends it first. In
     * theory it shouldn't matter but it is a fact of life that some SSH servers are simply buggy
     *
     * @access public
     */
    public function sendIdentificationStringFirst()
    {
        $this->send_id_string_first = true;
    }

    /**
     * Send Identification String Last
     *
     * https://tools.ietf.org/html/rfc4253#section-4.2 says "when the connection has been established,
     * both sides MUST send an identification string". It does not say which side sends it first. In
     * theory it shouldn't matter but it is a fact of life that some SSH servers are simply buggy
     *
     * @access public
     */
    public function sendIdentificationStringLast()
    {
        $this->send_id_string_first = false;
    }

    /**
     * Send SSH_MSG_KEXINIT First
     *
     * https://tools.ietf.org/html/rfc4253#section-7.1 says "key exchange begins by each sending
     * sending the [SSH_MSG_KEXINIT] packet". It does not say which side sends it first. In theory
     * it shouldn't matter but it is a fact of life that some SSH servers are simply buggy
     *
     * @access public
     */
    public function sendKEXINITFirst()
    {
        $this->send_kex_first = true;
    }

    /**
     * Send SSH_MSG_KEXINIT Last
     *
     * https://tools.ietf.org/html/rfc4253#section-7.1 says "key exchange begins by each sending
     * sending the [SSH_MSG_KEXINIT] packet". It does not say which side sends it first. In theory
     * it shouldn't matter but it is a fact of life that some SSH servers are simply buggy
     *
     * @access public
     */
    public function sendKEXINITLast()
    {
        $this->send_kex_first = false;
    }

    /**
     * Connect to an SSHv2 server
     *
     * @return bool
     * @throws \UnexpectedValueException on receipt of unexpected packets
     * @throws \RuntimeException on other errors
     * @access private
     */
    private function connect()
    {
        if ($this->bitmap & self::MASK_CONSTRUCTOR) {
            return false;
        }

        $this->bitmap |= self::MASK_CONSTRUCTOR;

        $this->curTimeout = $this->timeout;

        $this->last_packet = microtime(true);

        if (!is_resource($this->fsock)) {
            $start = microtime(true);
            // with stream_select a timeout of 0 means that no timeout takes place;
            // with fsockopen a timeout of 0 means that you instantly timeout
            // to resolve this incompatibility a timeout of 100,000 will be used for fsockopen if timeout is 0
            $this->fsock = @fsockopen($this->host, $this->port, $errno, $errstr, $this->curTimeout == 0 ? 100000 : $this->curTimeout);
            if (!$this->fsock) {
                $host = $this->host . ':' . $this->port;
                throw new \RuntimeException(rtrim("Cannot connect to $host. Error $errno. $errstr"));
            }
            $elapsed = microtime(true) - $start;

            if ($this->curTimeout) {
                $this->curTimeout-= $elapsed;
                if ($this->curTimeout < 0) {
                    $this->is_timeout = true;
                    return false;
                }
            }
        }

        $this->identifier = $this->generate_identifier();

        if ($this->send_id_string_first) {
            fputs($this->fsock, $this->identifier . "\r\n");
        }

        /* According to the SSH2 specs,

          "The server MAY send other lines of data before sending the version
           string.  Each line SHOULD be terminated by a Carriage Return and Line
           Feed.  Such lines MUST NOT begin with "SSH-", and SHOULD be encoded
           in ISO-10646 UTF-8 [RFC3629] (language is not specified).  Clients
           MUST be able to process such lines." */
        $data = '';
        while (!feof($this->fsock) && !preg_match('#(.*)^(SSH-(\d\.\d+).*)#ms', $data, $matches)) {
            $line = '';
            while (true) {
                if ($this->curTimeout) {
                    if ($this->curTimeout < 0) {
                        $this->is_timeout = true;
                        return false;
                    }
                    $read = [$this->fsock];
                    $write = $except = null;
                    $start = microtime(true);
                    $sec = floor($this->curTimeout);
                    $usec = 1000000 * ($this->curTimeout - $sec);
                    // on windows this returns a "Warning: Invalid CRT parameters detected" error
                    // the !count() is done as a workaround for <https://bugs.php.net/42682>
                    if (!@stream_select($read, $write, $except, $sec, $usec) && !count($read)) {
                        $this->is_timeout = true;
                        return false;
                    }
                    $elapsed = microtime(true) - $start;
                    $this->curTimeout-= $elapsed;
                }

                $temp = stream_get_line($this->fsock, 255, "\n");
                if (strlen($temp) == 255) {
                    continue;
                }

                $line.= "$temp\n";

                // quoting RFC4253, "Implementers who wish to maintain
                // compatibility with older, undocumented versions of this protocol may
                // want to process the identification string without expecting the
                // presence of the carriage return character for reasons described in
                // Section 5 of this document."

                //if (substr($line, -2) == "\r\n") {
                //    break;
                //}

                break;
            }

            $data.= $line;
        }

        if (feof($this->fsock)) {
            $this->bitmap = 0;
            throw new \RuntimeException('Connection closed by server');
        }

        $extra = $matches[1];

        if (defined('NET_SSH2_LOGGING')) {
            $this->append_log('<-', $matches[0]);
            $this->append_log('->', $this->identifier . "\r\n");
        }

        $this->server_identifier = trim($temp, "\r\n");
        if (strlen($extra)) {
            $this->errors[] = $data;
        }

        if (version_compare($matches[3], '1.99', '<')) {
            throw new \RuntimeException("Cannot connect to SSH $matches[3] servers");
        }

        if (!$this->send_id_string_first) {
            fputs($this->fsock, $this->identifier . "\r\n");
        }

        if (!$this->send_kex_first) {
            $response = $this->get_binary_packet();
            if ($response === false) {
                $this->bitmap = 0;
                throw new \RuntimeException('Connection closed by server');
            }

            if (!strlen($response) || ord($response[0]) != NET_SSH2_MSG_KEXINIT) {
                throw new \UnexpectedValueException('Expected SSH_MSG_KEXINIT');
            }

            if (!$this->key_exchange($response)) {
                return false;
            }
        }

        if ($this->send_kex_first && !$this->key_exchange()) {
            return false;
        }

        $this->bitmap|= self::MASK_CONNECTED;

        return true;
    }

    /**
     * Generates the SSH identifier
     *
     * You should overwrite this method in your own class if you want to use another identifier
     *
     * @access protected
     * @return string
     */
    private function generate_identifier()
    {
        $identifier = 'SSH-2.0-phpseclib_2.0';

        $ext = [];
        if (function_exists('\\Sodium\\library_version_major')) {
            $ext[] = 'libsodium';
        }

        if (extension_loaded('openssl')) {
            $ext[] = 'openssl';
        } elseif (extension_loaded('mcrypt')) {
            $ext[] = 'mcrypt';
        }

        if (extension_loaded('gmp')) {
            $ext[] = 'gmp';
        } elseif (extension_loaded('bcmath')) {
            $ext[] = 'bcmath';
        }

        if (!empty($ext)) {
            $identifier .= ' (' . implode(', ', $ext) . ')';
        }

        return $identifier;
    }

    /**
     * Key Exchange
     * @return bool
     * @param string|bool $kexinit_payload_server optional
     * @throws \UnexpectedValueException on receipt of unexpected packets
     * @throws \RuntimeException on other errors
     * @throws \phpseclib\Exception\NoSupportedAlgorithmsException when none of the algorithms phpseclib has loaded are compatible
     * @access private
     */
    private function key_exchange($kexinit_payload_server = false)
    {
        $preferred = $this->preferred;

        $kex_algorithms = isset($preferred['kex']) ?
            $preferred['kex'] :
            SSH2::getSupportedKEXAlgorithms();
        $server_host_key_algorithms = isset($preferred['hostkey']) ?
            $preferred['hostkey'] :
            SSH2::getSupportedHostKeyAlgorithms();
        $s2c_encryption_algorithms = isset($preferred['server_to_client']['crypt']) ?
            $preferred['server_to_client']['crypt'] :
            SSH2::getSupportedEncryptionAlgorithms();
        $c2s_encryption_algorithms = isset($preferred['client_to_server']['crypt']) ?
            $preferred['client_to_server']['crypt'] :
            SSH2::getSupportedEncryptionAlgorithms();
        $s2c_mac_algorithms = isset($preferred['server_to_client']['mac']) ?
            $preferred['server_to_client']['mac'] :
            SSH2::getSupportedMACAlgorithms();
        $c2s_mac_algorithms = isset($preferred['client_to_server']['mac']) ?
            $preferred['client_to_server']['mac'] :
            SSH2::getSupportedMACAlgorithms();
        $s2c_compression_algorithms = isset($preferred['server_to_client']['comp']) ?
            $preferred['server_to_client']['comp'] :
            SSH2::getSupportedCompressionAlgorithms();
        $c2s_compression_algorithms = isset($preferred['client_to_server']['comp']) ?
            $preferred['client_to_server']['comp'] :
            SSH2::getSupportedCompressionAlgorithms();

        // some SSH servers have buggy implementations of some of the above algorithms
        switch (true) {
            case $this->server_identifier == 'SSH-2.0-SSHD':
            case substr($this->server_identifier, 0, 13) == 'SSH-2.0-DLINK':
                if (!isset($preferred['server_to_client']['mac'])) {
                    $s2c_mac_algorithms = array_values(array_diff(
                        $s2c_mac_algorithms,
                        ['hmac-sha1-96', 'hmac-md5-96']
                    ));
                }
                if (!isset($preferred['client_to_server']['mac'])) {
                    $c2s_mac_algorithms = array_values(array_diff(
                        $c2s_mac_algorithms,
                        ['hmac-sha1-96', 'hmac-md5-96']
                    ));
                }
        }

        $client_cookie = Random::string(16);

        $kexinit_payload_client = pack('Ca*', NET_SSH2_MSG_KEXINIT, $client_cookie);
        $kexinit_payload_client.= Strings::packSSH2(
            'L10bN',
            $kex_algorithms,
            $server_host_key_algorithms,
            $c2s_encryption_algorithms,
            $s2c_encryption_algorithms,
            $c2s_mac_algorithms,
            $s2c_mac_algorithms,
            $c2s_compression_algorithms,
            $s2c_compression_algorithms,
            [], // language, client to server
            [], // language, server to client
            false, // first_kex_packet_follows
            0 // reserved for future extension
        );

        if ($this->send_kex_first) {
            $this->send_binary_packet($kexinit_payload_client);

            $kexinit_payload_server = $this->get_binary_packet();
            if ($kexinit_payload_server === false) {
                $this->bitmap = 0;
                throw new \RuntimeException('Connection closed by server');
            }

            if (!strlen($kexinit_payload_server) || ord($kexinit_payload_server[0]) != NET_SSH2_MSG_KEXINIT) {
                throw new \UnexpectedValueException('Expected SSH_MSG_KEXINIT');
            }
        }

        $response = $kexinit_payload_server;
        Strings::shift($response, 1); // skip past the message number (it should be SSH_MSG_KEXINIT)
        $server_cookie = Strings::shift($response, 16);

        list(
            $this->kex_algorithms,
            $this->server_host_key_algorithms,
            $this->encryption_algorithms_client_to_server,
            $this->encryption_algorithms_server_to_client,
            $this->mac_algorithms_client_to_server,
            $this->mac_algorithms_server_to_client,
            $this->compression_algorithms_client_to_server,
            $this->compression_algorithms_server_to_client,
            $this->languages_client_to_server,
            $this->languages_server_to_client,
            $first_kex_packet_follows
        ) = Strings::unpackSSH2('L10C', $response);

        if (!$this->send_kex_first) {
            $this->send_binary_packet($kexinit_payload_client);
        }

        // we need to decide upon the symmetric encryption algorithms before we do the diffie-hellman key exchange

        // we don't initialize any crypto-objects, yet - we do that, later. for now, we need the lengths to make the
        // diffie-hellman key exchange as fast as possible
        $decrypt = $this->array_intersect_first($s2c_encryption_algorithms, $this->encryption_algorithms_server_to_client);
        $decryptKeyLength = $this->encryption_algorithm_to_key_size($decrypt);
        if ($decryptKeyLength === null) {
            $this->disconnect_helper(NET_SSH2_DISCONNECT_KEY_EXCHANGE_FAILED);
            throw new NoSupportedAlgorithmsException('No compatible server to client encryption algorithms found');
        }

        $encrypt = $this->array_intersect_first($c2s_encryption_algorithms, $this->encryption_algorithms_client_to_server);
        $encryptKeyLength = $this->encryption_algorithm_to_key_size($encrypt);
        if ($encryptKeyLength === null) {
            $this->disconnect_helper(NET_SSH2_DISCONNECT_KEY_EXCHANGE_FAILED);
            throw new NoSupportedAlgorithmsException('No compatible client to server encryption algorithms found');
        }

        // through diffie-hellman key exchange a symmetric key is obtained
        $this->kex_algorithm = $this->array_intersect_first($kex_algorithms, $this->kex_algorithms);
        if ($this->kex_algorithm === false) {
            $this->disconnect_helper(NET_SSH2_DISCONNECT_KEY_EXCHANGE_FAILED);
            throw new NoSupportedAlgorithmsException('No compatible key exchange algorithms found');
        }

        // Only relevant in diffie-hellman-group-exchange-sha{1,256}, otherwise empty.
        $exchange_hash_rfc4419 = '';

        if ($this->kex_algorithm === 'curve25519-sha256@libssh.org') {
            $x = Random::string(32);
            $eBytes = \Sodium\crypto_box_publickey_from_secretkey($x);
            $clientKexInitMessage = NET_SSH2_MSG_KEX_ECDH_INIT;
            $serverKexReplyMessage = NET_SSH2_MSG_KEX_ECDH_REPLY;
            $kexHash = new Hash('sha256');
        } else {
            if (strpos($this->kex_algorithm, 'diffie-hellman-group-exchange') === 0) {
                $dh_group_sizes_packed = pack(
                    'NNN',
                    $this->kex_dh_group_size_min,
                    $this->kex_dh_group_size_preferred,
                    $this->kex_dh_group_size_max
                );
                $packet = pack(
                    'Ca*',
                    NET_SSH2_MSG_KEXDH_GEX_REQUEST,
                    $dh_group_sizes_packed
                );
                $this->send_binary_packet($packet);

                $response = $this->get_binary_packet();
                if ($response === false) {
                    $this->bitmap = 0;
                    throw new \RuntimeException('Connection closed by server');
                }

                list($type, $primeBytes, $gBytes) = unpack('Css', $response);
                if ($type != NET_SSH2_MSG_KEXDH_GEX_GROUP) {
                    throw new \UnexpectedValueException('Expected SSH_MSG_KEX_DH_GEX_GROUP');
                }
                $prime = new BigInteger($primeBytes, -256);
                $g = new BigInteger($gBytes, -256);

                $exchange_hash_rfc4419 = $dh_group_sizes_packed . Strings::packSSH2(
                    'ss',
                    $primeBytes,
                    $gBytes
                );

                $clientKexInitMessage = NET_SSH2_MSG_KEXDH_GEX_INIT;
                $serverKexReplyMessage = NET_SSH2_MSG_KEXDH_GEX_REPLY;
            } else {
                switch ($this->kex_algorithm) {
                    // see http://tools.ietf.org/html/rfc2409#section-6.2 and
                    // http://tools.ietf.org/html/rfc2412, appendex E
                    case 'diffie-hellman-group1-sha1':
                        $prime = 'FFFFFFFFFFFFFFFFC90FDAA22168C234C4C6628B80DC1CD129024E088A67CC74' .
                                 '020BBEA63B139B22514A08798E3404DDEF9519B3CD3A431B302B0A6DF25F1437' .
                                 '4FE1356D6D51C245E485B576625E7EC6F44C42E9A637ED6B0BFF5CB6F406B7ED' .
                                 'EE386BFB5A899FA5AE9F24117C4B1FE649286651ECE65381FFFFFFFFFFFFFFFF';
                        break;
                    // see http://tools.ietf.org/html/rfc3526#section-3
                    case 'diffie-hellman-group14-sha1':
                        $prime = 'FFFFFFFFFFFFFFFFC90FDAA22168C234C4C6628B80DC1CD129024E088A67CC74' .
                                 '020BBEA63B139B22514A08798E3404DDEF9519B3CD3A431B302B0A6DF25F1437' .
                                 '4FE1356D6D51C245E485B576625E7EC6F44C42E9A637ED6B0BFF5CB6F406B7ED' .
                                 'EE386BFB5A899FA5AE9F24117C4B1FE649286651ECE45B3DC2007CB8A163BF05' .
                                 '98DA48361C55D39A69163FA8FD24CF5F83655D23DCA3AD961C62F356208552BB' .
                                 '9ED529077096966D670C354E4ABC9804F1746C08CA18217C32905E462E36CE3B' .
                                 'E39E772C180E86039B2783A2EC07A28FB5C55DF06F4C52C9DE2BCBF695581718' .
                                 '3995497CEA956AE515D2261898FA051015728E5A8AACAA68FFFFFFFFFFFFFFFF';
                        break;
                }
                // For both diffie-hellman-group1-sha1 and diffie-hellman-group14-sha1
                // the generator field element is 2 (decimal) and the hash function is sha1.
                $g = new BigInteger(2);
                $prime = new BigInteger($prime, 16);
                $clientKexInitMessage = NET_SSH2_MSG_KEXDH_INIT;
                $serverKexReplyMessage = NET_SSH2_MSG_KEXDH_REPLY;
            }

            switch ($this->kex_algorithm) {
                case 'diffie-hellman-group-exchange-sha256':
                    $kexHash = new Hash('sha256');
                    break;
                default:
                    $kexHash = new Hash('sha1');
            }

            /* To increase the speed of the key exchange, both client and server may
            reduce the size of their private exponents.  It should be at least
            twice as long as the key material that is generated from the shared
            secret.  For more details, see the paper by van Oorschot and Wiener
            [VAN-OORSCHOT].

            -- http://tools.ietf.org/html/rfc4419#section-6.2 */
            $one = new BigInteger(1);
            $keyLength = min($kexHash->getLengthInBytes(), max($encryptKeyLength, $decryptKeyLength));
            $max = $one->bitwise_leftShift(16 * $keyLength); // 2 * 8 * $keyLength
            $max = $max->subtract($one);

            $x = BigInteger::randomRange($one, $max);
            $e = $g->modPow($x, $prime);

            $eBytes = $e->toBytes(true);
        }

        $data = pack('CNa*', $clientKexInitMessage, strlen($eBytes), $eBytes);

        $this->send_binary_packet($data);

        $response = $this->get_binary_packet();
        if ($response === false) {
            $this->bitmap = 0;
            throw new \RuntimeException('Connection closed by server');
        }
        if (!strlen($response)) {
            return false;
        }

        list(
            $type,
            $server_public_host_key,
            $fBytes,
            $this->signature
        ) = Strings::unpackSSH2('Csss', $response);

        if ($type != $serverKexReplyMessage) {
            throw new \UnexpectedValueException('Expected SSH_MSG_KEXDH_REPLY');
        }

        $this->server_public_host_key = $server_public_host_key;
        list($public_key_format) = Strings::unpackSSH2('s', $server_public_host_key);

        if (strlen($this->signature) < 4) {
            return false;
        }
        $temp = unpack('Nlength', substr($this->signature, 0, 4));
        $this->signature_format = substr($this->signature, 4, $temp['length']);
        if ($this->kex_algorithm === 'curve25519-sha256@libssh.org') {
            if (strlen($fBytes) !== 32) {
                throw new \RuntimeException('Received curve25519 public key of invalid length.');
                return false;
            }
            $key = new BigInteger(\Sodium\crypto_scalarmult($x, $fBytes), 256);
            \Sodium\memzero($x);
        } else {
            $f = new BigInteger($fBytes, -256);
            $key = $f->modPow($x, $prime);
        }
        $keyBytes = $key->toBytes(true);

        $this->exchange_hash = Strings::packSSH2('s5',
            $this->identifier,
            $this->server_identifier,
            $kexinit_payload_client,
            $kexinit_payload_server,
            $this->server_public_host_key
        );
        $this->exchange_hash.= $exchange_hash_rfc4419;
        $this->exchange_hash.= Strings::packSSH2('s3',
            $eBytes,
            $fBytes,
            $keyBytes
        );

        $this->exchange_hash = $kexHash->hash($this->exchange_hash);

        if ($this->session_id === false) {
            $this->session_id = $this->exchange_hash;
        }

        $server_host_key_algorithm = $this->array_intersect_first($server_host_key_algorithms, $this->server_host_key_algorithms);
        if ($server_host_key_algorithm === false) {
            $this->disconnect_helper(NET_SSH2_DISCONNECT_KEY_EXCHANGE_FAILED);
            throw new NoSupportedAlgorithmsException('No compatible server host key algorithms found');
        }

        switch ($server_host_key_algorithm) {
            case 'rsa-sha2-256':
            case 'rsa-sha2-512':
            //case 'ssh-rsa':
                $expected_key_format = 'ssh-rsa';
                break;
            default:
                $expected_key_format = $server_host_key_algorithm;
        }
        if ($public_key_format != $expected_key_format || $this->signature_format != $server_host_key_algorithm) {
            switch (true) {
                case $this->signature_format == $server_host_key_algorithm:
                case $server_host_key_algorithm != 'rsa-sha2-256' && $server_host_key_algorithm != 'rsa-sha2-512':
                case $this->signature_format != 'ssh-rsa':
                    $this->disconnect_helper(NET_SSH2_DISCONNECT_KEY_EXCHANGE_FAILED);
                    throw new \RuntimeException('Server Host Key Algorithm Mismatch');
            }
        }

        $packet = pack('C', NET_SSH2_MSG_NEWKEYS);
        $this->send_binary_packet($packet);

        $response = $this->get_binary_packet();

        if ($response === false) {
            $this->bitmap = 0;
            throw new \RuntimeException('Connection closed by server');
        }

        list($type) = Strings::unpackSSH2('C', $response);
        if ($type != NET_SSH2_MSG_NEWKEYS) {
            throw new \UnexpectedValueException('Expected SSH_MSG_NEWKEYS');
        }

        $keyBytes = pack('Na*', strlen($keyBytes), $keyBytes);

        $this->encrypt = self::encryption_algorithm_to_crypt_instance($encrypt);
        if ($this->encrypt) {
            if ($this->crypto_engine) {
                $this->encrypt->setPreferredEngine($this->crypto_engine);
            }
            if ($this->encrypt->getBlockLengthInBytes()) {
                $this->encrypt_block_size = $this->encrypt->getBlockLengthInBytes();
            }
            $this->encrypt->disablePadding();

            if ($this->encrypt->usesIV()) {
                $iv = $kexHash->hash($keyBytes . $this->exchange_hash . 'A' . $this->session_id);
                while ($this->encrypt_block_size > strlen($iv)) {
                    $iv.= $kexHash->hash($keyBytes . $this->exchange_hash . $iv);
                }
                $this->encrypt->setIV(substr($iv, 0, $this->encrypt_block_size));
            }

            switch ($encrypt) {
                case 'aes128-gcm@openssh.com':
                case 'aes256-gcm@openssh.com':
                    $nonce = $kexHash->hash($keyBytes . $this->exchange_hash . 'A' . $this->session_id);
                    $this->encrypt->fixed = substr($nonce, 0, 4);
                    $this->encrypt->invocation_counter = substr($nonce, 4, 8);
                case 'chacha20-poly1305@openssh.com':
                    break;
                default:
                    $this->encrypt->enableContinuousBuffer();
            }

            $key = $kexHash->hash($keyBytes . $this->exchange_hash . 'C' . $this->session_id);
            while ($encryptKeyLength > strlen($key)) {
                $key.= $kexHash->hash($keyBytes . $this->exchange_hash . $key);
            }
            switch ($encrypt) {
                case 'chacha20-poly1305@openssh.com':
                    $encryptKeyLength = 32;
                    $this->lengthEncrypt = self::encryption_algorithm_to_crypt_instance($encrypt);
                    $this->lengthEncrypt->setKey(substr($key, 32, 32));
            }
            $this->encrypt->setKey(substr($key, 0, $encryptKeyLength));
            $this->encrypt->name = $encrypt;
        }

        $this->decrypt = self::encryption_algorithm_to_crypt_instance($decrypt);
        if ($this->decrypt) {
            if ($this->crypto_engine) {
                $this->decrypt->setPreferredEngine($this->crypto_engine);
            }
            if ($this->decrypt->getBlockLengthInBytes()) {
                $this->decrypt_block_size = $this->decrypt->getBlockLengthInBytes();
            }
            $this->decrypt->disablePadding();

            if ($this->decrypt->usesIV()) {
                $iv = $kexHash->hash($keyBytes . $this->exchange_hash . 'B' . $this->session_id);
                while ($this->decrypt_block_size > strlen($iv)) {
                    $iv.= $kexHash->hash($keyBytes . $this->exchange_hash . $iv);
                }
                $this->decrypt->setIV(substr($iv, 0, $this->decrypt_block_size));
            }

            switch ($decrypt) {
                case 'aes128-gcm@openssh.com':
                case 'aes256-gcm@openssh.com':
                    // see https://tools.ietf.org/html/rfc5647#section-7.1
                    $nonce = $kexHash->hash($keyBytes . $this->exchange_hash . 'B' . $this->session_id);
                    $this->decrypt->fixed = substr($nonce, 0, 4);
                    $this->decrypt->invocation_counter = substr($nonce, 4, 8);
                case 'chacha20-poly1305@openssh.com':
                    break;
                default:
                    $this->decrypt->enableContinuousBuffer();
            }

            $key = $kexHash->hash($keyBytes . $this->exchange_hash . 'D' . $this->session_id);
            while ($decryptKeyLength > strlen($key)) {
                $key.= $kexHash->hash($keyBytes . $this->exchange_hash . $key);
            }
            switch ($decrypt) {
                case 'chacha20-poly1305@openssh.com':
                    $decryptKeyLength = 32;
                    $this->lengthDecrypt = self::encryption_algorithm_to_crypt_instance($decrypt);
                    $this->lengthDecrypt->setKey(substr($key, 32, 32));
            }
            $this->decrypt->setKey(substr($key, 0, $decryptKeyLength));
            $this->decrypt->name = $decrypt;
        }

        /* The "arcfour128" algorithm is the RC4 cipher, as described in
           [SCHNEIER], using a 128-bit key.  The first 1536 bytes of keystream
           generated by the cipher MUST be discarded, and the first byte of the
           first encrypted packet MUST be encrypted using the 1537th byte of
           keystream.

           -- http://tools.ietf.org/html/rfc4345#section-4 */
        if ($encrypt == 'arcfour128' || $encrypt == 'arcfour256') {
            $this->encrypt->encrypt(str_repeat("\0", 1536));
        }
        if ($decrypt == 'arcfour128' || $decrypt == 'arcfour256') {
            $this->decrypt->decrypt(str_repeat("\0", 1536));
        }

        $mac_algorithm = $this->array_intersect_first($c2s_mac_algorithms, $this->mac_algorithms_client_to_server);
        if ($mac_algorithm === false) {
            $this->disconnect_helper(NET_SSH2_DISCONNECT_KEY_EXCHANGE_FAILED);
            throw new NoSupportedAlgorithmsException('No compatible client to server message authentication algorithms found');
        }

        if ($this->encrypt->usesNonce()) {
            $this->hmac_create = new \stdClass;
            $this->hmac_create->name = $mac_algorithm;
            $mac_algorithm = 'none';
        }

        $createKeyLength = 0; // ie. $mac_algorithm == 'none'
        switch ($mac_algorithm) {
            case 'hmac-sha2-256':
                $this->hmac_create = new Hash('sha256');
                $createKeyLength = 32;
                break;
            case 'hmac-sha1':
                $this->hmac_create = new Hash('sha1');
                $createKeyLength = 20;
                break;
            case 'hmac-sha1-96':
                $this->hmac_create = new Hash('sha1-96');
                $createKeyLength = 20;
                break;
            case 'hmac-md5':
                $this->hmac_create = new Hash('md5');
                $createKeyLength = 16;
                break;
            case 'hmac-md5-96':
                $this->hmac_create = new Hash('md5-96');
                $createKeyLength = 16;
        }

        if ($this->hmac_create instanceof Hash) {
            $key = $kexHash->hash($keyBytes . $this->exchange_hash . 'E' . $this->session_id);
            while ($createKeyLength > strlen($key)) {
                $key.= $kexHash->hash($keyBytes . $this->exchange_hash . $key);
            }
            $this->hmac_create->setKey(substr($key, 0, $createKeyLength));
            $this->hmac_create->name = $mac_algorithm;
        }

        $mac_algorithm = $this->array_intersect_first($s2c_mac_algorithms, $this->mac_algorithms_server_to_client);
        if ($mac_algorithm === false) {
            $this->disconnect_helper(NET_SSH2_DISCONNECT_KEY_EXCHANGE_FAILED);
            throw new NoSupportedAlgorithmsException('No compatible server to client message authentication algorithms found');
        }

        if ($this->decrypt->usesNonce()) {
            $this->hmac_check = new \stdClass;
            $this->hmac_check->name = $mac_algorithm;
            $mac_algorithm = 'none';
        }

        $checkKeyLength = 0;
        $this->hmac_size = 0;
        switch ($mac_algorithm) {
            case 'hmac-sha2-256':
                $this->hmac_check = new Hash('sha256');
                $checkKeyLength = 32;
                $this->hmac_size = 32;
                break;
            case 'hmac-sha1':
                $this->hmac_check = new Hash('sha1');
                $checkKeyLength = 20;
                $this->hmac_size = 20;
                break;
            case 'hmac-sha1-96':
                $this->hmac_check = new Hash('sha1-96');
                $checkKeyLength = 20;
                $this->hmac_size = 12;
                break;
            case 'hmac-md5':
                $this->hmac_check = new Hash('md5');
                $checkKeyLength = 16;
                $this->hmac_size = 16;
                break;
            case 'hmac-md5-96':
                $this->hmac_check = new Hash('md5-96');
                $checkKeyLength = 16;
                $this->hmac_size = 12;
        }

        if ($this->hmac_check instanceof Hash) {
            $key = $kexHash->hash($keyBytes . $this->exchange_hash . 'F' . $this->session_id);
            while ($checkKeyLength > strlen($key)) {
                $key.= $kexHash->hash($keyBytes . $this->exchange_hash . $key);
            }
            $this->hmac_check->setKey(substr($key, 0, $checkKeyLength));
            $this->hmac_check->name = $mac_algorithm;
        }

        $compression_algorithm = $this->array_intersect_first($s2c_compression_algorithms, $this->compression_algorithms_server_to_client);
        if ($compression_algorithm === false) {
            $this->disconnect_helper(NET_SSH2_DISCONNECT_KEY_EXCHANGE_FAILED);
            throw new NoSupportedAlgorithmsException('No compatible server to client compression algorithms found');
        }
        $this->decompress = $compression_algorithm == 'zlib';

        $compression_algorithm = $this->array_intersect_first($c2s_compression_algorithms, $this->compression_algorithms_client_to_server);
        if ($compression_algorithm === false) {
            $this->disconnect_helper(NET_SSH2_DISCONNECT_KEY_EXCHANGE_FAILED);
            throw new NoSupportedAlgorithmsException('No compatible client to server compression algorithms found');
        }
        $this->compress = $compression_algorithm == 'zlib';

        return true;
    }

    /**
     * Maps an encryption algorithm name to the number of key bytes.
     *
     * @param string $algorithm Name of the encryption algorithm
     * @return int|null Number of bytes as an integer or null for unknown
     * @access private
     */
    private function encryption_algorithm_to_key_size($algorithm)
    {
        if ($this->bad_key_size_fix && self::bad_algorithm_candidate($algorithm)) {
            return 16;
        }

        switch ($algorithm) {
            case 'none':
                return 0;
            case 'aes128-gcm@openssh.com':
            case 'aes128-cbc':
            case 'aes128-ctr':
            case 'arcfour':
            case 'arcfour128':
            case 'blowfish-cbc':
            case 'blowfish-ctr':
            case 'twofish128-cbc':
            case 'twofish128-ctr':
                return 16;
            case '3des-cbc':
            case '3des-ctr':
            case 'aes192-cbc':
            case 'aes192-ctr':
            case 'twofish192-cbc':
            case 'twofish192-ctr':
                return 24;
            case 'aes256-gcm@openssh.com':
            case 'aes256-cbc':
            case 'aes256-ctr':
            case 'arcfour256':
            case 'twofish-cbc':
            case 'twofish256-cbc':
            case 'twofish256-ctr':
                return 32;
            case 'chacha20-poly1305@openssh.com':
                return 64;
        }
        return null;
    }

    /**
     * Maps an encryption algorithm name to an instance of a subclass of
     * \phpseclib\Crypt\Base.
     *
     * @param string $algorithm Name of the encryption algorithm
     * @return mixed Instance of \phpseclib\Crypt\Base or null for unknown
     * @access private
     */
    private static function encryption_algorithm_to_crypt_instance($algorithm)
    {
        switch ($algorithm) {
            case '3des-cbc':
                return new TripleDES('cbc');
            case '3des-ctr':
                return new TripleDES('ctr');
            case 'aes256-cbc':
            case 'aes192-cbc':
            case 'aes128-cbc':
                return new Rijndael('cbc');
            case 'aes256-ctr':
            case 'aes192-ctr':
            case 'aes128-ctr':
                return new Rijndael('ctr');
            case 'blowfish-cbc':
                return new Blowfish('cbc');
            case 'blowfish-ctr':
                return new Blowfish('ctr');
            case 'twofish128-cbc':
            case 'twofish192-cbc':
            case 'twofish256-cbc':
            case 'twofish-cbc':
                return new Twofish('cbc');
            case 'twofish128-ctr':
            case 'twofish192-ctr':
            case 'twofish256-ctr':
                return new Twofish('ctr');
            case 'arcfour':
            case 'arcfour128':
            case 'arcfour256':
                return new RC4();
            case 'aes128-gcm@openssh.com':
            case 'aes256-gcm@openssh.com':
                return new Rijndael('gcm');
            case 'chacha20-poly1305@openssh.com':
                return new ChaCha20();
        }
        return null;
    }

    /*
     * Tests whether or not proposed algorithm has a potential for issues
     *
     * @link https://www.chiark.greenend.org.uk/~sgtatham/putty/wishlist/ssh2-aesctr-openssh.html
     * @link https://bugzilla.mindrot.org/show_bug.cgi?id=1291
     * @param string $algorithm Name of the encryption algorithm
     * @return bool
     * @access private
     */
    private static function bad_algorithm_candidate($algorithm)
    {
        switch ($algorithm) {
            case 'arcfour256':
            case 'aes192-ctr':
            case 'aes256-ctr':
                return true;
        }

        return false;
    }

    /**
     * Login
     *
     * The $password parameter can be a plaintext password, a \phpseclib\Crypt\RSA object or an array
     *
     * @param string $username
     * @param $args[] param mixed $password
     * @return bool
     * @see self::_login()
     * @access public
     */
    public function login($username, ...$args)
    {
        $this->auth[] = array_merge([$username], $args);
        return $this->sublogin($username, ...$args);
    }

    /**
     * Login Helper
     *
     * @param string $username
     * @param $args[] param mixed $password
     * @return bool
     * @see self::_login_helper()
     * @access private
     */
    protected function sublogin($username, ...$args)
    {
        if (!($this->bitmap & self::MASK_CONSTRUCTOR)) {
            if (!$this->connect()) {
                return false;
            }
        }

        if (empty($args)) {
            return $this->login_helper($username);
        }

        foreach ($args as $arg) {
            if ($this->login_helper($username, $arg)) {
                return true;
            }
        }
        return false;
    }

    /**
     * Login Helper
     *
     * @param string $username
     * @param string $password
     * @return bool
     * @throws \UnexpectedValueException on receipt of unexpected packets
     * @throws \RuntimeException on other errors
     * @access private
     * @internal It might be worthwhile, at some point, to protect against {@link http://tools.ietf.org/html/rfc4251#section-9.3.9 traffic analysis}
     *           by sending dummy SSH_MSG_IGNORE messages.
     */
    private function login_helper($username, $password = null)
    {
        if (!($this->bitmap & self::MASK_CONNECTED)) {
            return false;
        }

        if (!($this->bitmap & self::MASK_LOGIN_REQ)) {
            $packet = Strings::packSSH2('Cs', NET_SSH2_MSG_SERVICE_REQUEST, 'ssh-userauth');
            $this->send_binary_packet($packet);

            $response = $this->get_binary_packet();
            if ($response === false) {
                if ($this->retry_connect) {
                    $this->retry_connect = false;
                    if (!$this->connect()) {
                        return false;
                    }
                    return $this->login_helper($username, $password);
                }
                $this->bitmap = 0;
                throw new \RuntimeException('Connection closed by server');
            }

            list($type, $service) = Strings::unpackSSH2('Cs', $response);
            if ($type != NET_SSH2_MSG_SERVICE_ACCEPT || $service != 'ssh-userauth') {
                throw new \UnexpectedValueException('Expected SSH_MSG_SERVICE_ACCEPT');
            }
            $this->bitmap |= self::MASK_LOGIN_REQ;
        }

        if (strlen($this->last_interactive_response)) {
            return !is_string($password) && !is_array($password) ? false : $this->keyboard_interactive_process($password);
        }

        if ($password instanceof PrivateKey) {
            return $this->privatekey_login($username, $password);
        }

        if ($password instanceof Agent) {
            return $this->ssh_agent_login($username, $password);
        }

        if (is_array($password)) {
            if ($this->keyboard_interactive_login($username, $password)) {
                $this->bitmap |= self::MASK_LOGIN;
                return true;
            }
            return false;
        }

        if (!is_string($password)) {
            throw new \UnexpectedValueException('$password needs to either be an instance of \phpseclib\Crypt\Common\PrivateKey, \System\SSH\Agent, an array or a string');
        }

        if (!isset($password)) {
           $packet = Strings::packSSH2(
               'Cs3',
               NET_SSH2_MSG_USERAUTH_REQUEST,
               $username,
               'ssh-connection',
               'none'
            );

            $this->send_binary_packet($packet);

            $response = $this->get_binary_packet();
            if ($response === false) {
                $this->bitmap = 0;
                throw new \RuntimeException('Connection closed by server');
            }

            list($type) = Strings::unpackSSH2('C', $response);
            switch ($type) {
                case NET_SSH2_MSG_USERAUTH_SUCCESS:
                    $this->bitmap |= self::MASK_LOGIN;
                    return true;
                //case NET_SSH2_MSG_USERAUTH_FAILURE:
                default:
                    return false;
            }
        }

        $packet = Strings::packSSH2(
            'Cs3bs',
            NET_SSH2_MSG_USERAUTH_REQUEST,
            $username,
            'ssh-connection',
            'password',
            false,
            $password
        );

        // remove the username and password from the logged packet
        if (!defined('NET_SSH2_LOGGING')) {
            $logged = null;
        } else {
            $logged = Strings::packSSH2(
                'Cs3bs',
                NET_SSH2_MSG_USERAUTH_REQUEST,
                $username,
                'ssh-connection',
                'password',
                false,
                'password'
            );
        }

        $this->send_binary_packet($packet, $logged);

        $response = $this->get_binary_packet();
        if ($response === false) {
            $this->bitmap = 0;
            throw new \RuntimeException('Connection closed by server');
        }

        list($type) = Strings::unpackSSH2('C', $response);
        switch ($type) {
            case NET_SSH2_MSG_USERAUTH_PASSWD_CHANGEREQ: // in theory, the password can be changed
                if (defined('NET_SSH2_LOGGING')) {
                    $this->message_number_log[count($this->message_number_log) - 1] = 'NET_SSH2_MSG_USERAUTH_PASSWD_CHANGEREQ';
                }

                list($message) = Strings::unpackSSH2('s', $response);
                $this->errors[] = 'SSH_MSG_USERAUTH_PASSWD_CHANGEREQ: ' . $message;

                return $this->disconnect_helper(NET_SSH2_DISCONNECT_AUTH_CANCELLED_BY_USER);
            case NET_SSH2_MSG_USERAUTH_FAILURE:
                // can we use keyboard-interactive authentication?  if not then either the login is bad or the server employees
                // multi-factor authentication
                list($auth_methods, $partial_success) = Strings::unpackSSH2('Lb', $response);
                if (!$partial_success && in_array('keyboard-interactive', $auth_methods)) {
                    if ($this->keyboard_interactive_login($username, $password)) {
                        $this->bitmap |= self::MASK_LOGIN;
                        return true;
                    }
                    return false;
                }
                return false;
            case NET_SSH2_MSG_USERAUTH_SUCCESS:
                $this->bitmap |= self::MASK_LOGIN;
                return true;
        }

        return false;
    }

    /**
     * Login via keyboard-interactive authentication
     *
     * See {@link http://tools.ietf.org/html/rfc4256 RFC4256} for details.  This is not a full-featured keyboard-interactive authenticator.
     *
     * @param string $username
     * @param string $password
     * @return bool
     * @access private
     */
    private function keyboard_interactive_login($username, $password)
    {
        $packet = Strings::packSSH2(
            'Cs5',
            NET_SSH2_MSG_USERAUTH_REQUEST,
            $username,
            'ssh-connection',
            'keyboard-interactive',
            '', // language tag
            '' // submethods
        );
        $this->send_binary_packet($packet);

        return $this->keyboard_interactive_process($password);
    }

    /**
     * Handle the keyboard-interactive requests / responses.
     *
     * @param $responses[]
     * @return bool
     * @throws \RuntimeException on connection error
     * @access private
     */
    private function keyboard_interactive_process(...$responses)
    {
        if (strlen($this->last_interactive_response)) {
            $response = $this->last_interactive_response;
        } else {
            $orig = $response = $this->get_binary_packet();
            if ($response === false) {
                $this->bitmap = 0;
                throw new \RuntimeException('Connection closed by server');
            }
        }

        list($type) = Strings::unpackSSH2('C', $response);
        switch ($type) {
            case NET_SSH2_MSG_USERAUTH_INFO_REQUEST:
                list(
                    , // name; may be empty
                    , // instruction; may be empty
                    , // language tag; may be empty
                    $num_prompts
                ) = Strings::unpackSSH2('s3N', $response);

                for ($i = 0; $i < count($responses); $i++) {
                    if (is_array($responses[$i])) {
                        foreach ($responses[$i] as $key => $value) {
                            $this->keyboard_requests_responses[$key] = $value;
                        }
                        unset($responses[$i]);
                    }
                }
                $responses = array_values($responses);

                if (isset($this->keyboard_requests_responses)) {
                    for ($i = 0; $i < $num_prompts; $i++) {
                        list(
                            $prompt, // prompt - ie. "Password: "; must not be empty
                            // echo
                        ) = Strings::unpackSSH2('sC', $response);
                        foreach ($this->keyboard_requests_responses as $key => $value) {
                            if (substr($prompt, 0, strlen($key)) == $key) {
                                $responses[] = $value;
                                break;
                            }
                        }
                    }
                }

                // see http://tools.ietf.org/html/rfc4256#section-3.2
                if (strlen($this->last_interactive_response)) {
                    $this->last_interactive_response = '';
                } elseif (defined('NET_SSH2_LOGGING')  && NET_SSH2_LOGGING == self::LOG_COMPLEX) {
                    $this->message_number_log[count($this->message_number_log) - 1] = str_replace(
                        'UNKNOWN',
                        'NET_SSH2_MSG_USERAUTH_INFO_REQUEST',
                        $this->message_number_log[count($this->message_number_log) - 1]
                    );
                }

                if (!count($responses) && $num_prompts) {
                    $this->last_interactive_response = $orig;
                    return false;
                }

                /*
                   After obtaining the requested information from the user, the client
                   MUST respond with an SSH_MSG_USERAUTH_INFO_RESPONSE message.
                */
                // see http://tools.ietf.org/html/rfc4256#section-3.4
                $packet = $logged = pack('CN', NET_SSH2_MSG_USERAUTH_INFO_RESPONSE, count($responses));
                for ($i = 0; $i < count($responses); $i++) {
                    $packet.= Strings::packSSH2('s', $responses[$i]);
                    $logged.= Strings::packSSH2('s', 'dummy-answer');
                }

                $this->send_binary_packet($packet, $logged);

                if (defined('NET_SSH2_LOGGING') && NET_SSH2_LOGGING == self::LOG_COMPLEX) {
                    $this->message_number_log[count($this->message_number_log) - 1] = str_replace(
                        'UNKNOWN',
                        'NET_SSH2_MSG_USERAUTH_INFO_RESPONSE',
                        $this->message_number_log[count($this->message_number_log) - 1]
                    );
                }

                /*
                   After receiving the response, the server MUST send either an
                   SSH_MSG_USERAUTH_SUCCESS, SSH_MSG_USERAUTH_FAILURE, or another
                   SSH_MSG_USERAUTH_INFO_REQUEST message.
                */
                // maybe phpseclib should force close the connection after x request / responses?  unless something like that is done
                // there could be an infinite loop of request / responses.
                return $this->keyboard_interactive_process();
            case NET_SSH2_MSG_USERAUTH_SUCCESS:
                return true;
            case NET_SSH2_MSG_USERAUTH_FAILURE:
                return false;
        }

        return false;
    }

    /**
     * Login with an ssh-agent provided key
     *
     * @param string $username
     * @param \phpseclib\System\SSH\Agent $agent
     * @return bool
     * @access private
     */
    private function ssh_agent_login($username, Agent $agent)
    {
        $this->agent = $agent;
        $keys = $agent->requestIdentities();
        foreach ($keys as $key) {
            if ($this->privatekey_login($username, $key)) {
                return true;
            }
        }

        return false;
    }

    /**
     * Login with an RSA private key
     *
     * @param string $username
     * @param \phpseclib\Crypt\Common\PrivateKey $privatekey
     * @return bool
     * @throws \RuntimeException on connection error
     * @access private
     * @internal It might be worthwhile, at some point, to protect against {@link http://tools.ietf.org/html/rfc4251#section-9.3.9 traffic analysis}
     *           by sending dummy SSH_MSG_IGNORE messages.
     */
    private function privatekey_login($username, PrivateKey $privatekey)
    {
        $publickey = $privatekey->getPublicKey();

        if ($publickey instanceof RSA) {
            $privatekey = $privatekey->withPadding(RSA::SIGNATURE_PKCS1);
            switch ($this->signature_format) {
                case 'rsa-sha2-512':
                    $hash = 'sha512';
                    $signatureType = 'rsa-sha2-512';
                    break;
                case 'rsa-sha2-256':
                    $hash = 'sha256';
                    $signatureType = 'rsa-sha2-256';
                    break;
                //case 'ssh-rsa':
                default:
                    $hash = 'sha1';
                    $signatureType = 'ssh-rsa';
            }
        } else if ($publickey instanceof ECDSA) {
            $privatekey = $privatekey->withSignatureFormat('SSH2');
            $curveName = $privatekey->getCurve();
            switch ($curveName) {
                case 'Ed25519':
                    $hash = 'sha512';
                    $signatureType = 'ssh-ed25519';
                    break;
                case 'secp256r1': // nistp256
                    $hash = 'sha256';
                    $signatureType = 'ecdsa-sha2-nistp256';
                    break;
                case 'secp384r1': // nistp384
                    $hash = 'sha384';
                    $signatureType = 'ecdsa-sha2-nistp384';
                    break;
                case 'secp521r1': // nistp521
                    $hash = 'sha512';
                    $signatureType = 'ecdsa-sha2-nistp521';
                    break;
                default:
                    if (is_array($curveName)) {
                        throw new UnsupportedCurveException('Specified Curves are not supported by SSH2');
                    }
                    throw new UnsupportedCurveException('Named Curve of ' . $curveName . ' is not supported by phpseclib\'s SSH2 implementation');
            }
        } else if ($publickey instanceof DSA) {
            $privatekey = $privatekey->withSignatureFormat('SSH2');
            $hash = 'sha1';
            $signatureType = 'ssh-dss';
        } else {
            throw new UnsupportedAlgorithmException('Please use either an RSA key, an ECDSA one or a DSA key');
        }

        $publickeyStr = $publickey->toString('OpenSSH', ['binary' => true]);

        $part1 = Strings::packSSH2(
            'Csss',
            NET_SSH2_MSG_USERAUTH_REQUEST,
            $username,
            'ssh-connection',
            'publickey'
        );
        $part2 = Strings::packSSH2('ss', $signatureType, $publickeyStr);

        $packet = $part1 . chr(0) . $part2;
        $this->send_binary_packet($packet);

        $response = $this->get_binary_packet();
        if ($response === false) {
            $this->bitmap = 0;
            throw new \RuntimeException('Connection closed by server');
        }

        list($type) = Strings::unpackSSH2('C', $response);
        switch ($type) {
            case NET_SSH2_MSG_USERAUTH_FAILURE:
                list($message) = Strings::unpackSSH2('s', $response);
                $this->errors[] = 'SSH_MSG_USERAUTH_FAILURE: ' . $message;
                return false;
            case NET_SSH2_MSG_USERAUTH_PK_OK:
                // we'll just take it on faith that the public key blob and the public key algorithm name are as
                // they should be
                if (defined('NET_SSH2_LOGGING') && NET_SSH2_LOGGING == self::LOG_COMPLEX) {
                    $this->message_number_log[count($this->message_number_log) - 1] = str_replace(
                        'UNKNOWN',
                        'NET_SSH2_MSG_USERAUTH_PK_OK',
                        $this->message_number_log[count($this->message_number_log) - 1]
                    );
                }
        }

        $packet = $part1 . chr(1) . $part2;
        $privatekey = $privatekey->withHash($hash);
        $signature = $privatekey->sign(Strings::packSSH2('s', $this->session_id) . $packet);
        if ($publickey instanceof RSA) {
            $signature = Strings::packSSH2('ss', $signatureType, $signature);
        }
        $packet.= Strings::packSSH2('s', $signature);

        $this->send_binary_packet($packet);

        $response = $this->get_binary_packet();
        if ($response === false) {
            $this->bitmap = 0;
            throw new \RuntimeException('Connection closed by server');
        }

        list($type) = Strings::unpackSSH2('C', $response);
        switch ($type) {
            case NET_SSH2_MSG_USERAUTH_FAILURE:
                // either the login is bad or the server employs multi-factor authentication
                return false;
            case NET_SSH2_MSG_USERAUTH_SUCCESS:
                $this->bitmap |= self::MASK_LOGIN;
                return true;
        }

        return false;
    }

    /**
     * Set Timeout
     *
     * $ssh->exec('ping 127.0.0.1'); on a Linux host will never return and will run indefinitely.  setTimeout() makes it so it'll timeout.
     * Setting $timeout to false or 0 will mean there is no timeout.
     *
     * @param mixed $timeout
     * @access public
     */
    public function setTimeout($timeout)
    {
        $this->timeout = $this->curTimeout = $timeout;
    }

    /**
     * Get the output from stdError
     *
     * @access public
     */
    public function getStdError()
    {
        return $this->stdErrorLog;
    }

    /**
     * Execute Command
     *
     * If $callback is set to false then \phpseclib\Net\SSH2::get_channel_packet(self::CHANNEL_EXEC) will need to be called manually.
     * In all likelihood, this is not a feature you want to be taking advantage of.
     *
     * @param string $command
     * @param Callback $callback
     * @return string
     * @throws \RuntimeException on connection error
     * @access public
     */
    public function exec($command, $callback = null)
    {
        $this->curTimeout = $this->timeout;
        $this->is_timeout = false;
        $this->stdErrorLog = '';

        if (!$this->isAuthenticated()) {
            return false;
        }

        if ($this->in_request_pty_exec) {
            throw new \RuntimeException('If you want to run multiple exec()\'s you will need to disable (and re-enable if appropriate) a PTY for each one.');
        }

        // RFC4254 defines the (client) window size as "bytes the other party can send before it must wait for the window to
        // be adjusted".  0x7FFFFFFF is, at 2GB, the max size.  technically, it should probably be decremented, but,
        // honestly, if you're transferring more than 2GB, you probably shouldn't be using phpseclib, anyway.
        // see http://tools.ietf.org/html/rfc4254#section-5.2 for more info
        $this->window_size_server_to_client[self::CHANNEL_EXEC] = $this->window_size;
        // 0x8000 is the maximum max packet size, per http://tools.ietf.org/html/rfc4253#section-6.1, although since PuTTy
        // uses 0x4000, that's what will be used here, as well.
        $packet_size = 0x4000;

        $packet = Strings::packSSH2(
            'CsN3',
            NET_SSH2_MSG_CHANNEL_OPEN,
            'session',
            self::CHANNEL_EXEC,
            $this->window_size_server_to_client[self::CHANNEL_EXEC],
            $packet_size
        );
        $this->send_binary_packet($packet);

        $this->channel_status[self::CHANNEL_EXEC] = NET_SSH2_MSG_CHANNEL_OPEN;

        $response = $this->get_channel_packet(self::CHANNEL_EXEC);
        if ($response === false) {
            return false;
        }

        if ($this->request_pty === true) {
            $terminal_modes = pack('C', NET_SSH2_TTY_OP_END);
            $packet = Strings::packSSH2(
                'CNsCsN4s',
                NET_SSH2_MSG_CHANNEL_REQUEST,
                $this->server_channels[self::CHANNEL_EXEC],
                'pty-req',
                1,
                'vt100',
                $this->windowColumns,
                $this->windowRows,
                0,
                0,
                $terminal_modes
            );

            $this->send_binary_packet($packet);

            $response = $this->get_binary_packet();
            if ($response === false) {
                $this->bitmap = 0;
                throw new \RuntimeException('Connection closed by server');
            }

            list($type) = Strings::unpackSSH2('C', $response);
            switch ($type) {
                case NET_SSH2_MSG_CHANNEL_SUCCESS:
                    break;
                case NET_SSH2_MSG_CHANNEL_FAILURE:
                default:
                    $this->disconnect_helper(NET_SSH2_DISCONNECT_BY_APPLICATION);
                    throw new \RuntimeException('Unable to request pseudo-terminal');
            }
            $this->in_request_pty_exec = true;
        }

        // sending a pty-req SSH_MSG_CHANNEL_REQUEST message is unnecessary and, in fact, in most cases, slows things
        // down.  the one place where it might be desirable is if you're doing something like \phpseclib\Net\SSH2::exec('ping localhost &').
        // with a pty-req SSH_MSG_CHANNEL_REQUEST, exec() will return immediately and the ping process will then
        // then immediately terminate.  without such a request exec() will loop indefinitely.  the ping process won't end but
        // neither will your script.

        // although, in theory, the size of SSH_MSG_CHANNEL_REQUEST could exceed the maximum packet size established by
        // SSH_MSG_CHANNEL_OPEN_CONFIRMATION, RFC4254#section-5.1 states that the "maximum packet size" refers to the
        // "maximum size of an individual data packet". ie. SSH_MSG_CHANNEL_DATA.  RFC4254#section-5.2 corroborates.
        $packet = Strings::packSSH2(
            'CNsCs',
            NET_SSH2_MSG_CHANNEL_REQUEST,
            $this->server_channels[self::CHANNEL_EXEC],
            'exec',
            1,
            $command
        );
        $this->send_binary_packet($packet);

        $this->channel_status[self::CHANNEL_EXEC] = NET_SSH2_MSG_CHANNEL_REQUEST;

        $response = $this->get_channel_packet(self::CHANNEL_EXEC);
        if ($response === false) {
            return false;
        }

        $this->channel_status[self::CHANNEL_EXEC] = NET_SSH2_MSG_CHANNEL_DATA;

        if ($callback === false || $this->in_request_pty_exec) {
            return true;
        }

        $output = '';
        while (true) {
            $temp = $this->get_channel_packet(self::CHANNEL_EXEC);
            switch (true) {
                case $temp === true:
                    return is_callable($callback) ? true : $output;
                case $temp === false:
                    return false;
                default:
                    if (is_callable($callback)) {
                        if (call_user_func($callback, $temp) === true) {
                            $this->close_channel(self::CHANNEL_EXEC);
                            return true;
                        }
                    } else {
                        $output.= $temp;
                    }
            }
        }
    }

    /**
     * Creates an interactive shell
     *
     * @see self::read()
     * @see self::write()
     * @return bool
     * @throws \UnexpectedValueException on receipt of unexpected packets
     * @throws \RuntimeException on other errors
     * @access private
     */
    private function initShell()
    {
        if ($this->in_request_pty_exec === true) {
            return true;
        }

        $this->window_size_server_to_client[self::CHANNEL_SHELL] = $this->window_size;
        $packet_size = 0x4000;

        $packet = Strings::packSSH2(
            'CsN3',
            NET_SSH2_MSG_CHANNEL_OPEN,
            'session',
            self::CHANNEL_SHELL,
            $this->window_size_server_to_client[self::CHANNEL_SHELL],
            $packet_size
        );

        $this->send_binary_packet($packet);

        $this->channel_status[self::CHANNEL_SHELL] = NET_SSH2_MSG_CHANNEL_OPEN;

        $response = $this->get_channel_packet(self::CHANNEL_SHELL);
        if ($response === false) {
            return false;
        }

        $terminal_modes = pack('C', NET_SSH2_TTY_OP_END);
        $packet = Strings::packSSH2(
            'CNsCsN4s',
            NET_SSH2_MSG_CHANNEL_REQUEST,
            $this->server_channels[self::CHANNEL_SHELL],
            'pty-req',
            1,
            'vt100',
            $this->windowColumns,
            $this->windowRows,
            0,
            0,
            $terminal_modes
        );

        $this->send_binary_packet($packet);

        $response = $this->get_binary_packet();
        if ($response === false) {
            $this->bitmap = 0;
            throw new \RuntimeException('Connection closed by server');
        }

        list($type) = Strings::unpackSSH2('C', $response);

        switch ($type) {
            case NET_SSH2_MSG_CHANNEL_SUCCESS:
            // if a pty can't be opened maybe commands can still be executed
            case NET_SSH2_MSG_CHANNEL_FAILURE:
                break;
            default:
                $this->disconnect_helper(NET_SSH2_DISCONNECT_BY_APPLICATION);
                throw new \UnexpectedValueException('Unable to request pseudo-terminal');
        }

        $packet = Strings::packSSH2(
            'CNsb',
            NET_SSH2_MSG_CHANNEL_REQUEST,
            $this->server_channels[self::CHANNEL_SHELL],
            'shell',
            true // want reply
        );
        $this->send_binary_packet($packet);

        $this->channel_status[self::CHANNEL_SHELL] = NET_SSH2_MSG_CHANNEL_REQUEST;

        $response = $this->get_channel_packet(self::CHANNEL_SHELL);
        if ($response === false) {
            return false;
        }

        $this->channel_status[self::CHANNEL_SHELL] = NET_SSH2_MSG_CHANNEL_DATA;

        $this->bitmap |= self::MASK_SHELL;

        return true;
    }

    /**
     * Return the channel to be used with read() / write()
     *
     * @see self::read()
     * @see self::write()
     * @return int
     * @access public
     */
    private function get_interactive_channel()
    {
        switch (true) {
            case $this->in_subsystem:
                return self::CHANNEL_SUBSYSTEM;
            case $this->in_request_pty_exec:
                return self::CHANNEL_EXEC;
            default:
                return self::CHANNEL_SHELL;
        }
    }

    /**
     * Return an available open channel
     *
     * @return int
     * @access public
     */
    private function get_open_channel()
    {
        $channel = self::CHANNEL_EXEC;
        do {
            if (isset($this->channel_status[$channel]) && $this->channel_status[$channel] == NET_SSH2_MSG_CHANNEL_OPEN) {
                return $channel;
            }
        } while ($channel++ < self::CHANNEL_SUBSYSTEM);

        return false;
    }

    /**
     * Request agent forwarding of remote server
     *
     * @return bool
     * @access public
     */
    public function requestAgentForwarding()
    {
        $request_channel = $this->get_open_channel();
        if ($request_channel === false) {
            return false;
        }

        $packet = Strings::packSSH2(
            'CNsC',
            NET_SSH2_MSG_CHANNEL_REQUEST,
            $this->server_channels[$request_channel],
            'auth-agent-req@openssh.com',
            1
        );

        $this->channel_status[$request_channel] = NET_SSH2_MSG_CHANNEL_REQUEST;

        $this->send_binary_packet($packet);

        $response = $this->get_channel_packet($request_channel);
        if ($response === false) {
            return false;
        }

        $this->channel_status[$request_channel] = NET_SSH2_MSG_CHANNEL_OPEN;

        return true;
    }

    /**
     * Returns the output of an interactive shell
     *
     * Returns when there's a match for $expect, which can take the form of a string literal or,
     * if $mode == self::READ_REGEX, a regular expression.
     *
     * @see self::write()
     * @param string $expect
     * @param int $mode
     * @return string|bool|null
     * @throws \RuntimeException on connection error
     * @access public
     */
    public function read($expect = '', $mode = self::READ_SIMPLE)
    {
        $this->curTimeout = $this->timeout;
        $this->is_timeout = false;

        if (!$this->isAuthenticated()) {
            throw new \RuntimeException('Operation disallowed prior to login()');
        }

        if (!($this->bitmap & self::MASK_SHELL) && !$this->initShell()) {
            throw new \RuntimeException('Unable to initiate an interactive shell session');
        }

        $channel = $this->get_interactive_channel();

        if ($mode == self::READ_NEXT) {
            return $this->get_channel_packet($channel);
        }

        $match = $expect;
        while (true) {
            if ($mode == self::READ_REGEX) {
                preg_match($expect, substr($this->interactiveBuffer, -1024), $matches);
                $match = isset($matches[0]) ? $matches[0] : '';
            }
            $pos = strlen($match) ? strpos($this->interactiveBuffer, $match) : false;
            if ($pos !== false) {
                return Strings::shift($this->interactiveBuffer, $pos + strlen($match));
            }
            $response = $this->get_channel_packet($channel);
            if (is_bool($response)) {
                $this->in_request_pty_exec = false;
                return $response ? Strings::shift($this->interactiveBuffer, strlen($this->interactiveBuffer)) : false;
            }

            $this->interactiveBuffer.= $response;
        }
    }

    /**
     * Inputs a command into an interactive shell.
     *
     * @see self::read()
     * @param string $cmd
     * @return bool
     * @throws \RuntimeException on connection error
     * @access public
     */
    public function write($cmd)
    {
        if (!$this->isAuthenticated()) {
            throw new \RuntimeException('Operation disallowed prior to login()');
        }

        if (!($this->bitmap & self::MASK_SHELL) && !$this->initShell()) {
            throw new \RuntimeException('Unable to initiate an interactive shell session');
        }

        return $this->send_channel_packet($this->get_interactive_channel(), $cmd);
    }

    /**
     * Start a subsystem.
     *
     * Right now only one subsystem at a time is supported. To support multiple subsystem's stopSubsystem() could accept
     * a string that contained the name of the subsystem, but at that point, only one subsystem of each type could be opened.
     * To support multiple subsystem's of the same name maybe it'd be best if startSubsystem() generated a new channel id and
     * returns that and then that that was passed into stopSubsystem() but that'll be saved for a future date and implemented
     * if there's sufficient demand for such a feature.
     *
     * @see self::stopSubsystem()
     * @param string $subsystem
     * @return bool
     * @access public
     */
    public function startSubsystem($subsystem)
    {
        $this->window_size_server_to_client[self::CHANNEL_SUBSYSTEM] = $this->window_size;

        $packet = Strings::packSSH2(
            'CsN3',
            NET_SSH2_MSG_CHANNEL_OPEN,
            'session',
            self::CHANNEL_SUBSYSTEM,
            $this->window_size,
            0x4000
        );

        $this->send_binary_packet($packet);

        $this->channel_status[self::CHANNEL_SUBSYSTEM] = NET_SSH2_MSG_CHANNEL_OPEN;

        $response = $this->get_channel_packet(self::CHANNEL_SUBSYSTEM);
        if ($response === false) {
            return false;
        }

        $packet = Strings::packSSH2(
            'CNsCs',
            NET_SSH2_MSG_CHANNEL_REQUEST,
            $this->server_channels[self::CHANNEL_SUBSYSTEM],
            'subsystem',
            1,
            $subsystem
        );
        $this->send_binary_packet($packet);

        $this->channel_status[self::CHANNEL_SUBSYSTEM] = NET_SSH2_MSG_CHANNEL_REQUEST;

        $response = $this->get_channel_packet(self::CHANNEL_SUBSYSTEM);

        if ($response === false) {
            return false;
        }

        $this->channel_status[self::CHANNEL_SUBSYSTEM] = NET_SSH2_MSG_CHANNEL_DATA;

        $this->bitmap |= self::MASK_SHELL;
        $this->in_subsystem = true;

        return true;
    }

    /**
     * Stops a subsystem.
     *
     * @see self::startSubsystem()
     * @return bool
     * @access public
     */
    public function stopSubsystem()
    {
        $this->in_subsystem = false;
        $this->close_channel(self::CHANNEL_SUBSYSTEM);
        return true;
    }

    /**
     * Closes a channel
     *
     * If read() timed out you might want to just close the channel and have it auto-restart on the next read() call
     *
     * @access public
     */
    public function reset()
    {
        $this->close_channel($this->get_interactive_channel());
    }

    /**
     * Is timeout?
     *
     * Did exec() or read() return because they timed out or because they encountered the end?
     *
     * @access public
     */
    public function isTimeout()
    {
        return $this->is_timeout;
    }

    /**
     * Disconnect
     *
     * @access public
     */
    public function disconnect()
    {
        $this->disconnect_helper(NET_SSH2_DISCONNECT_BY_APPLICATION);
        if (isset($this->realtime_log_file) && is_resource($this->realtime_log_file)) {
            fclose($this->realtime_log_file);
        }
        unset(self::$connections[$this->getResourceId()]);
    }

    /**
     * Destructor.
     *
     * Will be called, automatically, if you're supporting just PHP5.  If you're supporting PHP4, you'll need to call
     * disconnect().
     *
     * @access public
     */
    public function __destruct()
    {
        $this->disconnect();
    }

    /**
     * Is the connection still active?
     *
     * @return bool
     * @access public
     */
    public function isConnected()
    {
        return (bool) ($this->bitmap & self::MASK_CONNECTED);
    }

    /**
     * Have you successfully been logged in?
     *
     * @return bool
     * @access public
     */
    public function isAuthenticated()
    {
        return (bool) ($this->bitmap & self::MASK_LOGIN);
    }

    /**
     * Pings a server connection, or tries to reconnect if the connection has gone down
     *
     * Inspired by http://php.net/manual/en/mysqli.ping.php
     *
     * @return bool
     */
    public function ping()
    {
        if (!$this->isAuthenticated()) {
            return false;
        }

        $this->window_size_server_to_client[self::CHANNEL_KEEP_ALIVE] = $this->window_size;
        $packet_size = 0x4000;
        $packet = Strings::packSSH2(
            'CsN3',
            NET_SSH2_MSG_CHANNEL_OPEN,
            'session',
            self::CHANNEL_KEEP_ALIVE,
            $this->window_size_server_to_client[self::CHANNEL_KEEP_ALIVE],
            $packet_size
        );

        try {
            $this->send_binary_packet($packet);

            $this->channel_status[self::CHANNEL_KEEP_ALIVE] = NET_SSH2_MSG_CHANNEL_OPEN;

            $response = $this->get_channel_packet(self::CHANNEL_KEEP_ALIVE);
        } catch (\RuntimeException $e) {
            return $this->reconnect();
        }

        $this->close_channel(NET_SSH2_CHANNEL_KEEP_ALIVE);
        return true;
    }

    /**
     * In situ reconnect method
     *
     * @return boolean
     */
    private function reconnect()
    {
        $this->reset_connection(NET_SSH2_DISCONNECT_CONNECTION_LOST);
        $this->retry_connect = true;
        if (!$this->connect()) {
            return false;
        }
        foreach ($this->auth as $auth) {
            $result = $this->login(...$auth);
        }
        return $result;
    }

    /**
     * Resets a connection for re-use
     *
     * @param int $reason
     * @access private
     */
    private function reset_connection($reason)
    {
        $this->disconnect_helper($reason);
        $this->decrypt = $this->encrypt = false;
        $this->decrypt_block_size = $this->encrypt_block_size = 8;
        $this->hmac_check = $this->hmac_create = false;
        $this->hmac_size = false;
        $this->session_id = false;
        $this->retry_connect = true;
        $this->get_seq_no = $this->send_seq_no = 0;
    }

    /**
     * Gets Binary Packets
     *
     * See '6. Binary Packet Protocol' of rfc4253 for more info.
     *
     * @see self::_send_binary_packet()
     * @param bool $filter_channel_packets
     * @return string
     * @access private
     */
    private function get_binary_packet($skip_channel_filter = false)
    {
        if (!is_resource($this->fsock) || feof($this->fsock)) {
            $this->bitmap = 0;
            throw new \RuntimeException('Connection closed prematurely');
        }

        $start = microtime(true);
        $raw = stream_get_contents($this->fsock, $this->decrypt_block_size);

        if (!strlen($raw)) {
            return '';
        }

        if ($this->decrypt) {
            switch ($this->decrypt->name) {
                case 'aes128-gcm@openssh.com':
                case 'aes256-gcm@openssh.com':
                    $this->decrypt->setNonce(
                        $this->decrypt->fixed .
                        $this->decrypt->invocation_counter
                    );
                    Strings::increment_str($this->decrypt->invocation_counter);
                    $this->decrypt->setAAD($temp = Strings::shift($raw, 4));
                    extract(unpack('Npacket_length', $temp));
                    /**
                     * @var integer $packet_length
                     */

                    $raw.= $this->read_remaining_bytes($packet_length - $this->decrypt_block_size + 4);
                    $stop = microtime(true);
                    $tag = stream_get_contents($this->fsock, $this->decrypt_block_size);
                    $this->decrypt->setTag($tag);
                    $raw = $this->decrypt->decrypt($raw);
                    $raw = $temp . $raw;
                    $remaining_length = 0;
                    break;
                case 'chacha20-poly1305@openssh.com':
                    $nonce = pack('N2', 0, $this->get_seq_no);

                    $this->lengthDecrypt->setNonce($nonce);
                    $temp = $this->lengthDecrypt->decrypt($aad = Strings::shift($raw, 4));
                    extract(unpack('Npacket_length', $temp));
                    /**
                     * @var integer $packet_length
                     */

                    $raw.= $this->read_remaining_bytes($packet_length - $this->decrypt_block_size + 4);
                    $stop = microtime(true);
                    $tag = stream_get_contents($this->fsock, 16);

                    $this->decrypt->setNonce($nonce);
                    $this->decrypt->setCounter(0);
                    // this is the same approach that's implemented in Salsa20::createPoly1305Key()
                    // but we don't want to use the same AEAD construction that RFC8439 describes
                    // for ChaCha20-Poly1305 so we won't rely on it (see Salsa20::poly1305())
                    $this->decrypt->setPoly1305Key(
                        $this->decrypt->encrypt(str_repeat("\0", 32))
                    );
                    $this->decrypt->setAAD($aad);
                    $this->decrypt->setCounter(1);
                    $this->decrypt->setTag($tag);
                    $raw = $this->decrypt->decrypt($raw);
                    $raw = $temp . $raw;
                    $remaining_length = 0;
                    break;
                default:
                    $raw = $this->decrypt->decrypt($raw);
            }
        }

        if (strlen($raw) < 5) {
            return false;
        }
        extract(unpack('Npacket_length/Cpadding_length', Strings::shift($raw, 5)));
        /**
         * @var integer $packet_length
         * @var integer $padding_length
         */

        if (!isset($remaining_length)) {
            $remaining_length = $packet_length + 4 - $this->decrypt_block_size;
        }

        $buffer = $this->read_remaining_bytes($remaining_length);

        if (!isset($stop)) {
            $stop = microtime(true);
        }
        if (strlen($buffer)) {
            $raw.= $this->decrypt ? $this->decrypt->decrypt($buffer) : $buffer;
        }

        $payload = Strings::shift($raw, $packet_length - $padding_length - 1);
        $padding = Strings::shift($raw, $padding_length); // should leave $raw empty

        if ($this->hmac_check instanceof Hash) {
            $hmac = stream_get_contents($this->fsock, $this->hmac_size);
            if ($hmac === false || strlen($hmac) != $this->hmac_size) {
                $this->bitmap = 0;
                throw new \RuntimeException('Error reading socket');
            } elseif ($hmac != $this->hmac_check->hash(pack('NNCa*', $this->get_seq_no, $packet_length, $padding_length, $payload . $padding))) {
                throw new \RuntimeException('Invalid HMAC');
            }
        }

        //if ($this->decompress) {
        //    $payload = gzinflate(substr($payload, 2));
        //}

        $this->get_seq_no++;

        if (defined('NET_SSH2_LOGGING')) {
            $current = microtime(true);
            $message_number = isset($this->message_numbers[ord($payload[0])]) ? $this->message_numbers[ord($payload[0])] : 'UNKNOWN (' . ord($payload[0]) . ')';
            $message_number = '<- ' . $message_number .
                              ' (since last: ' . round($current - $this->last_packet, 4) . ', network: ' . round($stop - $start, 4) . 's)';
            $this->append_log($message_number, $payload);
            $this->last_packet = $current;
        }

        return $this->filter($payload, $skip_channel_filter);
    }

    /**
     * Read Remaining Bytes
     *
     * @see self::get_binary_packet()
     * @param int $remaining_length
     * @return string
     * @access private
     */
    private function read_remaining_bytes($remaining_length)
    {
        if (!$remaining_length) {
            return '';
        }

        $adjustLength = false;
        if ($this->decrypt) {
            switch ($this->decrypt->name) {
                case 'aes128-gcm@openssh.com':
                case 'aes256-gcm@openssh.com':
                case 'chacha20-poly1305@openssh.com':
                    $remaining_length+= $this->decrypt_block_size - 4;
                    $adjustLength = true;
            }
        }

        // quoting <http://tools.ietf.org/html/rfc4253#section-6.1>,
        // "implementations SHOULD check that the packet length is reasonable"
        // PuTTY uses 0x9000 as the actual max packet size and so to shall we
        // don't do this when GCM mode is used since GCM mode doesn't encrypt the length
        if ($remaining_length < -$this->decrypt_block_size || $remaining_length > 0x9000 || $remaining_length % $this->decrypt_block_size != 0) {
            if (!$this->bad_key_size_fix && self::bad_algorithm_candidate($this->decrypt ? $this->decrypt->name : '') && !($this->bitmap & SSH2::MASK_LOGIN)) {
                $this->bad_key_size_fix = true;
                $this->reset_connection(NET_SSH2_DISCONNECT_KEY_EXCHANGE_FAILED);
                return false;
            }
            throw new \RuntimeException('Invalid size');
        }

        if ($adjustLength) {
            $remaining_length-= $this->decrypt_block_size - 4;
        }

        $buffer = '';
        while ($remaining_length > 0) {
            $temp = stream_get_contents($this->fsock, $remaining_length);
            if ($temp === false || feof($this->fsock)) {
                $this->bitmap = 0;
                throw new \RuntimeException('Error reading from socket');
            }
            $buffer.= $temp;
            $remaining_length-= strlen($temp);
        }

        return $buffer;
    }

    /**
     * Filter Binary Packets
     *
     * Because some binary packets need to be ignored...
     *
     * @see self::_get_binary_packet()
     * @param string $payload
     * @param bool $filter_channel_packets
     * @return string
     * @access private
     */
    private function filter($payload, $skip_channel_filter)
    {
        switch (ord($payload[0])) {
            case NET_SSH2_MSG_DISCONNECT:
                Strings::shift($payload, 1);
                list($reason_code, $message) = Strings::unpackSSH2('Ns', $payload);
                $this->errors[] = 'SSH_MSG_DISCONNECT: ' . $this->disconnect_reasons[$reason_code] . "\r\n$message";
                $this->bitmap = 0;
                return false;
            case NET_SSH2_MSG_IGNORE:
                $payload = $this->get_binary_packet($skip_channel_filter);
                break;
            case NET_SSH2_MSG_DEBUG:
                Strings::shift($payload, 2); // second byte is "always_display"
                list($message) = Strings::unpackSSH2('s', $payload);
                $this->errors[] = "SSH_MSG_DEBUG: $message";
                $payload = $this->get_binary_packet($skip_channel_filter);
                break;
            case NET_SSH2_MSG_UNIMPLEMENTED:
                return false;
            case NET_SSH2_MSG_KEXINIT:
                if ($this->session_id !== false) {
                    if (!$this->key_exchange($payload)) {
                        $this->bitmap = 0;
                        return false;
                    }
                    $payload = $this->get_binary_packet($skip_channel_filter);
                }
        }

        // see http://tools.ietf.org/html/rfc4252#section-5.4; only called when the encryption has been activated and when we haven't already logged in
        if (($this->bitmap & self::MASK_CONNECTED) && !$this->isAuthenticated() && ord($payload[0]) == NET_SSH2_MSG_USERAUTH_BANNER) {
            Strings::shift($payload, 1);
            list($this->banner_message) = Strings::unpackSSH2('s', $response);
            $payload = $this->get_binary_packet();
        }

        // only called when we've already logged in
        if (($this->bitmap & self::MASK_CONNECTED) && $this->isAuthenticated()) {
            switch (ord($payload[0])) {
                case NET_SSH2_MSG_CHANNEL_DATA:
                case NET_SSH2_MSG_CHANNEL_EXTENDED_DATA:
                case NET_SSH2_MSG_CHANNEL_REQUEST:
                case NET_SSH2_MSG_CHANNEL_CLOSE:
                case NET_SSH2_MSG_CHANNEL_EOF:
                    if (!$skip_channel_filter && !empty($this->server_channels)) {
                        $this->binary_packet_buffer = $payload;
                        $this->get_channel_packet(true);
                        $payload = $this->get_binary_packet();
                    }
                    break;
                case NET_SSH2_MSG_GLOBAL_REQUEST: // see http://tools.ietf.org/html/rfc4254#section-4
                    Strings::shift($payload, 1);
                    list($request_name) = Strings::unpackSSH2('s', $payload);
                    $this->errors[] = "SSH_MSG_GLOBAL_REQUEST: $request_name";

                    try {
                        $this->send_binary_packet(pack('C', NET_SSH2_MSG_REQUEST_FAILURE));
                    } catch (\RuntimeException $e) {
                        return $this->disconnect_helper(NET_SSH2_DISCONNECT_BY_APPLICATION);
                    }

                    $payload = $this->get_binary_packet($skip_channel_filter);
                    break;
                case NET_SSH2_MSG_CHANNEL_OPEN: // see http://tools.ietf.org/html/rfc4254#section-5.1
                    Strings::shift($payload, 1);
                    list($data, $server_channel) = Strings::unpackSSH2('sN', $payload);
                    switch ($data) {
                        case 'auth-agent':
                        case 'auth-agent@openssh.com':
                            if (isset($this->agent)) {
                                $new_channel = self::CHANNEL_AGENT_FORWARD;

                                list(
                                    $remote_window_size,
                                    $remote_maximum_packet_size
                                ) = Strings::unpackSSH2('NN', $payload);

                                $this->packet_size_client_to_server[$new_channel] = $remote_window_size;
                                $this->window_size_server_to_client[$new_channel] = $remote_maximum_packet_size;
                                $this->window_size_client_to_server[$new_channel] = $this->window_size;

                                $packet_size = 0x4000;

                                $packet = pack(
                                    'CN4',
                                    NET_SSH2_MSG_CHANNEL_OPEN_CONFIRMATION,
                                    $server_channel,
                                    $new_channel,
                                    $packet_size,
                                    $packet_size
                                );

                                $this->server_channels[$new_channel] = $server_channel;
                                $this->channel_status[$new_channel] = NET_SSH2_MSG_CHANNEL_OPEN_CONFIRMATION;
                                $this->send_binary_packet($packet);
                            }
                            break;
                        default:
                            $packet = Strings::packSSH2(
                                'CN2ss',
                                NET_SSH2_MSG_CHANNEL_OPEN_FAILURE,
                                $server_channel,
                                NET_SSH2_OPEN_ADMINISTRATIVELY_PROHIBITED,
                                '', // description
                                '' // language tag
                            );

                            try {
                                $this->send_binary_packet($packet);
                            } catch (\RuntimeException $e) {
                                return $this->disconnect_helper(NET_SSH2_DISCONNECT_BY_APPLICATION);
                            }
                    }

                    $payload = $this->get_binary_packet($skip_channel_filter);
                    break;
                case NET_SSH2_MSG_CHANNEL_WINDOW_ADJUST:
                    Strings::shift($payload, 1);
                    list($channel, $window_size) = Strings::unpackSSH2('NN', $payload);

                    $this->window_size_client_to_server[$channel]+= $window_size;

                    $payload = ($this->bitmap & self::MASK_WINDOW_ADJUST) ? true : $this->get_binary_packet($skip_channel_filter);
            }
        }

        return $payload;
    }

    /**
     * Enable Quiet Mode
     *
     * Suppress stderr from output
     *
     * @access public
     */
    public function enableQuietMode()
    {
        $this->quiet_mode = true;
    }

    /**
     * Disable Quiet Mode
     *
     * Show stderr in output
     *
     * @access public
     */
    public function disableQuietMode()
    {
        $this->quiet_mode = false;
    }

    /**
     * Returns whether Quiet Mode is enabled or not
     *
     * @see self::enableQuietMode()
     * @see self::disableQuietMode()
     * @access public
     * @return bool
     */
    public function isQuietModeEnabled()
    {
        return $this->quiet_mode;
    }

    /**
     * Enable request-pty when using exec()
     *
     * @access public
     */
    public function enablePTY()
    {
        $this->request_pty = true;
    }

    /**
     * Disable request-pty when using exec()
     *
     * @access public
     */
    public function disablePTY()
    {
        if ($this->in_request_pty_exec) {
            $this->close_channel(self::CHANNEL_EXEC);
            $this->in_request_pty_exec = false;
        }
        $this->request_pty = false;
    }

    /**
     * Returns whether request-pty is enabled or not
     *
     * @see self::enablePTY()
     * @see self::disablePTY()
     * @access public
     * @return bool
     */
    public function isPTYEnabled()
    {
        return $this->request_pty;
    }

    /**
     * Gets channel data
     *
     * Returns the data as a string if it's available and false if not.
     *
     * @param int $client_channel
     * @param bool $skip_extended
     * @return mixed
     * @throws \RuntimeException on connection error
     * @access private
     */
    protected function get_channel_packet($client_channel, $skip_extended = false)
    {
        if (!empty($this->channel_buffers[$client_channel])) {
            return array_shift($this->channel_buffers[$client_channel]);
        }

        while (true) {
            if ($this->binary_packet_buffer !== false) {
                $response = $this->binary_packet_buffer;
                $this->binary_packet_buffer = false;
            } else {
                $read = [$this->fsock];
                $write = $except = null;

                if (!$this->curTimeout) {
                    @stream_select($read, $write, $except, null);
                } else {
                    if ($this->curTimeout < 0) {
                        $this->is_timeout = true;
                        return true;
                    }

                    $read = [$this->fsock];
                    $write = $except = null;

                    $start = microtime(true);
                    $sec = floor($this->curTimeout);
                    $usec = 1000000 * ($this->curTimeout - $sec);
                    // on windows this returns a "Warning: Invalid CRT parameters detected" error
                    if (!@stream_select($read, $write, $except, $sec, $usec) && !count($read)) {
                        $this->is_timeout = true;
<<<<<<< HEAD
                        $this->close_channel($client_channel);
=======
                        if ($client_channel == NET_SSH2_CHANNEL_EXEC && !$this->request_pty) {
                            $this->_close_channel($client_channel);
                        }
>>>>>>> d25a3a92
                        return true;
                    }
                    $elapsed = microtime(true) - $start;
                    $this->curTimeout-= $elapsed;
                }

                $response = $this->get_binary_packet(true);
                if ($response === false) {
                    $this->bitmap = 0;
                    throw new \RuntimeException('Connection closed by server');
                }
            }

            if ($client_channel == -1 && $response === true) {
                return true;
            }
            list($type, $channel) = Strings::unpackSSH2('CN', $response);

            // will not be setup yet on incoming channel open request
            if (isset($channel) && isset($this->channel_status[$channel]) && isset($this->window_size_server_to_client[$channel])) {
                $this->window_size_server_to_client[$channel]-= strlen($response);

                // resize the window, if appropriate
                if ($this->window_size_server_to_client[$channel] < 0) {
                    $packet = pack('CNN', NET_SSH2_MSG_CHANNEL_WINDOW_ADJUST, $this->server_channels[$channel], $this->window_size);
                    $this->send_binary_packet($packet);
                    $this->window_size_server_to_client[$channel]+= $this->window_size;
                }

                switch ($type) {
                    case NET_SSH2_MSG_CHANNEL_EXTENDED_DATA:
                        /*
                        if ($client_channel == NET_SSH2_CHANNEL_EXEC) {
                            $this->send_channel_packet($client_channel, chr(0));
                        }
                        */
                        // currently, there's only one possible value for $data_type_code: NET_SSH2_EXTENDED_DATA_STDERR
                        list($data_type_code, $data) = Strings::unpackSSH2('Ns', $response);
                        $this->stdErrorLog.= $data;
                        if ($skip_extended || $this->quiet_mode) {
                            continue 2;
                        }
                        if ($client_channel == $channel && $this->channel_status[$channel] == NET_SSH2_MSG_CHANNEL_DATA) {
                            return $data;
                        }
                        if (!isset($this->channel_buffers[$channel])) {
                            $this->channel_buffers[$channel] = [];
                        }
                        $this->channel_buffers[$channel][] = $data;

                        continue 2;
                    case NET_SSH2_MSG_CHANNEL_REQUEST:
                        if ($this->channel_status[$channel] == NET_SSH2_MSG_CHANNEL_CLOSE) {
                            continue 2;
                        }
                        list($value) = Strings::unpackSSH2('s', $response);
                        switch ($value) {
                            case 'exit-signal':
                                list(
                                    , // FALSE
                                    $signal_name,
                                    , // core dumped
                                    $error_message
                                ) = Strings::unpackSSH2('bsbs', $response);

                                $this->errors[] = "SSH_MSG_CHANNEL_REQUEST (exit-signal): $signal_name";
                                if (strlen($error_message)) {
                                    $this->errors[count($this->errors) - 1].= "\r\n$error_message";
                                }

                                $this->send_binary_packet(pack('CN', NET_SSH2_MSG_CHANNEL_EOF, $this->server_channels[$client_channel]));
                                $this->send_binary_packet(pack('CN', NET_SSH2_MSG_CHANNEL_CLOSE, $this->server_channels[$channel]));

                                $this->channel_status[$channel] = NET_SSH2_MSG_CHANNEL_EOF;

                                continue 3;
                            case 'exit-status':
                                list(, $this->exit_status) = Strings::unpackSSH2('CN', $response);

                                // "The client MAY ignore these messages."
                                // -- http://tools.ietf.org/html/rfc4254#section-6.10

                                continue 3;
                            default:
                                // "Some systems may not implement signals, in which case they SHOULD ignore this message."
                                //  -- http://tools.ietf.org/html/rfc4254#section-6.9
                                continue 3;
                        }
                }

                switch ($this->channel_status[$channel]) {
                    case NET_SSH2_MSG_CHANNEL_OPEN:
                        switch ($type) {
                            case NET_SSH2_MSG_CHANNEL_OPEN_CONFIRMATION:
                                list(
                                    $this->server_channels[$channel],
                                    $window_size,
                                    $this->packet_size_client_to_server[$channel]
                                ) = Strings::unpackSSH2('NNN', $response);

                                if ($window_size < 0) {
                                    $window_size&= 0x7FFFFFFF;
                                    $window_size+= 0x80000000;
                                }
                                $this->window_size_client_to_server[$channel] = $window_size;
                                $result = $client_channel == $channel ? true : $this->get_channel_packet($client_channel, $skip_extended);
                                $this->on_channel_open();
                                return $result;
                            //case NET_SSH2_MSG_CHANNEL_OPEN_FAILURE:
                            default:
                                $this->disconnect_helper(NET_SSH2_DISCONNECT_BY_APPLICATION);
                                throw new \RuntimeException('Unable to open channel');
                        }
                        break;
                    case NET_SSH2_MSG_CHANNEL_REQUEST:
                        switch ($type) {
                            case NET_SSH2_MSG_CHANNEL_SUCCESS:
                                return true;
                            case NET_SSH2_MSG_CHANNEL_FAILURE:
                                return false;
                            default:
                                $this->disconnect_helper(NET_SSH2_DISCONNECT_BY_APPLICATION);
                                throw new \RuntimeException('Unable to fulfill channel request');
                        }
                    case NET_SSH2_MSG_CHANNEL_CLOSE:
                        return $type == NET_SSH2_MSG_CHANNEL_CLOSE ? true : $this->get_channel_packet($client_channel, $skip_extended);
                }
            }

            // ie. $this->channel_status[$channel] == NET_SSH2_MSG_CHANNEL_DATA

            switch ($type) {
                case NET_SSH2_MSG_CHANNEL_DATA:
                    /*
                    if ($channel == self::CHANNEL_EXEC) {
                        // SCP requires null packets, such as this, be sent.  further, in the case of the ssh.com SSH server
                        // this actually seems to make things twice as fast.  more to the point, the message right after
                        // SSH_MSG_CHANNEL_DATA (usually SSH_MSG_IGNORE) won't block for as long as it would have otherwise.
                        // in OpenSSH it slows things down but only by a couple thousandths of a second.
                        $this->send_channel_packet($channel, chr(0));
                    }
                    */
                    list($data) = Strings::unpackSSH2('s', $response);

                    if ($channel == self::CHANNEL_AGENT_FORWARD) {
                        $agent_response = $this->agent->forwardData($data);
                        if (!is_bool($agent_response)) {
                            $this->send_channel_packet($channel, $agent_response);
                        }
                        break;
                    }

                    if ($client_channel == $channel) {
                        return $data;
                    }
                    if (!isset($this->channel_buffers[$channel])) {
                        $this->channel_buffers[$channel] = [];
                    }
                    $this->channel_buffers[$channel][] = $data;
                    break;
                case NET_SSH2_MSG_CHANNEL_CLOSE:
                    $this->curTimeout = 0;

                    if ($this->bitmap & self::MASK_SHELL) {
                        $this->bitmap&= ~self::MASK_SHELL;
                    }
                    if ($this->channel_status[$channel] != NET_SSH2_MSG_CHANNEL_EOF) {
                        $this->send_binary_packet(pack('CN', NET_SSH2_MSG_CHANNEL_CLOSE, $this->server_channels[$channel]));
                    }

                    $this->channel_status[$channel] = NET_SSH2_MSG_CHANNEL_CLOSE;
                    if ($client_channel == $channel) {
                        return true;
                    }
                case NET_SSH2_MSG_CHANNEL_EOF:
                    break;
                default:
                    $this->disconnect_helper(NET_SSH2_DISCONNECT_BY_APPLICATION);
                    throw new \RuntimeException('Error reading channel data');
            }
        }
    }

    /**
     * Sends Binary Packets
     *
     * See '6. Binary Packet Protocol' of rfc4253 for more info.
     *
     * @param string $data
     * @param string $logged
     * @see self::_get_binary_packet()
     * @return bool
     * @access private
     */
    protected function send_binary_packet($data, $logged = null)
    {
        if (!is_resource($this->fsock) || feof($this->fsock)) {
            $this->bitmap = 0;
            throw new \RuntimeException('Connection closed prematurely');
        }

        //if ($this->compress) {
        //    // the -4 removes the checksum:
        //    // http://php.net/function.gzcompress#57710
        //    $data = substr(gzcompress($data), 0, -4);
        //}

        // 4 (packet length) + 1 (padding length) + 4 (minimal padding amount) == 9
        $packet_length = strlen($data) + 9;
        if ($this->encrypt && $this->encrypt->usesNonce()) {
            $packet_length-= 4;
        }
        // round up to the nearest $this->encrypt_block_size
        $packet_length+= (($this->encrypt_block_size - 1) * $packet_length) % $this->encrypt_block_size;
        // subtracting strlen($data) is obvious - subtracting 5 is necessary because of packet_length and padding_length
        $padding_length = $packet_length - strlen($data) - 5;
        if ($this->encrypt && $this->encrypt->usesNonce()) {
            $padding_length+= 4;
            $packet_length+= 4;
        }
        $padding = Random::string($padding_length);

        // we subtract 4 from packet_length because the packet_length field isn't supposed to include itself
        $packet = pack('NCa*', $packet_length - 4, $padding_length, $data . $padding);

        $hmac = $this->hmac_create instanceof Hash ? $this->hmac_create->hash(pack('Na*', $this->send_seq_no, $packet)) : '';
        $this->send_seq_no++;

        if ($this->encrypt) {
            switch ($this->encrypt->name) {
                case 'aes128-gcm@openssh.com':
                case 'aes256-gcm@openssh.com':
                    $this->encrypt->setNonce(
                        $this->encrypt->fixed .
                        $this->encrypt->invocation_counter
                    );
                    Strings::increment_str($this->encrypt->invocation_counter);
                    $this->encrypt->setAAD($temp = ($packet & "\xFF\xFF\xFF\xFF"));
                    $packet = $temp . $this->encrypt->encrypt(substr($packet, 4));
                    break;
                case 'chacha20-poly1305@openssh.com':
                    $nonce = pack('N2', 0, $this->send_seq_no - 1);

                    $this->encrypt->setNonce($nonce);
                    $this->lengthEncrypt->setNonce($nonce);

                    $length = $this->lengthEncrypt->encrypt($packet & "\xFF\xFF\xFF\xFF");

                    $this->encrypt->setCounter(0);
                    // this is the same approach that's implemented in Salsa20::createPoly1305Key()
                    // but we don't want to use the same AEAD construction that RFC8439 describes
                    // for ChaCha20-Poly1305 so we won't rely on it (see Salsa20::poly1305())
                    $this->encrypt->setPoly1305Key(
                        $this->encrypt->encrypt(str_repeat("\0", 32))
                    );
                    $this->encrypt->setAAD($length);
                    $this->encrypt->setCounter(1);
                    $packet = $length . $this->encrypt->encrypt(substr($packet, 4));
                    break;
                default:
                    $packet = $this->encrypt->encrypt($packet);
            }
        }

        $packet.= $this->encrypt && $this->encrypt->usesNonce() ? $this->encrypt->getTag() : $hmac;

        $start = microtime(true);
        $sent = fputs($this->fsock, $packet);
        $stop = microtime(true);

        if (defined('NET_SSH2_LOGGING')) {
            $current = microtime(true);
            $message_number = isset($this->message_numbers[ord($data[0])]) ? $this->message_numbers[ord($data[0])] : 'UNKNOWN (' . ord($data[0]) . ')';
            $message_number = '-> ' . $message_number .
                              ' (since last: ' . round($current - $this->last_packet, 4) . ', network: ' . round($stop - $start, 4) . 's)';
            $this->append_log($message_number, isset($logged) ? $logged : $data);
            $this->last_packet = $current;
        }

        if (strlen($packet) != $sent) {
            $this->bitmap = 0;
            throw new \RuntimeException("Only $sent of " . strlen($packet) . " bytes were sent");
        }
    }

    /**
     * Logs data packets
     *
     * Makes sure that only the last 1MB worth of packets will be logged
     *
     * @param string $message_number
     * @param string $message
     * @access private
     */
    private function append_log($message_number, $message)
    {
        // remove the byte identifying the message type from all but the first two messages (ie. the identification strings)
        if (strlen($message_number) > 2) {
            Strings::shift($message);
        }

        switch (NET_SSH2_LOGGING) {
            // useful for benchmarks
            case self::LOG_SIMPLE:
                $this->message_number_log[] = $message_number;
                break;
            // the most useful log for SSH2
            case self::LOG_COMPLEX:
                $this->message_number_log[] = $message_number;
                $this->log_size+= strlen($message);
                $this->message_log[] = $message;
                while ($this->log_size > self::LOG_MAX_SIZE) {
                    $this->log_size-= strlen(array_shift($this->message_log));
                    array_shift($this->message_number_log);
                }
                break;
            // dump the output out realtime; packets may be interspersed with non packets,
            // passwords won't be filtered out and select other packets may not be correctly
            // identified
            case self::LOG_REALTIME:
                switch (PHP_SAPI) {
                    case 'cli':
                        $start = $stop = "\r\n";
                        break;
                    default:
                        $start = '<pre>';
                        $stop = '</pre>';
                }
                echo $start . $this->format_log([$message], [$message_number]) . $stop;
                @flush();
                @ob_flush();
                break;
            // basically the same thing as self::LOG_REALTIME with the caveat that NET_SSH2_LOG_REALTIME_FILENAME
            // needs to be defined and that the resultant log file will be capped out at self::LOG_MAX_SIZE.
            // the earliest part of the log file is denoted by the first <<< START >>> and is not going to necessarily
            // at the beginning of the file
            case self::LOG_REALTIME_FILE:
                if (!isset($this->realtime_log_file)) {
                    // PHP doesn't seem to like using constants in fopen()
                    $filename = NET_SSH2_LOG_REALTIME_FILENAME;
                    $fp = fopen($filename, 'w');
                    $this->realtime_log_file = $fp;
                }
                if (!is_resource($this->realtime_log_file)) {
                    break;
                }
                $entry = $this->format_log([$message], [$message_number]);
                if ($this->realtime_log_wrap) {
                    $temp = "<<< START >>>\r\n";
                    $entry.= $temp;
                    fseek($this->realtime_log_file, ftell($this->realtime_log_file) - strlen($temp));
                }
                $this->realtime_log_size+= strlen($entry);
                if ($this->realtime_log_size > self::LOG_MAX_SIZE) {
                    fseek($this->realtime_log_file, 0);
                    $this->realtime_log_size = strlen($entry);
                    $this->realtime_log_wrap = true;
                }
                fputs($this->realtime_log_file, $entry);
        }
    }

    /**
     * Sends channel data
     *
     * Spans multiple SSH_MSG_CHANNEL_DATAs if appropriate
     *
     * @param int $client_channel
     * @param string $data
     * @return bool
     * @access private
     */
    protected function send_channel_packet($client_channel, $data)
    {
        while (strlen($data)) {
            if (!$this->window_size_client_to_server[$client_channel]) {
                $this->bitmap^= self::MASK_WINDOW_ADJUST;
                // using an invalid channel will let the buffers be built up for the valid channels
                $this->get_channel_packet(-1);
                $this->bitmap^= self::MASK_WINDOW_ADJUST;
            }

            /* The maximum amount of data allowed is determined by the maximum
               packet size for the channel, and the current window size, whichever
               is smaller.
                 -- http://tools.ietf.org/html/rfc4254#section-5.2 */
            $max_size = min(
                $this->packet_size_client_to_server[$client_channel],
                $this->window_size_client_to_server[$client_channel]
            );

            $temp = Strings::shift($data, $max_size);
            $packet = Strings::packSSH2(
                'CNs',
                NET_SSH2_MSG_CHANNEL_DATA,
                $this->server_channels[$client_channel],
                $temp
            );
            $this->window_size_client_to_server[$client_channel]-= strlen($temp);
            $this->send_binary_packet($packet);
        }

        return true;
    }

    /**
     * Closes and flushes a channel
     *
     * \phpseclib\Net\SSH2 doesn't properly close most channels.  For exec() channels are normally closed by the server
     * and for SFTP channels are presumably closed when the client disconnects.  This functions is intended
     * for SCP more than anything.
     *
     * @param int $client_channel
     * @param bool $want_reply
     * @return bool
     * @access private
     */
    private function close_channel($client_channel, $want_reply = false)
    {
        // see http://tools.ietf.org/html/rfc4254#section-5.3

        $this->send_binary_packet(pack('CN', NET_SSH2_MSG_CHANNEL_EOF, $this->server_channels[$client_channel]));

        if (!$want_reply) {
            $this->send_binary_packet(pack('CN', NET_SSH2_MSG_CHANNEL_CLOSE, $this->server_channels[$client_channel]));
        }

        $this->channel_status[$client_channel] = NET_SSH2_MSG_CHANNEL_CLOSE;

        $this->curTimeout = 0;

        while (!is_bool($this->get_channel_packet($client_channel))) {
        }

        if ($want_reply) {
            $this->send_binary_packet(pack('CN', NET_SSH2_MSG_CHANNEL_CLOSE, $this->server_channels[$client_channel]));
        }

        if ($this->bitmap & self::MASK_SHELL) {
            $this->bitmap&= ~self::MASK_SHELL;
        }
    }

    /**
     * Disconnect
     *
     * @param int $reason
     * @return bool
     * @access protected
     */
    protected function disconnect_helper($reason)
    {
        if ($this->bitmap & self::MASK_CONNECTED) {
            $data = Strings::packSSH2('CNss', NET_SSH2_MSG_DISCONNECT, $reason, '', '');
            $this->send_binary_packet($data);
            $this->bitmap = 0;
            fclose($this->fsock);
            return false;
        }
    }

    /**
     * Define Array
     *
     * Takes any number of arrays whose indices are integers and whose values are strings and defines a bunch of
     * named constants from it, using the value as the name of the constant and the index as the value of the constant.
     * If any of the constants that would be defined already exists, none of the constants will be defined.
     *
     * @param $args[]
     * @access protected
     */
    protected function define_array(...$args)
    {
        foreach ($args as $arg) {
            foreach ($arg as $key => $value) {
                if (!defined($value)) {
                    define($value, $key);
                } else {
                    break 2;
                }
            }
        }
    }

    /**
     * Returns a log of the packets that have been sent and received.
     *
     * Returns a string if NET_SSH2_LOGGING == self::LOG_COMPLEX, an array if NET_SSH2_LOGGING == self::LOG_SIMPLE and false if !defined('NET_SSH2_LOGGING')
     *
     * @access public
     * @return array|false|string
     */
    public function getLog()
    {
        if (!defined('NET_SSH2_LOGGING')) {
            return false;
        }

        switch (NET_SSH2_LOGGING) {
            case self::LOG_SIMPLE:
                return $this->message_number_log;
            case self::LOG_COMPLEX:
                $log = $this->format_log($this->message_log, $this->message_number_log);
                return PHP_SAPI == 'cli' ? $log : '<pre>' . $log . '</pre>';
            default:
                return false;
        }
    }

    /**
     * Formats a log for printing
     *
     * @param array $message_log
     * @param array $message_number_log
     * @access private
     * @return string
     */
    protected function format_log($message_log, $message_number_log)
    {
        $output = '';
        for ($i = 0; $i < count($message_log); $i++) {
            $output.= $message_number_log[$i] . "\r\n";
            $current_log = $message_log[$i];
            $j = 0;
            do {
                if (strlen($current_log)) {
                    $output.= str_pad(dechex($j), 7, '0', STR_PAD_LEFT) . '0  ';
                }
                $fragment = Strings::shift($current_log, $this->log_short_width);
                $hex = substr(preg_replace_callback('#.#s', [$this, 'format_log_helper'], $fragment), strlen($this->log_boundary));
                // replace non ASCII printable characters with dots
                // http://en.wikipedia.org/wiki/ASCII#ASCII_printable_characters
                // also replace < with a . since < messes up the output on web browsers
                $raw = preg_replace('#[^\x20-\x7E]|<#', '.', $fragment);
                $output.= str_pad($hex, $this->log_long_width - $this->log_short_width, ' ') . $raw . "\r\n";
                $j++;
            } while (strlen($current_log));
            $output.= "\r\n";
        }

        return $output;
    }

    /**
     * Helper function for _format_log
     *
     * For use with preg_replace_callback()
     *
     * @param array $matches
     * @access private
     * @return string
     */
    private function format_log_helper($matches)
    {
        return $this->log_boundary . str_pad(dechex(ord($matches[0])), 2, '0', STR_PAD_LEFT);
    }

    /**
     * Helper function for agent->on_channel_open()
     *
     * Used when channels are created to inform agent
     * of said channel opening. Must be called after
     * channel open confirmation received
     *
     * @access private
     */
    private function on_channel_open()
    {
        if (isset($this->agent)) {
            $this->agent->registerChannelOpen($this);
        }
    }

    /**
     * Returns the first value of the intersection of two arrays or false if
     * the intersection is empty. The order is defined by the first parameter.
     *
     * @param array $array1
     * @param array $array2
     * @return mixed False if intersection is empty, else intersected value.
     * @access private
     */
    private function array_intersect_first($array1, $array2)
    {
        foreach ($array1 as $value) {
            if (in_array($value, $array2)) {
                return $value;
            }
        }
        return false;
    }

    /**
     * Returns all errors
     *
     * @return string[]
     * @access public
     */
    public function getErrors()
    {
        return $this->errors;
    }

    /**
     * Returns the last error
     *
     * @return string
     * @access public
     */
    public function getLastError()
    {
        $count = count($this->errors);

        if ($count > 0) {
            return $this->errors[$count - 1];
        }
    }

    /**
     * Return the server identification.
     *
     * @return string
     * @access public
     */
    public function getServerIdentification()
    {
        $this->connect();

        return $this->server_identifier;
    }

    /**
     * Returns a list of algorithms the server supports
     *
     * @return array
     * @access public
     */
    public function getServerAlgorithms()
    {
        $this->connect();

        return [
            'kex' => $this->kex_algorithms,
            'hostkey' => $this->server_host_key_algorithms,
            'client_to_server' => [
                'crypt' => $this->encryption_algorithms_client_to_server,
                'mac' => $this->mac_algorithms_client_to_server,
                'comp' => $this->compression_algorithms_client_to_server,
                'lang' => $this->languages_client_to_server
            ],
            'server_to_client' => [
                'crypt' => $this->encryption_algorithms_server_to_client,
                'mac' => $this->mac_algorithms_server_to_client,
                'comp' => $this->compression_algorithms_server_to_client,
                'lang' => $this->languages_server_to_client
            ]
        ];
    }

    /**
     * Returns a list of KEX algorithms that phpseclib supports
     *
     * @return array
     * @access public
     */
    public static function getSupportedKEXAlgorithms()
    {
        $kex_algorithms = [
            // Elliptic Curve Diffie-Hellman Key Agreement (ECDH) using
            // Curve25519. See doc/curve25519-sha256@libssh.org.txt in the
            // libssh repository for more information.
            'curve25519-sha256@libssh.org',

            // Diffie-Hellman Key Agreement (DH) using integer modulo prime
            // groups.
            'diffie-hellman-group1-sha1', // REQUIRED
            'diffie-hellman-group14-sha1', // REQUIRED
            'diffie-hellman-group-exchange-sha1', // RFC 4419
            'diffie-hellman-group-exchange-sha256', // RFC 4419
        ];

        if (!function_exists('\\Sodium\\library_version_major')) {
            $kex_algorithms = array_diff(
                $kex_algorithms,
                ['curve25519-sha256@libssh.org']
            );
        }

        return $kex_algorithms;
    }

    /**
     * Returns a list of host key algorithms that phpseclib supports
     *
     * @return array
     * @access public
     */
    public static function getSupportedHostKeyAlgorithms()
    {
        return [
            'ssh-ed25519', // https://tools.ietf.org/html/draft-ietf-curdle-ssh-ed25519-02
            'ecdsa-sha2-nistp256', // RFC 5656
            'ecdsa-sha2-nistp384', // RFC 5656
            'ecdsa-sha2-nistp521', // RFC 5656
            'rsa-sha2-256', // RFC 8332
            'rsa-sha2-512', // RFC 8332
            'ssh-rsa', // RECOMMENDED  sign   Raw RSA Key
            'ssh-dss'  // REQUIRED     sign   Raw DSS Key
        ];
    }

    /**
     * Returns a list of symmetric key algorithms that phpseclib supports
     *
     * @return array
     * @access public
     */
    public static function getSupportedEncryptionAlgorithms()
    {
        $algos = [
            // from <https://tools.ietf.org/html/rfc5647>:
            'aes128-gcm@openssh.com',
            'aes256-gcm@openssh.com',

            // from <http://tools.ietf.org/html/rfc4345#section-4>:
            'arcfour256',
            'arcfour128',

            //'arcfour',      // OPTIONAL          the ARCFOUR stream cipher with a 128-bit key

            // CTR modes from <http://tools.ietf.org/html/rfc4344#section-4>:
            'aes128-ctr',     // RECOMMENDED       AES (Rijndael) in SDCTR mode, with 128-bit key
            'aes192-ctr',     // RECOMMENDED       AES with 192-bit key
            'aes256-ctr',     // RECOMMENDED       AES with 256-bit key

            // from <https://git.io/fhxOl>:
            // one of the big benefits of chacha20-poly1305 is speed. the problem is...
            // libsodium doesn't generate the poly1305 keys in the way ssh does and openssl's PHP bindings don't even
            // seem to support poly1305 currently. so even if libsodium or openssl are being used for the chacha20
            // part, pure-PHP has to be used for the poly1305 part and that's gonna cause a big slow down.
            // speed-wise it winds up being faster to use AES (when openssl or mcrypt are available) and some HMAC
            // (which is always gonna be super fast to compute thanks to the hash extension, which
            // "is bundled and compiled into PHP by default")
            'chacha20-poly1305@openssh.com',

            'twofish128-ctr', // OPTIONAL          Twofish in SDCTR mode, with 128-bit key
            'twofish192-ctr', // OPTIONAL          Twofish with 192-bit key
            'twofish256-ctr', // OPTIONAL          Twofish with 256-bit key

            'aes128-cbc',     // RECOMMENDED       AES with a 128-bit key
            'aes192-cbc',     // OPTIONAL          AES with a 192-bit key
            'aes256-cbc',     // OPTIONAL          AES in CBC mode, with a 256-bit key

            'twofish128-cbc', // OPTIONAL          Twofish with a 128-bit key
            'twofish192-cbc', // OPTIONAL          Twofish with a 192-bit key
            'twofish256-cbc',
            'twofish-cbc',    // OPTIONAL          alias for "twofish256-cbc"
                              //                   (this is being retained for historical reasons)

            'blowfish-ctr',   // OPTIONAL          Blowfish in SDCTR mode

            'blowfish-cbc',   // OPTIONAL          Blowfish in CBC mode

            '3des-ctr',       // RECOMMENDED       Three-key 3DES in SDCTR mode

            '3des-cbc',       // REQUIRED          three-key 3DES in CBC mode

             //'none'           // OPTIONAL          no encryption; NOT RECOMMENDED
        ];

        $engines = [
            'libsodium',
            'OpenSSL (GCM)',
            'OpenSSL',
            'mcrypt',
            'Eval',
            'PHP'
        ];

        $ciphers = [];
        foreach ($engines as $engine) {
            foreach ($algos as $algo) {
                $obj = self::encryption_algorithm_to_crypt_instance($algo);
                if ($obj instanceof Rijndael ) {
                    $obj->setKeyLength(preg_replace('#[^\d]#', '', $algo));
                }
                switch ($algo) {
                    case 'chacha20-poly1305@openssh.com':
                    case 'arcfour128':
                    case 'arcfour256':
                        if ($engine == 'Eval') {
                            $algos = array_diff($algos, [$algo]);
                            $ciphers[] = $algo;
                        } else {
                            continue 2;
                        }
                        break;
                    case 'aes128-gcm@openssh.com':
                    case 'aes256-gcm@openssh.com':
                        if ($engine == 'OpenSSL') {
                            continue 2;
                        }
                        $obj->setNonce('dummydummydu');
                }
                if ($obj->isValidEngine($engine)) {
                    $algos = array_diff($algos, [$algo]);
                    $ciphers[] = $algo;
                }
            }
        }

        return $ciphers;
    }

    /**
     * Returns a list of MAC algorithms that phpseclib supports
     *
     * @return array
     * @access public
     */
    public static function getSupportedMACAlgorithms()
    {
        return [
            // from <http://www.ietf.org/rfc/rfc6668.txt>:
            'hmac-sha2-256',// RECOMMENDED     HMAC-SHA256 (digest length = key length = 32)

            'hmac-sha1-96', // RECOMMENDED     first 96 bits of HMAC-SHA1 (digest length = 12, key length = 20)
            'hmac-sha1',    // REQUIRED        HMAC-SHA1 (digest length = key length = 20)
            'hmac-md5-96',  // OPTIONAL        first 96 bits of HMAC-MD5 (digest length = 12, key length = 16)
            'hmac-md5',     // OPTIONAL        HMAC-MD5 (digest length = key length = 16)
            //'none'          // OPTIONAL        no MAC; NOT RECOMMENDED
        ];
    }

    /**
     * Returns a list of compression algorithms that phpseclib supports
     *
     * @return array
     * @access public
     */
    public static function getSupportedCompressionAlgorithms()
    {
        return [
            'none'   // REQUIRED        no compression
            //'zlib' // OPTIONAL        ZLIB (LZ77) compression
        ];
    }

    /**
     * Return list of negotiated algorithms
     *
     * Uses the same format as https://www.php.net/ssh2-methods-negotiated
     *
     * @return array
     * @access public
     */
    public function getAlgorithmsNegotiated()
    {
        $this->connect();

        return [
            'kex' => $this->kex_algorithm,
            'hostkey' => $this->signature_format,
            'client_to_server' => [
                'crypt' => $this->encrypt->name,
                'mac' => $this->hmac_create->name,
                'comp' => 'none',
            ],
            'server_to_client' => [
                'crypt' => $this->decrypt->name,
                'mac' => $this->hmac_check->name,
                'comp' => 'none',
            ]
        ];
    }

    /**
     * Accepts an associative array with up to four parameters as described at
     * <https://www.php.net/manual/en/function.ssh2-connect.php>
     *
     * @param array $methods
     * @access public
     */
    public function setPreferredAlgorithms(array $methods)
    {
        $preferred = $methods;

        if (isset($preferred['kex'])) {
            $preferred['kex'] = array_intersect(
                $preferred['kex'],
                static::getSupportedKEXAlgorithms()
            );
        }

        if (isset($preferred['hostkey'])) {
            $preferred['hostkey'] = array_intersect(
                $preferred['hostkey'],
                static::getSupportedHostKeyAlgorithms()
            );
        }

        $keys = ['client_to_server', 'server_to_client'];
        foreach ($keys as $key) {
            if (isset($preferred[$key])) {
                $a = &$preferred[$key];
                if (isset($a['crypt'])) {
                    $a['crypt'] = array_intersect(
                        $a['crypt'],
                        static::getSupportedEncryptionAlgorithms()
                    );
                }
                if (isset($a['comp'])) {
                    $a['comp'] = array_intersect(
                        $a['comp'],
                        static::getSupportedCompressionAlgorithms()
                    );
                }
                if (isset($a['mac'])) {
                    $a['mac'] = array_intersect(
                        $a['mac'],
                        static::getSupportedMACAlgorithms()
                    );
                }
            }
        }

        $keys = [
            'kex',
            'hostkey',
            'client_to_server/crypt',
            'client_to_server/comp',
            'client_to_server/mac',
            'server_to_client/crypt',
            'server_to_client/comp',
            'server_to_client/mac',
        ];
        foreach ($keys as $key) {
            $p = $preferred;
            $m = $methods;

            $subkeys = explode('/', $key);
            foreach ($subkeys as $subkey) {
                if (!isset($p[$subkey])) {
                    continue 2;
                }
                $p = $p[$subkey];
                $m = $m[$subkey];
            }

            if (count($p) != count($m)) {
                $diff = array_diff($m, $p);
                $msg = count($diff) == 1 ?
                    ' is not a supported algorithm' :
                    ' are not supported algorithms';
                throw new UnsupportedAlgorithmException(implode(', ', $diff) . $msg);
            }
        }

        $this->preferred = $preferred;
    }

    /**
     * Returns the banner message.
     *
     * Quoting from the RFC, "in some jurisdictions, sending a warning message before
     * authentication may be relevant for getting legal protection."
     *
     * @return string
     * @access public
     */
    public function getBannerMessage()
    {
        return $this->banner_message;
    }

    /**
     * Returns the server public host key.
     *
     * Caching this the first time you connect to a server and checking the result on subsequent connections
     * is recommended.  Returns false if the server signature is not signed correctly with the public host key.
     *
     * @return mixed
     * @throws \RuntimeException on badly formatted keys
     * @throws \phpseclib\Exception\NoSupportedAlgorithmsException when the key isn't in a supported format
     * @access public
     */
    public function getServerPublicHostKey()
    {
        if (!($this->bitmap & self::MASK_CONSTRUCTOR)) {
            if (!$this->connect()) {
                return false;
            }
        }

        $signature = $this->signature;
        $server_public_host_key = base64_encode($this->server_public_host_key);

        if ($this->signature_validated) {
            return $this->bitmap ?
                $this->signature_format . ' ' . $server_public_host_key :
                false;
        }

        $this->signature_validated = true;

        switch ($this->signature_format) {
            case 'ssh-ed25519':
            case 'ecdsa-sha2-nistp256':
            case 'ecdsa-sha2-nistp384':
            case 'ecdsa-sha2-nistp521':
                $key = ECDSA::load($server_public_host_key, 'OpenSSH')
                    ->withSignatureFormat('SSH2');
                switch ($this->signature_format) {
                    case 'ssh-ed25519':
                        Strings::shift($signature, 4 + strlen('ssh-ed25519') + 4);
                        $hash = 'sha512';
                        break;
                    case 'ecdsa-sha2-nistp256':
                        $hash = 'sha256';
                        break;
                    case 'ecdsa-sha2-nistp384':
                        $hash = 'sha384';
                        break;
                    case 'ecdsa-sha2-nistp521':
                        $hash = 'sha512';
                }
                $key = $key->withHash($hash);
                break;
            case 'ssh-dss':
                $key = DSA::load($server_public_host_key, 'OpenSSH')
                    ->withSignatureFormat('SSH2')
                    ->withHash('sha1');
                break;
            case 'ssh-rsa':
            case 'rsa-sha2-256':
            case 'rsa-sha2-512':
                if (strlen($signature) < 15) {
                    return false;
                }
                Strings::shift($signature, 11);
                $temp = unpack('Nlength', Strings::shift($signature, 4));
                $signature = Strings::shift($signature, $temp['length']);

                $key = RSA::load($server_public_host_key, 'OpenSSH')
                    ->withPadding(RSA::SIGNATURE_PKCS1);
                switch ($this->signature_format) {
                    case 'rsa-sha2-512':
                        $hash = 'sha512';
                        break;
                    case 'rsa-sha2-256':
                        $hash = 'sha256';
                        break;
                    //case 'ssh-rsa':
                    default:
                        $hash = 'sha1';
                }
                $key = $key->withHash($hash);
                break;
            default:
                $this->disconnect_helper(NET_SSH2_DISCONNECT_HOST_KEY_NOT_VERIFIABLE);
                throw new NoSupportedAlgorithmsException('Unsupported signature format');
        }

        if (!$key->verify($this->exchange_hash, $signature)) {
            return $this->disconnect_helper(NET_SSH2_DISCONNECT_HOST_KEY_NOT_VERIFIABLE);
        };

        return $this->signature_format . ' ' . $server_public_host_key;
    }

    /**
     * Returns the exit status of an SSH command or false.
     *
     * @return false|int
     * @access public
     */
    public function getExitStatus()
    {
        if (is_null($this->exit_status)) {
            return false;
        }
        return $this->exit_status;
    }

    /**
     * Returns the number of columns for the terminal window size.
     *
     * @return int
     * @access public
     */
    public function getWindowColumns()
    {
        return $this->windowColumns;
    }

    /**
     * Returns the number of rows for the terminal window size.
     *
     * @return int
     * @access public
     */
    public function getWindowRows()
    {
        return $this->windowRows;
    }

    /**
     * Sets the number of columns for the terminal window size.
     *
     * @param int $value
     * @access public
     */
    public function setWindowColumns($value)
    {
        $this->windowColumns = $value;
    }

    /**
     * Sets the number of rows for the terminal window size.
     *
     * @param int $value
     * @access public
     */
    public function setWindowRows($value)
    {
        $this->windowRows = $value;
    }

    /**
     * Sets the number of columns and rows for the terminal window size.
     *
     * @param int $columns
     * @param int $rows
     * @access public
     */
    public function setWindowSize($columns = 80, $rows = 24)
    {
        $this->windowColumns = $columns;
        $this->windowRows = $rows;
    }

    /**
     * To String Magic Method
     *
     * @return string
     * @access public
     */
    public function __toString()
    {
        return $this->getResourceId();
    }

    /**
     * Get Resource ID
     *
     * We use {} because that symbols should not be in URL according to
     * {@link http://tools.ietf.org/html/rfc3986#section-2 RFC}.
     * It will safe us from any conflicts, because otherwise regexp will
     * match all alphanumeric domains.
     *
     * @return string
     */
    public function getResourceId()
    {
        return '{' . spl_object_hash($this) . '}';
    }

    /**
     * Return existing connection
     *
     * @param string $id
     *
     * @return bool|SSH2 will return false if no such connection
     */
    public static function getConnectionByResourceId($id)
    {
        return isset(self::$connections[$id]) ? self::$connections[$id] : false;
    }

    /**
     * Return all excising connections
     *
     * @return SSH2[]
     */
    public static function getConnections()
    {
        return self::$connections;
    }
}<|MERGE_RESOLUTION|>--- conflicted
+++ resolved
@@ -3590,13 +3590,9 @@
                     // on windows this returns a "Warning: Invalid CRT parameters detected" error
                     if (!@stream_select($read, $write, $except, $sec, $usec) && !count($read)) {
                         $this->is_timeout = true;
-<<<<<<< HEAD
-                        $this->close_channel($client_channel);
-=======
                         if ($client_channel == NET_SSH2_CHANNEL_EXEC && !$this->request_pty) {
-                            $this->_close_channel($client_channel);
+                            $this->close_channel($client_channel);
                         }
->>>>>>> d25a3a92
                         return true;
                     }
                     $elapsed = microtime(true) - $start;
