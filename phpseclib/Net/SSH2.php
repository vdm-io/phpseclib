--- conflicted
+++ resolved
@@ -47,67 +47,7 @@
  * @link      http://phpseclib.sourceforge.net
  */
 
-<<<<<<< HEAD
 namespace phpseclib\Net;
-=======
-/**#@+
- * Execution Bitmap Masks
- *
- * @see Net_SSH2::bitmap
- * @access private
- */
-define('NET_SSH2_MASK_CONSTRUCTOR',   0x00000001);
-define('NET_SSH2_MASK_CONNECTED',     0x00000002);
-define('NET_SSH2_MASK_LOGIN_REQ',     0x00000004);
-define('NET_SSH2_MASK_LOGIN',         0x00000008);
-define('NET_SSH2_MASK_SHELL',         0x00000010);
-define('NET_SSH2_MASK_WINDOW_ADJUST', 0x00000020);
-/**#@-*/
-
-/**#@+
- * Channel constants
- *
- * RFC4254 refers not to client and server channels but rather to sender and recipient channels.  we don't refer
- * to them in that way because RFC4254 toggles the meaning. the client sends a SSH_MSG_CHANNEL_OPEN message with
- * a sender channel and the server sends a SSH_MSG_CHANNEL_OPEN_CONFIRMATION in response, with a sender and a
- * recepient channel.  at first glance, you might conclude that SSH_MSG_CHANNEL_OPEN_CONFIRMATION's sender channel
- * would be the same thing as SSH_MSG_CHANNEL_OPEN's sender channel, but it's not, per this snipet:
- *     The 'recipient channel' is the channel number given in the original
- *     open request, and 'sender channel' is the channel number allocated by
- *     the other side.
- *
- * @see Net_SSH2::_send_channel_packet()
- * @see Net_SSH2::_get_channel_packet()
- * @access private
- */
-define('NET_SSH2_CHANNEL_EXEC',      0); // PuTTy uses 0x100
-define('NET_SSH2_CHANNEL_SHELL',     1);
-define('NET_SSH2_CHANNEL_SUBSYSTEM', 2);
-define('NET_SSH2_CHANNEL_AGENT_FORWARD', 3);
-/**#@-*/
-
-/**#@+
- * @access public
- * @see Net_SSH2::getLog()
- */
-/**
- * Returns the message numbers
- */
-define('NET_SSH2_LOG_SIMPLE',  1);
-/**
- * Returns the message content
- */
-define('NET_SSH2_LOG_COMPLEX', 2);
-/**
- * Outputs the content real-time
- */
-define('NET_SSH2_LOG_REALTIME', 3);
-/**
- * Dumps the content real-time to a file
- */
-define('NET_SSH2_LOG_REALTIME_FILE', 4);
-/**#@-*/
->>>>>>> bb010022
 
 use phpseclib\Crypt\Base;
 use phpseclib\Crypt\Blowfish;
@@ -160,9 +100,10 @@
      * @see \phpseclib\Net\SSH2::_get_channel_packet()
      * @access private
     */
-    const CHANNEL_EXEC      = 0; // PuTTy uses 0x100
-    const CHANNEL_SHELL     = 1;
-    const CHANNEL_SUBSYSTEM = 2;
+    const CHANNEL_EXEC          = 0; // PuTTy uses 0x100
+    const CHANNEL_SHELL         = 1;
+    const CHANNEL_SUBSYSTEM     = 2;
+    const CHANNEL_AGENT_FORWARD = 3;
     /**#@-*/
 
     /**#@+
@@ -2333,12 +2274,7 @@
         // SSH_MSG_CHANNEL_OPEN_CONFIRMATION, RFC4254#section-5.1 states that the "maximum packet size" refers to the
         // "maximum size of an individual data packet". ie. SSH_MSG_CHANNEL_DATA.  RFC4254#section-5.2 corroborates.
         $packet = pack('CNNa*CNa*',
-<<<<<<< HEAD
             NET_SSH2_MSG_CHANNEL_REQUEST, $this->server_channels[self::CHANNEL_EXEC], strlen('exec'), 'exec', 1, strlen($command), $command);
-=======
-            NET_SSH2_MSG_CHANNEL_REQUEST, $this->server_channels[NET_SSH2_CHANNEL_EXEC], strlen('exec'), 'exec', 1, strlen($command), $command);
-
->>>>>>> bb010022
         if (!$this->_send_binary_packet($packet)) {
             return false;
         }
@@ -2483,12 +2419,12 @@
      */
     function _get_open_channel()
     {
-        $channel = NET_SSH2_CHANNEL_EXEC;
+        $channel = self::CHANNEL_EXEC;
         do {
             if (isset($this->channel_status[$channel]) && $this->channel_status[$channel] == NET_SSH2_MSG_CHANNEL_OPEN) {
                 return $channel;
             }
-        } while ($channel++ < NET_SSH2_CHANNEL_SUBSYSTEM);
+        } while ($channel++ < self::CHANNEL_SUBSYSTEM);
 
         return false;
     }
@@ -2857,7 +2793,7 @@
                         case 'auth-agent':
                         case 'auth-agent@openssh.com':
                             if (isset($this->agent)) {
-                                  $new_channel = NET_SSH2_CHANNEL_AGENT_FORWARD;
+                                  $new_channel = self::CHANNEL_AGENT_FORWARD;
 
                                   extract(unpack('Nremote_window_size', $this->_string_shift($payload, 4)));
                                   extract(unpack('Nremote_maximum_packet_size', $this->_string_shift($payload, 4)));
