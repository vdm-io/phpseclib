--- conflicted
+++ resolved
@@ -5093,25 +5093,15 @@
 
         if (isset($preferred['kex'])) {
             $preferred['kex'] = array_intersect(
-<<<<<<< HEAD
-                $preferred['kex'],
+                is_string($preferred['kex']) ? [$preferred['kex']] : $preferred['kex'],
                 static::getSupportedKEXAlgorithms()
-=======
-                is_string($preferred['kex']) ? array($preferred['kex']) : $preferred['kex'],
-                $this->getSupportedKEXAlgorithms()
->>>>>>> a5a3aaa3
             );
         }
 
         if (isset($preferred['hostkey'])) {
             $preferred['hostkey'] = array_intersect(
-<<<<<<< HEAD
-                $preferred['hostkey'],
+                is_string($preferred['hostkey']) ? [$preferred['hostkey']] : $preferred['hostkey'],
                 static::getSupportedHostKeyAlgorithms()
-=======
-                is_string($preferred['hostkey']) ? array($preferred['hostkey']) : $preferred['hostkey'],
-                $this->getSupportedHostKeyAlgorithms()
->>>>>>> a5a3aaa3
             );
         }
 
@@ -5121,35 +5111,20 @@
                 $a = &$preferred[$key];
                 if (isset($a['crypt'])) {
                     $a['crypt'] = array_intersect(
-<<<<<<< HEAD
-                        $a['crypt'],
+                        is_string($a['crypt']) ? [$a['crypt']] : $a['crypt'],
                         static::getSupportedEncryptionAlgorithms()
-=======
-                        is_string($a['crypt']) ? array($a['crypt']) : $a['crypt'],
-                        $this->getSupportedEncryptionAlgorithms()
->>>>>>> a5a3aaa3
                     );
                 }
                 if (isset($a['comp'])) {
                     $a['comp'] = array_intersect(
-<<<<<<< HEAD
-                        $a['comp'],
+                        is_string($a['comp']) ? [$a['comp']] : $a['comp'],
                         static::getSupportedCompressionAlgorithms()
-=======
-                        is_string($a['comp']) ? array($a['comp']) : $a['comp'],
-                        $this->getSupportedCompressionAlgorithms()
->>>>>>> a5a3aaa3
                     );
                 }
                 if (isset($a['mac'])) {
                     $a['mac'] = array_intersect(
-<<<<<<< HEAD
-                        $a['mac'],
+                        is_string($a['mac']) ? [$a['mac']] : $a['mac'],
                         static::getSupportedMACAlgorithms()
-=======
-                        is_string($a['mac']) ? array($a['mac']) : $a['mac'],
-                        $this->getSupportedMACAlgorithms()
->>>>>>> a5a3aaa3
                     );
                 }
             }
