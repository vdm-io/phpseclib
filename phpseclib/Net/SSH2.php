<?php

/**
 * Pure-PHP implementation of SSHv2.
 *
 * PHP version 5
 *
 * Here are some examples of how to use this library:
 * <code>
 * <?php
 *    include 'vendor/autoload.php';
 *
 *    $ssh = new \phpseclib\Net\SSH2('www.domain.tld');
 *    if (!$ssh->login('username', 'password')) {
 *        exit('Login Failed');
 *    }
 *
 *    echo $ssh->exec('pwd');
 *    echo $ssh->exec('ls -la');
 * ?>
 * </code>
 *
 * <code>
 * <?php
 *    include 'vendor/autoload.php';
 *
 *    $key = new \phpseclib\Crypt\RSA();
 *    //$key->setPassword('whatever');
 *    $key->loadKey(file_get_contents('privatekey'));
 *
 *    $ssh = new \phpseclib\Net\SSH2('www.domain.tld');
 *    if (!$ssh->login('username', $key)) {
 *        exit('Login Failed');
 *    }
 *
 *    echo $ssh->read('username@username:~$');
 *    $ssh->write("ls -la\n");
 *    echo $ssh->read('username@username:~$');
 * ?>
 * </code>
 *
 * @category  Net
 * @package   SSH2
 * @author    Jim Wigginton <terrafrost@php.net>
 * @copyright 2007 Jim Wigginton
 * @license   http://www.opensource.org/licenses/mit-license.html  MIT License
 * @link      http://phpseclib.sourceforge.net
 */

namespace phpseclib\Net;

use phpseclib\Crypt\Base;
use phpseclib\Crypt\Blowfish;
use phpseclib\Crypt\Hash;
use phpseclib\Crypt\Random;
use phpseclib\Crypt\RC4;
use phpseclib\Crypt\Rijndael;
use phpseclib\Crypt\RSA;
use phpseclib\Crypt\TripleDES;
use phpseclib\Crypt\Twofish;
use phpseclib\Math\BigInteger; // Used to do Diffie-Hellman key exchange and DSA/RSA signature verification.
use phpseclib\System\SSH\Agent;

/**
 * Pure-PHP implementation of SSHv2.
 *
 * @package SSH2
 * @author  Jim Wigginton <terrafrost@php.net>
 * @access  public
 */
class SSH2
{
    /**#@+
     * Execution Bitmap Masks
     *
     * @see \phpseclib\Net\SSH2::bitmap
     * @access private
     */
    const MASK_CONSTRUCTOR   = 0x00000001;
    const MASK_CONNECTED     = 0x00000002;
    const MASK_LOGIN_REQ     = 0x00000004;
    const MASK_LOGIN         = 0x00000008;
    const MASK_SHELL         = 0x00000010;
    const MASK_WINDOW_ADJUST = 0x00000020;
    /**#@-*/

    /**#@+
     * Channel constants
     *
     * RFC4254 refers not to client and server channels but rather to sender and recipient channels.  we don't refer
     * to them in that way because RFC4254 toggles the meaning. the client sends a SSH_MSG_CHANNEL_OPEN message with
     * a sender channel and the server sends a SSH_MSG_CHANNEL_OPEN_CONFIRMATION in response, with a sender and a
     * recepient channel.  at first glance, you might conclude that SSH_MSG_CHANNEL_OPEN_CONFIRMATION's sender channel
     * would be the same thing as SSH_MSG_CHANNEL_OPEN's sender channel, but it's not, per this snipet:
     *     The 'recipient channel' is the channel number given in the original
     *     open request, and 'sender channel' is the channel number allocated by
     *     the other side.
     *
     * @see \phpseclib\Net\SSH2::_send_channel_packet()
     * @see \phpseclib\Net\SSH2::_get_channel_packet()
     * @access private
    */
    const CHANNEL_EXEC          = 1; // PuTTy uses 0x100
    const CHANNEL_SHELL         = 2;
    const CHANNEL_SUBSYSTEM     = 3;
    const CHANNEL_AGENT_FORWARD = 4;
    const CHANNEL_KEEP_ALIVE    = 5;
    /**#@-*/

    /**#@+
     * @access public
     * @see \phpseclib\Net\SSH2::getLog()
    */
    /**
     * Returns the message numbers
     */
    const LOG_SIMPLE = 1;
    /**
     * Returns the message content
     */
    const LOG_COMPLEX = 2;
    /**
     * Outputs the content real-time
     */
    const LOG_REALTIME = 3;
    /**
     * Dumps the content real-time to a file
     */
    const LOG_REALTIME_FILE = 4;
    /**
     * Make sure that the log never gets larger than this
     */
    const LOG_MAX_SIZE = 1048576; // 1024 * 1024
    /**#@-*/

    /**#@+
     * @access public
     * @see \phpseclib\Net\SSH2::read()
    */
    /**
     * Returns when a string matching $expect exactly is found
     */
    const READ_SIMPLE = 1;
    /**
     * Returns when a string matching the regular expression $expect is found
     */
    const READ_REGEX = 2;
    /**
     * Returns whenever a data packet is received.
     *
     * Some data packets may only contain a single character so it may be necessary
     * to call read() multiple times when using this option
     */
    const READ_NEXT = 3;
    /**#@-*/

    /**
     * The SSH identifier
     *
     * @var string
     * @access private
     */
    var $identifier;

    /**
     * The Socket Object
     *
     * @var object
     * @access private
     */
    var $fsock;

    /**
     * Execution Bitmap
     *
     * The bits that are set represent functions that have been called already.  This is used to determine
     * if a requisite function has been successfully executed.  If not, an error should be thrown.
     *
     * @var int
     * @access private
     */
    var $bitmap = 0;

    /**
     * Error information
     *
     * @see self::getErrors()
     * @see self::getLastError()
     * @var string
     * @access private
     */
    var $errors = array();

    /**
     * Server Identifier
     *
     * @see self::getServerIdentification()
     * @var array|false
     * @access private
     */
    var $server_identifier = false;

    /**
     * Key Exchange Algorithms
     *
     * @see self::getKexAlgorithims()
     * @var array|false
     * @access private
     */
    var $kex_algorithms = false;

    /**
     * Key Exchange Algorithm
     *
     * @see self::getMethodsNegotiated()
     * @var string|false
     * @access private
     */
    var $kex_algorithm = false;

    /**
     * Minimum Diffie-Hellman Group Bit Size in RFC 4419 Key Exchange Methods
     *
     * @see self::_key_exchange()
     * @var int
     * @access private
     */
    var $kex_dh_group_size_min = 1536;

    /**
     * Preferred Diffie-Hellman Group Bit Size in RFC 4419 Key Exchange Methods
     *
     * @see self::_key_exchange()
     * @var int
     * @access private
     */
    var $kex_dh_group_size_preferred = 2048;

    /**
     * Maximum Diffie-Hellman Group Bit Size in RFC 4419 Key Exchange Methods
     *
     * @see self::_key_exchange()
     * @var int
     * @access private
     */
    var $kex_dh_group_size_max = 4096;

    /**
     * Server Host Key Algorithms
     *
     * @see self::getServerHostKeyAlgorithms()
     * @var array|false
     * @access private
     */
    var $server_host_key_algorithms = false;

    /**
     * Encryption Algorithms: Client to Server
     *
     * @see self::getEncryptionAlgorithmsClient2Server()
     * @var array|false
     * @access private
     */
    var $encryption_algorithms_client_to_server = false;

    /**
     * Encryption Algorithms: Server to Client
     *
     * @see self::getEncryptionAlgorithmsServer2Client()
     * @var array|false
     * @access private
     */
    var $encryption_algorithms_server_to_client = false;

    /**
     * MAC Algorithms: Client to Server
     *
     * @see self::getMACAlgorithmsClient2Server()
     * @var array|false
     * @access private
     */
    var $mac_algorithms_client_to_server = false;

    /**
     * MAC Algorithms: Server to Client
     *
     * @see self::getMACAlgorithmsServer2Client()
     * @var array|false
     * @access private
     */
    var $mac_algorithms_server_to_client = false;

    /**
     * Compression Algorithms: Client to Server
     *
     * @see self::getCompressionAlgorithmsClient2Server()
     * @var array|false
     * @access private
     */
    var $compression_algorithms_client_to_server = false;

    /**
     * Compression Algorithms: Server to Client
     *
     * @see self::getCompressionAlgorithmsServer2Client()
     * @var array|false
     * @access private
     */
    var $compression_algorithms_server_to_client = false;

    /**
     * Languages: Server to Client
     *
     * @see self::getLanguagesServer2Client()
     * @var array|false
     * @access private
     */
    var $languages_server_to_client = false;

    /**
     * Languages: Client to Server
     *
     * @see self::getLanguagesClient2Server()
     * @var array|false
     * @access private
     */
    var $languages_client_to_server = false;

    /**
     * Preferred Algorithms
     *
     * @see self::setPreferredAlgorithms()
     * @var array
     * @access private
     */
    var $preferred = array();

    /**
     * Block Size for Server to Client Encryption
     *
     * "Note that the length of the concatenation of 'packet_length',
     *  'padding_length', 'payload', and 'random padding' MUST be a multiple
     *  of the cipher block size or 8, whichever is larger.  This constraint
     *  MUST be enforced, even when using stream ciphers."
     *
     *  -- http://tools.ietf.org/html/rfc4253#section-6
     *
     * @see self::__construct()
     * @see self::_send_binary_packet()
     * @var int
     * @access private
     */
    var $encrypt_block_size = 8;

    /**
     * Block Size for Client to Server Encryption
     *
     * @see self::__construct()
     * @see self::_get_binary_packet()
     * @var int
     * @access private
     */
    var $decrypt_block_size = 8;

    /**
     * Server to Client Encryption Object
     *
     * @see self::_get_binary_packet()
     * @var object
     * @access private
     */
    var $decrypt = false;

    /**
     * Client to Server Encryption Object
     *
     * @see self::_send_binary_packet()
     * @var object
     * @access private
     */
    var $encrypt = false;

    /**
     * Client to Server HMAC Object
     *
     * @see self::_send_binary_packet()
     * @var object
     * @access private
     */
    var $hmac_create = false;

    /**
     * Server to Client HMAC Object
     *
     * @see self::_get_binary_packet()
     * @var object
     * @access private
     */
    var $hmac_check = false;

    /**
     * Size of server to client HMAC
     *
     * We need to know how big the HMAC will be for the server to client direction so that we know how many bytes to read.
     * For the client to server side, the HMAC object will make the HMAC as long as it needs to be.  All we need to do is
     * append it.
     *
     * @see self::_get_binary_packet()
     * @var int
     * @access private
     */
    var $hmac_size = false;

    /**
     * Server Public Host Key
     *
     * @see self::getServerPublicHostKey()
     * @var string
     * @access private
     */
    var $server_public_host_key;

    /**
     * Session identifier
     *
     * "The exchange hash H from the first key exchange is additionally
     *  used as the session identifier, which is a unique identifier for
     *  this connection."
     *
     *  -- http://tools.ietf.org/html/rfc4253#section-7.2
     *
     * @see self::_key_exchange()
     * @var string
     * @access private
     */
    var $session_id = false;

    /**
     * Exchange hash
     *
     * The current exchange hash
     *
     * @see self::_key_exchange()
     * @var string
     * @access private
     */
    var $exchange_hash = false;

    /**
     * Message Numbers
     *
     * @see self::__construct()
     * @var array
     * @access private
     */
    var $message_numbers = array();

    /**
     * Disconnection Message 'reason codes' defined in RFC4253
     *
     * @see self::__construct()
     * @var array
     * @access private
     */
    var $disconnect_reasons = array();

    /**
     * SSH_MSG_CHANNEL_OPEN_FAILURE 'reason codes', defined in RFC4254
     *
     * @see self::__construct()
     * @var array
     * @access private
     */
    var $channel_open_failure_reasons = array();

    /**
     * Terminal Modes
     *
     * @link http://tools.ietf.org/html/rfc4254#section-8
     * @see self::__construct()
     * @var array
     * @access private
     */
    var $terminal_modes = array();

    /**
     * SSH_MSG_CHANNEL_EXTENDED_DATA's data_type_codes
     *
     * @link http://tools.ietf.org/html/rfc4254#section-5.2
     * @see self::__construct()
     * @var array
     * @access private
     */
    var $channel_extended_data_type_codes = array();

    /**
     * Send Sequence Number
     *
     * See 'Section 6.4.  Data Integrity' of rfc4253 for more info.
     *
     * @see self::_send_binary_packet()
     * @var int
     * @access private
     */
    var $send_seq_no = 0;

    /**
     * Get Sequence Number
     *
     * See 'Section 6.4.  Data Integrity' of rfc4253 for more info.
     *
     * @see self::_get_binary_packet()
     * @var int
     * @access private
     */
    var $get_seq_no = 0;

    /**
     * Server Channels
     *
     * Maps client channels to server channels
     *
     * @see self::_get_channel_packet()
     * @see self::exec()
     * @var array
     * @access private
     */
    var $server_channels = array();

    /**
     * Channel Buffers
     *
     * If a client requests a packet from one channel but receives two packets from another those packets should
     * be placed in a buffer
     *
     * @see self::_get_channel_packet()
     * @see self::exec()
     * @var array
     * @access private
     */
    var $channel_buffers = array();

    /**
     * Channel Status
     *
     * Contains the type of the last sent message
     *
     * @see self::_get_channel_packet()
     * @var array
     * @access private
     */
    var $channel_status = array();

    /**
     * Packet Size
     *
     * Maximum packet size indexed by channel
     *
     * @see self::_send_channel_packet()
     * @var array
     * @access private
     */
    var $packet_size_client_to_server = array();

    /**
     * Message Number Log
     *
     * @see self::getLog()
     * @var array
     * @access private
     */
    var $message_number_log = array();

    /**
     * Message Log
     *
     * @see self::getLog()
     * @var array
     * @access private
     */
    var $message_log = array();

    /**
     * The Window Size
     *
     * Bytes the other party can send before it must wait for the window to be adjusted (0x7FFFFFFF = 2GB)
     *
     * @var int
     * @see self::_send_channel_packet()
     * @see self::exec()
     * @access private
     */
    var $window_size = 0x7FFFFFFF;

    /**
     * What we resize the window to
     *
     * When PuTTY resizes the window it doesn't add an additional 0x7FFFFFFF bytes - it adds 0x40000000 bytes.
     * Some SFTP clients (GoAnywhere) don't support adding 0x7FFFFFFF to the window size after the fact so
     * we'll just do what PuTTY does
     *
     * @var int
     * @see self::_send_channel_packet()
     * @see self::exec()
     * @access private
     */
    var $window_resize = 0x40000000;

    /**
     * Window size, server to client
     *
     * Window size indexed by channel
     *
     * @see self::_send_channel_packet()
     * @var array
     * @access private
     */
    var $window_size_server_to_client = array();

    /**
     * Window size, client to server
     *
     * Window size indexed by channel
     *
     * @see self::_get_channel_packet()
     * @var array
     * @access private
     */
    var $window_size_client_to_server = array();

    /**
     * Server signature
     *
     * Verified against $this->session_id
     *
     * @see self::getServerPublicHostKey()
     * @var string
     * @access private
     */
    var $signature = '';

    /**
     * Server signature format
     *
     * ssh-rsa or ssh-dss.
     *
     * @see self::getServerPublicHostKey()
     * @var string
     * @access private
     */
    var $signature_format = '';

    /**
     * Interactive Buffer
     *
     * @see self::read()
     * @var array
     * @access private
     */
    var $interactiveBuffer = '';

    /**
     * Current log size
     *
     * Should never exceed self::LOG_MAX_SIZE
     *
     * @see self::_send_binary_packet()
     * @see self::_get_binary_packet()
     * @var int
     * @access private
     */
    var $log_size;

    /**
     * Timeout
     *
     * @see self::setTimeout()
     * @access private
     */
    var $timeout;

    /**
     * Current Timeout
     *
     * @see self::_get_channel_packet()
     * @access private
     */
    var $curTimeout;

    /**
     * Real-time log file pointer
     *
     * @see self::_append_log()
     * @var resource
     * @access private
     */
    var $realtime_log_file;

    /**
     * Real-time log file size
     *
     * @see self::_append_log()
     * @var int
     * @access private
     */
    var $realtime_log_size;

    /**
     * Has the signature been validated?
     *
     * @see self::getServerPublicHostKey()
     * @var bool
     * @access private
     */
    var $signature_validated = false;

    /**
     * Real-time log file wrap boolean
     *
     * @see self::_append_log()
     * @access private
     */
    var $realtime_log_wrap;

    /**
     * Flag to suppress stderr from output
     *
     * @see self::enableQuietMode()
     * @access private
     */
    var $quiet_mode = false;

    /**
     * Time of first network activity
     *
     * @var int
     * @access private
     */
    var $last_packet;

    /**
     * Exit status returned from ssh if any
     *
     * @var int
     * @access private
     */
    var $exit_status;

    /**
     * Flag to request a PTY when using exec()
     *
     * @var bool
     * @see self::enablePTY()
     * @access private
     */
    var $request_pty = false;

    /**
     * Flag set while exec() is running when using enablePTY()
     *
     * @var bool
     * @access private
     */
    var $in_request_pty_exec = false;

    /**
     * Flag set after startSubsystem() is called
     *
     * @var bool
     * @access private
     */
    var $in_subsystem;

    /**
     * Contents of stdError
     *
     * @var string
     * @access private
     */
    var $stdErrorLog;

    /**
     * The Last Interactive Response
     *
     * @see self::_keyboard_interactive_process()
     * @var string
     * @access private
     */
    var $last_interactive_response = '';

    /**
     * Keyboard Interactive Request / Responses
     *
     * @see self::_keyboard_interactive_process()
     * @var array
     * @access private
     */
    var $keyboard_requests_responses = array();

    /**
     * Banner Message
     *
     * Quoting from the RFC, "in some jurisdictions, sending a warning message before
     * authentication may be relevant for getting legal protection."
     *
     * @see self::_filter()
     * @see self::getBannerMessage()
     * @var string
     * @access private
     */
    var $banner_message = '';

    /**
     * Did read() timeout or return normally?
     *
     * @see self::isTimeout()
     * @var bool
     * @access private
     */
    var $is_timeout = false;

    /**
     * Log Boundary
     *
     * @see self::_format_log()
     * @var string
     * @access private
     */
    var $log_boundary = ':';

    /**
     * Log Long Width
     *
     * @see self::_format_log()
     * @var int
     * @access private
     */
    var $log_long_width = 65;

    /**
     * Log Short Width
     *
     * @see self::_format_log()
     * @var int
     * @access private
     */
    var $log_short_width = 16;

    /**
     * Hostname
     *
     * @see self::__construct()
     * @see self::_connect()
     * @var string
     * @access private
     */
    var $host;

    /**
     * Port Number
     *
     * @see self::__construct()
     * @see self::_connect()
     * @var int
     * @access private
     */
    var $port;

    /**
     * Number of columns for terminal window size
     *
     * @see self::getWindowColumns()
     * @see self::setWindowColumns()
     * @see self::setWindowSize()
     * @var int
     * @access private
     */
    var $windowColumns = 80;

    /**
     * Number of columns for terminal window size
     *
     * @see self::getWindowRows()
     * @see self::setWindowRows()
     * @see self::setWindowSize()
     * @var int
     * @access private
     */
    var $windowRows = 24;

    /**
     * Crypto Engine
     *
     * @see self::setCryptoEngine()
     * @see self::_key_exchange()
     * @var int
     * @access private
     */
    var $crypto_engine = false;

    /**
     * A System_SSH_Agent for use in the SSH2 Agent Forwarding scenario
     *
     * @var System_SSH_Agent
     * @access private
     */
    var $agent;

    /**
     * Send the identification string first?
     *
     * @var bool
     * @access private
     */
    var $send_id_string_first = true;

    /**
     * Send the key exchange initiation packet first?
     *
     * @var bool
     * @access private
     */
    var $send_kex_first = true;

    /**
     * Some versions of OpenSSH incorrectly calculate the key size
     *
     * @var bool
     * @access private
     */
    var $bad_key_size_fix = false;

    /**
     * Should we try to re-connect to re-establish keys?
     *
     * @var bool
     * @access private
     */
    var $retry_connect = false;

    /**
     * Binary Packet Buffer
     *
     * @var string|false
     * @access private
     */
    var $binary_packet_buffer = false;

    /**
     * Preferred Signature Format
     *
     * @var string|false
     * @access private
     */
    var $preferred_signature_format = false;

    /**
     * Authentication Credentials
     *
     * @var array
     * @access private
     */
    var $auth = array();

    /**
     * Default Constructor.
     *
     * $host can either be a string, representing the host, or a stream resource.
     *
     * @param mixed $host
     * @param int $port
     * @param int $timeout
     * @see self::login()
     * @return \phpseclib\Net\SSH2
     * @access public
     */
    function __construct($host, $port = 22, $timeout = 10)
    {
        $this->message_numbers = array(
            1 => 'NET_SSH2_MSG_DISCONNECT',
            2 => 'NET_SSH2_MSG_IGNORE',
            3 => 'NET_SSH2_MSG_UNIMPLEMENTED',
            4 => 'NET_SSH2_MSG_DEBUG',
            5 => 'NET_SSH2_MSG_SERVICE_REQUEST',
            6 => 'NET_SSH2_MSG_SERVICE_ACCEPT',
            20 => 'NET_SSH2_MSG_KEXINIT',
            21 => 'NET_SSH2_MSG_NEWKEYS',
            30 => 'NET_SSH2_MSG_KEXDH_INIT',
            31 => 'NET_SSH2_MSG_KEXDH_REPLY',
            50 => 'NET_SSH2_MSG_USERAUTH_REQUEST',
            51 => 'NET_SSH2_MSG_USERAUTH_FAILURE',
            52 => 'NET_SSH2_MSG_USERAUTH_SUCCESS',
            53 => 'NET_SSH2_MSG_USERAUTH_BANNER',

            80 => 'NET_SSH2_MSG_GLOBAL_REQUEST',
            81 => 'NET_SSH2_MSG_REQUEST_SUCCESS',
            82 => 'NET_SSH2_MSG_REQUEST_FAILURE',
            90 => 'NET_SSH2_MSG_CHANNEL_OPEN',
            91 => 'NET_SSH2_MSG_CHANNEL_OPEN_CONFIRMATION',
            92 => 'NET_SSH2_MSG_CHANNEL_OPEN_FAILURE',
            93 => 'NET_SSH2_MSG_CHANNEL_WINDOW_ADJUST',
            94 => 'NET_SSH2_MSG_CHANNEL_DATA',
            95 => 'NET_SSH2_MSG_CHANNEL_EXTENDED_DATA',
            96 => 'NET_SSH2_MSG_CHANNEL_EOF',
            97 => 'NET_SSH2_MSG_CHANNEL_CLOSE',
            98 => 'NET_SSH2_MSG_CHANNEL_REQUEST',
            99 => 'NET_SSH2_MSG_CHANNEL_SUCCESS',
            100 => 'NET_SSH2_MSG_CHANNEL_FAILURE'
        );
        $this->disconnect_reasons = array(
            1 => 'NET_SSH2_DISCONNECT_HOST_NOT_ALLOWED_TO_CONNECT',
            2 => 'NET_SSH2_DISCONNECT_PROTOCOL_ERROR',
            3 => 'NET_SSH2_DISCONNECT_KEY_EXCHANGE_FAILED',
            4 => 'NET_SSH2_DISCONNECT_RESERVED',
            5 => 'NET_SSH2_DISCONNECT_MAC_ERROR',
            6 => 'NET_SSH2_DISCONNECT_COMPRESSION_ERROR',
            7 => 'NET_SSH2_DISCONNECT_SERVICE_NOT_AVAILABLE',
            8 => 'NET_SSH2_DISCONNECT_PROTOCOL_VERSION_NOT_SUPPORTED',
            9 => 'NET_SSH2_DISCONNECT_HOST_KEY_NOT_VERIFIABLE',
            10 => 'NET_SSH2_DISCONNECT_CONNECTION_LOST',
            11 => 'NET_SSH2_DISCONNECT_BY_APPLICATION',
            12 => 'NET_SSH2_DISCONNECT_TOO_MANY_CONNECTIONS',
            13 => 'NET_SSH2_DISCONNECT_AUTH_CANCELLED_BY_USER',
            14 => 'NET_SSH2_DISCONNECT_NO_MORE_AUTH_METHODS_AVAILABLE',
            15 => 'NET_SSH2_DISCONNECT_ILLEGAL_USER_NAME'
        );
        $this->channel_open_failure_reasons = array(
            1 => 'NET_SSH2_OPEN_ADMINISTRATIVELY_PROHIBITED'
        );
        $this->terminal_modes = array(
            0 => 'NET_SSH2_TTY_OP_END'
        );
        $this->channel_extended_data_type_codes = array(
            1 => 'NET_SSH2_EXTENDED_DATA_STDERR'
        );

        $this->_define_array(
            $this->message_numbers,
            $this->disconnect_reasons,
            $this->channel_open_failure_reasons,
            $this->terminal_modes,
            $this->channel_extended_data_type_codes,
            array(60 => 'NET_SSH2_MSG_USERAUTH_PASSWD_CHANGEREQ'),
            array(60 => 'NET_SSH2_MSG_USERAUTH_PK_OK'),
            array(60 => 'NET_SSH2_MSG_USERAUTH_INFO_REQUEST',
                  61 => 'NET_SSH2_MSG_USERAUTH_INFO_RESPONSE'),
            // RFC 4419 - diffie-hellman-group-exchange-sha{1,256}
            array(30 => 'NET_SSH2_MSG_KEXDH_GEX_REQUEST_OLD',
                  31 => 'NET_SSH2_MSG_KEXDH_GEX_GROUP',
                  32 => 'NET_SSH2_MSG_KEXDH_GEX_INIT',
                  33 => 'NET_SSH2_MSG_KEXDH_GEX_REPLY',
                  34 => 'NET_SSH2_MSG_KEXDH_GEX_REQUEST'),
            // RFC 5656 - Elliptic Curves (for curve25519-sha256@libssh.org)
            array(30 => 'NET_SSH2_MSG_KEX_ECDH_INIT',
                  31 => 'NET_SSH2_MSG_KEX_ECDH_REPLY')
        );

        if (is_resource($host)) {
            $this->fsock = $host;
            return;
        }

        if (is_string($host)) {
            $this->host = $host;
            $this->port = $port;
            $this->timeout = $timeout;
        }
    }

    /**
     * Set Crypto Engine Mode
     *
     * Possible $engine values:
     * CRYPT_MODE_INTERNAL, CRYPT_MODE_MCRYPT
     *
     * @param int $engine
     * @access public
     */
    function setCryptoEngine($engine)
    {
        $this->crypto_engine = $engine;
    }

    /**
     * Send Identification String First
     *
     * https://tools.ietf.org/html/rfc4253#section-4.2 says "when the connection has been established,
     * both sides MUST send an identification string". It does not say which side sends it first. In
     * theory it shouldn't matter but it is a fact of life that some SSH servers are simply buggy
     *
     * @access public
     */
    function sendIdentificationStringFirst()
    {
        $this->send_id_string_first = true;
    }

    /**
     * Send Identification String Last
     *
     * https://tools.ietf.org/html/rfc4253#section-4.2 says "when the connection has been established,
     * both sides MUST send an identification string". It does not say which side sends it first. In
     * theory it shouldn't matter but it is a fact of life that some SSH servers are simply buggy
     *
     * @access public
     */
    function sendIdentificationStringLast()
    {
        $this->send_id_string_first = false;
    }

    /**
     * Send SSH_MSG_KEXINIT First
     *
     * https://tools.ietf.org/html/rfc4253#section-7.1 says "key exchange begins by each sending
     * sending the [SSH_MSG_KEXINIT] packet". It does not say which side sends it first. In theory
     * it shouldn't matter but it is a fact of life that some SSH servers are simply buggy
     *
     * @access public
     */
    function sendKEXINITFirst()
    {
        $this->send_kex_first = true;
    }

    /**
     * Send SSH_MSG_KEXINIT Last
     *
     * https://tools.ietf.org/html/rfc4253#section-7.1 says "key exchange begins by each sending
     * sending the [SSH_MSG_KEXINIT] packet". It does not say which side sends it first. In theory
     * it shouldn't matter but it is a fact of life that some SSH servers are simply buggy
     *
     * @access public
     */
    function sendKEXINITLast()
    {
        $this->send_kex_first = false;
    }

    /**
     * Connect to an SSHv2 server
     *
     * @return bool
     * @access private
     */
    function _connect()
    {
        if ($this->bitmap & self::MASK_CONSTRUCTOR) {
            return false;
        }

        $this->bitmap |= self::MASK_CONSTRUCTOR;

        $this->curTimeout = $this->timeout;

        $this->last_packet = microtime(true);

        if (!is_resource($this->fsock)) {
            $start = microtime(true);
            // with stream_select a timeout of 0 means that no timeout takes place;
            // with fsockopen a timeout of 0 means that you instantly timeout
            // to resolve this incompatibility a timeout of 100,000 will be used for fsockopen if timeout is 0
            $this->fsock = @fsockopen($this->host, $this->port, $errno, $errstr, $this->curTimeout == 0 ? 100000 : $this->curTimeout);
            if (!$this->fsock) {
                $host = $this->host . ':' . $this->port;
                user_error(rtrim("Cannot connect to $host. Error $errno. $errstr"));
                return false;
            }
            $elapsed = microtime(true) - $start;

            if ($this->curTimeout) {
                $this->curTimeout-= $elapsed;
                if ($this->curTimeout < 0) {
                    $this->is_timeout = true;
                    return false;
                }
            }
        }

        $this->identifier = $this->_generate_identifier();

        if ($this->send_id_string_first) {
            fputs($this->fsock, $this->identifier . "\r\n");
        }

        /* According to the SSH2 specs,

          "The server MAY send other lines of data before sending the version
           string.  Each line SHOULD be terminated by a Carriage Return and Line
           Feed.  Such lines MUST NOT begin with "SSH-", and SHOULD be encoded
           in ISO-10646 UTF-8 [RFC3629] (language is not specified).  Clients
           MUST be able to process such lines." */
        $data = '';
        while (!feof($this->fsock) && !preg_match('#(.*)^(SSH-(\d\.\d+).*)#ms', $data, $matches)) {
            $line = '';
            while (true) {
                if ($this->curTimeout) {
                    if ($this->curTimeout < 0) {
                        $this->is_timeout = true;
                        return false;
                    }
                    $read = array($this->fsock);
                    $write = $except = null;
                    $start = microtime(true);
                    $sec = floor($this->curTimeout);
                    $usec = 1000000 * ($this->curTimeout - $sec);
                    // on windows this returns a "Warning: Invalid CRT parameters detected" error
                    // the !count() is done as a workaround for <https://bugs.php.net/42682>
                    if (!@stream_select($read, $write, $except, $sec, $usec) && !count($read)) {
                        $this->is_timeout = true;
                        return false;
                    }
                    $elapsed = microtime(true) - $start;
                    $this->curTimeout-= $elapsed;
                }

                $temp = stream_get_line($this->fsock, 255, "\n");
                if (strlen($temp) == 255) {
                    continue;
                }
                if ($temp === false) {
                    return false;
                }

                $line.= "$temp\n";

                // quoting RFC4253, "Implementers who wish to maintain
                // compatibility with older, undocumented versions of this protocol may
                // want to process the identification string without expecting the
                // presence of the carriage return character for reasons described in
                // Section 5 of this document."

                //if (substr($line, -2) == "\r\n") {
                //    break;
                //}

                break;
            }

            $data.= $line;
        }

        if (feof($this->fsock)) {
            $this->bitmap = 0;
            user_error('Connection closed by server');
            return false;
        }

        $extra = $matches[1];

        if (defined('NET_SSH2_LOGGING')) {
            $this->_append_log('<-', $matches[0]);
            $this->_append_log('->', $this->identifier . "\r\n");
        }

        $this->server_identifier = trim($temp, "\r\n");
        if (strlen($extra)) {
            $this->errors[] = $data;
        }

        if (version_compare($matches[3], '1.99', '<')) {
            user_error("Cannot connect to SSH $matches[3] servers");
            return false;
        }

        if (!$this->send_id_string_first) {
            fputs($this->fsock, $this->identifier . "\r\n");
        }

        if (!$this->send_kex_first) {
            $response = $this->_get_binary_packet();
            if ($response === false) {
                $this->bitmap = 0;
                user_error('Connection closed by server');
                return false;
            }

            if (!strlen($response) || ord($response[0]) != NET_SSH2_MSG_KEXINIT) {
                user_error('Expected SSH_MSG_KEXINIT');
                return false;
            }

            if (!$this->_key_exchange($response)) {
                return false;
            }
        }

        if ($this->send_kex_first && !$this->_key_exchange()) {
            return false;
        }

        $this->bitmap|= self::MASK_CONNECTED;

        return true;
    }

    /**
     * Generates the SSH identifier
     *
     * You should overwrite this method in your own class if you want to use another identifier
     *
     * @access protected
     * @return string
     */
    function _generate_identifier()
    {
        $identifier = 'SSH-2.0-phpseclib_2.0';

        $ext = array();
        if (function_exists('sodium_crypto_box_publickey_from_secretkey')) {
            $ext[] = 'libsodium';
        }

        if (extension_loaded('openssl')) {
            $ext[] = 'openssl';
        } elseif (extension_loaded('mcrypt')) {
            $ext[] = 'mcrypt';
        }

        if (extension_loaded('gmp')) {
            $ext[] = 'gmp';
        } elseif (extension_loaded('bcmath')) {
            $ext[] = 'bcmath';
        }

        if (!empty($ext)) {
            $identifier .= ' (' . implode(', ', $ext) . ')';
        }

        return $identifier;
    }

    /**
     * Key Exchange
     *
     * @param string $kexinit_payload_server optional
     * @access private
     */
    function _key_exchange($kexinit_payload_server = false)
    {
        $preferred = $this->preferred;

        $kex_algorithms = isset($preferred['kex']) ?
            $preferred['kex'] :
            $this->getSupportedKEXAlgorithms();
        $server_host_key_algorithms = isset($preferred['hostkey']) ?
            $preferred['hostkey'] :
            $this->getSupportedHostKeyAlgorithms();
        $s2c_encryption_algorithms = isset($preferred['server_to_client']['crypt']) ?
            $preferred['server_to_client']['crypt'] :
            $this->getSupportedEncryptionAlgorithms();
        $c2s_encryption_algorithms = isset($preferred['client_to_server']['crypt']) ?
            $preferred['client_to_server']['crypt'] :
            $this->getSupportedEncryptionAlgorithms();
        $s2c_mac_algorithms = isset($preferred['server_to_client']['mac']) ?
            $preferred['server_to_client']['mac'] :
            $this->getSupportedMACAlgorithms();
        $c2s_mac_algorithms = isset($preferred['client_to_server']['mac']) ?
            $preferred['client_to_server']['mac'] :
            $this->getSupportedMACAlgorithms();
        $s2c_compression_algorithms = isset($preferred['server_to_client']['comp']) ?
            $preferred['server_to_client']['comp'] :
            $this->getSupportedCompressionAlgorithms();
        $c2s_compression_algorithms = isset($preferred['client_to_server']['comp']) ?
            $preferred['client_to_server']['comp'] :
            $this->getSupportedCompressionAlgorithms();

        // some SSH servers have buggy implementations of some of the above algorithms
        switch (true) {
            case $this->server_identifier == 'SSH-2.0-SSHD':
            case substr($this->server_identifier, 0, 13) == 'SSH-2.0-DLINK':
                if (!isset($preferred['server_to_client']['mac'])) {
                    $s2c_mac_algorithms = array_values(array_diff(
                        $s2c_mac_algorithms,
                        array('hmac-sha1-96', 'hmac-md5-96')
                    ));
                }
                if (!isset($preferred['client_to_server']['mac'])) {
                    $c2s_mac_algorithms = array_values(array_diff(
                        $c2s_mac_algorithms,
                        array('hmac-sha1-96', 'hmac-md5-96')
                    ));
                }
        }

        $str_kex_algorithms = implode(',', $kex_algorithms);
        $str_server_host_key_algorithms = implode(',', $server_host_key_algorithms);
        $encryption_algorithms_server_to_client = implode(',', $s2c_encryption_algorithms);
        $encryption_algorithms_client_to_server = implode(',', $c2s_encryption_algorithms);
        $mac_algorithms_server_to_client = implode(',', $s2c_mac_algorithms);
        $mac_algorithms_client_to_server = implode(',', $c2s_mac_algorithms);
        $compression_algorithms_server_to_client = implode(',', $s2c_compression_algorithms);
        $compression_algorithms_client_to_server = implode(',', $c2s_compression_algorithms);

        $client_cookie = Random::string(16);

        $kexinit_payload_client = pack(
            'Ca*Na*Na*Na*Na*Na*Na*Na*Na*Na*Na*CN',
            NET_SSH2_MSG_KEXINIT,
            $client_cookie,
            strlen($str_kex_algorithms),
            $str_kex_algorithms,
            strlen($str_server_host_key_algorithms),
            $str_server_host_key_algorithms,
            strlen($encryption_algorithms_client_to_server),
            $encryption_algorithms_client_to_server,
            strlen($encryption_algorithms_server_to_client),
            $encryption_algorithms_server_to_client,
            strlen($mac_algorithms_client_to_server),
            $mac_algorithms_client_to_server,
            strlen($mac_algorithms_server_to_client),
            $mac_algorithms_server_to_client,
            strlen($compression_algorithms_client_to_server),
            $compression_algorithms_client_to_server,
            strlen($compression_algorithms_server_to_client),
            $compression_algorithms_server_to_client,
            0,
            '',
            0,
            '',
            0,
            0
        );

        if ($this->send_kex_first) {
            if (!$this->_send_binary_packet($kexinit_payload_client)) {
                return false;
            }

            $kexinit_payload_server = $this->_get_binary_packet();
            if ($kexinit_payload_server === false) {
                $this->bitmap = 0;
                user_error('Connection closed by server');
                return false;
            }

            if (!strlen($kexinit_payload_server) || ord($kexinit_payload_server[0]) != NET_SSH2_MSG_KEXINIT) {
                user_error('Expected SSH_MSG_KEXINIT');
                return false;
            }
        }

        $response = $kexinit_payload_server;
        $this->_string_shift($response, 1); // skip past the message number (it should be SSH_MSG_KEXINIT)
        $server_cookie = $this->_string_shift($response, 16);

        if (strlen($response) < 4) {
            return false;
        }
        $temp = unpack('Nlength', $this->_string_shift($response, 4));
        $this->kex_algorithms = explode(',', $this->_string_shift($response, $temp['length']));

        if (strlen($response) < 4) {
            return false;
        }
        $temp = unpack('Nlength', $this->_string_shift($response, 4));
        $this->server_host_key_algorithms = explode(',', $this->_string_shift($response, $temp['length']));

        if (strlen($response) < 4) {
            return false;
        }
        $temp = unpack('Nlength', $this->_string_shift($response, 4));
        $this->encryption_algorithms_client_to_server = explode(',', $this->_string_shift($response, $temp['length']));

        if (strlen($response) < 4) {
            return false;
        }
        $temp = unpack('Nlength', $this->_string_shift($response, 4));
        $this->encryption_algorithms_server_to_client = explode(',', $this->_string_shift($response, $temp['length']));

        if (strlen($response) < 4) {
            return false;
        }
        $temp = unpack('Nlength', $this->_string_shift($response, 4));
        $this->mac_algorithms_client_to_server = explode(',', $this->_string_shift($response, $temp['length']));

        if (strlen($response) < 4) {
            return false;
        }
        $temp = unpack('Nlength', $this->_string_shift($response, 4));
        $this->mac_algorithms_server_to_client = explode(',', $this->_string_shift($response, $temp['length']));

        if (strlen($response) < 4) {
            return false;
        }
        $temp = unpack('Nlength', $this->_string_shift($response, 4));
        $this->compression_algorithms_client_to_server = explode(',', $this->_string_shift($response, $temp['length']));

        if (strlen($response) < 4) {
            return false;
        }
        $temp = unpack('Nlength', $this->_string_shift($response, 4));
        $this->compression_algorithms_server_to_client = explode(',', $this->_string_shift($response, $temp['length']));

        if (strlen($response) < 4) {
            return false;
        }
        $temp = unpack('Nlength', $this->_string_shift($response, 4));
        $this->languages_client_to_server = explode(',', $this->_string_shift($response, $temp['length']));

        if (strlen($response) < 4) {
            return false;
        }
        $temp = unpack('Nlength', $this->_string_shift($response, 4));
        $this->languages_server_to_client = explode(',', $this->_string_shift($response, $temp['length']));

        if (!strlen($response)) {
            return false;
        }
        extract(unpack('Cfirst_kex_packet_follows', $this->_string_shift($response, 1)));
        $first_kex_packet_follows = $first_kex_packet_follows != 0;

        if (!$this->send_kex_first && !$this->_send_binary_packet($kexinit_payload_client)) {
            return false;
        }

        // we need to decide upon the symmetric encryption algorithms before we do the diffie-hellman key exchange
        // we don't initialize any crypto-objects, yet - we do that, later. for now, we need the lengths to make the
        // diffie-hellman key exchange as fast as possible
        $decrypt = $this->_array_intersect_first($s2c_encryption_algorithms, $this->encryption_algorithms_server_to_client);
        $decryptKeyLength = $this->_encryption_algorithm_to_key_size($decrypt);
        if ($decryptKeyLength === null) {
            user_error('No compatible server to client encryption algorithms found');
            return $this->_disconnect(NET_SSH2_DISCONNECT_KEY_EXCHANGE_FAILED);
        }

        $encrypt = $this->_array_intersect_first($c2s_encryption_algorithms, $this->encryption_algorithms_client_to_server);
        $encryptKeyLength = $this->_encryption_algorithm_to_key_size($encrypt);
        if ($encryptKeyLength === null) {
            user_error('No compatible client to server encryption algorithms found');
            return $this->_disconnect(NET_SSH2_DISCONNECT_KEY_EXCHANGE_FAILED);
        }

        // through diffie-hellman key exchange a symmetric key is obtained
        $this->kex_algorithm = $kex_algorithm = $this->_array_intersect_first($kex_algorithms, $this->kex_algorithms);
        if ($kex_algorithm === false) {
            user_error('No compatible key exchange algorithms found');
            return $this->_disconnect(NET_SSH2_DISCONNECT_KEY_EXCHANGE_FAILED);
        }

        // Only relevant in diffie-hellman-group-exchange-sha{1,256}, otherwise empty.
        $exchange_hash_rfc4419 = '';

        if ($kex_algorithm === 'curve25519-sha256@libssh.org') {
            $x = Random::string(32);
            $eBytes = sodium_crypto_box_publickey_from_secretkey($x);
            $clientKexInitMessage = 'NET_SSH2_MSG_KEX_ECDH_INIT';
            $serverKexReplyMessage = 'NET_SSH2_MSG_KEX_ECDH_REPLY';
            $kexHash = new Hash('sha256');
        } else {
            if (strpos($kex_algorithm, 'diffie-hellman-group-exchange') === 0) {
                $dh_group_sizes_packed = pack(
                    'NNN',
                    $this->kex_dh_group_size_min,
                    $this->kex_dh_group_size_preferred,
                    $this->kex_dh_group_size_max
                );
                $packet = pack(
                    'Ca*',
                    NET_SSH2_MSG_KEXDH_GEX_REQUEST,
                    $dh_group_sizes_packed
                );
                if (!$this->_send_binary_packet($packet)) {
                    return false;
                }
                $this->_updateLogHistory('UNKNOWN (34)', 'NET_SSH2_MSG_KEXDH_GEX_REQUEST');

                $response = $this->_get_binary_packet();
                if ($response === false) {
                    $this->bitmap = 0;
                    user_error('Connection closed by server');
                    return false;
                }
                extract(unpack('Ctype', $this->_string_shift($response, 1)));
                if ($type != NET_SSH2_MSG_KEXDH_GEX_GROUP) {
                    user_error('Expected SSH_MSG_KEX_DH_GEX_GROUP');
                    return false;
                }
                $this->_updateLogHistory('NET_SSH2_MSG_KEXDH_REPLY', 'NET_SSH2_MSG_KEXDH_GEX_GROUP');

                if (strlen($response) < 4) {
                    return false;
                }
                extract(unpack('NprimeLength', $this->_string_shift($response, 4)));
                $primeBytes = $this->_string_shift($response, $primeLength);
                $prime = new BigInteger($primeBytes, -256);

                if (strlen($response) < 4) {
                    return false;
                }
                extract(unpack('NgLength', $this->_string_shift($response, 4)));
                $gBytes = $this->_string_shift($response, $gLength);
                $g = new BigInteger($gBytes, -256);

                $exchange_hash_rfc4419 = pack(
                    'a*Na*Na*',
                    $dh_group_sizes_packed,
                    $primeLength,
                    $primeBytes,
                    $gLength,
                    $gBytes
                );

                $clientKexInitMessage = 'NET_SSH2_MSG_KEXDH_GEX_INIT';
                $serverKexReplyMessage = 'NET_SSH2_MSG_KEXDH_GEX_REPLY';
            } else {
                switch ($kex_algorithm) {
                    // see http://tools.ietf.org/html/rfc2409#section-6.2 and
                    // http://tools.ietf.org/html/rfc2412, appendex E
                    case 'diffie-hellman-group1-sha1':
                        $prime = 'FFFFFFFFFFFFFFFFC90FDAA22168C234C4C6628B80DC1CD129024E088A67CC74' .
                                '020BBEA63B139B22514A08798E3404DDEF9519B3CD3A431B302B0A6DF25F1437' .
                                '4FE1356D6D51C245E485B576625E7EC6F44C42E9A637ED6B0BFF5CB6F406B7ED' .
                                'EE386BFB5A899FA5AE9F24117C4B1FE649286651ECE65381FFFFFFFFFFFFFFFF';
                        break;
                    // see http://tools.ietf.org/html/rfc3526#section-3
                    case 'diffie-hellman-group14-sha1':
                        $prime = 'FFFFFFFFFFFFFFFFC90FDAA22168C234C4C6628B80DC1CD129024E088A67CC74' .
                                '020BBEA63B139B22514A08798E3404DDEF9519B3CD3A431B302B0A6DF25F1437' .
                                '4FE1356D6D51C245E485B576625E7EC6F44C42E9A637ED6B0BFF5CB6F406B7ED' .
                                'EE386BFB5A899FA5AE9F24117C4B1FE649286651ECE45B3DC2007CB8A163BF05' .
                                '98DA48361C55D39A69163FA8FD24CF5F83655D23DCA3AD961C62F356208552BB' .
                                '9ED529077096966D670C354E4ABC9804F1746C08CA18217C32905E462E36CE3B' .
                                'E39E772C180E86039B2783A2EC07A28FB5C55DF06F4C52C9DE2BCBF695581718' .
                                '3995497CEA956AE515D2261898FA051015728E5A8AACAA68FFFFFFFFFFFFFFFF';
                        break;
                }
                // For both diffie-hellman-group1-sha1 and diffie-hellman-group14-sha1
                // the generator field element is 2 (decimal) and the hash function is sha1.
                $g = new BigInteger(2);
                $prime = new BigInteger($prime, 16);
                $clientKexInitMessage = 'NET_SSH2_MSG_KEXDH_INIT';
                $serverKexReplyMessage = 'NET_SSH2_MSG_KEXDH_REPLY';
            }

            switch ($kex_algorithm) {
                case 'diffie-hellman-group-exchange-sha256':
                    $kexHash = new Hash('sha256');
                    break;
                default:
                    $kexHash = new Hash('sha1');
            }

            /* To increase the speed of the key exchange, both client and server may
            reduce the size of their private exponents.  It should be at least
            twice as long as the key material that is generated from the shared
            secret.  For more details, see the paper by van Oorschot and Wiener
            [VAN-OORSCHOT].

            -- http://tools.ietf.org/html/rfc4419#section-6.2 */
            $one = new BigInteger(1);
            $keyLength = min($kexHash->getLength(), max($encryptKeyLength, $decryptKeyLength));
            $max = $one->bitwise_leftShift(16 * $keyLength); // 2 * 8 * $keyLength
            $max = $max->subtract($one);

            $x = $one->random($one, $max);
            $e = $g->modPow($x, $prime);

            $eBytes = $e->toBytes(true);
        }
        $data = pack('CNa*', constant($clientKexInitMessage), strlen($eBytes), $eBytes);

        if (!$this->_send_binary_packet($data)) {
            $this->bitmap = 0;
            user_error('Connection closed by server');
            return false;
        }
        switch ($clientKexInitMessage) {
            case 'NET_SSH2_MSG_KEX_ECDH_INIT':
                $this->_updateLogHistory('NET_SSH2_MSG_KEXDH_INIT', 'NET_SSH2_MSG_KEX_ECDH_INIT');
                break;
            case 'NET_SSH2_MSG_KEXDH_GEX_INIT':
                $this->_updateLogHistory('UNKNOWN (32)', 'NET_SSH2_MSG_KEXDH_GEX_INIT');
        }

        $response = $this->_get_binary_packet();
        if ($response === false) {
            $this->bitmap = 0;
            user_error('Connection closed by server');
            return false;
        }
        if (!strlen($response)) {
            return false;
        }
        extract(unpack('Ctype', $this->_string_shift($response, 1)));

        if ($type != constant($serverKexReplyMessage)) {
            user_error("Expected $serverKexReplyMessage");
            return false;
        }
        switch ($serverKexReplyMessage) {
            case 'NET_SSH2_MSG_KEX_ECDH_REPLY':
                $this->_updateLogHistory('NET_SSH2_MSG_KEXDH_REPLY', 'NET_SSH2_MSG_KEX_ECDH_REPLY');
                break;
            case 'NET_SSH2_MSG_KEXDH_GEX_REPLY':
                $this->_updateLogHistory('UNKNOWN (33)', 'NET_SSH2_MSG_KEXDH_GEX_REPLY');
        }

        if (strlen($response) < 4) {
            return false;
        }
        $temp = unpack('Nlength', $this->_string_shift($response, 4));
        $this->server_public_host_key = $server_public_host_key = $this->_string_shift($response, $temp['length']);

        if (strlen($server_public_host_key) < 4) {
            return false;
        }
        $temp = unpack('Nlength', $this->_string_shift($server_public_host_key, 4));
        $public_key_format = $this->_string_shift($server_public_host_key, $temp['length']);

        if (strlen($response) < 4) {
            return false;
        }
        $temp = unpack('Nlength', $this->_string_shift($response, 4));
        $fBytes = $this->_string_shift($response, $temp['length']);

        if (strlen($response) < 4) {
            return false;
        }
        $temp = unpack('Nlength', $this->_string_shift($response, 4));
        $this->signature = $this->_string_shift($response, $temp['length']);

        if (strlen($this->signature) < 4) {
            return false;
        }
        $temp = unpack('Nlength', $this->_string_shift($this->signature, 4));
        $this->signature_format = $this->_string_shift($this->signature, $temp['length']);

        if ($kex_algorithm === 'curve25519-sha256@libssh.org') {
            if (strlen($fBytes) !== 32) {
                user_error('Received curve25519 public key of invalid length.');
                return false;
            }
            $key = new BigInteger(sodium_crypto_scalarmult($x, $fBytes), 256);
            // sodium_compat doesn't emulate sodium_memzero
            // also, with v1 of libsodium API the extension identifies itself as
            // libsodium whereas v2 of the libsodium API (what PHP 7.2+ includes)
            // identifies itself as sodium. sodium_compat uses the v1 API to
            // emulate the v2 API if it's the v1 API that's available
            if (extension_loaded('sodium') || extension_loaded('libsodium')) {
                sodium_memzero($x);
            }
        } else {
            $f = new BigInteger($fBytes, -256);
            $key = $f->modPow($x, $prime);
        }
        $keyBytes = $key->toBytes(true);

        $this->exchange_hash = pack(
            'Na*Na*Na*Na*Na*a*Na*Na*Na*',
            strlen($this->identifier),
            $this->identifier,
            strlen($this->server_identifier),
            $this->server_identifier,
            strlen($kexinit_payload_client),
            $kexinit_payload_client,
            strlen($kexinit_payload_server),
            $kexinit_payload_server,
            strlen($this->server_public_host_key),
            $this->server_public_host_key,
            $exchange_hash_rfc4419,
            strlen($eBytes),
            $eBytes,
            strlen($fBytes),
            $fBytes,
            strlen($keyBytes),
            $keyBytes
        );

        $this->exchange_hash = $kexHash->hash($this->exchange_hash);

        if ($this->session_id === false) {
            $this->session_id = $this->exchange_hash;
        }

        $server_host_key_algorithm = $this->_array_intersect_first($server_host_key_algorithms, $this->server_host_key_algorithms);
        if ($server_host_key_algorithm === false) {
            user_error('No compatible server host key algorithms found');
            return $this->_disconnect(NET_SSH2_DISCONNECT_KEY_EXCHANGE_FAILED);
        }

        switch ($server_host_key_algorithm) {
            case 'ssh-dss':
                $expected_key_format = 'ssh-dss';
                break;
            //case 'rsa-sha2-256':
            //case 'rsa-sha2-512':
            //case 'ssh-rsa':
            default:
                $expected_key_format = 'ssh-rsa';
        }

        if ($public_key_format != $expected_key_format || $this->signature_format != $server_host_key_algorithm) {
            switch (true) {
                case $this->signature_format == $server_host_key_algorithm:
                case $server_host_key_algorithm != 'rsa-sha2-256' && $server_host_key_algorithm != 'rsa-sha2-512':
                case $this->signature_format != 'ssh-rsa':
                    user_error('Server Host Key Algorithm Mismatch');
                    return $this->_disconnect(NET_SSH2_DISCONNECT_KEY_EXCHANGE_FAILED);
            }
        }

        $packet = pack(
            'C',
            NET_SSH2_MSG_NEWKEYS
        );

        if (!$this->_send_binary_packet($packet)) {
            return false;
        }

        $response = $this->_get_binary_packet();

        if ($response === false) {
            $this->bitmap = 0;
            user_error('Connection closed by server');
            return false;
        }

        if (!strlen($response)) {
            return false;
        }
        extract(unpack('Ctype', $this->_string_shift($response, 1)));

        if ($type != NET_SSH2_MSG_NEWKEYS) {
            user_error('Expected SSH_MSG_NEWKEYS');
            return false;
        }

        $keyBytes = pack('Na*', strlen($keyBytes), $keyBytes);

        $this->encrypt = $this->_encryption_algorithm_to_crypt_instance($encrypt);
        if ($this->encrypt) {
            if ($this->crypto_engine) {
                $this->encrypt->setPreferredEngine($this->crypto_engine);
            }
            if ($this->encrypt->block_size) {
                $this->encrypt_block_size = $this->encrypt->block_size;
            }
            $this->encrypt->enableContinuousBuffer();
            $this->encrypt->disablePadding();

            if ($this->encrypt->getBlockLength()) {
                $this->encrypt_block_size = $this->encrypt->getBlockLength() >> 3;
            }

            $iv = $kexHash->hash($keyBytes . $this->exchange_hash . 'A' . $this->session_id);
            while ($this->encrypt_block_size > strlen($iv)) {
                $iv.= $kexHash->hash($keyBytes . $this->exchange_hash . $iv);
            }
            $this->encrypt->setIV(substr($iv, 0, $this->encrypt_block_size));

            $key = $kexHash->hash($keyBytes . $this->exchange_hash . 'C' . $this->session_id);
            while ($encryptKeyLength > strlen($key)) {
                $key.= $kexHash->hash($keyBytes . $this->exchange_hash . $key);
            }
            $this->encrypt->setKey(substr($key, 0, $encryptKeyLength));

            $this->encrypt->name = $decrypt;
        }

        $this->decrypt = $this->_encryption_algorithm_to_crypt_instance($decrypt);
        if ($this->decrypt) {
            if ($this->crypto_engine) {
                $this->decrypt->setPreferredEngine($this->crypto_engine);
            }
            if ($this->decrypt->block_size) {
                $this->decrypt_block_size = $this->decrypt->block_size;
            }
            $this->decrypt->enableContinuousBuffer();
            $this->decrypt->disablePadding();

            if ($this->decrypt->getBlockLength()) {
                $this->decrypt_block_size = $this->decrypt->getBlockLength() >> 3;
            }

            $iv = $kexHash->hash($keyBytes . $this->exchange_hash . 'B' . $this->session_id);
            while ($this->decrypt_block_size > strlen($iv)) {
                $iv.= $kexHash->hash($keyBytes . $this->exchange_hash . $iv);
            }
            $this->decrypt->setIV(substr($iv, 0, $this->decrypt_block_size));

            $key = $kexHash->hash($keyBytes . $this->exchange_hash . 'D' . $this->session_id);
            while ($decryptKeyLength > strlen($key)) {
                $key.= $kexHash->hash($keyBytes . $this->exchange_hash . $key);
            }
            $this->decrypt->setKey(substr($key, 0, $decryptKeyLength));

            $this->decrypt->name = $decrypt;
        }

        /* The "arcfour128" algorithm is the RC4 cipher, as described in
           [SCHNEIER], using a 128-bit key.  The first 1536 bytes of keystream
           generated by the cipher MUST be discarded, and the first byte of the
           first encrypted packet MUST be encrypted using the 1537th byte of
           keystream.

           -- http://tools.ietf.org/html/rfc4345#section-4 */
        if ($encrypt == 'arcfour128' || $encrypt == 'arcfour256') {
            $this->encrypt->encrypt(str_repeat("\0", 1536));
        }
        if ($decrypt == 'arcfour128' || $decrypt == 'arcfour256') {
            $this->decrypt->decrypt(str_repeat("\0", 1536));
        }

        $mac_algorithm = $this->_array_intersect_first($c2s_mac_algorithms, $this->mac_algorithms_client_to_server);
        if ($mac_algorithm === false) {
            user_error('No compatible client to server message authentication algorithms found');
            return $this->_disconnect(NET_SSH2_DISCONNECT_KEY_EXCHANGE_FAILED);
        }

        $createKeyLength = 0; // ie. $mac_algorithm == 'none'
        switch ($mac_algorithm) {
            case 'hmac-sha2-256':
                $this->hmac_create = new Hash('sha256');
                $createKeyLength = 32;
                break;
            case 'hmac-sha1':
                $this->hmac_create = new Hash('sha1');
                $createKeyLength = 20;
                break;
            case 'hmac-sha1-96':
                $this->hmac_create = new Hash('sha1-96');
                $createKeyLength = 20;
                break;
            case 'hmac-md5':
                $this->hmac_create = new Hash('md5');
                $createKeyLength = 16;
                break;
            case 'hmac-md5-96':
                $this->hmac_create = new Hash('md5-96');
                $createKeyLength = 16;
        }
        $this->hmac_create->name = $mac_algorithm;

        $mac_algorithm = $this->_array_intersect_first($s2c_mac_algorithms, $this->mac_algorithms_server_to_client);
        if ($mac_algorithm === false) {
            user_error('No compatible server to client message authentication algorithms found');
            return $this->_disconnect(NET_SSH2_DISCONNECT_KEY_EXCHANGE_FAILED);
        }

        $checkKeyLength = 0;
        $this->hmac_size = 0;
        switch ($mac_algorithm) {
            case 'hmac-sha2-256':
                $this->hmac_check = new Hash('sha256');
                $checkKeyLength = 32;
                $this->hmac_size = 32;
                break;
            case 'hmac-sha1':
                $this->hmac_check = new Hash('sha1');
                $checkKeyLength = 20;
                $this->hmac_size = 20;
                break;
            case 'hmac-sha1-96':
                $this->hmac_check = new Hash('sha1-96');
                $checkKeyLength = 20;
                $this->hmac_size = 12;
                break;
            case 'hmac-md5':
                $this->hmac_check = new Hash('md5');
                $checkKeyLength = 16;
                $this->hmac_size = 16;
                break;
            case 'hmac-md5-96':
                $this->hmac_check = new Hash('md5-96');
                $checkKeyLength = 16;
                $this->hmac_size = 12;
        }
        $this->hmac_check->name = $mac_algorithm;

        $key = $kexHash->hash($keyBytes . $this->exchange_hash . 'E' . $this->session_id);
        while ($createKeyLength > strlen($key)) {
            $key.= $kexHash->hash($keyBytes . $this->exchange_hash . $key);
        }
        $this->hmac_create->setKey(substr($key, 0, $createKeyLength));

        $key = $kexHash->hash($keyBytes . $this->exchange_hash . 'F' . $this->session_id);
        while ($checkKeyLength > strlen($key)) {
            $key.= $kexHash->hash($keyBytes . $this->exchange_hash . $key);
        }
        $this->hmac_check->setKey(substr($key, 0, $checkKeyLength));

        $compression_algorithm = $this->_array_intersect_first($c2s_compression_algorithms, $this->compression_algorithms_client_to_server);
        if ($compression_algorithm === false) {
            user_error('No compatible client to server compression algorithms found');
            return $this->_disconnect(NET_SSH2_DISCONNECT_KEY_EXCHANGE_FAILED);
        }
        //$this->decompress = $compression_algorithm == 'zlib';

        $compression_algorithm = $this->_array_intersect_first($s2c_compression_algorithms, $this->compression_algorithms_client_to_server);
        if ($compression_algorithm === false) {
            user_error('No compatible server to client compression algorithms found');
            return $this->_disconnect(NET_SSH2_DISCONNECT_KEY_EXCHANGE_FAILED);
        }
        //$this->compress = $compression_algorithm == 'zlib';

        return true;
    }

    /**
     * Maps an encryption algorithm name to the number of key bytes.
     *
     * @param string $algorithm Name of the encryption algorithm
     * @return int|null Number of bytes as an integer or null for unknown
     * @access private
     */
    function _encryption_algorithm_to_key_size($algorithm)
    {
        if ($this->bad_key_size_fix && $this->_bad_algorithm_candidate($algorithm)) {
            return 16;
        }

        switch ($algorithm) {
            case 'none':
                return 0;
            case 'aes128-cbc':
            case 'aes128-ctr':
            case 'arcfour':
            case 'arcfour128':
            case 'blowfish-cbc':
            case 'blowfish-ctr':
            case 'twofish128-cbc':
            case 'twofish128-ctr':
                return 16;
            case '3des-cbc':
            case '3des-ctr':
            case 'aes192-cbc':
            case 'aes192-ctr':
            case 'twofish192-cbc':
            case 'twofish192-ctr':
                return 24;
            case 'aes256-cbc':
            case 'aes256-ctr':
            case 'arcfour256':
            case 'twofish-cbc':
            case 'twofish256-cbc':
            case 'twofish256-ctr':
                return 32;
        }
        return null;
    }

    /**
     * Maps an encryption algorithm name to an instance of a subclass of
     * \phpseclib\Crypt\Base.
     *
     * @param string $algorithm Name of the encryption algorithm
     * @return mixed Instance of \phpseclib\Crypt\Base or null for unknown
     * @access private
     */
    function _encryption_algorithm_to_crypt_instance($algorithm)
    {
        switch ($algorithm) {
            case '3des-cbc':
                return new TripleDES();
            case '3des-ctr':
                return new TripleDES(Base::MODE_CTR);
            case 'aes256-cbc':
            case 'aes192-cbc':
            case 'aes128-cbc':
                return new Rijndael();
            case 'aes256-ctr':
            case 'aes192-ctr':
            case 'aes128-ctr':
                return new Rijndael(Base::MODE_CTR);
            case 'blowfish-cbc':
                return new Blowfish();
            case 'blowfish-ctr':
                return new Blowfish(Base::MODE_CTR);
            case 'twofish128-cbc':
            case 'twofish192-cbc':
            case 'twofish256-cbc':
            case 'twofish-cbc':
                return new Twofish();
            case 'twofish128-ctr':
            case 'twofish192-ctr':
            case 'twofish256-ctr':
                return new Twofish(Base::MODE_CTR);
            case 'arcfour':
            case 'arcfour128':
            case 'arcfour256':
                return new RC4();
        }
        return null;
    }

    /**
     * Tests whether or not proposed algorithm has a potential for issues
     *
     * @link https://www.chiark.greenend.org.uk/~sgtatham/putty/wishlist/ssh2-aesctr-openssh.html
     * @link https://bugzilla.mindrot.org/show_bug.cgi?id=1291
     * @param string $algorithm Name of the encryption algorithm
     * @return bool
     * @access private
     */
    function _bad_algorithm_candidate($algorithm)
    {
        switch ($algorithm) {
            case 'arcfour256':
            case 'aes192-ctr':
            case 'aes256-ctr':
                return true;
        }

        return false;
    }

    /**
     * Login
     *
     * The $password parameter can be a plaintext password, a \phpseclib\Crypt\RSA object or an array
     *
     * @param string $username
     * @param mixed $password
     * @param mixed $...
     * @return bool
     * @see self::_login()
     * @access public
     */
    function login($username)
    {
        $args = func_get_args();
        $this->auth[] = $args;

        // try logging with 'none' as an authentication method first since that's what
        // PuTTY does
        if (substr($this->server_identifier, 0, 13) != 'SSH-2.0-CoreFTP') {
            if ($this->_login($username)) {
                return true;
            }
            if (count($args) == 1) {
                return false;
            }
        }
        return call_user_func_array(array(&$this, '_login'), $args);
    }

    /**
     * Login Helper
     *
     * @param string $username
     * @param mixed $password
     * @param mixed $...
     * @return bool
     * @see self::_login_helper()
     * @access private
     */
    function _login($username)
    {
        if (!($this->bitmap & self::MASK_CONSTRUCTOR)) {
            if (!$this->_connect()) {
                return false;
            }
        }

        $args = array_slice(func_get_args(), 1);
        if (empty($args)) {
            return $this->_login_helper($username);
        }

        foreach ($args as $arg) {
            if ($this->_login_helper($username, $arg)) {
                return true;
            }
        }
        return false;
    }

    /**
     * Login Helper
     *
     * @param string $username
     * @param string $password
     * @return bool
     * @access private
     * @internal It might be worthwhile, at some point, to protect against {@link http://tools.ietf.org/html/rfc4251#section-9.3.9 traffic analysis}
     *           by sending dummy SSH_MSG_IGNORE messages.
     */
    function _login_helper($username, $password = null)
    {
        if (!($this->bitmap & self::MASK_CONNECTED)) {
            return false;
        }

        if (!($this->bitmap & self::MASK_LOGIN_REQ)) {
            $packet = pack(
                'CNa*',
                NET_SSH2_MSG_SERVICE_REQUEST,
                strlen('ssh-userauth'),
                'ssh-userauth'
            );

            if (!$this->_send_binary_packet($packet)) {
                return false;
            }

            $response = $this->_get_binary_packet();
            if ($response === false) {
                if ($this->retry_connect) {
                    $this->retry_connect = false;
                    if (!$this->_connect()) {
                        return false;
                    }
                    return $this->_login_helper($username, $password);
                }
                $this->bitmap = 0;
                user_error('Connection closed by server');
                return false;
            }

            if (strlen($response) < 4) {
                return false;
            }
            extract(unpack('Ctype', $this->_string_shift($response, 1)));

            if ($type != NET_SSH2_MSG_SERVICE_ACCEPT) {
                user_error('Expected SSH_MSG_SERVICE_ACCEPT');
                return false;
            }
            $this->bitmap |= self::MASK_LOGIN_REQ;
        }

        if (strlen($this->last_interactive_response)) {
            return !is_string($password) && !is_array($password) ? false : $this->_keyboard_interactive_process($password);
        }

        if ($password instanceof RSA) {
            return $this->_privatekey_login($username, $password);
        } elseif ($password instanceof Agent) {
            return $this->_ssh_agent_login($username, $password);
        }

        if (is_array($password)) {
            if ($this->_keyboard_interactive_login($username, $password)) {
                $this->bitmap |= self::MASK_LOGIN;
                return true;
            }
            return false;
        }

        if (!isset($password)) {
            $packet = pack(
                'CNa*Na*Na*',
                NET_SSH2_MSG_USERAUTH_REQUEST,
                strlen($username),
                $username,
                strlen('ssh-connection'),
                'ssh-connection',
                strlen('none'),
                'none'
            );

            if (!$this->_send_binary_packet($packet)) {
                return false;
            }

            $response = $this->_get_binary_packet();
            if ($response === false) {
                $this->bitmap = 0;
                user_error('Connection closed by server');
                return false;
            }

            if (!strlen($response)) {
                return false;
            }
            extract(unpack('Ctype', $this->_string_shift($response, 1)));

            switch ($type) {
                case NET_SSH2_MSG_USERAUTH_SUCCESS:
                    $this->bitmap |= self::MASK_LOGIN;
                    return true;
                //case NET_SSH2_MSG_USERAUTH_FAILURE:
                default:
                    return false;
            }
        }

        $packet = pack(
            'CNa*Na*Na*CNa*',
            NET_SSH2_MSG_USERAUTH_REQUEST,
            strlen($username),
            $username,
            strlen('ssh-connection'),
            'ssh-connection',
            strlen('password'),
            'password',
            0,
            strlen($password),
            $password
        );

        // remove the username and password from the logged packet
        if (!defined('NET_SSH2_LOGGING')) {
            $logged = null;
        } else {
            $logged = pack(
                'CNa*Na*Na*CNa*',
                NET_SSH2_MSG_USERAUTH_REQUEST,
                strlen('username'),
                'username',
                strlen('ssh-connection'),
                'ssh-connection',
                strlen('password'),
                'password',
                0,
                strlen('password'),
                'password'
            );
        }

        if (!$this->_send_binary_packet($packet, $logged)) {
            return false;
        }

        $response = $this->_get_binary_packet();
        if ($response === false) {
            $this->bitmap = 0;
            user_error('Connection closed by server');
            return false;
        }

        if (!strlen($response)) {
            return false;
        }
        extract(unpack('Ctype', $this->_string_shift($response, 1)));

        switch ($type) {
            case NET_SSH2_MSG_USERAUTH_PASSWD_CHANGEREQ: // in theory, the password can be changed
                $this->_updateLogHistory('UNKNOWN (60)', 'NET_SSH2_MSG_USERAUTH_PASSWD_CHANGEREQ');
                if (strlen($response) < 4) {
                    return false;
                }
                extract(unpack('Nlength', $this->_string_shift($response, 4)));
                $this->errors[] = 'SSH_MSG_USERAUTH_PASSWD_CHANGEREQ: ' . $this->_string_shift($response, $length);
                return $this->_disconnect(NET_SSH2_DISCONNECT_AUTH_CANCELLED_BY_USER);
            case NET_SSH2_MSG_USERAUTH_FAILURE:
                // can we use keyboard-interactive authentication?  if not then either the login is bad or the server employees
                // multi-factor authentication
                if (strlen($response) < 4) {
                    return false;
                }
                extract(unpack('Nlength', $this->_string_shift($response, 4)));
                $auth_methods = explode(',', $this->_string_shift($response, $length));
                if (!strlen($response)) {
                    return false;
                }
                extract(unpack('Cpartial_success', $this->_string_shift($response, 1)));
                $partial_success = $partial_success != 0;

                if (!$partial_success && in_array('keyboard-interactive', $auth_methods)) {
                    if ($this->_keyboard_interactive_login($username, $password)) {
                        $this->bitmap |= self::MASK_LOGIN;
                        return true;
                    }
                    return false;
                }
                return false;
            case NET_SSH2_MSG_USERAUTH_SUCCESS:
                $this->bitmap |= self::MASK_LOGIN;
                return true;
        }

        return false;
    }

    /**
     * Login via keyboard-interactive authentication
     *
     * See {@link http://tools.ietf.org/html/rfc4256 RFC4256} for details.  This is not a full-featured keyboard-interactive authenticator.
     *
     * @param string $username
     * @param string $password
     * @return bool
     * @access private
     */
    function _keyboard_interactive_login($username, $password)
    {
        $packet = pack(
            'CNa*Na*Na*Na*Na*',
            NET_SSH2_MSG_USERAUTH_REQUEST,
            strlen($username),
            $username,
            strlen('ssh-connection'),
            'ssh-connection',
            strlen('keyboard-interactive'),
            'keyboard-interactive',
            0,
            '',
            0,
            ''
        );

        if (!$this->_send_binary_packet($packet)) {
            return false;
        }

        return $this->_keyboard_interactive_process($password);
    }

    /**
     * Handle the keyboard-interactive requests / responses.
     *
     * @param string $responses...
     * @return bool
     * @access private
     */
    function _keyboard_interactive_process()
    {
        $responses = func_get_args();

        if (strlen($this->last_interactive_response)) {
            $response = $this->last_interactive_response;
        } else {
            $orig = $response = $this->_get_binary_packet();
            if ($response === false) {
                $this->bitmap = 0;
                user_error('Connection closed by server');
                return false;
            }
        }

        if (!strlen($response)) {
            return false;
        }
        extract(unpack('Ctype', $this->_string_shift($response, 1)));

        switch ($type) {
            case NET_SSH2_MSG_USERAUTH_INFO_REQUEST:
                if (strlen($response) < 4) {
                    return false;
                }
                extract(unpack('Nlength', $this->_string_shift($response, 4)));
                $this->_string_shift($response, $length); // name; may be empty
                if (strlen($response) < 4) {
                    return false;
                }
                extract(unpack('Nlength', $this->_string_shift($response, 4)));
                $this->_string_shift($response, $length); // instruction; may be empty
                if (strlen($response) < 4) {
                    return false;
                }
                extract(unpack('Nlength', $this->_string_shift($response, 4)));
                $this->_string_shift($response, $length); // language tag; may be empty
                if (strlen($response) < 4) {
                    return false;
                }
                extract(unpack('Nnum_prompts', $this->_string_shift($response, 4)));

                for ($i = 0; $i < count($responses); $i++) {
                    if (is_array($responses[$i])) {
                        foreach ($responses[$i] as $key => $value) {
                            $this->keyboard_requests_responses[$key] = $value;
                        }
                        unset($responses[$i]);
                    }
                }
                $responses = array_values($responses);

                if (isset($this->keyboard_requests_responses)) {
                    for ($i = 0; $i < $num_prompts; $i++) {
                        if (strlen($response) < 4) {
                            return false;
                        }
                        extract(unpack('Nlength', $this->_string_shift($response, 4)));
                        // prompt - ie. "Password: "; must not be empty
                        $prompt = $this->_string_shift($response, $length);
                        //$echo = $this->_string_shift($response) != chr(0);
                        foreach ($this->keyboard_requests_responses as $key => $value) {
                            if (substr($prompt, 0, strlen($key)) == $key) {
                                $responses[] = $value;
                                break;
                            }
                        }
                    }
                }

                // see http://tools.ietf.org/html/rfc4256#section-3.2
                if (strlen($this->last_interactive_response)) {
                    $this->last_interactive_response = '';
                } else {
                    $this->_updateLogHistory('UNKNOWN (60)', 'NET_SSH2_MSG_USERAUTH_INFO_REQUEST');
                }

                if (!count($responses) && $num_prompts) {
                    $this->last_interactive_response = $orig;
                    return false;
                }

                /*
                   After obtaining the requested information from the user, the client
                   MUST respond with an SSH_MSG_USERAUTH_INFO_RESPONSE message.
                */
                // see http://tools.ietf.org/html/rfc4256#section-3.4
                $packet = $logged = pack('CN', NET_SSH2_MSG_USERAUTH_INFO_RESPONSE, count($responses));
                for ($i = 0; $i < count($responses); $i++) {
                    $packet.= pack('Na*', strlen($responses[$i]), $responses[$i]);
                    $logged.= pack('Na*', strlen('dummy-answer'), 'dummy-answer');
                }

                if (!$this->_send_binary_packet($packet, $logged)) {
                    return false;
                }

                $this->_updateLogHistory('UNKNOWN (61)', 'NET_SSH2_MSG_USERAUTH_INFO_RESPONSE');

                /*
                   After receiving the response, the server MUST send either an
                   SSH_MSG_USERAUTH_SUCCESS, SSH_MSG_USERAUTH_FAILURE, or another
                   SSH_MSG_USERAUTH_INFO_REQUEST message.
                */
                // maybe phpseclib should force close the connection after x request / responses?  unless something like that is done
                // there could be an infinite loop of request / responses.
                return $this->_keyboard_interactive_process();
            case NET_SSH2_MSG_USERAUTH_SUCCESS:
                return true;
            case NET_SSH2_MSG_USERAUTH_FAILURE:
                return false;
        }

        return false;
    }

    /**
     * Login with an ssh-agent provided key
     *
     * @param string $username
     * @param \phpseclib\System\SSH\Agent $agent
     * @return bool
     * @access private
     */
    function _ssh_agent_login($username, $agent)
    {
        $this->agent = $agent;
        $keys = $agent->requestIdentities();
        foreach ($keys as $key) {
            if ($this->_privatekey_login($username, $key)) {
                return true;
            }
        }

        return false;
    }

    /**
     * Login with an RSA private key
     *
     * @param string $username
     * @param \phpseclib\Crypt\RSA $password
     * @return bool
     * @access private
     * @internal It might be worthwhile, at some point, to protect against {@link http://tools.ietf.org/html/rfc4251#section-9.3.9 traffic analysis}
     *           by sending dummy SSH_MSG_IGNORE messages.
     */
    function _privatekey_login($username, $privatekey)
    {
        // see http://tools.ietf.org/html/rfc4253#page-15
        $publickey = $privatekey->getPublicKey(RSA::PUBLIC_FORMAT_RAW);
        if ($publickey === false) {
            return false;
        }

        $publickey = array(
            'e' => $publickey['e']->toBytes(true),
            'n' => $publickey['n']->toBytes(true)
        );
        $publickey = pack(
            'Na*Na*Na*',
            strlen('ssh-rsa'),
            'ssh-rsa',
            strlen($publickey['e']),
            $publickey['e'],
            strlen($publickey['n']),
            $publickey['n']
        );

        switch ($this->signature_format) {
            case 'rsa-sha2-512':
                $hash = 'sha512';
                $signatureType = 'rsa-sha2-512';
                break;
            case 'rsa-sha2-256':
                $hash = 'sha256';
                $signatureType = 'rsa-sha2-256';
                break;
            //case 'ssh-rsa':
            default:
                $hash = 'sha1';
                $signatureType = 'ssh-rsa';
        }

        $part1 = pack(
            'CNa*Na*Na*',
            NET_SSH2_MSG_USERAUTH_REQUEST,
            strlen($username),
            $username,
            strlen('ssh-connection'),
            'ssh-connection',
            strlen('publickey'),
            'publickey'
        );
        $part2 = pack('Na*Na*', strlen($signatureType), $signatureType, strlen($publickey), $publickey);

        $packet = $part1 . chr(0) . $part2;
        if (!$this->_send_binary_packet($packet)) {
            return false;
        }

        $response = $this->_get_binary_packet();
        if ($response === false) {
            $this->bitmap = 0;
            user_error('Connection closed by server');
            return false;
        }

        if (!strlen($response)) {
            return false;
        }
        extract(unpack('Ctype', $this->_string_shift($response, 1)));

        switch ($type) {
            case NET_SSH2_MSG_USERAUTH_FAILURE:
                if (strlen($response) < 4) {
                    return false;
                }
                extract(unpack('Nlength', $this->_string_shift($response, 4)));
                $this->errors[] = 'SSH_MSG_USERAUTH_FAILURE: ' . $this->_string_shift($response, $length);
                return false;
            case NET_SSH2_MSG_USERAUTH_PK_OK:
                // we'll just take it on faith that the public key blob and the public key algorithm name are as
                // they should be
                $this->_updateLogHistory('UNKNOWN (60)', 'NET_SSH2_MSG_USERAUTH_PK_OK');
        }

        $packet = $part1 . chr(1) . $part2;
        $privatekey->setSignatureMode(RSA::SIGNATURE_PKCS1);
        $privatekey->setHash($hash);
        $signature = $privatekey->sign(pack('Na*a*', strlen($this->session_id), $this->session_id, $packet));
        $signature = pack('Na*Na*', strlen($signatureType), $signatureType, strlen($signature), $signature);
        $packet.= pack('Na*', strlen($signature), $signature);

        if (!$this->_send_binary_packet($packet)) {
            return false;
        }

        $response = $this->_get_binary_packet();
        if ($response === false) {
            $this->bitmap = 0;
            user_error('Connection closed by server');
            return false;
        }

        if (!strlen($response)) {
            return false;
        }
        extract(unpack('Ctype', $this->_string_shift($response, 1)));

        switch ($type) {
            case NET_SSH2_MSG_USERAUTH_FAILURE:
                // either the login is bad or the server employs multi-factor authentication
                return false;
            case NET_SSH2_MSG_USERAUTH_SUCCESS:
                $this->bitmap |= self::MASK_LOGIN;
                return true;
        }

        return false;
    }

    /**
     * Set Timeout
     *
     * $ssh->exec('ping 127.0.0.1'); on a Linux host will never return and will run indefinitely.  setTimeout() makes it so it'll timeout.
     * Setting $timeout to false or 0 will mean there is no timeout.
     *
     * @param mixed $timeout
     * @access public
     */
    function setTimeout($timeout)
    {
        $this->timeout = $this->curTimeout = $timeout;
    }

    /**
     * Get the output from stdError
     *
     * @access public
     */
    function getStdError()
    {
        return $this->stdErrorLog;
    }

    /**
     * Execute Command
     *
     * If $callback is set to false then \phpseclib\Net\SSH2::_get_channel_packet(self::CHANNEL_EXEC) will need to be called manually.
     * In all likelihood, this is not a feature you want to be taking advantage of.
     *
     * @param string $command
     * @param Callback $callback
     * @return string
     * @access public
     */
    function exec($command, $callback = null)
    {
        $this->curTimeout = $this->timeout;
        $this->is_timeout = false;
        $this->stdErrorLog = '';

        if (!$this->isAuthenticated()) {
            return false;
        }

        if ($this->in_request_pty_exec) {
            user_error('If you want to run multiple exec()\'s you will need to disable (and re-enable if appropriate) a PTY for each one.');
            return false;
        }

        // RFC4254 defines the (client) window size as "bytes the other party can send before it must wait for the window to
        // be adjusted".  0x7FFFFFFF is, at 2GB, the max size.  technically, it should probably be decremented, but,
        // honestly, if you're transferring more than 2GB, you probably shouldn't be using phpseclib, anyway.
        // see http://tools.ietf.org/html/rfc4254#section-5.2 for more info
        $this->window_size_server_to_client[self::CHANNEL_EXEC] = $this->window_size;
        // 0x8000 is the maximum max packet size, per http://tools.ietf.org/html/rfc4253#section-6.1, although since PuTTy
        // uses 0x4000, that's what will be used here, as well.
        $packet_size = 0x4000;

        $packet = pack(
            'CNa*N3',
            NET_SSH2_MSG_CHANNEL_OPEN,
            strlen('session'),
            'session',
            self::CHANNEL_EXEC,
            $this->window_size_server_to_client[self::CHANNEL_EXEC],
            $packet_size
        );

        if (!$this->_send_binary_packet($packet)) {
            return false;
        }

        $this->channel_status[self::CHANNEL_EXEC] = NET_SSH2_MSG_CHANNEL_OPEN;

        $response = $this->_get_channel_packet(self::CHANNEL_EXEC);
        if ($response === false) {
            return false;
        }

        if ($this->request_pty === true) {
            $terminal_modes = pack('C', NET_SSH2_TTY_OP_END);
            $packet = pack(
                'CNNa*CNa*N5a*',
                NET_SSH2_MSG_CHANNEL_REQUEST,
                $this->server_channels[self::CHANNEL_EXEC],
                strlen('pty-req'),
                'pty-req',
                1,
                strlen('vt100'),
                'vt100',
                $this->windowColumns,
                $this->windowRows,
                0,
                0,
                strlen($terminal_modes),
                $terminal_modes
            );

            if (!$this->_send_binary_packet($packet)) {
                return false;
            }

            $response = $this->_get_binary_packet();
            if ($response === false) {
                $this->bitmap = 0;
                user_error('Connection closed by server');
                return false;
            }

            if (!strlen($response)) {
                return false;
            }
            list(, $type) = unpack('C', $this->_string_shift($response, 1));

            switch ($type) {
                case NET_SSH2_MSG_CHANNEL_SUCCESS:
                    break;
                case NET_SSH2_MSG_CHANNEL_FAILURE:
                default:
                    user_error('Unable to request pseudo-terminal');
                    return $this->_disconnect(NET_SSH2_DISCONNECT_BY_APPLICATION);
            }
            $this->in_request_pty_exec = true;
        }

        // sending a pty-req SSH_MSG_CHANNEL_REQUEST message is unnecessary and, in fact, in most cases, slows things
        // down.  the one place where it might be desirable is if you're doing something like \phpseclib\Net\SSH2::exec('ping localhost &').
        // with a pty-req SSH_MSG_CHANNEL_REQUEST, exec() will return immediately and the ping process will then
        // then immediately terminate.  without such a request exec() will loop indefinitely.  the ping process won't end but
        // neither will your script.

        // although, in theory, the size of SSH_MSG_CHANNEL_REQUEST could exceed the maximum packet size established by
        // SSH_MSG_CHANNEL_OPEN_CONFIRMATION, RFC4254#section-5.1 states that the "maximum packet size" refers to the
        // "maximum size of an individual data packet". ie. SSH_MSG_CHANNEL_DATA.  RFC4254#section-5.2 corroborates.
        $packet = pack(
            'CNNa*CNa*',
            NET_SSH2_MSG_CHANNEL_REQUEST,
            $this->server_channels[self::CHANNEL_EXEC],
            strlen('exec'),
            'exec',
            1,
            strlen($command),
            $command
        );
        if (!$this->_send_binary_packet($packet)) {
            return false;
        }

        $this->channel_status[self::CHANNEL_EXEC] = NET_SSH2_MSG_CHANNEL_REQUEST;

        $response = $this->_get_channel_packet(self::CHANNEL_EXEC);
        if ($response === false) {
            return false;
        }

        $this->channel_status[self::CHANNEL_EXEC] = NET_SSH2_MSG_CHANNEL_DATA;

        if ($callback === false || $this->in_request_pty_exec) {
            return true;
        }

        $output = '';
        while (true) {
            $temp = $this->_get_channel_packet(self::CHANNEL_EXEC);
            switch (true) {
                case $temp === true:
                    return is_callable($callback) ? true : $output;
                case $temp === false:
                    return false;
                default:
                    if (is_callable($callback)) {
                        if (call_user_func($callback, $temp) === true) {
                            $this->_close_channel(self::CHANNEL_EXEC);
                            return true;
                        }
                    } else {
                        $output.= $temp;
                    }
            }
        }
    }

    /**
     * Creates an interactive shell
     *
     * @see self::read()
     * @see self::write()
     * @return bool
     * @access private
     */
    function _initShell()
    {
        if ($this->in_request_pty_exec === true) {
            return true;
        }

        $this->window_size_server_to_client[self::CHANNEL_SHELL] = $this->window_size;
        $packet_size = 0x4000;

        $packet = pack(
            'CNa*N3',
            NET_SSH2_MSG_CHANNEL_OPEN,
            strlen('session'),
            'session',
            self::CHANNEL_SHELL,
            $this->window_size_server_to_client[self::CHANNEL_SHELL],
            $packet_size
        );

        if (!$this->_send_binary_packet($packet)) {
            return false;
        }

        $this->channel_status[self::CHANNEL_SHELL] = NET_SSH2_MSG_CHANNEL_OPEN;

        $response = $this->_get_channel_packet(self::CHANNEL_SHELL);
        if ($response === false) {
            return false;
        }

        $terminal_modes = pack('C', NET_SSH2_TTY_OP_END);
        $packet = pack(
            'CNNa*CNa*N5a*',
            NET_SSH2_MSG_CHANNEL_REQUEST,
            $this->server_channels[self::CHANNEL_SHELL],
            strlen('pty-req'),
            'pty-req',
            1,
            strlen('vt100'),
            'vt100',
            $this->windowColumns,
            $this->windowRows,
            0,
            0,
            strlen($terminal_modes),
            $terminal_modes
        );

        if (!$this->_send_binary_packet($packet)) {
            return false;
        }

        $response = $this->_get_binary_packet();
        if ($response === false) {
            $this->bitmap = 0;
            user_error('Connection closed by server');
            return false;
        }

        if (!strlen($response)) {
            return false;
        }
        list(, $type) = unpack('C', $this->_string_shift($response, 1));

        switch ($type) {
            case NET_SSH2_MSG_CHANNEL_SUCCESS:
            // if a pty can't be opened maybe commands can still be executed
            case NET_SSH2_MSG_CHANNEL_FAILURE:
                break;
            default:
                user_error('Unable to request pseudo-terminal');
                return $this->_disconnect(NET_SSH2_DISCONNECT_BY_APPLICATION);
        }

        $packet = pack(
            'CNNa*C',
            NET_SSH2_MSG_CHANNEL_REQUEST,
            $this->server_channels[self::CHANNEL_SHELL],
            strlen('shell'),
            'shell',
            1
        );
        if (!$this->_send_binary_packet($packet)) {
            return false;
        }

        $this->channel_status[self::CHANNEL_SHELL] = NET_SSH2_MSG_CHANNEL_REQUEST;

        $response = $this->_get_channel_packet(self::CHANNEL_SHELL);
        if ($response === false) {
            return false;
        }

        $this->channel_status[self::CHANNEL_SHELL] = NET_SSH2_MSG_CHANNEL_DATA;

        $this->bitmap |= self::MASK_SHELL;

        return true;
    }

    /**
     * Return the channel to be used with read() / write()
     *
     * @see self::read()
     * @see self::write()
     * @return int
     * @access public
     */
    function _get_interactive_channel()
    {
        switch (true) {
            case $this->in_subsystem:
                return self::CHANNEL_SUBSYSTEM;
            case $this->in_request_pty_exec:
                return self::CHANNEL_EXEC;
            default:
                return self::CHANNEL_SHELL;
        }
    }

    /**
     * Return an available open channel
     *
     * @return int
     * @access public
     */
    function _get_open_channel()
    {
        $channel = self::CHANNEL_EXEC;
        do {
            if (isset($this->channel_status[$channel]) && $this->channel_status[$channel] == NET_SSH2_MSG_CHANNEL_OPEN) {
                return $channel;
            }
        } while ($channel++ < self::CHANNEL_SUBSYSTEM);

        return false;
    }

    /**
     * Returns the output of an interactive shell
     *
     * Returns when there's a match for $expect, which can take the form of a string literal or,
     * if $mode == self::READ_REGEX, a regular expression.
     *
     * @see self::write()
     * @param string $expect
     * @param int $mode
     * @return string|bool
     * @access public
     */
    function read($expect = '', $mode = self::READ_SIMPLE)
    {
        $this->curTimeout = $this->timeout;
        $this->is_timeout = false;

        if (!$this->isAuthenticated()) {
            user_error('Operation disallowed prior to login()');
            return false;
        }

        if (!($this->bitmap & self::MASK_SHELL) && !$this->_initShell()) {
            user_error('Unable to initiate an interactive shell session');
            return false;
        }

        $channel = $this->_get_interactive_channel();

        if ($mode == self::READ_NEXT) {
            return $this->_get_channel_packet($channel);
        }

        $match = $expect;
        while (true) {
            if ($mode == self::READ_REGEX) {
                preg_match($expect, substr($this->interactiveBuffer, -1024), $matches);
                $match = isset($matches[0]) ? $matches[0] : '';
            }
            $pos = strlen($match) ? strpos($this->interactiveBuffer, $match) : false;
            if ($pos !== false) {
                return $this->_string_shift($this->interactiveBuffer, $pos + strlen($match));
            }
            $response = $this->_get_channel_packet($channel);
            if (is_bool($response)) {
                $this->in_request_pty_exec = false;
                return $response ? $this->_string_shift($this->interactiveBuffer, strlen($this->interactiveBuffer)) : false;
            }

            $this->interactiveBuffer.= $response;
        }
    }

    /**
     * Inputs a command into an interactive shell.
     *
     * @see self::read()
     * @param string $cmd
     * @return bool
     * @access public
     */
    function write($cmd)
    {
        if (!$this->isAuthenticated()) {
            user_error('Operation disallowed prior to login()');
            return false;
        }

        if (!($this->bitmap & self::MASK_SHELL) && !$this->_initShell()) {
            user_error('Unable to initiate an interactive shell session');
            return false;
        }

        return $this->_send_channel_packet($this->_get_interactive_channel(), $cmd);
    }

    /**
     * Start a subsystem.
     *
     * Right now only one subsystem at a time is supported. To support multiple subsystem's stopSubsystem() could accept
     * a string that contained the name of the subsystem, but at that point, only one subsystem of each type could be opened.
     * To support multiple subsystem's of the same name maybe it'd be best if startSubsystem() generated a new channel id and
     * returns that and then that that was passed into stopSubsystem() but that'll be saved for a future date and implemented
     * if there's sufficient demand for such a feature.
     *
     * @see self::stopSubsystem()
     * @param string $subsystem
     * @return bool
     * @access public
     */
    function startSubsystem($subsystem)
    {
        $this->window_size_server_to_client[self::CHANNEL_SUBSYSTEM] = $this->window_size;

        $packet = pack(
            'CNa*N3',
            NET_SSH2_MSG_CHANNEL_OPEN,
            strlen('session'),
            'session',
            self::CHANNEL_SUBSYSTEM,
            $this->window_size,
            0x4000
        );

        if (!$this->_send_binary_packet($packet)) {
            return false;
        }

        $this->channel_status[self::CHANNEL_SUBSYSTEM] = NET_SSH2_MSG_CHANNEL_OPEN;

        $response = $this->_get_channel_packet(self::CHANNEL_SUBSYSTEM);
        if ($response === false) {
            return false;
        }

        $packet = pack(
            'CNNa*CNa*',
            NET_SSH2_MSG_CHANNEL_REQUEST,
            $this->server_channels[self::CHANNEL_SUBSYSTEM],
            strlen('subsystem'),
            'subsystem',
            1,
            strlen($subsystem),
            $subsystem
        );
        if (!$this->_send_binary_packet($packet)) {
            return false;
        }

        $this->channel_status[self::CHANNEL_SUBSYSTEM] = NET_SSH2_MSG_CHANNEL_REQUEST;

        $response = $this->_get_channel_packet(self::CHANNEL_SUBSYSTEM);

        if ($response === false) {
            return false;
        }

        $this->channel_status[self::CHANNEL_SUBSYSTEM] = NET_SSH2_MSG_CHANNEL_DATA;

        $this->bitmap |= self::MASK_SHELL;
        $this->in_subsystem = true;

        return true;
    }

    /**
     * Stops a subsystem.
     *
     * @see self::startSubsystem()
     * @return bool
     * @access public
     */
    function stopSubsystem()
    {
        $this->in_subsystem = false;
        $this->_close_channel(self::CHANNEL_SUBSYSTEM);
        return true;
    }

    /**
     * Closes a channel
     *
     * If read() timed out you might want to just close the channel and have it auto-restart on the next read() call
     *
     * @access public
     */
    function reset()
    {
        $this->_close_channel($this->_get_interactive_channel());
    }

    /**
     * Is timeout?
     *
     * Did exec() or read() return because they timed out or because they encountered the end?
     *
     * @access public
     */
    function isTimeout()
    {
        return $this->is_timeout;
    }

    /**
     * Disconnect
     *
     * @access public
     */
    function disconnect()
    {
        $this->_disconnect(NET_SSH2_DISCONNECT_BY_APPLICATION);
        if (isset($this->realtime_log_file) && is_resource($this->realtime_log_file)) {
            fclose($this->realtime_log_file);
        }
    }

    /**
     * Destructor.
     *
     * Will be called, automatically, if you're supporting just PHP5.  If you're supporting PHP4, you'll need to call
     * disconnect().
     *
     * @access public
     */
    function __destruct()
    {
        $this->disconnect();
    }

    /**
     * Is the connection still active?
     *
     * @return bool
     * @access public
     */
    function isConnected()
    {
        return (bool) ($this->bitmap & self::MASK_CONNECTED);
    }

    /**
     * Have you successfully been logged in?
     *
     * @return bool
     * @access public
     */
    function isAuthenticated()
    {
        return (bool) ($this->bitmap & self::MASK_LOGIN);
    }

    /**
     * Pings a server connection, or tries to reconnect if the connection has gone down
     *
     * Inspired by http://php.net/manual/en/mysqli.ping.php
     *
     * @return bool
     * @access public
     */
    function ping()
    {
        if (!$this->isAuthenticated()) {
            if (!empty($this->auth)) {
                return $this->_reconnect();
            }
            return false;
        }

        $this->window_size_server_to_client[self::CHANNEL_KEEP_ALIVE] = $this->window_size;
        $packet_size = 0x4000;
        $packet = pack(
            'CNa*N3',
            NET_SSH2_MSG_CHANNEL_OPEN,
            strlen('session'),
            'session',
            self::CHANNEL_KEEP_ALIVE,
            $this->window_size_server_to_client[self::CHANNEL_KEEP_ALIVE],
            $packet_size
        );

        if (!@$this->_send_binary_packet($packet)) {
            return $this->_reconnect();
        }

        $this->channel_status[self::CHANNEL_KEEP_ALIVE] = NET_SSH2_MSG_CHANNEL_OPEN;

        $response = @$this->_get_channel_packet(self::CHANNEL_KEEP_ALIVE);
        if ($response !== false) {
            $this->_close_channel(self::CHANNEL_KEEP_ALIVE);
            return true;
        }

        return $this->_reconnect();
    }

    /**
     * In situ reconnect method
     *
     * @return boolean
     * @access private
     */
    function _reconnect()
    {
        $this->_reset_connection(NET_SSH2_DISCONNECT_CONNECTION_LOST);
        $this->retry_connect = true;
        if (!$this->_connect()) {
            return false;
        }
        foreach ($this->auth as $auth) {
            $result = call_user_func_array(array(&$this, 'login'), $auth);
        }
        return $result;
    }

    /**
     * Resets a connection for re-use
     *
     * @param int $reason
     * @access private
     */
    function _reset_connection($reason)
    {
        $this->_disconnect($reason);
        $this->decrypt = $this->encrypt = false;
        $this->decrypt_block_size = $this->encrypt_block_size = 8;
        $this->hmac_check = $this->hmac_create = false;
        $this->hmac_size = false;
        $this->session_id = false;
        $this->retry_connect = true;
        $this->get_seq_no = $this->send_seq_no = 0;
    }

    /**
     * Gets Binary Packets
     *
     * See '6. Binary Packet Protocol' of rfc4253 for more info.
     *
     * @see self::_send_binary_packet()
     * @return string
     * @access private
     */
    function _get_binary_packet($skip_channel_filter = false)
    {
        if (!is_resource($this->fsock) || feof($this->fsock)) {
            $this->bitmap = 0;
            user_error('Connection closed prematurely');
            return false;
        }

        $start = microtime(true);
        $raw = stream_get_contents($this->fsock, $this->decrypt_block_size);

        if (!strlen($raw)) {
            return '';
        }

        if ($this->decrypt !== false) {
            $raw = $this->decrypt->decrypt($raw);
        }
        if ($raw === false) {
            user_error('Unable to decrypt content');
            return false;
        }

        if (strlen($raw) < 5) {
            return false;
        }
        extract(unpack('Npacket_length/Cpadding_length', $this->_string_shift($raw, 5)));

        $remaining_length = $packet_length + 4 - $this->decrypt_block_size;

        // quoting <http://tools.ietf.org/html/rfc4253#section-6.1>,
        // "implementations SHOULD check that the packet length is reasonable"
        // PuTTY uses 0x9000 as the actual max packet size and so to shall we
        if ($remaining_length < -$this->decrypt_block_size || $remaining_length > 0x9000 || $remaining_length % $this->decrypt_block_size != 0) {
            if (!$this->bad_key_size_fix && $this->_bad_algorithm_candidate($this->decrypt->name) && !($this->bitmap & SSH2::MASK_LOGIN)) {
                $this->bad_key_size_fix = true;
                $this->_reset_connection(NET_SSH2_DISCONNECT_KEY_EXCHANGE_FAILED);
                return false;
            }
            user_error('Invalid size');
            return false;
        }

        $buffer = '';
        while ($remaining_length > 0) {
            $temp = stream_get_contents($this->fsock, $remaining_length);
            if ($temp === false || feof($this->fsock)) {
                $this->bitmap = 0;
                user_error('Error reading from socket');
                return false;
            }
            $buffer.= $temp;
            $remaining_length-= strlen($temp);
        }

        $stop = microtime(true);
        if (strlen($buffer)) {
            $raw.= $this->decrypt !== false ? $this->decrypt->decrypt($buffer) : $buffer;
        }

        $payload = $this->_string_shift($raw, $packet_length - $padding_length - 1);
        $padding = $this->_string_shift($raw, $padding_length); // should leave $raw empty

        if ($this->hmac_check !== false) {
            $hmac = stream_get_contents($this->fsock, $this->hmac_size);
            if ($hmac === false || strlen($hmac) != $this->hmac_size) {
                $this->bitmap = 0;
                user_error('Error reading socket');
                return false;
            } elseif ($hmac != $this->hmac_check->hash(pack('NNCa*', $this->get_seq_no, $packet_length, $padding_length, $payload . $padding))) {
                user_error('Invalid HMAC');
                return false;
            }
        }

        //if ($this->decompress) {
        //    $payload = gzinflate(substr($payload, 2));
        //}

        $this->get_seq_no++;

        if (defined('NET_SSH2_LOGGING')) {
            $current = microtime(true);
            $message_number = isset($this->message_numbers[ord($payload[0])]) ? $this->message_numbers[ord($payload[0])] : 'UNKNOWN (' . ord($payload[0]) . ')';
            $message_number = '<- ' . $message_number .
                              ' (since last: ' . round($current - $this->last_packet, 4) . ', network: ' . round($stop - $start, 4) . 's)';
            $this->_append_log($message_number, $payload);
            $this->last_packet = $current;
        }

        return $this->_filter($payload, $skip_channel_filter);
    }

    /**
     * Filter Binary Packets
     *
     * Because some binary packets need to be ignored...
     *
     * @see self::_get_binary_packet()
     * @return string
     * @access private
     */
    function _filter($payload, $skip_channel_filter)
    {
        switch (ord($payload[0])) {
            case NET_SSH2_MSG_DISCONNECT:
                $this->_string_shift($payload, 1);
                if (strlen($payload) < 8) {
                    return false;
                }
                extract(unpack('Nreason_code/Nlength', $this->_string_shift($payload, 8)));
                $this->errors[] = 'SSH_MSG_DISCONNECT: ' . $this->disconnect_reasons[$reason_code] . "\r\n" . $this->_string_shift($payload, $length);
                $this->bitmap = 0;
                return false;
            case NET_SSH2_MSG_IGNORE:
                $payload = $this->_get_binary_packet($skip_channel_filter);
                break;
            case NET_SSH2_MSG_DEBUG:
                $this->_string_shift($payload, 2);
                if (strlen($payload) < 4) {
                    return false;
                }
                extract(unpack('Nlength', $this->_string_shift($payload, 4)));
                $this->errors[] = 'SSH_MSG_DEBUG: ' . $this->_string_shift($payload, $length);
                $payload = $this->_get_binary_packet($skip_channel_filter);
                break;
            case NET_SSH2_MSG_UNIMPLEMENTED:
                return false;
            case NET_SSH2_MSG_KEXINIT:
                if ($this->session_id !== false) {
                    $this->send_kex_first = false;
                    if (!$this->_key_exchange($payload)) {
                        $this->bitmap = 0;
                        return false;
                    }
                    $payload = $this->_get_binary_packet($skip_channel_filter);
                }
        }

        // see http://tools.ietf.org/html/rfc4252#section-5.4; only called when the encryption has been activated and when we haven't already logged in
        if (($this->bitmap & self::MASK_CONNECTED) && !$this->isAuthenticated() && ord($payload[0]) == NET_SSH2_MSG_USERAUTH_BANNER) {
            $this->_string_shift($payload, 1);
            if (strlen($payload) < 4) {
                return false;
            }
            extract(unpack('Nlength', $this->_string_shift($payload, 4)));
            $this->banner_message = $this->_string_shift($payload, $length);
            $payload = $this->_get_binary_packet();
        }

        // only called when we've already logged in
        if (($this->bitmap & self::MASK_CONNECTED) && $this->isAuthenticated()) {
            switch (ord($payload[0])) {
                case NET_SSH2_MSG_CHANNEL_DATA:
                case NET_SSH2_MSG_CHANNEL_EXTENDED_DATA:
                case NET_SSH2_MSG_CHANNEL_REQUEST:
                case NET_SSH2_MSG_CHANNEL_CLOSE:
                case NET_SSH2_MSG_CHANNEL_EOF:
                    if (!$skip_channel_filter && !empty($this->server_channels)) {
                        $this->binary_packet_buffer = $payload;
                        $this->_get_channel_packet(true);
                        $payload = $this->_get_binary_packet();
                    }
                    break;
                case NET_SSH2_MSG_GLOBAL_REQUEST: // see http://tools.ietf.org/html/rfc4254#section-4
                    if (strlen($payload) < 4) {
                        return false;
                    }
                    extract(unpack('Nlength', $this->_string_shift($payload, 4)));
                    $this->errors[] = 'SSH_MSG_GLOBAL_REQUEST: ' . $this->_string_shift($payload, $length);

                    if (!$this->_send_binary_packet(pack('C', NET_SSH2_MSG_REQUEST_FAILURE))) {
                        return $this->_disconnect(NET_SSH2_DISCONNECT_BY_APPLICATION);
                    }

                    $payload = $this->_get_binary_packet($skip_channel_filter);
                    break;
                case NET_SSH2_MSG_CHANNEL_OPEN: // see http://tools.ietf.org/html/rfc4254#section-5.1
                    $this->_string_shift($payload, 1);
                    if (strlen($payload) < 4) {
                        return false;
                    }
                    extract(unpack('Nlength', $this->_string_shift($payload, 4)));
                    $data = $this->_string_shift($payload, $length);
                    if (strlen($payload) < 4) {
                        return false;
                    }
                    extract(unpack('Nserver_channel', $this->_string_shift($payload, 4)));
                    switch ($data) {
                        case 'auth-agent':
                        case 'auth-agent@openssh.com':
                            if (isset($this->agent)) {
                                $new_channel = self::CHANNEL_AGENT_FORWARD;

                                if (strlen($payload) < 8) {
                                    return false;
                                }
                                extract(unpack('Nremote_window_size', $this->_string_shift($payload, 4)));
                                extract(unpack('Nremote_maximum_packet_size', $this->_string_shift($payload, 4)));

                                $this->packet_size_client_to_server[$new_channel] = $remote_window_size;
                                $this->window_size_server_to_client[$new_channel] = $remote_maximum_packet_size;
                                $this->window_size_client_to_server[$new_channel] = $this->window_size;

                                $packet_size = 0x4000;

                                $packet = pack(
                                    'CN4',
                                    NET_SSH2_MSG_CHANNEL_OPEN_CONFIRMATION,
                                    $server_channel,
                                    $new_channel,
                                    $packet_size,
                                    $packet_size
                                );

                                $this->server_channels[$new_channel] = $server_channel;
                                $this->channel_status[$new_channel] = NET_SSH2_MSG_CHANNEL_OPEN_CONFIRMATION;
                                if (!$this->_send_binary_packet($packet)) {
                                    return false;
                                }
                            }
                            break;
                        default:
                            $packet = pack(
                                'CN3a*Na*',
                                NET_SSH2_MSG_REQUEST_FAILURE,
                                $server_channel,
                                NET_SSH2_OPEN_ADMINISTRATIVELY_PROHIBITED,
                                0,
                                '',
                                0,
                                ''
                            );

                            if (!$this->_send_binary_packet($packet)) {
                                return $this->_disconnect(NET_SSH2_DISCONNECT_BY_APPLICATION);
                            }
                    }
                    $payload = $this->_get_binary_packet($skip_channel_filter);
                    break;
                case NET_SSH2_MSG_CHANNEL_WINDOW_ADJUST:
                    $this->_string_shift($payload, 1);
                    if (strlen($payload) < 8) {
                        return false;
                    }
                    extract(unpack('Nchannel', $this->_string_shift($payload, 4)));
                    extract(unpack('Nwindow_size', $this->_string_shift($payload, 4)));
                    $this->window_size_client_to_server[$channel]+= $window_size;

                    $payload = ($this->bitmap & self::MASK_WINDOW_ADJUST) ? true : $this->_get_binary_packet($skip_channel_filter);
            }
        }

        return $payload;
    }

    /**
     * Enable Quiet Mode
     *
     * Suppress stderr from output
     *
     * @access public
     */
    function enableQuietMode()
    {
        $this->quiet_mode = true;
    }

    /**
     * Disable Quiet Mode
     *
     * Show stderr in output
     *
     * @access public
     */
    function disableQuietMode()
    {
        $this->quiet_mode = false;
    }

    /**
     * Returns whether Quiet Mode is enabled or not
     *
     * @see self::enableQuietMode()
     * @see self::disableQuietMode()
     * @access public
     * @return bool
     */
    function isQuietModeEnabled()
    {
        return $this->quiet_mode;
    }

    /**
     * Enable request-pty when using exec()
     *
     * @access public
     */
    function enablePTY()
    {
        $this->request_pty = true;
    }

    /**
     * Disable request-pty when using exec()
     *
     * @access public
     */
    function disablePTY()
    {
        if ($this->in_request_pty_exec) {
            $this->_close_channel(self::CHANNEL_EXEC);
            $this->in_request_pty_exec = false;
        }
        $this->request_pty = false;
    }

    /**
     * Returns whether request-pty is enabled or not
     *
     * @see self::enablePTY()
     * @see self::disablePTY()
     * @access public
     * @return bool
     */
    function isPTYEnabled()
    {
        return $this->request_pty;
    }

    /**
     * Gets channel data
     *
     * Returns the data as a string if it's available and false if not.
     *
     * @param $client_channel
     * @return mixed
     * @access private
     */
    function _get_channel_packet($client_channel, $skip_extended = false)
    {
        if (!empty($this->channel_buffers[$client_channel])) {
            return array_shift($this->channel_buffers[$client_channel]);
        }

        while (true) {
            if ($this->binary_packet_buffer !== false) {
                $response = $this->binary_packet_buffer;
                $this->binary_packet_buffer = false;
            } else {
                $read = array($this->fsock);
                $write = $except = null;

                if (!$this->curTimeout) {
                    @stream_select($read, $write, $except, null);
                } else {
                    if ($this->curTimeout < 0) {
                        $this->is_timeout = true;
                        return true;
                    }

                    $read = array($this->fsock);
                    $write = $except = null;

                    $start = microtime(true);
                    $sec = floor($this->curTimeout);
                    $usec = 1000000 * ($this->curTimeout - $sec);
                    // on windows this returns a "Warning: Invalid CRT parameters detected" error
                    if (!@stream_select($read, $write, $except, $sec, $usec) && !count($read)) {
                        $this->is_timeout = true;
                        if ($client_channel == self::CHANNEL_EXEC && !$this->request_pty) {
                            $this->_close_channel($client_channel);
                        }
                        return true;
                    }
                    $elapsed = microtime(true) - $start;
                    $this->curTimeout-= $elapsed;
                }

                $response = $this->_get_binary_packet(true);
                if ($response === false) {
                    $this->bitmap = 0;
                    user_error('Connection closed by server');
                    return false;
                }
            }

            if ($client_channel == -1 && $response === true) {
                return true;
            }
            if (!strlen($response)) {
                return false;
            }
            extract(unpack('Ctype', $this->_string_shift($response, 1)));

            if (strlen($response) < 4) {
                return false;
            }
            if ($type == NET_SSH2_MSG_CHANNEL_OPEN) {
                extract(unpack('Nlength', $this->_string_shift($response, 4)));
            } else {
                extract(unpack('Nchannel', $this->_string_shift($response, 4)));
            }

            // will not be setup yet on incoming channel open request
            if (isset($channel) && isset($this->channel_status[$channel]) && isset($this->window_size_server_to_client[$channel])) {
                $this->window_size_server_to_client[$channel]-= strlen($response);

                // resize the window, if appropriate
                if ($this->window_size_server_to_client[$channel] < 0) {
                // PuTTY does something more analogous to the following:
                //if ($this->window_size_server_to_client[$channel] < 0x3FFFFFFF) {
                    $packet = pack('CNN', NET_SSH2_MSG_CHANNEL_WINDOW_ADJUST, $this->server_channels[$channel], $this->window_resize);
                    if (!$this->_send_binary_packet($packet)) {
                        return false;
                    }
                    $this->window_size_server_to_client[$channel]+= $this->window_resize;
                }

                switch ($type) {
                    case NET_SSH2_MSG_CHANNEL_EXTENDED_DATA:
                        /*
                        if ($client_channel == self::CHANNEL_EXEC) {
                            $this->_send_channel_packet($client_channel, chr(0));
                        }
                        */
                        // currently, there's only one possible value for $data_type_code: NET_SSH2_EXTENDED_DATA_STDERR
                        if (strlen($response) < 8) {
                            return false;
                        }
                        extract(unpack('Ndata_type_code/Nlength', $this->_string_shift($response, 8)));
                        $data = $this->_string_shift($response, $length);
                        $this->stdErrorLog.= $data;
                        if ($skip_extended || $this->quiet_mode) {
                            continue 2;
                        }
                        if ($client_channel == $channel && $this->channel_status[$channel] == NET_SSH2_MSG_CHANNEL_DATA) {
                            return $data;
                        }
                        if (!isset($this->channel_buffers[$channel])) {
                            $this->channel_buffers[$channel] = array();
                        }
                        $this->channel_buffers[$channel][] = $data;

                        continue 2;
                    case NET_SSH2_MSG_CHANNEL_REQUEST:
                        if ($this->channel_status[$channel] == NET_SSH2_MSG_CHANNEL_CLOSE) {
                            continue 2;
                        }
                        if (strlen($response) < 4) {
                            return false;
                        }
                        extract(unpack('Nlength', $this->_string_shift($response, 4)));
                        $value = $this->_string_shift($response, $length);
                        switch ($value) {
                            case 'exit-signal':
                                $this->_string_shift($response, 1);
                                if (strlen($response) < 4) {
                                    return false;
                                }
                                extract(unpack('Nlength', $this->_string_shift($response, 4)));
                                $this->errors[] = 'SSH_MSG_CHANNEL_REQUEST (exit-signal): ' . $this->_string_shift($response, $length);
                                $this->_string_shift($response, 1);
                                if (strlen($response) < 4) {
                                    return false;
                                }
                                extract(unpack('Nlength', $this->_string_shift($response, 4)));
                                if ($length) {
                                    $this->errors[count($this->errors)].= "\r\n" . $this->_string_shift($response, $length);
                                }

                                $this->_send_binary_packet(pack('CN', NET_SSH2_MSG_CHANNEL_EOF, $this->server_channels[$client_channel]));
                                $this->_send_binary_packet(pack('CN', NET_SSH2_MSG_CHANNEL_CLOSE, $this->server_channels[$channel]));

                                $this->channel_status[$channel] = NET_SSH2_MSG_CHANNEL_EOF;

                                continue 3;
                            case 'exit-status':
                                if (strlen($response) < 5) {
                                    return false;
                                }
                                extract(unpack('Cfalse/Nexit_status', $this->_string_shift($response, 5)));
                                $this->exit_status = $exit_status;

                                // "The client MAY ignore these messages."
                                // -- http://tools.ietf.org/html/rfc4254#section-6.10

                                continue 3;
                            default:
                                // "Some systems may not implement signals, in which case they SHOULD ignore this message."
                                //  -- http://tools.ietf.org/html/rfc4254#section-6.9
                                continue 3;
                        }
                }

                switch ($this->channel_status[$channel]) {
                    case NET_SSH2_MSG_CHANNEL_OPEN:
                        switch ($type) {
                            case NET_SSH2_MSG_CHANNEL_OPEN_CONFIRMATION:
                                if (strlen($response) < 4) {
                                    return false;
                                }
                                extract(unpack('Nserver_channel', $this->_string_shift($response, 4)));
                                $this->server_channels[$channel] = $server_channel;
                                if (strlen($response) < 4) {
                                    return false;
                                }
                                extract(unpack('Nwindow_size', $this->_string_shift($response, 4)));
                                if ($window_size < 0) {
                                    $window_size&= 0x7FFFFFFF;
                                    $window_size+= 0x80000000;
                                }
                                $this->window_size_client_to_server[$channel] = $window_size;
                                if (strlen($response) < 4) {
                                     return false;
                                }
                                $temp = unpack('Npacket_size_client_to_server', $this->_string_shift($response, 4));
                                $this->packet_size_client_to_server[$channel] = $temp['packet_size_client_to_server'];
                                $result = $client_channel == $channel ? true : $this->_get_channel_packet($client_channel, $skip_extended);
                                $this->_on_channel_open();
                                return $result;
                            //case NET_SSH2_MSG_CHANNEL_OPEN_FAILURE:
                            default:
                                user_error('Unable to open channel');
                                return $this->_disconnect(NET_SSH2_DISCONNECT_BY_APPLICATION);
                        }
                        break;
                    case NET_SSH2_MSG_CHANNEL_REQUEST:
                        switch ($type) {
                            case NET_SSH2_MSG_CHANNEL_SUCCESS:
                                return true;
                            case NET_SSH2_MSG_CHANNEL_FAILURE:
                                return false;
                            default:
                                user_error('Unable to fulfill channel request');
                                return $this->_disconnect(NET_SSH2_DISCONNECT_BY_APPLICATION);
                        }
                    case NET_SSH2_MSG_CHANNEL_CLOSE:
                        return $type == NET_SSH2_MSG_CHANNEL_CLOSE ? true : $this->_get_channel_packet($client_channel, $skip_extended);
                }
            }

            // ie. $this->channel_status[$channel] == NET_SSH2_MSG_CHANNEL_DATA

            switch ($type) {
                case NET_SSH2_MSG_CHANNEL_DATA:
                    /*
                    if ($channel == self::CHANNEL_EXEC) {
                        // SCP requires null packets, such as this, be sent.  further, in the case of the ssh.com SSH server
                        // this actually seems to make things twice as fast.  more to the point, the message right after
                        // SSH_MSG_CHANNEL_DATA (usually SSH_MSG_IGNORE) won't block for as long as it would have otherwise.
                        // in OpenSSH it slows things down but only by a couple thousandths of a second.
                        $this->_send_channel_packet($channel, chr(0));
                    }
                    */
                    if (strlen($response) < 4) {
                        return false;
                    }
                    extract(unpack('Nlength', $this->_string_shift($response, 4)));
                    $data = $this->_string_shift($response, $length);

                    if ($channel == self::CHANNEL_AGENT_FORWARD) {
                        $agent_response = $this->agent->_forward_data($data);
                        if (!is_bool($agent_response)) {
                            $this->_send_channel_packet($channel, $agent_response);
                        }
                        break;
                    }

                    if ($client_channel == $channel) {
                        return $data;
                    }
                    if (!isset($this->channel_buffers[$channel])) {
                        $this->channel_buffers[$channel] = array();
                    }
                    $this->channel_buffers[$channel][] = $data;
                    break;
                case NET_SSH2_MSG_CHANNEL_CLOSE:
                    $this->curTimeout = 5;

                    if ($this->bitmap & self::MASK_SHELL) {
                        $this->bitmap&= ~self::MASK_SHELL;
                    }
                    if ($this->channel_status[$channel] != NET_SSH2_MSG_CHANNEL_EOF) {
                        $this->_send_binary_packet(pack('CN', NET_SSH2_MSG_CHANNEL_CLOSE, $this->server_channels[$channel]));
                    }

                    $this->channel_status[$channel] = NET_SSH2_MSG_CHANNEL_CLOSE;
                    if ($client_channel == $channel) {
                        return true;
                    }
                case NET_SSH2_MSG_CHANNEL_EOF:
                    break;
                default:
                    user_error('Error reading channel data');
                    return $this->_disconnect(NET_SSH2_DISCONNECT_BY_APPLICATION);
            }
        }
    }

    /**
     * Sends Binary Packets
     *
     * See '6. Binary Packet Protocol' of rfc4253 for more info.
     *
     * @param string $data
     * @param string $logged
     * @see self::_get_binary_packet()
     * @return bool
     * @access private
     */
    function _send_binary_packet($data, $logged = null)
    {
        if (!is_resource($this->fsock) || feof($this->fsock)) {
            $this->bitmap = 0;
            user_error('Connection closed prematurely');
            return false;
        }

        //if ($this->compress) {
        //    // the -4 removes the checksum:
        //    // http://php.net/function.gzcompress#57710
        //    $data = substr(gzcompress($data), 0, -4);
        //}

        // 4 (packet length) + 1 (padding length) + 4 (minimal padding amount) == 9
        $packet_length = strlen($data) + 9;
        // round up to the nearest $this->encrypt_block_size
        $packet_length+= (($this->encrypt_block_size - 1) * $packet_length) % $this->encrypt_block_size;
        // subtracting strlen($data) is obvious - subtracting 5 is necessary because of packet_length and padding_length
        $padding_length = $packet_length - strlen($data) - 5;
        $padding = Random::string($padding_length);

        // we subtract 4 from packet_length because the packet_length field isn't supposed to include itself
        $packet = pack('NCa*', $packet_length - 4, $padding_length, $data . $padding);

        $hmac = $this->hmac_create !== false ? $this->hmac_create->hash(pack('Na*', $this->send_seq_no, $packet)) : '';
        $this->send_seq_no++;

        if ($this->encrypt !== false) {
            $packet = $this->encrypt->encrypt($packet);
        }

        $packet.= $hmac;

        $start = microtime(true);
        $result = strlen($packet) == fputs($this->fsock, $packet);
        $stop = microtime(true);

        if (defined('NET_SSH2_LOGGING')) {
            $current = microtime(true);
            $message_number = isset($this->message_numbers[ord($data[0])]) ? $this->message_numbers[ord($data[0])] : 'UNKNOWN (' . ord($data[0]) . ')';
            $message_number = '-> ' . $message_number .
                              ' (since last: ' . round($current - $this->last_packet, 4) . ', network: ' . round($stop - $start, 4) . 's)';
            $this->_append_log($message_number, isset($logged) ? $logged : $data);
            $this->last_packet = $current;
        }

        return $result;
    }

    /**
     * Logs data packets
     *
     * Makes sure that only the last 1MB worth of packets will be logged
     *
     * @param string $data
     * @access private
     */
    function _append_log($message_number, $message)
    {
        // remove the byte identifying the message type from all but the first two messages (ie. the identification strings)
        if (strlen($message_number) > 2) {
            $this->_string_shift($message);
        }

        switch (NET_SSH2_LOGGING) {
            // useful for benchmarks
            case self::LOG_SIMPLE:
                $this->message_number_log[] = $message_number;
                break;
            // the most useful log for SSH2
            case self::LOG_COMPLEX:
                $this->message_number_log[] = $message_number;
                $this->log_size+= strlen($message);
                $this->message_log[] = $message;
                while ($this->log_size > self::LOG_MAX_SIZE) {
                    $this->log_size-= strlen(array_shift($this->message_log));
                    array_shift($this->message_number_log);
                }
                break;
            // dump the output out realtime; packets may be interspersed with non packets,
            // passwords won't be filtered out and select other packets may not be correctly
            // identified
            case self::LOG_REALTIME:
                switch (PHP_SAPI) {
                    case 'cli':
                        $start = $stop = "\r\n";
                        break;
                    default:
                        $start = '<pre>';
                        $stop = '</pre>';
                }
                echo $start . $this->_format_log(array($message), array($message_number)) . $stop;
                @flush();
                @ob_flush();
                break;
            // basically the same thing as self::LOG_REALTIME with the caveat that self::LOG_REALTIME_FILE
            // needs to be defined and that the resultant log file will be capped out at self::LOG_MAX_SIZE.
            // the earliest part of the log file is denoted by the first <<< START >>> and is not going to necessarily
            // at the beginning of the file
            case self::LOG_REALTIME_FILE:
                if (!isset($this->realtime_log_file)) {
                    // PHP doesn't seem to like using constants in fopen()
                    $filename = self::LOG_REALTIME_FILENAME;
                    $fp = fopen($filename, 'w');
                    $this->realtime_log_file = $fp;
                }
                if (!is_resource($this->realtime_log_file)) {
                    break;
                }
                $entry = $this->_format_log(array($message), array($message_number));
                if ($this->realtime_log_wrap) {
                    $temp = "<<< START >>>\r\n";
                    $entry.= $temp;
                    fseek($this->realtime_log_file, ftell($this->realtime_log_file) - strlen($temp));
                }
                $this->realtime_log_size+= strlen($entry);
                if ($this->realtime_log_size > self::LOG_MAX_SIZE) {
                    fseek($this->realtime_log_file, 0);
                    $this->realtime_log_size = strlen($entry);
                    $this->realtime_log_wrap = true;
                }
                fputs($this->realtime_log_file, $entry);
        }
    }

    /**
     * Sends channel data
     *
     * Spans multiple SSH_MSG_CHANNEL_DATAs if appropriate
     *
     * @param int $client_channel
     * @param string $data
     * @return bool
     * @access private
     */
    function _send_channel_packet($client_channel, $data)
    {
        while (strlen($data)) {
            if (!$this->window_size_client_to_server[$client_channel]) {
                $this->bitmap^= self::MASK_WINDOW_ADJUST;
                // using an invalid channel will let the buffers be built up for the valid channels
                $this->_get_channel_packet(-1);
                $this->bitmap^= self::MASK_WINDOW_ADJUST;
            }

            /* The maximum amount of data allowed is determined by the maximum
               packet size for the channel, and the current window size, whichever
               is smaller.
                 -- http://tools.ietf.org/html/rfc4254#section-5.2 */
            $max_size = min(
                $this->packet_size_client_to_server[$client_channel],
                $this->window_size_client_to_server[$client_channel]
            );

            $temp = $this->_string_shift($data, $max_size);
            $packet = pack(
                'CN2a*',
                NET_SSH2_MSG_CHANNEL_DATA,
                $this->server_channels[$client_channel],
                strlen($temp),
                $temp
            );
            $this->window_size_client_to_server[$client_channel]-= strlen($temp);
            if (!$this->_send_binary_packet($packet)) {
                return false;
            }
        }

        return true;
    }

    /**
     * Closes and flushes a channel
     *
     * \phpseclib\Net\SSH2 doesn't properly close most channels.  For exec() channels are normally closed by the server
     * and for SFTP channels are presumably closed when the client disconnects.  This functions is intended
     * for SCP more than anything.
     *
     * @param int $client_channel
     * @param bool $want_reply
     * @return bool
     * @access private
     */
    function _close_channel($client_channel, $want_reply = false)
    {
        // see http://tools.ietf.org/html/rfc4254#section-5.3

        $this->_send_binary_packet(pack('CN', NET_SSH2_MSG_CHANNEL_EOF, $this->server_channels[$client_channel]));

        if (!$want_reply) {
            $this->_send_binary_packet(pack('CN', NET_SSH2_MSG_CHANNEL_CLOSE, $this->server_channels[$client_channel]));
        }

        $this->channel_status[$client_channel] = NET_SSH2_MSG_CHANNEL_CLOSE;

        $this->curTimeout = 5;

        while (!is_bool($this->_get_channel_packet($client_channel))) {
        }

        if ($this->is_timeout) {
            $this->disconnect();
        }

        if ($want_reply) {
            $this->_send_binary_packet(pack('CN', NET_SSH2_MSG_CHANNEL_CLOSE, $this->server_channels[$client_channel]));
        }

        if ($this->bitmap & self::MASK_SHELL) {
            $this->bitmap&= ~self::MASK_SHELL;
        }
    }

    /**
     * Disconnect
     *
     * @param int $reason
     * @return bool
     * @access private
     */
    function _disconnect($reason)
    {
        if ($this->bitmap & self::MASK_CONNECTED) {
            $data = pack('CNNa*Na*', NET_SSH2_MSG_DISCONNECT, $reason, 0, '', 0, '');
            $this->_send_binary_packet($data);
        }

        $this->bitmap = 0;
        if (is_resource($this->fsock) && get_resource_type($this->fsock) == 'stream') {
            fclose($this->fsock);
        }

        return false;
    }

    /**
     * String Shift
     *
     * Inspired by array_shift
     *
     * @param string $string
     * @param int $index
     * @return string
     * @access private
     */
    function _string_shift(&$string, $index = 1)
    {
        $substr = substr($string, 0, $index);
        $string = substr($string, $index);
        return $substr;
    }

    /**
     * Define Array
     *
     * Takes any number of arrays whose indices are integers and whose values are strings and defines a bunch of
     * named constants from it, using the value as the name of the constant and the index as the value of the constant.
     * If any of the constants that would be defined already exists, none of the constants will be defined.
     *
     * @param array $array
     * @access private
     */
    function _define_array()
    {
        $args = func_get_args();
        foreach ($args as $arg) {
            foreach ($arg as $key => $value) {
                if (!defined($value)) {
                    define($value, $key);
                } else {
                    break 2;
                }
            }
        }
    }

    /**
     * Returns a log of the packets that have been sent and received.
     *
     * Returns a string if NET_SSH2_LOGGING == self::LOG_COMPLEX, an array if NET_SSH2_LOGGING == self::LOG_SIMPLE and false if !defined('NET_SSH2_LOGGING')
     *
     * @access public
     * @return array|false|string
     */
    function getLog()
    {
        if (!defined('NET_SSH2_LOGGING')) {
            return false;
        }

        switch (NET_SSH2_LOGGING) {
            case self::LOG_SIMPLE:
                return $this->message_number_log;
            case self::LOG_COMPLEX:
                $log = $this->_format_log($this->message_log, $this->message_number_log);
                return PHP_SAPI == 'cli' ? $log : '<pre>' . $log . '</pre>';
            default:
                return false;
        }
    }

    /**
     * Formats a log for printing
     *
     * @param array $message_log
     * @param array $message_number_log
     * @access private
     * @return string
     */
    function _format_log($message_log, $message_number_log)
    {
        $output = '';
        for ($i = 0; $i < count($message_log); $i++) {
            $output.= $message_number_log[$i] . "\r\n";
            $current_log = $message_log[$i];
            $j = 0;
            do {
                if (strlen($current_log)) {
                    $output.= str_pad(dechex($j), 7, '0', STR_PAD_LEFT) . '0  ';
                }
                $fragment = $this->_string_shift($current_log, $this->log_short_width);
                $hex = substr(preg_replace_callback('#.#s', array($this, '_format_log_helper'), $fragment), strlen($this->log_boundary));
                // replace non ASCII printable characters with dots
                // http://en.wikipedia.org/wiki/ASCII#ASCII_printable_characters
                // also replace < with a . since < messes up the output on web browsers
                $raw = preg_replace('#[^\x20-\x7E]|<#', '.', $fragment);
                $output.= str_pad($hex, $this->log_long_width - $this->log_short_width, ' ') . $raw . "\r\n";
                $j++;
            } while (strlen($current_log));
            $output.= "\r\n";
        }

        return $output;
    }

    /**
     * Helper function for _format_log
     *
     * For use with preg_replace_callback()
     *
     * @param array $matches
     * @access private
     * @return string
     */
    function _format_log_helper($matches)
    {
        return $this->log_boundary . str_pad(dechex(ord($matches[0])), 2, '0', STR_PAD_LEFT);
    }

    /**
     * Helper function for agent->_on_channel_open()
     *
     * Used when channels are created to inform agent
     * of said channel opening. Must be called after
     * channel open confirmation received
     *
     * @access private
     */
    function _on_channel_open()
    {
        if (isset($this->agent)) {
            $this->agent->_on_channel_open($this);
        }
    }

    /**
     * Returns the first value of the intersection of two arrays or false if
     * the intersection is empty. The order is defined by the first parameter.
     *
     * @param array $array1
     * @param array $array2
     * @return mixed False if intersection is empty, else intersected value.
     * @access private
     */
    function _array_intersect_first($array1, $array2)
    {
        foreach ($array1 as $value) {
            if (in_array($value, $array2)) {
                return $value;
            }
        }
        return false;
    }

    /**
     * Returns all errors
     *
     * @return string[]
     * @access public
     */
    function getErrors()
    {
        return $this->errors;
    }

    /**
     * Returns the last error
     *
     * @return string
     * @access public
     */
    function getLastError()
    {
        $count = count($this->errors);

        if ($count > 0) {
            return $this->errors[$count - 1];
        }
    }

    /**
     * Return the server identification.
     *
     * @return string
     * @access public
     */
    function getServerIdentification()
    {
        $this->_connect();

        return $this->server_identifier;
    }

    /**
     * Return a list of the key exchange algorithms the server supports.
     *
     * @return array
     * @access public
     */
    function getKexAlgorithms()
    {
        $this->_connect();

        return $this->kex_algorithms;
    }

    /**
     * Return a list of the host key (public key) algorithms the server supports.
     *
     * @return array
     * @access public
     */
    function getServerHostKeyAlgorithms()
    {
        $this->_connect();

        return $this->server_host_key_algorithms;
    }

    /**
     * Return a list of the (symmetric key) encryption algorithms the server supports, when receiving stuff from the client.
     *
     * @return array
     * @access public
     */
    function getEncryptionAlgorithmsClient2Server()
    {
        $this->_connect();

        return $this->encryption_algorithms_client_to_server;
    }

    /**
     * Return a list of the (symmetric key) encryption algorithms the server supports, when sending stuff to the client.
     *
     * @return array
     * @access public
     */
    function getEncryptionAlgorithmsServer2Client()
    {
        $this->_connect();

        return $this->encryption_algorithms_server_to_client;
    }

    /**
     * Return a list of the MAC algorithms the server supports, when receiving stuff from the client.
     *
     * @return array
     * @access public
     */
    function getMACAlgorithmsClient2Server()
    {
        $this->_connect();

        return $this->mac_algorithms_client_to_server;
    }

    /**
     * Return a list of the MAC algorithms the server supports, when sending stuff to the client.
     *
     * @return array
     * @access public
     */
    function getMACAlgorithmsServer2Client()
    {
        $this->_connect();

        return $this->mac_algorithms_server_to_client;
    }

    /**
     * Return a list of the compression algorithms the server supports, when receiving stuff from the client.
     *
     * @return array
     * @access public
     */
    function getCompressionAlgorithmsClient2Server()
    {
        $this->_connect();

        return $this->compression_algorithms_client_to_server;
    }

    /**
     * Return a list of the compression algorithms the server supports, when sending stuff to the client.
     *
     * @return array
     * @access public
     */
    function getCompressionAlgorithmsServer2Client()
    {
        $this->_connect();

        return $this->compression_algorithms_server_to_client;
    }

    /**
     * Return a list of the languages the server supports, when sending stuff to the client.
     *
     * @return array
     * @access public
     */
    function getLanguagesServer2Client()
    {
        $this->_connect();

        return $this->languages_server_to_client;
    }

    /**
     * Return a list of the languages the server supports, when receiving stuff from the client.
     *
     * @return array
     * @access public
     */
    function getLanguagesClient2Server()
    {
        $this->_connect();

        return $this->languages_client_to_server;
    }

    /**
     * Returns a list of algorithms the server supports
     *
     * @return array
     * @access public
     */
    function getServerAlgorithms()
    {
        $this->_connect();

        return array(
            'kex' => $this->kex_algorithms,
            'hostkey' => $this->server_host_key_algorithms,
            'client_to_server' => array(
                'crypt' => $this->encryption_algorithms_client_to_server,
                'mac' => $this->mac_algorithms_client_to_server,
                'comp' => $this->compression_algorithms_client_to_server,
                'lang' => $this->languages_client_to_server
            ),
            'server_to_client' => array(
                'crypt' => $this->encryption_algorithms_server_to_client,
                'mac' => $this->mac_algorithms_server_to_client,
                'comp' => $this->compression_algorithms_server_to_client,
                'lang' => $this->languages_server_to_client
            )
        );
    }

    /**
     * Returns a list of KEX algorithms that phpseclib supports
     *
     * @return array
     * @access public
     */
    function getSupportedKEXAlgorithms()
    {
        $kex_algorithms = array(
            // Elliptic Curve Diffie-Hellman Key Agreement (ECDH) using
            // Curve25519. See doc/curve25519-sha256@libssh.org.txt in the
            // libssh repository for more information.
            'curve25519-sha256@libssh.org',

            'diffie-hellman-group-exchange-sha256',// RFC 4419
            'diffie-hellman-group-exchange-sha1',  // RFC 4419

            // Diffie-Hellman Key Agreement (DH) using integer modulo prime
            // groups.
            'diffie-hellman-group14-sha1', // REQUIRED
            'diffie-hellman-group1-sha1', // REQUIRED
        );

        if (!function_exists('sodium_crypto_box_publickey_from_secretkey')) {
            $kex_algorithms = array_diff(
                $kex_algorithms,
                array('curve25519-sha256@libssh.org')
            );
        }

        return $kex_algorithms;
    }

    /**
     * Returns a list of host key algorithms that phpseclib supports
     *
     * @return array
     * @access public
     */
    function getSupportedHostKeyAlgorithms()
    {
        return array(
            'rsa-sha2-256', // RFC 8332
            'rsa-sha2-512', // RFC 8332
            'ssh-rsa', // RECOMMENDED  sign   Raw RSA Key
            'ssh-dss'  // REQUIRED     sign   Raw DSS Key
        );
    }

    /**
     * Returns a list of symmetric key algorithms that phpseclib supports
     *
     * @return array
     * @access public
     */
    function getSupportedEncryptionAlgorithms()
    {
        $algos = array(
            // from <http://tools.ietf.org/html/rfc4345#section-4>:
            'arcfour256',
            'arcfour128',

            //'arcfour',      // OPTIONAL          the ARCFOUR stream cipher with a 128-bit key

            // CTR modes from <http://tools.ietf.org/html/rfc4344#section-4>:
            'aes128-ctr',     // RECOMMENDED       AES (Rijndael) in SDCTR mode, with 128-bit key
            'aes192-ctr',     // RECOMMENDED       AES with 192-bit key
            'aes256-ctr',     // RECOMMENDED       AES with 256-bit key

            'twofish128-ctr', // OPTIONAL          Twofish in SDCTR mode, with 128-bit key
            'twofish192-ctr', // OPTIONAL          Twofish with 192-bit key
            'twofish256-ctr', // OPTIONAL          Twofish with 256-bit key

            'aes128-cbc',     // RECOMMENDED       AES with a 128-bit key
            'aes192-cbc',     // OPTIONAL          AES with a 192-bit key
            'aes256-cbc',     // OPTIONAL          AES in CBC mode, with a 256-bit key

            'twofish128-cbc', // OPTIONAL          Twofish with a 128-bit key
            'twofish192-cbc', // OPTIONAL          Twofish with a 192-bit key
            'twofish256-cbc',
            'twofish-cbc',    // OPTIONAL          alias for "twofish256-cbc"
                              //                   (this is being retained for historical reasons)

            'blowfish-ctr',   // OPTIONAL          Blowfish in SDCTR mode

            'blowfish-cbc',   // OPTIONAL          Blowfish in CBC mode

            '3des-ctr',       // RECOMMENDED       Three-key 3DES in SDCTR mode

            '3des-cbc',       // REQUIRED          three-key 3DES in CBC mode

             //'none'           // OPTIONAL          no encryption; NOT RECOMMENDED
        );

<<<<<<< HEAD
        $engines = array(
            Base::ENGINE_OPENSSL,
            Base::ENGINE_MCRYPT,
            Base::ENGINE_INTERNAL
        );
=======
        if ($this->crypto_engine) {
            $engines = array($this->crypto_engine);
        } else {
            $engines = array(
                CRYPT_ENGINE_OPENSSL,
                CRYPT_ENGINE_MCRYPT,
                CRYPT_ENGINE_INTERNAL
            );
        }
>>>>>>> 40b4f1d5

        $ciphers = array();
        foreach ($engines as $engine) {
            foreach ($algos as $algo) {
                $obj = $this->_encryption_algorithm_to_crypt_instance($algo);
                if ($obj instanceof Rijndael) {
                    $obj->setKeyLength(preg_replace('#[^\d]#', '', $algo));
                }
                switch ($algo) {
                    case 'arcfour128':
                    case 'arcfour256':
                        if ($engine != Base::ENGINE_INTERNAL) {
                            continue 2;
                        }
                }
                if ($obj->isValidEngine($engine)) {
                    $algos = array_diff($algos, array($algo));
                    $ciphers[] = $algo;
                }
            }
        }

        return $ciphers;
    }

    /**
     * Returns a list of MAC algorithms that phpseclib supports
     *
     * @return array
     * @access public
     */
    function getSupportedMACAlgorithms()
    {
        return array(
            // from <http://www.ietf.org/rfc/rfc6668.txt>:
            'hmac-sha2-256',// RECOMMENDED     HMAC-SHA256 (digest length = key length = 32)

            'hmac-sha1-96', // RECOMMENDED     first 96 bits of HMAC-SHA1 (digest length = 12, key length = 20)
            'hmac-sha1',    // REQUIRED        HMAC-SHA1 (digest length = key length = 20)
            'hmac-md5-96',  // OPTIONAL        first 96 bits of HMAC-MD5 (digest length = 12, key length = 16)
            'hmac-md5',     // OPTIONAL        HMAC-MD5 (digest length = key length = 16)
            //'none'          // OPTIONAL        no MAC; NOT RECOMMENDED
        );
    }

    /**
     * Returns a list of compression algorithms that phpseclib supports
     *
     * @return array
     * @access public
     */
    function getSupportedCompressionAlgorithms()
    {
        return array(
            'none'   // REQUIRED        no compression
            //'zlib' // OPTIONAL        ZLIB (LZ77) compression
        );
    }

    /**
     * Return list of negotiated algorithms
     *
     * Uses the same format as https://www.php.net/ssh2-methods-negotiated
     *
     * @return array
     * @access public
     */
    function getAlgorithmsNegotiated()
    {
        $this->_connect();

        return array(
            'kex' => $this->kex_algorithm,
            'hostkey' => $this->signature_format,
            'client_to_server' => array(
                'crypt' => $this->encrypt->name,
                'mac' => $this->hmac_create->name,
                'comp' => 'none',
            ),
            'server_to_client' => array(
                'crypt' => $this->decrypt->name,
                'mac' => $this->hmac_check->name,
                'comp' => 'none',
            )
        );
    }

    /**
     * Accepts an associative array with up to four parameters as described at
     * <https://www.php.net/manual/en/function.ssh2-connect.php>
     *
     * @param array $methods
     * @access public
     */
    function setPreferredAlgorithms($methods)
    {
        $preferred = $methods;

        if (isset($preferred['kex'])) {
            $preferred['kex'] = array_intersect(
                $preferred['kex'],
                $this->getSupportedKEXAlgorithms()
            );
        }

        if (isset($preferred['hostkey'])) {
            $preferred['hostkey'] = array_intersect(
                $preferred['hostkey'],
                $this->getSupportedHostKeyAlgorithms()
            );
        }

        $keys = array('client_to_server', 'server_to_client');
        foreach ($keys as $key) {
            if (isset($preferred[$key])) {
                $a = &$preferred[$key];
                if (isset($a['crypt'])) {
                    $a['crypt'] = array_intersect(
                        $a['crypt'],
                        $this->getSupportedEncryptionAlgorithms()
                    );
                }
                if (isset($a['comp'])) {
                    $a['comp'] = array_intersect(
                        $a['comp'],
                        $this->getSupportedCompressionAlgorithms()
                    );
                }
                if (isset($a['mac'])) {
                    $a['mac'] = array_intersect(
                        $a['mac'],
                        $this->getSupportedMACAlgorithms()
                    );
                }
            }
        }

        $keys = array(
            'kex',
            'hostkey',
            'client_to_server/crypt',
            'client_to_server/comp',
            'client_to_server/mac',
            'server_to_client/crypt',
            'server_to_client/comp',
            'server_to_client/mac',
        );
        foreach ($keys as $key) {
            $p = $preferred;
            $m = $methods;

            $subkeys = explode('/', $key);
            foreach ($subkeys as $subkey) {
                if (!isset($p[$subkey])) {
                    continue 2;
                }
                $p = $p[$subkey];
                $m = $m[$subkey];
            }

            if (count($p) != count($m)) {
                $diff = array_diff($m, $p);
                $msg = count($diff) == 1 ?
                    ' is not a supported algorithm' :
                    ' are not supported algorithms';
                user_error(implode(', ', $diff) . $msg);
                return false;
            }
        }

        $this->preferred = $preferred;
    }

    /**
     * Returns the banner message.
     *
     * Quoting from the RFC, "in some jurisdictions, sending a warning message before
     * authentication may be relevant for getting legal protection."
     *
     * @return string
     * @access public
     */
    function getBannerMessage()
    {
        return $this->banner_message;
    }

    /**
     * Returns the server public host key.
     *
     * Caching this the first time you connect to a server and checking the result on subsequent connections
     * is recommended.  Returns false if the server signature is not signed correctly with the public host key.
     *
     * @return mixed
     * @access public
     */
    function getServerPublicHostKey()
    {
        if (!($this->bitmap & self::MASK_CONSTRUCTOR)) {
            if (!$this->_connect()) {
                return false;
            }
        }

        $signature = $this->signature;
        $server_public_host_key = $this->server_public_host_key;

        if (strlen($server_public_host_key) < 4) {
            return false;
        }
        extract(unpack('Nlength', $this->_string_shift($server_public_host_key, 4)));
        $this->_string_shift($server_public_host_key, $length);

        if ($this->signature_validated) {
            return $this->bitmap ?
                $this->signature_format . ' ' . base64_encode($this->server_public_host_key) :
                false;
        }

        $this->signature_validated = true;

        switch ($this->signature_format) {
            case 'ssh-dss':
                $zero = new BigInteger();

                if (strlen($server_public_host_key) < 4) {
                    return false;
                }
                $temp = unpack('Nlength', $this->_string_shift($server_public_host_key, 4));
                $p = new BigInteger($this->_string_shift($server_public_host_key, $temp['length']), -256);

                if (strlen($server_public_host_key) < 4) {
                    return false;
                }
                $temp = unpack('Nlength', $this->_string_shift($server_public_host_key, 4));
                $q = new BigInteger($this->_string_shift($server_public_host_key, $temp['length']), -256);

                if (strlen($server_public_host_key) < 4) {
                    return false;
                }
                $temp = unpack('Nlength', $this->_string_shift($server_public_host_key, 4));
                $g = new BigInteger($this->_string_shift($server_public_host_key, $temp['length']), -256);

                if (strlen($server_public_host_key) < 4) {
                    return false;
                }
                $temp = unpack('Nlength', $this->_string_shift($server_public_host_key, 4));
                $y = new BigInteger($this->_string_shift($server_public_host_key, $temp['length']), -256);

                /* The value for 'dss_signature_blob' is encoded as a string containing
                   r, followed by s (which are 160-bit integers, without lengths or
                   padding, unsigned, and in network byte order). */
                $temp = unpack('Nlength', $this->_string_shift($signature, 4));
                if ($temp['length'] != 40) {
                    user_error('Invalid signature');
                    return $this->_disconnect(NET_SSH2_DISCONNECT_KEY_EXCHANGE_FAILED);
                }

                $r = new BigInteger($this->_string_shift($signature, 20), 256);
                $s = new BigInteger($this->_string_shift($signature, 20), 256);

                switch (true) {
                    case $r->equals($zero):
                    case $r->compare($q) >= 0:
                    case $s->equals($zero):
                    case $s->compare($q) >= 0:
                        user_error('Invalid signature');
                        return $this->_disconnect(NET_SSH2_DISCONNECT_KEY_EXCHANGE_FAILED);
                }

                $w = $s->modInverse($q);

                $u1 = $w->multiply(new BigInteger(sha1($this->exchange_hash), 16));
                list(, $u1) = $u1->divide($q);

                $u2 = $w->multiply($r);
                list(, $u2) = $u2->divide($q);

                $g = $g->modPow($u1, $p);
                $y = $y->modPow($u2, $p);

                $v = $g->multiply($y);
                list(, $v) = $v->divide($p);
                list(, $v) = $v->divide($q);

                if (!$v->equals($r)) {
                    user_error('Bad server signature');
                    return $this->_disconnect(NET_SSH2_DISCONNECT_HOST_KEY_NOT_VERIFIABLE);
                }

                break;
            case 'ssh-rsa':
            case 'rsa-sha2-256':
            case 'rsa-sha2-512':
                if (strlen($server_public_host_key) < 4) {
                    return false;
                }
                $temp = unpack('Nlength', $this->_string_shift($server_public_host_key, 4));
                $e = new BigInteger($this->_string_shift($server_public_host_key, $temp['length']), -256);

                if (strlen($server_public_host_key) < 4) {
                    return false;
                }
                $temp = unpack('Nlength', $this->_string_shift($server_public_host_key, 4));
                $rawN = $this->_string_shift($server_public_host_key, $temp['length']);
                $n = new BigInteger($rawN, -256);
                $nLength = strlen(ltrim($rawN, "\0"));

                /*
                if (strlen($signature) < 4) {
                    return false;
                }
                $temp = unpack('Nlength', $this->_string_shift($signature, 4));
                $signature = $this->_string_shift($signature, $temp['length']);

                $rsa = new RSA();
                switch ($this->signature_format) {
                    case 'rsa-sha2-512':
                        $hash = 'sha512';
                        break;
                    case 'rsa-sha2-256':
                        $hash = 'sha256';
                        break;
                    //case 'ssh-rsa':
                    default:
                        $hash = 'sha1';
                }
                $rsa->setHash($hash);
                $rsa->setSignatureMode(RSA::SIGNATURE_PKCS1);
                $rsa->loadKey(array('e' => $e, 'n' => $n), RSA::PUBLIC_FORMAT_RAW);

                if (!$rsa->verify($this->exchange_hash, $signature)) {
                    user_error('Bad server signature');
                    return $this->_disconnect(NET_SSH2_DISCONNECT_HOST_KEY_NOT_VERIFIABLE);
                }
                */

                if (strlen($signature) < 4) {
                    return false;
                }
                $temp = unpack('Nlength', $this->_string_shift($signature, 4));
                $s = new BigInteger($this->_string_shift($signature, $temp['length']), 256);

                // validate an RSA signature per "8.2 RSASSA-PKCS1-v1_5", "5.2.2 RSAVP1", and "9.1 EMSA-PSS" in the
                // following URL:
                // ftp://ftp.rsasecurity.com/pub/pkcs/pkcs-1/pkcs-1v2-1.pdf

                // also, see SSHRSA.c (rsa2_verifysig) in PuTTy's source.

                if ($s->compare(new BigInteger()) < 0 || $s->compare($n->subtract(new BigInteger(1))) > 0) {
                    user_error('Invalid signature');
                    return $this->_disconnect(NET_SSH2_DISCONNECT_KEY_EXCHANGE_FAILED);
                }

                $s = $s->modPow($e, $n);
                $s = $s->toBytes();

                switch ($this->signature_format) {
                    case 'rsa-sha2-512':
                        $hash = 'sha512';
                        break;
                    case 'rsa-sha2-256':
                        $hash = 'sha256';
                        break;
                    //case 'ssh-rsa':
                    default:
                        $hash = 'sha1';
                }
                $hashObj = new Hash($hash);
                switch ($this->signature_format) {
                    case 'rsa-sha2-512':
                        $h = pack('N5a*', 0x00305130, 0x0D060960, 0x86480165, 0x03040203, 0x05000440, $hashObj->hash($this->exchange_hash));
                        break;
                    case 'rsa-sha2-256':
                        $h = pack('N5a*', 0x00303130, 0x0D060960, 0x86480165, 0x03040201, 0x05000420, $hashObj->hash($this->exchange_hash));
                        break;
                    //case 'ssh-rsa':
                    default:
                        $hash = 'sha1';
                        $h = pack('N4a*', 0x00302130, 0x0906052B, 0x0E03021A, 0x05000414, $hashObj->hash($this->exchange_hash));
                }
                $h = chr(0x01) . str_repeat(chr(0xFF), $nLength - 2 - strlen($h)) . $h;

                if ($s != $h) {
                    user_error('Bad server signature');
                    return $this->_disconnect(NET_SSH2_DISCONNECT_HOST_KEY_NOT_VERIFIABLE);
                }
                break;
            default:
                user_error('Unsupported signature format');
                return $this->_disconnect(NET_SSH2_DISCONNECT_HOST_KEY_NOT_VERIFIABLE);
        }

        return $this->signature_format . ' ' . base64_encode($this->server_public_host_key);
    }

    /**
     * Returns the exit status of an SSH command or false.
     *
     * @return false|int
     * @access public
     */
    function getExitStatus()
    {
        if (is_null($this->exit_status)) {
            return false;
        }
        return $this->exit_status;
    }

    /**
     * Returns the number of columns for the terminal window size.
     *
     * @return int
     * @access public
     */
    function getWindowColumns()
    {
        return $this->windowColumns;
    }

    /**
     * Returns the number of rows for the terminal window size.
     *
     * @return int
     * @access public
     */
    function getWindowRows()
    {
        return $this->windowRows;
    }

    /**
     * Sets the number of columns for the terminal window size.
     *
     * @param int $value
     * @access public
     */
    function setWindowColumns($value)
    {
        $this->windowColumns = $value;
    }

    /**
     * Sets the number of rows for the terminal window size.
     *
     * @param int $value
     * @access public
     */
    function setWindowRows($value)
    {
        $this->windowRows = $value;
    }

    /**
     * Sets the number of columns and rows for the terminal window size.
     *
     * @param int $columns
     * @param int $rows
     * @access public
     */
    function setWindowSize($columns = 80, $rows = 24)
    {
        $this->windowColumns = $columns;
        $this->windowRows = $rows;
    }

    /**
     * Update packet types in log history
     *
     * @param string $old
     * @param string $new
     * @access private
     */
    function _updateLogHistory($old, $new)
    {
        if (defined('NET_SSH2_LOGGING') && NET_SSH2_LOGGING == self::LOG_COMPLEX) {
            $this->message_number_log[count($this->message_number_log) - 1] = str_replace(
                $old,
                $new,
                $this->message_number_log[count($this->message_number_log) - 1]
            );
        }
    }
}<|MERGE_RESOLUTION|>--- conflicted
+++ resolved
@@ -4605,23 +4605,15 @@
              //'none'           // OPTIONAL          no encryption; NOT RECOMMENDED
         );
 
-<<<<<<< HEAD
-        $engines = array(
-            Base::ENGINE_OPENSSL,
-            Base::ENGINE_MCRYPT,
-            Base::ENGINE_INTERNAL
-        );
-=======
         if ($this->crypto_engine) {
             $engines = array($this->crypto_engine);
         } else {
             $engines = array(
-                CRYPT_ENGINE_OPENSSL,
-                CRYPT_ENGINE_MCRYPT,
-                CRYPT_ENGINE_INTERNAL
+                Base::ENGINE_OPENSSL,
+                Base::ENGINE_MCRYPT,
+                Base::ENGINE_INTERNAL
             );
         }
->>>>>>> 40b4f1d5
 
         $ciphers = array();
         foreach ($engines as $engine) {
