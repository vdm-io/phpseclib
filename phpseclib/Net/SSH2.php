<?php

/**
 * Pure-PHP implementation of SSHv2.
 *
 * PHP version 5
 *
 * Here are some examples of how to use this library:
 * <code>
 * <?php
 *    include 'vendor/autoload.php';
 *
 *    $ssh = new \phpseclib\Net\SSH2('www.domain.tld');
 *    if (!$ssh->login('username', 'password')) {
 *        exit('Login Failed');
 *    }
 *
 *    echo $ssh->exec('pwd');
 *    echo $ssh->exec('ls -la');
 * ?>
 * </code>
 *
 * <code>
 * <?php
 *    include 'vendor/autoload.php';
 *
 *    $key = new \phpseclib\Crypt\RSA();
 *    //$key->setPassword('whatever');
 *    $key->loadKey(file_get_contents('privatekey'));
 *
 *    $ssh = new \phpseclib\Net\SSH2('www.domain.tld');
 *    if (!$ssh->login('username', $key)) {
 *        exit('Login Failed');
 *    }
 *
 *    echo $ssh->read('username@username:~$');
 *    $ssh->write("ls -la\n");
 *    echo $ssh->read('username@username:~$');
 * ?>
 * </code>
 *
 * @category  Net
 * @package   SSH2
 * @author    Jim Wigginton <terrafrost@php.net>
 * @copyright 2007 Jim Wigginton
 * @license   http://www.opensource.org/licenses/mit-license.html  MIT License
 * @link      http://phpseclib.sourceforge.net
 */

<<<<<<< HEAD
namespace phpseclib\Net;

use phpseclib\Crypt\Base;
use phpseclib\Crypt\Blowfish;
use phpseclib\Crypt\Hash;
use phpseclib\Crypt\Random;
use phpseclib\Crypt\RC4;
use phpseclib\Crypt\Rijndael;
use phpseclib\Crypt\RSA;
use phpseclib\Crypt\TripleDES;
use phpseclib\Crypt\Twofish;
use phpseclib\Math\BigInteger; // Used to do Diffie-Hellman key exchange and DSA/RSA signature verification.
use phpseclib\System\SSH\Agent;
=======
/**#@+
 * Execution Bitmap Masks
 *
 * @see self::bitmap
 * @access private
 */
define('NET_SSH2_MASK_CONSTRUCTOR',   0x00000001);
define('NET_SSH2_MASK_CONNECTED',     0x00000002);
define('NET_SSH2_MASK_LOGIN_REQ',     0x00000004);
define('NET_SSH2_MASK_LOGIN',         0x00000008);
define('NET_SSH2_MASK_SHELL',         0x00000010);
define('NET_SSH2_MASK_WINDOW_ADJUST', 0x00000020);
/**#@-*/

/**#@+
 * Channel constants
 *
 * RFC4254 refers not to client and server channels but rather to sender and recipient channels.  we don't refer
 * to them in that way because RFC4254 toggles the meaning. the client sends a SSH_MSG_CHANNEL_OPEN message with
 * a sender channel and the server sends a SSH_MSG_CHANNEL_OPEN_CONFIRMATION in response, with a sender and a
 * recepient channel.  at first glance, you might conclude that SSH_MSG_CHANNEL_OPEN_CONFIRMATION's sender channel
 * would be the same thing as SSH_MSG_CHANNEL_OPEN's sender channel, but it's not, per this snipet:
 *     The 'recipient channel' is the channel number given in the original
 *     open request, and 'sender channel' is the channel number allocated by
 *     the other side.
 *
 * @see self::_send_channel_packet()
 * @see self::_get_channel_packet()
 * @access private
 */
define('NET_SSH2_CHANNEL_EXEC',      0); // PuTTy uses 0x100
define('NET_SSH2_CHANNEL_SHELL',     1);
define('NET_SSH2_CHANNEL_SUBSYSTEM', 2);
define('NET_SSH2_CHANNEL_AGENT_FORWARD', 3);
/**#@-*/

/**#@+
 * @access public
 * @see self::getLog()
 */
/**
 * Returns the message numbers
 */
define('NET_SSH2_LOG_SIMPLE',  1);
/**
 * Returns the message content
 */
define('NET_SSH2_LOG_COMPLEX', 2);
/**
 * Outputs the content real-time
 */
define('NET_SSH2_LOG_REALTIME', 3);
/**
 * Dumps the content real-time to a file
 */
define('NET_SSH2_LOG_REALTIME_FILE', 4);
/**
 * Make sure that the log never gets larger than this
 */
define('NET_SSH2_LOG_MAX_SIZE', 1024 * 1024);
/**#@-*/

/**#@+
 * @access public
 * @see self::read()
 */
/**
 * Returns when a string matching $expect exactly is found
 */
define('NET_SSH2_READ_SIMPLE',  1);
/**
 * Returns when a string matching the regular expression $expect is found
 */
define('NET_SSH2_READ_REGEX', 2);
/**
 * Returns when a string matching the regular expression $expect is found
 */
define('NET_SSH2_READ_NEXT', 3);
/**#@-*/
>>>>>>> 7606f812

/**
 * Pure-PHP implementation of SSHv2.
 *
 * @package SSH2
 * @author  Jim Wigginton <terrafrost@php.net>
 * @access  public
 */
class SSH2
{
    /**#@+
     * Execution Bitmap Masks
     *
     * @see \phpseclib\Net\SSH2::bitmap
     * @access private
     */
    const MASK_CONSTRUCTOR   = 0x00000001;
    const MASK_CONNECTED     = 0x00000002;
    const MASK_LOGIN_REQ     = 0x00000004;
    const MASK_LOGIN         = 0x00000008;
    const MASK_SHELL         = 0x00000010;
    const MASK_WINDOW_ADJUST = 0x00000020;
    /**#@-*/

    /**#@+
     * Channel constants
     *
     * RFC4254 refers not to client and server channels but rather to sender and recipient channels.  we don't refer
     * to them in that way because RFC4254 toggles the meaning. the client sends a SSH_MSG_CHANNEL_OPEN message with
     * a sender channel and the server sends a SSH_MSG_CHANNEL_OPEN_CONFIRMATION in response, with a sender and a
     * recepient channel.  at first glance, you might conclude that SSH_MSG_CHANNEL_OPEN_CONFIRMATION's sender channel
     * would be the same thing as SSH_MSG_CHANNEL_OPEN's sender channel, but it's not, per this snipet:
     *     The 'recipient channel' is the channel number given in the original
     *     open request, and 'sender channel' is the channel number allocated by
     *     the other side.
     *
     * @see \phpseclib\Net\SSH2::_send_channel_packet()
     * @see \phpseclib\Net\SSH2::_get_channel_packet()
     * @access private
    */
    const CHANNEL_EXEC          = 0; // PuTTy uses 0x100
    const CHANNEL_SHELL         = 1;
    const CHANNEL_SUBSYSTEM     = 2;
    const CHANNEL_AGENT_FORWARD = 3;
    /**#@-*/

    /**#@+
     * @access public
     * @see \phpseclib\Net\SSH2::getLog()
    */
    /**
     * Returns the message numbers
     */
    const LOG_SIMPLE = 1;
    /**
     * Returns the message content
     */
    const LOG_COMPLEX = 2;
    /**
     * Outputs the content real-time
     */
    const LOG_REALTIME = 3;
    /**
     * Dumps the content real-time to a file
     */
    const LOG_REALTIME_FILE = 4;
    /**#@-*/

    /**#@+
     * @access public
     * @see \phpseclib\Net\SSH2::read()
    */
    /**
     * Returns when a string matching $expect exactly is found
     */
    const READ_SIMPLE = 1;
    /**
     * Returns when a string matching the regular expression $expect is found
     */
    const READ_REGEX = 2;
    /**
     * Make sure that the log never gets larger than this
     */
    const LOG_MAX_SIZE = 1048576; // 1024 * 1024
    /**#@-*/

    /**
     * The SSH identifier
     *
     * @var string
     * @access private
     */
    var $identifier;

    /**
     * The Socket Object
     *
     * @var object
     * @access private
     */
    var $fsock;

    /**
     * Execution Bitmap
     *
     * The bits that are set represent functions that have been called already.  This is used to determine
     * if a requisite function has been successfully executed.  If not, an error should be thrown.
     *
     * @var int
     * @access private
     */
    var $bitmap = 0;

    /**
     * Error information
     *
     * @see self::getErrors()
     * @see self::getLastError()
     * @var string
     * @access private
     */
    var $errors = array();

    /**
     * Server Identifier
     *
     * @see self::getServerIdentification()
     * @var array|false
     * @access private
     */
    var $server_identifier = false;

    /**
     * Key Exchange Algorithms
     *
     * @see self::getKexAlgorithims()
     * @var array|false
     * @access private
     */
    var $kex_algorithms = false;

    /**
     * Minimum Diffie-Hellman Group Bit Size in RFC 4419 Key Exchange Methods
     *
     * @see self::_key_exchange()
     * @var int
     * @access private
     */
    var $kex_dh_group_size_min = 1536;

    /**
     * Preferred Diffie-Hellman Group Bit Size in RFC 4419 Key Exchange Methods
     *
     * @see self::_key_exchange()
     * @var int
     * @access private
     */
    var $kex_dh_group_size_preferred = 2048;

    /**
     * Maximum Diffie-Hellman Group Bit Size in RFC 4419 Key Exchange Methods
     *
     * @see self::_key_exchange()
     * @var int
     * @access private
     */
    var $kex_dh_group_size_max = 4096;

    /**
     * Server Host Key Algorithms
     *
     * @see self::getServerHostKeyAlgorithms()
     * @var array|false
     * @access private
     */
    var $server_host_key_algorithms = false;

    /**
     * Encryption Algorithms: Client to Server
     *
     * @see self::getEncryptionAlgorithmsClient2Server()
     * @var array|false
     * @access private
     */
    var $encryption_algorithms_client_to_server = false;

    /**
     * Encryption Algorithms: Server to Client
     *
     * @see self::getEncryptionAlgorithmsServer2Client()
     * @var array|false
     * @access private
     */
    var $encryption_algorithms_server_to_client = false;

    /**
     * MAC Algorithms: Client to Server
     *
     * @see self::getMACAlgorithmsClient2Server()
     * @var array|false
     * @access private
     */
    var $mac_algorithms_client_to_server = false;

    /**
     * MAC Algorithms: Server to Client
     *
     * @see self::getMACAlgorithmsServer2Client()
     * @var array|false
     * @access private
     */
    var $mac_algorithms_server_to_client = false;

    /**
     * Compression Algorithms: Client to Server
     *
     * @see self::getCompressionAlgorithmsClient2Server()
     * @var array|false
     * @access private
     */
    var $compression_algorithms_client_to_server = false;

    /**
     * Compression Algorithms: Server to Client
     *
     * @see self::getCompressionAlgorithmsServer2Client()
     * @var array|false
     * @access private
     */
    var $compression_algorithms_server_to_client = false;

    /**
     * Languages: Server to Client
     *
     * @see self::getLanguagesServer2Client()
     * @var array|false
     * @access private
     */
    var $languages_server_to_client = false;

    /**
     * Languages: Client to Server
     *
     * @see self::getLanguagesClient2Server()
     * @var array|false
     * @access private
     */
    var $languages_client_to_server = false;

    /**
     * Block Size for Server to Client Encryption
     *
     * "Note that the length of the concatenation of 'packet_length',
     *  'padding_length', 'payload', and 'random padding' MUST be a multiple
     *  of the cipher block size or 8, whichever is larger.  This constraint
     *  MUST be enforced, even when using stream ciphers."
     *
     *  -- http://tools.ietf.org/html/rfc4253#section-6
     *
     * @see self::__construct()
     * @see self::_send_binary_packet()
     * @var int
     * @access private
     */
    var $encrypt_block_size = 8;

    /**
     * Block Size for Client to Server Encryption
     *
     * @see self::__construct()
     * @see self::_get_binary_packet()
     * @var int
     * @access private
     */
    var $decrypt_block_size = 8;

    /**
     * Server to Client Encryption Object
     *
     * @see self::_get_binary_packet()
     * @var object
     * @access private
     */
    var $decrypt = false;

    /**
     * Client to Server Encryption Object
     *
     * @see self::_send_binary_packet()
     * @var object
     * @access private
     */
    var $encrypt = false;

    /**
     * Client to Server HMAC Object
     *
     * @see self::_send_binary_packet()
     * @var object
     * @access private
     */
    var $hmac_create = false;

    /**
     * Server to Client HMAC Object
     *
     * @see self::_get_binary_packet()
     * @var object
     * @access private
     */
    var $hmac_check = false;

    /**
     * Size of server to client HMAC
     *
     * We need to know how big the HMAC will be for the server to client direction so that we know how many bytes to read.
     * For the client to server side, the HMAC object will make the HMAC as long as it needs to be.  All we need to do is
     * append it.
     *
     * @see self::_get_binary_packet()
     * @var int
     * @access private
     */
    var $hmac_size = false;

    /**
     * Server Public Host Key
     *
     * @see self::getServerPublicHostKey()
     * @var string
     * @access private
     */
    var $server_public_host_key;

    /**
     * Session identifier
     *
     * "The exchange hash H from the first key exchange is additionally
     *  used as the session identifier, which is a unique identifier for
     *  this connection."
     *
     *  -- http://tools.ietf.org/html/rfc4253#section-7.2
     *
     * @see self::_key_exchange()
     * @var string
     * @access private
     */
    var $session_id = false;

    /**
     * Exchange hash
     *
     * The current exchange hash
     *
     * @see self::_key_exchange()
     * @var string
     * @access private
     */
    var $exchange_hash = false;

    /**
     * Message Numbers
     *
     * @see self::__construct()
     * @var array
     * @access private
     */
    var $message_numbers = array();

    /**
     * Disconnection Message 'reason codes' defined in RFC4253
     *
     * @see self::__construct()
     * @var array
     * @access private
     */
    var $disconnect_reasons = array();

    /**
     * SSH_MSG_CHANNEL_OPEN_FAILURE 'reason codes', defined in RFC4254
     *
     * @see self::__construct()
     * @var array
     * @access private
     */
    var $channel_open_failure_reasons = array();

    /**
     * Terminal Modes
     *
     * @link http://tools.ietf.org/html/rfc4254#section-8
     * @see self::__construct()
     * @var array
     * @access private
     */
    var $terminal_modes = array();

    /**
     * SSH_MSG_CHANNEL_EXTENDED_DATA's data_type_codes
     *
     * @link http://tools.ietf.org/html/rfc4254#section-5.2
     * @see self::__construct()
     * @var array
     * @access private
     */
    var $channel_extended_data_type_codes = array();

    /**
     * Send Sequence Number
     *
     * See 'Section 6.4.  Data Integrity' of rfc4253 for more info.
     *
     * @see self::_send_binary_packet()
     * @var int
     * @access private
     */
    var $send_seq_no = 0;

    /**
     * Get Sequence Number
     *
     * See 'Section 6.4.  Data Integrity' of rfc4253 for more info.
     *
     * @see self::_get_binary_packet()
     * @var int
     * @access private
     */
    var $get_seq_no = 0;

    /**
     * Server Channels
     *
     * Maps client channels to server channels
     *
     * @see self::_get_channel_packet()
     * @see self::exec()
     * @var array
     * @access private
     */
    var $server_channels = array();

    /**
     * Channel Buffers
     *
     * If a client requests a packet from one channel but receives two packets from another those packets should
     * be placed in a buffer
     *
     * @see self::_get_channel_packet()
     * @see self::exec()
     * @var array
     * @access private
     */
    var $channel_buffers = array();

    /**
     * Channel Status
     *
     * Contains the type of the last sent message
     *
     * @see self::_get_channel_packet()
     * @var array
     * @access private
     */
    var $channel_status = array();

    /**
     * Packet Size
     *
     * Maximum packet size indexed by channel
     *
     * @see self::_send_channel_packet()
     * @var array
     * @access private
     */
    var $packet_size_client_to_server = array();

    /**
     * Message Number Log
     *
     * @see self::getLog()
     * @var array
     * @access private
     */
    var $message_number_log = array();

    /**
     * Message Log
     *
     * @see self::getLog()
     * @var array
     * @access private
     */
    var $message_log = array();

    /**
     * The Window Size
     *
     * Bytes the other party can send before it must wait for the window to be adjusted (0x7FFFFFFF = 2GB)
     *
     * @var int
     * @see self::_send_channel_packet()
     * @see self::exec()
     * @access private
     */
    var $window_size = 0x7FFFFFFF;

    /**
     * Window size, server to client
     *
     * Window size indexed by channel
     *
     * @see self::_send_channel_packet()
     * @var array
     * @access private
     */
    var $window_size_server_to_client = array();

    /**
     * Window size, client to server
     *
     * Window size indexed by channel
     *
     * @see self::_get_channel_packet()
     * @var array
     * @access private
     */
    var $window_size_client_to_server = array();

    /**
     * Server signature
     *
     * Verified against $this->session_id
     *
     * @see self::getServerPublicHostKey()
     * @var string
     * @access private
     */
    var $signature = '';

    /**
     * Server signature format
     *
     * ssh-rsa or ssh-dss.
     *
     * @see self::getServerPublicHostKey()
     * @var string
     * @access private
     */
    var $signature_format = '';

    /**
     * Interactive Buffer
     *
     * @see self::read()
     * @var array
     * @access private
     */
    var $interactiveBuffer = '';

    /**
     * Current log size
     *
     * Should never exceed self::LOG_MAX_SIZE
     *
     * @see self::_send_binary_packet()
     * @see self::_get_binary_packet()
     * @var int
     * @access private
     */
    var $log_size;

    /**
     * Timeout
     *
     * @see self::setTimeout()
     * @access private
     */
    var $timeout;

    /**
     * Current Timeout
     *
     * @see self::_get_channel_packet()
     * @access private
     */
    var $curTimeout;

    /**
     * Real-time log file pointer
     *
     * @see self::_append_log()
     * @var resource
     * @access private
     */
    var $realtime_log_file;

    /**
     * Real-time log file size
     *
     * @see self::_append_log()
     * @var int
     * @access private
     */
    var $realtime_log_size;

    /**
     * Has the signature been validated?
     *
     * @see self::getServerPublicHostKey()
     * @var bool
     * @access private
     */
    var $signature_validated = false;

    /**
     * Real-time log file wrap boolean
     *
     * @see self::_append_log()
     * @access private
     */
    var $realtime_log_wrap;

    /**
     * Flag to suppress stderr from output
     *
     * @see self::enableQuietMode()
     * @access private
     */
    var $quiet_mode = false;

    /**
     * Time of first network activity
     *
     * @var int
     * @access private
     */
    var $last_packet;

    /**
     * Exit status returned from ssh if any
     *
     * @var int
     * @access private
     */
    var $exit_status;

    /**
     * Flag to request a PTY when using exec()
     *
     * @var bool
     * @see self::enablePTY()
     * @access private
     */
    var $request_pty = false;

    /**
     * Flag set while exec() is running when using enablePTY()
     *
     * @var bool
     * @access private
     */
    var $in_request_pty_exec = false;

    /**
     * Flag set after startSubsystem() is called
     *
     * @var bool
     * @access private
     */
    var $in_subsystem;

    /**
     * Contents of stdError
     *
     * @var string
     * @access private
     */
    var $stdErrorLog;

    /**
     * The Last Interactive Response
     *
     * @see self::_keyboard_interactive_process()
     * @var string
     * @access private
     */
    var $last_interactive_response = '';

    /**
     * Keyboard Interactive Request / Responses
     *
     * @see self::_keyboard_interactive_process()
     * @var array
     * @access private
     */
    var $keyboard_requests_responses = array();

    /**
     * Banner Message
     *
     * Quoting from the RFC, "in some jurisdictions, sending a warning message before
     * authentication may be relevant for getting legal protection."
     *
     * @see self::_filter()
     * @see self::getBannerMessage()
     * @var string
     * @access private
     */
    var $banner_message = '';

    /**
     * Did read() timeout or return normally?
     *
     * @see self::isTimeout()
     * @var bool
     * @access private
     */
    var $is_timeout = false;

    /**
     * Log Boundary
     *
     * @see self::_format_log()
     * @var string
     * @access private
     */
    var $log_boundary = ':';

    /**
     * Log Long Width
     *
     * @see self::_format_log()
     * @var int
     * @access private
     */
    var $log_long_width = 65;

    /**
     * Log Short Width
     *
     * @see self::_format_log()
     * @var int
     * @access private
     */
    var $log_short_width = 16;

    /**
     * Hostname
     *
     * @see self::__construct()
     * @see self::_connect()
     * @var string
     * @access private
     */
    var $host;

    /**
     * Port Number
     *
     * @see self::__construct()
     * @see self::_connect()
     * @var int
     * @access private
     */
    var $port;

    /**
     * Number of columns for terminal window size
     *
     * @see self::getWindowColumns()
     * @see self::setWindowColumns()
     * @see self::setWindowSize()
     * @var int
     * @access private
     */
    var $windowColumns = 80;

    /**
     * Number of columns for terminal window size
     *
     * @see self::getWindowRows()
     * @see self::setWindowRows()
     * @see self::setWindowSize()
     * @var int
     * @access private
     */
    var $windowRows = 24;

    /**
     * Crypto Engine
     *
     * @see self::setCryptoEngine()
     * @see self::_key_exchange()
     * @var int
     * @access private
     */
    var $crypto_engine = false;

    /**
     * A System_SSH_Agent for use in the SSH2 Agent Forwarding scenario
     *
     * @var System_SSH_Agent
     * @access private
     */
    var $agent;

    /**
     * Default Constructor.
     *
     * $host can either be a string, representing the host, or a stream resource.
     *
     * @param mixed $host
     * @param int $port
     * @param int $timeout
     * @see self::login()
     * @return \phpseclib\Net\SSH2
     * @access public
     */
    function __construct($host, $port = 22, $timeout = 10)
    {
        $this->message_numbers = array(
            1 => 'NET_SSH2_MSG_DISCONNECT',
            2 => 'NET_SSH2_MSG_IGNORE',
            3 => 'NET_SSH2_MSG_UNIMPLEMENTED',
            4 => 'NET_SSH2_MSG_DEBUG',
            5 => 'NET_SSH2_MSG_SERVICE_REQUEST',
            6 => 'NET_SSH2_MSG_SERVICE_ACCEPT',
            20 => 'NET_SSH2_MSG_KEXINIT',
            21 => 'NET_SSH2_MSG_NEWKEYS',
            30 => 'NET_SSH2_MSG_KEXDH_INIT',
            31 => 'NET_SSH2_MSG_KEXDH_REPLY',
            50 => 'NET_SSH2_MSG_USERAUTH_REQUEST',
            51 => 'NET_SSH2_MSG_USERAUTH_FAILURE',
            52 => 'NET_SSH2_MSG_USERAUTH_SUCCESS',
            53 => 'NET_SSH2_MSG_USERAUTH_BANNER',

            80 => 'NET_SSH2_MSG_GLOBAL_REQUEST',
            81 => 'NET_SSH2_MSG_REQUEST_SUCCESS',
            82 => 'NET_SSH2_MSG_REQUEST_FAILURE',
            90 => 'NET_SSH2_MSG_CHANNEL_OPEN',
            91 => 'NET_SSH2_MSG_CHANNEL_OPEN_CONFIRMATION',
            92 => 'NET_SSH2_MSG_CHANNEL_OPEN_FAILURE',
            93 => 'NET_SSH2_MSG_CHANNEL_WINDOW_ADJUST',
            94 => 'NET_SSH2_MSG_CHANNEL_DATA',
            95 => 'NET_SSH2_MSG_CHANNEL_EXTENDED_DATA',
            96 => 'NET_SSH2_MSG_CHANNEL_EOF',
            97 => 'NET_SSH2_MSG_CHANNEL_CLOSE',
            98 => 'NET_SSH2_MSG_CHANNEL_REQUEST',
            99 => 'NET_SSH2_MSG_CHANNEL_SUCCESS',
            100 => 'NET_SSH2_MSG_CHANNEL_FAILURE'
        );
        $this->disconnect_reasons = array(
            1 => 'NET_SSH2_DISCONNECT_HOST_NOT_ALLOWED_TO_CONNECT',
            2 => 'NET_SSH2_DISCONNECT_PROTOCOL_ERROR',
            3 => 'NET_SSH2_DISCONNECT_KEY_EXCHANGE_FAILED',
            4 => 'NET_SSH2_DISCONNECT_RESERVED',
            5 => 'NET_SSH2_DISCONNECT_MAC_ERROR',
            6 => 'NET_SSH2_DISCONNECT_COMPRESSION_ERROR',
            7 => 'NET_SSH2_DISCONNECT_SERVICE_NOT_AVAILABLE',
            8 => 'NET_SSH2_DISCONNECT_PROTOCOL_VERSION_NOT_SUPPORTED',
            9 => 'NET_SSH2_DISCONNECT_HOST_KEY_NOT_VERIFIABLE',
            10 => 'NET_SSH2_DISCONNECT_CONNECTION_LOST',
            11 => 'NET_SSH2_DISCONNECT_BY_APPLICATION',
            12 => 'NET_SSH2_DISCONNECT_TOO_MANY_CONNECTIONS',
            13 => 'NET_SSH2_DISCONNECT_AUTH_CANCELLED_BY_USER',
            14 => 'NET_SSH2_DISCONNECT_NO_MORE_AUTH_METHODS_AVAILABLE',
            15 => 'NET_SSH2_DISCONNECT_ILLEGAL_USER_NAME'
        );
        $this->channel_open_failure_reasons = array(
            1 => 'NET_SSH2_OPEN_ADMINISTRATIVELY_PROHIBITED'
        );
        $this->terminal_modes = array(
            0 => 'NET_SSH2_TTY_OP_END'
        );
        $this->channel_extended_data_type_codes = array(
            1 => 'NET_SSH2_EXTENDED_DATA_STDERR'
        );

        $this->_define_array(
            $this->message_numbers,
            $this->disconnect_reasons,
            $this->channel_open_failure_reasons,
            $this->terminal_modes,
            $this->channel_extended_data_type_codes,
            array(60 => 'NET_SSH2_MSG_USERAUTH_PASSWD_CHANGEREQ'),
            array(60 => 'NET_SSH2_MSG_USERAUTH_PK_OK'),
            array(60 => 'NET_SSH2_MSG_USERAUTH_INFO_REQUEST',
                  61 => 'NET_SSH2_MSG_USERAUTH_INFO_RESPONSE'),
            // RFC 4419 - diffie-hellman-group-exchange-sha{1,256}
            array(30 => 'NET_SSH2_MSG_KEXDH_GEX_REQUEST_OLD',
                  31 => 'NET_SSH2_MSG_KEXDH_GEX_GROUP',
                  32 => 'NET_SSH2_MSG_KEXDH_GEX_INIT',
                  33 => 'NET_SSH2_MSG_KEXDH_GEX_REPLY',
                  34 => 'NET_SSH2_MSG_KEXDH_GEX_REQUEST'),
            // RFC 5656 - Elliptic Curves (for curve25519-sha256@libssh.org)
            array(30 => 'NET_SSH2_MSG_KEX_ECDH_INIT',
                  31 => 'NET_SSH2_MSG_KEX_ECDH_REPLY')
        );

        if (is_resource($host)) {
            $this->fsock = $host;
            return;
        }

        if (is_string($host)) {
            $this->host = $host;
            $this->port = $port;
            $this->timeout = $timeout;
        }
    }

    /**
     * Set Crypto Engine Mode
     *
     * Possible $engine values:
     * CRYPT_MODE_INTERNAL, CRYPT_MODE_MCRYPT
     *
     * @param int $engine
     * @access private
     */
    function setCryptoEngine($engine)
    {
        $this->crypto_engine = $engine;
    }

    /**
     * Connect to an SSHv2 server
     *
     * @return bool
     * @access private
     */
    function _connect()
    {
        if ($this->bitmap & self::MASK_CONSTRUCTOR) {
            return false;
        }

        $this->bitmap |= self::MASK_CONSTRUCTOR;

        $this->curTimeout = $this->timeout;

        $this->last_packet = microtime(true);

        if (!is_resource($this->fsock)) {
            $start = microtime(true);
            // with stream_select a timeout of 0 means that no timeout takes place;
            // with fsockopen a timeout of 0 means that you instantly timeout
            // to resolve this incompatibility a timeout of 100,000 will be used for fsockopen if timeout is 0
            $this->fsock = @fsockopen($this->host, $this->port, $errno, $errstr, $this->curTimeout == 0 ? 100000 : $this->curTimeout);
            if (!$this->fsock) {
                $host = $this->host . ':' . $this->port;
                user_error(rtrim("Cannot connect to $host. Error $errno. $errstr"));
                return false;
            }
            $elapsed = microtime(true) - $start;

            $this->curTimeout-= $elapsed;

            if ($this->curTimeout <= 0) {
                $this->is_timeout = true;
                return false;
            }
        }

        $this->identifier = $this->_generate_identifier();

        fputs($this->fsock, $this->identifier . "\r\n");

        /* According to the SSH2 specs,

          "The server MAY send other lines of data before sending the version
           string.  Each line SHOULD be terminated by a Carriage Return and Line
           Feed.  Such lines MUST NOT begin with "SSH-", and SHOULD be encoded
           in ISO-10646 UTF-8 [RFC3629] (language is not specified).  Clients
           MUST be able to process such lines." */
        $data = '';
        while (!feof($this->fsock) && !preg_match('#(.*)^(SSH-(\d\.\d+).*)#ms', $data, $matches)) {
            $line = '';
            while (true) {
                if ($this->curTimeout) {
                    if ($this->curTimeout < 0) {
                        $this->is_timeout = true;
                        return false;
                    }
                    $read = array($this->fsock);
                    $write = $except = null;
                    $start = microtime(true);
                    $sec = floor($this->curTimeout);
                    $usec = 1000000 * ($this->curTimeout - $sec);
                    // on windows this returns a "Warning: Invalid CRT parameters detected" error
                    // the !count() is done as a workaround for <https://bugs.php.net/42682>
                    if (!@stream_select($read, $write, $except, $sec, $usec) && !count($read)) {
                        $this->is_timeout = true;
                        return false;
                    }
                    $elapsed = microtime(true) - $start;
                    $this->curTimeout-= $elapsed;
                }

                $temp = stream_get_line($this->fsock, 255, "\n");
                if (strlen($temp) == 255) {
                    continue;
                }

                $line.= "$temp\n";

                // quoting RFC4253, "Implementers who wish to maintain
                // compatibility with older, undocumented versions of this protocol may
                // want to process the identification string without expecting the
                // presence of the carriage return character for reasons described in
                // Section 5 of this document."

                //if (substr($line, -2) == "\r\n") {
                //    break;
                //}

                break;
            }

            $data.= $line;
        }

        if (feof($this->fsock)) {
            user_error('Connection closed by server');
            return false;
        }

        $extra = $matches[1];

        if (defined('NET_SSH2_LOGGING')) {
            $this->_append_log('<-', $matches[0]);
            $this->_append_log('->', $this->identifier . "\r\n");
        }

        $this->server_identifier = trim($temp, "\r\n");
        if (strlen($extra)) {
            $this->errors[] = utf8_decode($data);
        }

        if ($matches[3] != '1.99' && $matches[3] != '2.0') {
            user_error("Cannot connect to SSH $matches[3] servers");
            return false;
        }

        $response = $this->_get_binary_packet();
        if ($response === false) {
            user_error('Connection closed by server');
            return false;
        }

        if (!strlen($response) || ord($response[0]) != NET_SSH2_MSG_KEXINIT) {
            user_error('Expected SSH_MSG_KEXINIT');
            return false;
        }

        if (!$this->_key_exchange($response)) {
            return false;
        }

        $this->bitmap|= self::MASK_CONNECTED;

        return true;
    }

    /**
     * Generates the SSH identifier
     *
     * You should overwrite this method in your own class if you want to use another identifier
     *
     * @access protected
     * @return string
     */
    function _generate_identifier()
    {
        $identifier = 'SSH-2.0-phpseclib_2.0';

        $ext = array();
        if (extension_loaded('libsodium')) {
            $ext[] = 'libsodium';
        }

        if (extension_loaded('openssl')) {
            $ext[] = 'openssl';
        } elseif (extension_loaded('mcrypt')) {
            $ext[] = 'mcrypt';
        }

        if (extension_loaded('gmp')) {
            $ext[] = 'gmp';
        } elseif (extension_loaded('bcmath')) {
            $ext[] = 'bcmath';
        }

        if (!empty($ext)) {
            $identifier .= ' (' . implode(', ', $ext) . ')';
        }

        return $identifier;
    }

    /**
     * Key Exchange
     *
     * @param string $kexinit_payload_server
     * @access private
     */
    function _key_exchange($kexinit_payload_server)
    {
        $kex_algorithms = array(
            // Elliptic Curve Diffie-Hellman Key Agreement (ECDH) using
            // Curve25519. See doc/curve25519-sha256@libssh.org.txt in the
            // libssh repository for more information.
            'curve25519-sha256@libssh.org',

            // Diffie-Hellman Key Agreement (DH) using integer modulo prime
            // groups.
            'diffie-hellman-group1-sha1', // REQUIRED
            'diffie-hellman-group14-sha1', // REQUIRED
            'diffie-hellman-group-exchange-sha1', // RFC 4419
            'diffie-hellman-group-exchange-sha256', // RFC 4419
        );
        if (!function_exists('\\Sodium\\library_version_major')) {
            $kex_algorithms = array_diff(
                $kex_algorithms,
                array('curve25519-sha256@libssh.org')
            );
        }

        $server_host_key_algorithms = array(
            'ssh-rsa', // RECOMMENDED  sign   Raw RSA Key
            'ssh-dss'  // REQUIRED     sign   Raw DSS Key
        );

        $encryption_algorithms = array(
            // from <http://tools.ietf.org/html/rfc4345#section-4>:
            'arcfour256',
            'arcfour128',

            //'arcfour',      // OPTIONAL          the ARCFOUR stream cipher with a 128-bit key

            // CTR modes from <http://tools.ietf.org/html/rfc4344#section-4>:
            'aes128-ctr',     // RECOMMENDED       AES (Rijndael) in SDCTR mode, with 128-bit key
            'aes192-ctr',     // RECOMMENDED       AES with 192-bit key
            'aes256-ctr',     // RECOMMENDED       AES with 256-bit key

            'twofish128-ctr', // OPTIONAL          Twofish in SDCTR mode, with 128-bit key
            'twofish192-ctr', // OPTIONAL          Twofish with 192-bit key
            'twofish256-ctr', // OPTIONAL          Twofish with 256-bit key

            'aes128-cbc',     // RECOMMENDED       AES with a 128-bit key
            'aes192-cbc',     // OPTIONAL          AES with a 192-bit key
            'aes256-cbc',     // OPTIONAL          AES in CBC mode, with a 256-bit key

            'twofish128-cbc', // OPTIONAL          Twofish with a 128-bit key
            'twofish192-cbc', // OPTIONAL          Twofish with a 192-bit key
            'twofish256-cbc',
            'twofish-cbc',    // OPTIONAL          alias for "twofish256-cbc"
                              //                   (this is being retained for historical reasons)

            'blowfish-ctr',   // OPTIONAL          Blowfish in SDCTR mode

            'blowfish-cbc',   // OPTIONAL          Blowfish in CBC mode

            '3des-ctr',       // RECOMMENDED       Three-key 3DES in SDCTR mode

            '3des-cbc',       // REQUIRED          three-key 3DES in CBC mode
                //'none'         // OPTIONAL          no encryption; NOT RECOMMENDED
        );

        if (extension_loaded('openssl') && !extension_loaded('mcrypt')) {
            // OpenSSL does not support arcfour256 in any capacity and arcfour128 / arcfour support is limited to
            // instances that do not use continuous buffers
            $encryption_algorithms = array_diff(
                $encryption_algorithms,
                array('arcfour256', 'arcfour128', 'arcfour')
            );
        }

        if (class_exists('\phpseclib\Crypt\RC4') === false) {
            $encryption_algorithms = array_diff(
                $encryption_algorithms,
                array('arcfour256', 'arcfour128', 'arcfour')
            );
        }
        if (class_exists('\phpseclib\Crypt\Rijndael') === false) {
            $encryption_algorithms = array_diff(
                $encryption_algorithms,
                array('aes128-ctr', 'aes192-ctr', 'aes256-ctr', 'aes128-cbc', 'aes192-cbc', 'aes256-cbc')
            );
        }
        if (class_exists('\phpseclib\Crypt\Twofish') === false) {
            $encryption_algorithms = array_diff(
                $encryption_algorithms,
                array('twofish128-ctr', 'twofish192-ctr', 'twofish256-ctr', 'twofish128-cbc', 'twofish192-cbc', 'twofish256-cbc', 'twofish-cbc')
            );
        }
        if (class_exists('\phpseclib\Crypt\Blowfish') === false) {
            $encryption_algorithms = array_diff(
                $encryption_algorithms,
                array('blowfish-ctr', 'blowfish-cbc')
            );
        }
        if (class_exists('\phpseclib\Crypt\TripleDES') === false) {
            $encryption_algorithms = array_diff(
                $encryption_algorithms,
                array('3des-ctr', '3des-cbc')
            );
        }
        $encryption_algorithms = array_values($encryption_algorithms);

        $mac_algorithms = array(
            // from <http://www.ietf.org/rfc/rfc6668.txt>:
            'hmac-sha2-256',// RECOMMENDED     HMAC-SHA256 (digest length = key length = 32)

            'hmac-sha1-96', // RECOMMENDED     first 96 bits of HMAC-SHA1 (digest length = 12, key length = 20)
            'hmac-sha1',    // REQUIRED        HMAC-SHA1 (digest length = key length = 20)
            'hmac-md5-96',  // OPTIONAL        first 96 bits of HMAC-MD5 (digest length = 12, key length = 16)
            'hmac-md5',     // OPTIONAL        HMAC-MD5 (digest length = key length = 16)
            //'none'          // OPTIONAL        no MAC; NOT RECOMMENDED
        );

        $compression_algorithms = array(
            'none'   // REQUIRED        no compression
            //'zlib' // OPTIONAL        ZLIB (LZ77) compression
        );

        // some SSH servers have buggy implementations of some of the above algorithms
        switch (true) {
            case $this->server_identifier == 'SSH-2.0-SSHD':
            case substr($this->server_identifier, 0, 13) == 'SSH-2.0-DLINK':
                $mac_algorithms = array_values(array_diff(
                    $mac_algorithms,
                    array('hmac-sha1-96', 'hmac-md5-96')
                ));
        }

        $str_kex_algorithms = implode(',', $kex_algorithms);
        $str_server_host_key_algorithms = implode(',', $server_host_key_algorithms);
        $encryption_algorithms_server_to_client = $encryption_algorithms_client_to_server = implode(',', $encryption_algorithms);
        $mac_algorithms_server_to_client = $mac_algorithms_client_to_server = implode(',', $mac_algorithms);
        $compression_algorithms_server_to_client = $compression_algorithms_client_to_server = implode(',', $compression_algorithms);

        $client_cookie = Random::string(16);

        $response = $kexinit_payload_server;
        $this->_string_shift($response, 1); // skip past the message number (it should be SSH_MSG_KEXINIT)
        $server_cookie = $this->_string_shift($response, 16);

        if (strlen($response) < 4) {
            return false;
        }
        $temp = unpack('Nlength', $this->_string_shift($response, 4));
        $this->kex_algorithms = explode(',', $this->_string_shift($response, $temp['length']));

        if (strlen($response) < 4) {
            return false;
        }
        $temp = unpack('Nlength', $this->_string_shift($response, 4));
        $this->server_host_key_algorithms = explode(',', $this->_string_shift($response, $temp['length']));

        if (strlen($response) < 4) {
            return false;
        }
        $temp = unpack('Nlength', $this->_string_shift($response, 4));
        $this->encryption_algorithms_client_to_server = explode(',', $this->_string_shift($response, $temp['length']));

        if (strlen($response) < 4) {
            return false;
        }
        $temp = unpack('Nlength', $this->_string_shift($response, 4));
        $this->encryption_algorithms_server_to_client = explode(',', $this->_string_shift($response, $temp['length']));

        if (strlen($response) < 4) {
            return false;
        }
        $temp = unpack('Nlength', $this->_string_shift($response, 4));
        $this->mac_algorithms_client_to_server = explode(',', $this->_string_shift($response, $temp['length']));

        if (strlen($response) < 4) {
            return false;
        }
        $temp = unpack('Nlength', $this->_string_shift($response, 4));
        $this->mac_algorithms_server_to_client = explode(',', $this->_string_shift($response, $temp['length']));

        if (strlen($response) < 4) {
            return false;
        }
        $temp = unpack('Nlength', $this->_string_shift($response, 4));
        $this->compression_algorithms_client_to_server = explode(',', $this->_string_shift($response, $temp['length']));

        if (strlen($response) < 4) {
            return false;
        }
        $temp = unpack('Nlength', $this->_string_shift($response, 4));
        $this->compression_algorithms_server_to_client = explode(',', $this->_string_shift($response, $temp['length']));

        if (strlen($response) < 4) {
            return false;
        }
        $temp = unpack('Nlength', $this->_string_shift($response, 4));
        $this->languages_client_to_server = explode(',', $this->_string_shift($response, $temp['length']));

        if (strlen($response) < 4) {
            return false;
        }
        $temp = unpack('Nlength', $this->_string_shift($response, 4));
        $this->languages_server_to_client = explode(',', $this->_string_shift($response, $temp['length']));

        if (!strlen($response)) {
            return false;
        }
        extract(unpack('Cfirst_kex_packet_follows', $this->_string_shift($response, 1)));
        $first_kex_packet_follows = $first_kex_packet_follows != 0;

        // the sending of SSH2_MSG_KEXINIT could go in one of two places.  this is the second place.
        $kexinit_payload_client = pack(
            'Ca*Na*Na*Na*Na*Na*Na*Na*Na*Na*Na*CN',
            NET_SSH2_MSG_KEXINIT,
            $client_cookie,
            strlen($str_kex_algorithms),
            $str_kex_algorithms,
            strlen($str_server_host_key_algorithms),
            $str_server_host_key_algorithms,
            strlen($encryption_algorithms_client_to_server),
            $encryption_algorithms_client_to_server,
            strlen($encryption_algorithms_server_to_client),
            $encryption_algorithms_server_to_client,
            strlen($mac_algorithms_client_to_server),
            $mac_algorithms_client_to_server,
            strlen($mac_algorithms_server_to_client),
            $mac_algorithms_server_to_client,
            strlen($compression_algorithms_client_to_server),
            $compression_algorithms_client_to_server,
            strlen($compression_algorithms_server_to_client),
            $compression_algorithms_server_to_client,
            0,
            '',
            0,
            '',
            0,
            0
        );

        if (!$this->_send_binary_packet($kexinit_payload_client)) {
            return false;
        }
        // here ends the second place.

        // we need to decide upon the symmetric encryption algorithms before we do the diffie-hellman key exchange
        // we don't initialize any crypto-objects, yet - we do that, later. for now, we need the lengths to make the
        // diffie-hellman key exchange as fast as possible
        $decrypt = $this->_array_intersect_first($encryption_algorithms, $this->encryption_algorithms_server_to_client);
        $decryptKeyLength = $this->_encryption_algorithm_to_key_size($decrypt);
        if ($decryptKeyLength === null) {
            user_error('No compatible server to client encryption algorithms found');
            return $this->_disconnect(NET_SSH2_DISCONNECT_KEY_EXCHANGE_FAILED);
        }

        $encrypt = $this->_array_intersect_first($encryption_algorithms, $this->encryption_algorithms_client_to_server);
        $encryptKeyLength = $this->_encryption_algorithm_to_key_size($encrypt);
        if ($encryptKeyLength === null) {
            user_error('No compatible client to server encryption algorithms found');
            return $this->_disconnect(NET_SSH2_DISCONNECT_KEY_EXCHANGE_FAILED);
        }

        // through diffie-hellman key exchange a symmetric key is obtained
        $kex_algorithm = $this->_array_intersect_first($kex_algorithms, $this->kex_algorithms);
        if ($kex_algorithm === false) {
            user_error('No compatible key exchange algorithms found');
            return $this->_disconnect(NET_SSH2_DISCONNECT_KEY_EXCHANGE_FAILED);
        }

        // Only relevant in diffie-hellman-group-exchange-sha{1,256}, otherwise empty.
        $exchange_hash_rfc4419 = '';

        if ($kex_algorithm === 'curve25519-sha256@libssh.org') {
            $x = Random::string(32);
            $eBytes = \Sodium\crypto_box_publickey_from_secretkey($x);
            $clientKexInitMessage = NET_SSH2_MSG_KEX_ECDH_INIT;
            $serverKexReplyMessage = NET_SSH2_MSG_KEX_ECDH_REPLY;
            $kexHash = new Hash('sha256');
        } else {
            if (strpos($kex_algorithm, 'diffie-hellman-group-exchange') === 0) {
                $dh_group_sizes_packed = pack(
                    'NNN',
                    $this->kex_dh_group_size_min,
                    $this->kex_dh_group_size_preferred,
                    $this->kex_dh_group_size_max
                );
                $packet = pack(
                    'Ca*',
                    NET_SSH2_MSG_KEXDH_GEX_REQUEST,
                    $dh_group_sizes_packed
                );
                if (!$this->_send_binary_packet($packet)) {
                    return false;
                }

                $response = $this->_get_binary_packet();
                if ($response === false) {
                    user_error('Connection closed by server');
                    return false;
                }
                extract(unpack('Ctype', $this->_string_shift($response, 1)));
                if ($type != NET_SSH2_MSG_KEXDH_GEX_GROUP) {
                    user_error('Expected SSH_MSG_KEX_DH_GEX_GROUP');
                    return false;
                }

                if (strlen($response) < 4) {
                    return false;
                }
                extract(unpack('NprimeLength', $this->_string_shift($response, 4)));
                $primeBytes = $this->_string_shift($response, $primeLength);
                $prime = new BigInteger($primeBytes, -256);

                if (strlen($response) < 4) {
                    return false;
                }
                extract(unpack('NgLength', $this->_string_shift($response, 4)));
                $gBytes = $this->_string_shift($response, $gLength);
                $g = new BigInteger($gBytes, -256);

                $exchange_hash_rfc4419 = pack(
                    'a*Na*Na*',
                    $dh_group_sizes_packed,
                    $primeLength,
                    $primeBytes,
                    $gLength,
                    $gBytes
                );

                $clientKexInitMessage = NET_SSH2_MSG_KEXDH_GEX_INIT;
                $serverKexReplyMessage = NET_SSH2_MSG_KEXDH_GEX_REPLY;
            } else {
                switch ($kex_algorithm) {
                    // see http://tools.ietf.org/html/rfc2409#section-6.2 and
                    // http://tools.ietf.org/html/rfc2412, appendex E
                    case 'diffie-hellman-group1-sha1':
                        $prime = 'FFFFFFFFFFFFFFFFC90FDAA22168C234C4C6628B80DC1CD129024E088A67CC74' .
                                '020BBEA63B139B22514A08798E3404DDEF9519B3CD3A431B302B0A6DF25F1437' .
                                '4FE1356D6D51C245E485B576625E7EC6F44C42E9A637ED6B0BFF5CB6F406B7ED' .
                                'EE386BFB5A899FA5AE9F24117C4B1FE649286651ECE65381FFFFFFFFFFFFFFFF';
                        break;
                    // see http://tools.ietf.org/html/rfc3526#section-3
                    case 'diffie-hellman-group14-sha1':
                        $prime = 'FFFFFFFFFFFFFFFFC90FDAA22168C234C4C6628B80DC1CD129024E088A67CC74' .
                                '020BBEA63B139B22514A08798E3404DDEF9519B3CD3A431B302B0A6DF25F1437' .
                                '4FE1356D6D51C245E485B576625E7EC6F44C42E9A637ED6B0BFF5CB6F406B7ED' .
                                'EE386BFB5A899FA5AE9F24117C4B1FE649286651ECE45B3DC2007CB8A163BF05' .
                                '98DA48361C55D39A69163FA8FD24CF5F83655D23DCA3AD961C62F356208552BB' .
                                '9ED529077096966D670C354E4ABC9804F1746C08CA18217C32905E462E36CE3B' .
                                'E39E772C180E86039B2783A2EC07A28FB5C55DF06F4C52C9DE2BCBF695581718' .
                                '3995497CEA956AE515D2261898FA051015728E5A8AACAA68FFFFFFFFFFFFFFFF';
                        break;
                }
                // For both diffie-hellman-group1-sha1 and diffie-hellman-group14-sha1
                // the generator field element is 2 (decimal) and the hash function is sha1.
                $g = new BigInteger(2);
                $prime = new BigInteger($prime, 16);
                $clientKexInitMessage = NET_SSH2_MSG_KEXDH_INIT;
                $serverKexReplyMessage = NET_SSH2_MSG_KEXDH_REPLY;
            }

            switch ($kex_algorithm) {
                case 'diffie-hellman-group-exchange-sha256':
                    $kexHash = new Hash('sha256');
                    break;
                default:
                    $kexHash = new Hash('sha1');
            }

            /* To increase the speed of the key exchange, both client and server may
            reduce the size of their private exponents.  It should be at least
            twice as long as the key material that is generated from the shared
            secret.  For more details, see the paper by van Oorschot and Wiener
            [VAN-OORSCHOT].

            -- http://tools.ietf.org/html/rfc4419#section-6.2 */
            $one = new BigInteger(1);
            $keyLength = min($kexHash->getLength(), max($encryptKeyLength, $decryptKeyLength));
            $max = $one->bitwise_leftShift(16 * $keyLength); // 2 * 8 * $keyLength
            $max = $max->subtract($one);

            $x = $one->random($one, $max);
            $e = $g->modPow($x, $prime);

            $eBytes = $e->toBytes(true);
        }
        $data = pack('CNa*', $clientKexInitMessage, strlen($eBytes), $eBytes);

        if (!$this->_send_binary_packet($data)) {
            user_error('Connection closed by server');
            return false;
        }

        $response = $this->_get_binary_packet();
        if ($response === false) {
            user_error('Connection closed by server');
            return false;
        }
        if (!strlen($response)) {
            return false;
        }
        extract(unpack('Ctype', $this->_string_shift($response, 1)));

        if ($type != $serverKexReplyMessage) {
            user_error('Expected SSH_MSG_KEXDH_REPLY');
            return false;
        }

        if (strlen($response) < 4) {
            return false;
        }
        $temp = unpack('Nlength', $this->_string_shift($response, 4));
        $this->server_public_host_key = $server_public_host_key = $this->_string_shift($response, $temp['length']);

        if (strlen($server_public_host_key) < 4) {
            return false;
        }
        $temp = unpack('Nlength', $this->_string_shift($server_public_host_key, 4));
        $public_key_format = $this->_string_shift($server_public_host_key, $temp['length']);

        if (strlen($response) < 4) {
            return false;
        }
        $temp = unpack('Nlength', $this->_string_shift($response, 4));
        $fBytes = $this->_string_shift($response, $temp['length']);

        if (strlen($response) < 4) {
            return false;
        }
        $temp = unpack('Nlength', $this->_string_shift($response, 4));
        $this->signature = $this->_string_shift($response, $temp['length']);

        if (strlen($this->signature) < 4) {
            return false;
        }
        $temp = unpack('Nlength', $this->_string_shift($this->signature, 4));
        $this->signature_format = $this->_string_shift($this->signature, $temp['length']);

        if ($kex_algorithm === 'curve25519-sha256@libssh.org') {
            if (strlen($fBytes) !== 32) {
                user_error('Received curve25519 public key of invalid length.');
                return false;
            }
            $key = new BigInteger(\Sodium\crypto_scalarmult($x, $fBytes), 256);
            \Sodium\memzero($x);
        } else {
            $f = new BigInteger($fBytes, -256);
            $key = $f->modPow($x, $prime);
        }
        $keyBytes = $key->toBytes(true);

        $this->exchange_hash = pack(
            'Na*Na*Na*Na*Na*a*Na*Na*Na*',
            strlen($this->identifier),
            $this->identifier,
            strlen($this->server_identifier),
            $this->server_identifier,
            strlen($kexinit_payload_client),
            $kexinit_payload_client,
            strlen($kexinit_payload_server),
            $kexinit_payload_server,
            strlen($this->server_public_host_key),
            $this->server_public_host_key,
            $exchange_hash_rfc4419,
            strlen($eBytes),
            $eBytes,
            strlen($fBytes),
            $fBytes,
            strlen($keyBytes),
            $keyBytes
        );

        $this->exchange_hash = $kexHash->hash($this->exchange_hash);

        if ($this->session_id === false) {
            $this->session_id = $this->exchange_hash;
        }

        $server_host_key_algorithm = $this->_array_intersect_first($server_host_key_algorithms, $this->server_host_key_algorithms);
        if ($server_host_key_algorithm === false) {
            user_error('No compatible server host key algorithms found');
            return $this->_disconnect(NET_SSH2_DISCONNECT_KEY_EXCHANGE_FAILED);
        }

        if ($public_key_format != $server_host_key_algorithm || $this->signature_format != $server_host_key_algorithm) {
            user_error('Server Host Key Algorithm Mismatch');
            return $this->_disconnect(NET_SSH2_DISCONNECT_KEY_EXCHANGE_FAILED);
        }

        $packet = pack(
            'C',
            NET_SSH2_MSG_NEWKEYS
        );

        if (!$this->_send_binary_packet($packet)) {
            return false;
        }

        $response = $this->_get_binary_packet();

        if ($response === false) {
            user_error('Connection closed by server');
            return false;
        }

        if (!strlen($response)) {
            return false;
        }
        extract(unpack('Ctype', $this->_string_shift($response, 1)));

        if ($type != NET_SSH2_MSG_NEWKEYS) {
            user_error('Expected SSH_MSG_NEWKEYS');
            return false;
        }

        $keyBytes = pack('Na*', strlen($keyBytes), $keyBytes);

        $this->encrypt = $this->_encryption_algorithm_to_crypt_instance($encrypt);
        if ($this->encrypt) {
            if ($this->crypto_engine) {
                $this->encrypt->setEngine($this->crypto_engine);
            }
            if ($this->encrypt->block_size) {
                $this->encrypt_block_size = $this->encrypt->block_size;
            }
            $this->encrypt->enableContinuousBuffer();
            $this->encrypt->disablePadding();

            $iv = $kexHash->hash($keyBytes . $this->exchange_hash . 'A' . $this->session_id);
            while ($this->encrypt_block_size > strlen($iv)) {
                $iv.= $kexHash->hash($keyBytes . $this->exchange_hash . $iv);
            }
            $this->encrypt->setIV(substr($iv, 0, $this->encrypt_block_size));

            $key = $kexHash->hash($keyBytes . $this->exchange_hash . 'C' . $this->session_id);
            while ($encryptKeyLength > strlen($key)) {
                $key.= $kexHash->hash($keyBytes . $this->exchange_hash . $key);
            }
            $this->encrypt->setKey(substr($key, 0, $encryptKeyLength));
        }

        $this->decrypt = $this->_encryption_algorithm_to_crypt_instance($decrypt);
        if ($this->decrypt) {
            if ($this->crypto_engine) {
                $this->decrypt->setEngine($this->crypto_engine);
            }
            if ($this->decrypt->block_size) {
                $this->decrypt_block_size = $this->decrypt->block_size;
            }
            $this->decrypt->enableContinuousBuffer();
            $this->decrypt->disablePadding();

            $iv = $kexHash->hash($keyBytes . $this->exchange_hash . 'B' . $this->session_id);
            while ($this->decrypt_block_size > strlen($iv)) {
                $iv.= $kexHash->hash($keyBytes . $this->exchange_hash . $iv);
            }
            $this->decrypt->setIV(substr($iv, 0, $this->decrypt_block_size));

            $key = $kexHash->hash($keyBytes . $this->exchange_hash . 'D' . $this->session_id);
            while ($decryptKeyLength > strlen($key)) {
                $key.= $kexHash->hash($keyBytes . $this->exchange_hash . $key);
            }
            $this->decrypt->setKey(substr($key, 0, $decryptKeyLength));
        }

        /* The "arcfour128" algorithm is the RC4 cipher, as described in
           [SCHNEIER], using a 128-bit key.  The first 1536 bytes of keystream
           generated by the cipher MUST be discarded, and the first byte of the
           first encrypted packet MUST be encrypted using the 1537th byte of
           keystream.

           -- http://tools.ietf.org/html/rfc4345#section-4 */
        if ($encrypt == 'arcfour128' || $encrypt == 'arcfour256') {
            $this->encrypt->encrypt(str_repeat("\0", 1536));
        }
        if ($decrypt == 'arcfour128' || $decrypt == 'arcfour256') {
            $this->decrypt->decrypt(str_repeat("\0", 1536));
        }

        $mac_algorithm = $this->_array_intersect_first($mac_algorithms, $this->mac_algorithms_client_to_server);
        if ($mac_algorithm === false) {
            user_error('No compatible client to server message authentication algorithms found');
            return $this->_disconnect(NET_SSH2_DISCONNECT_KEY_EXCHANGE_FAILED);
        }

        $createKeyLength = 0; // ie. $mac_algorithm == 'none'
        switch ($mac_algorithm) {
            case 'hmac-sha2-256':
                $this->hmac_create = new Hash('sha256');
                $createKeyLength = 32;
                break;
            case 'hmac-sha1':
                $this->hmac_create = new Hash('sha1');
                $createKeyLength = 20;
                break;
            case 'hmac-sha1-96':
                $this->hmac_create = new Hash('sha1-96');
                $createKeyLength = 20;
                break;
            case 'hmac-md5':
                $this->hmac_create = new Hash('md5');
                $createKeyLength = 16;
                break;
            case 'hmac-md5-96':
                $this->hmac_create = new Hash('md5-96');
                $createKeyLength = 16;
        }

        $mac_algorithm = $this->_array_intersect_first($mac_algorithms, $this->mac_algorithms_server_to_client);
        if ($mac_algorithm === false) {
            user_error('No compatible server to client message authentication algorithms found');
            return $this->_disconnect(NET_SSH2_DISCONNECT_KEY_EXCHANGE_FAILED);
        }

        $checkKeyLength = 0;
        $this->hmac_size = 0;
        switch ($mac_algorithm) {
            case 'hmac-sha2-256':
                $this->hmac_check = new Hash('sha256');
                $checkKeyLength = 32;
                $this->hmac_size = 32;
                break;
            case 'hmac-sha1':
                $this->hmac_check = new Hash('sha1');
                $checkKeyLength = 20;
                $this->hmac_size = 20;
                break;
            case 'hmac-sha1-96':
                $this->hmac_check = new Hash('sha1-96');
                $checkKeyLength = 20;
                $this->hmac_size = 12;
                break;
            case 'hmac-md5':
                $this->hmac_check = new Hash('md5');
                $checkKeyLength = 16;
                $this->hmac_size = 16;
                break;
            case 'hmac-md5-96':
                $this->hmac_check = new Hash('md5-96');
                $checkKeyLength = 16;
                $this->hmac_size = 12;
        }

        $key = $kexHash->hash($keyBytes . $this->exchange_hash . 'E' . $this->session_id);
        while ($createKeyLength > strlen($key)) {
            $key.= $kexHash->hash($keyBytes . $this->exchange_hash . $key);
        }
        $this->hmac_create->setKey(substr($key, 0, $createKeyLength));

        $key = $kexHash->hash($keyBytes . $this->exchange_hash . 'F' . $this->session_id);
        while ($checkKeyLength > strlen($key)) {
            $key.= $kexHash->hash($keyBytes . $this->exchange_hash . $key);
        }
        $this->hmac_check->setKey(substr($key, 0, $checkKeyLength));

        $compression_algorithm = $this->_array_intersect_first($compression_algorithms, $this->compression_algorithms_server_to_client);
        if ($compression_algorithm === false) {
            user_error('No compatible server to client compression algorithms found');
            return $this->_disconnect(NET_SSH2_DISCONNECT_KEY_EXCHANGE_FAILED);
        }
        $this->decompress = $compression_algorithm == 'zlib';

        $compression_algorithm = $this->_array_intersect_first($compression_algorithms, $this->compression_algorithms_client_to_server);
        if ($compression_algorithm === false) {
            user_error('No compatible client to server compression algorithms found');
            return $this->_disconnect(NET_SSH2_DISCONNECT_KEY_EXCHANGE_FAILED);
        }
        $this->compress = $compression_algorithm == 'zlib';

        return true;
    }

    /**
     * Maps an encryption algorithm name to the number of key bytes.
     *
     * @param string $algorithm Name of the encryption algorithm
     * @return int|null Number of bytes as an integer or null for unknown
     * @access private
     */
    function _encryption_algorithm_to_key_size($algorithm)
    {
        switch ($algorithm) {
            case 'none':
                return 0;
            case 'aes128-cbc':
            case 'aes128-ctr':
            case 'arcfour':
            case 'arcfour128':
            case 'blowfish-cbc':
            case 'blowfish-ctr':
            case 'twofish128-cbc':
            case 'twofish128-ctr':
                return 16;
            case '3des-cbc':
            case '3des-ctr':
            case 'aes192-cbc':
            case 'aes192-ctr':
            case 'twofish192-cbc':
            case 'twofish192-ctr':
                return 24;
            case 'aes256-cbc':
            case 'aes256-ctr':
            case 'arcfour256':
            case 'twofish-cbc':
            case 'twofish256-cbc':
            case 'twofish256-ctr':
                return 32;
        }
        return null;
    }

    /**
     * Maps an encryption algorithm name to an instance of a subclass of
     * \phpseclib\Crypt\Base.
     *
     * @param string $algorithm Name of the encryption algorithm
     * @return mixed Instance of \phpseclib\Crypt\Base or null for unknown
     * @access private
     */
    function _encryption_algorithm_to_crypt_instance($algorithm)
    {
        switch ($algorithm) {
            case '3des-cbc':
                return new TripleDES();
            case '3des-ctr':
                return new TripleDES(Base::MODE_CTR);
            case 'aes256-cbc':
            case 'aes192-cbc':
            case 'aes128-cbc':
                return new Rijndael();
            case 'aes256-ctr':
            case 'aes192-ctr':
            case 'aes128-ctr':
                return new Rijndael(Base::MODE_CTR);
            case 'blowfish-cbc':
                return new Blowfish();
            case 'blowfish-ctr':
                return new Blowfish(Base::MODE_CTR);
            case 'twofish128-cbc':
            case 'twofish192-cbc':
            case 'twofish256-cbc':
            case 'twofish-cbc':
                return new Twofish();
            case 'twofish128-ctr':
            case 'twofish192-ctr':
            case 'twofish256-ctr':
                return new Twofish(Base::MODE_CTR);
            case 'arcfour':
            case 'arcfour128':
            case 'arcfour256':
                return new RC4();
        }
        return null;
    }

    /**
     * Login
     *
     * The $password parameter can be a plaintext password, a \phpseclib\Crypt\RSA object or an array
     *
     * @param string $username
     * @param mixed $password
     * @param mixed $...
     * @return bool
     * @see self::_login()
     * @access public
     */
    function login($username)
    {
        $args = func_get_args();
        return call_user_func_array(array(&$this, '_login'), $args);
    }

    /**
     * Login Helper
     *
     * @param string $username
     * @param mixed $password
     * @param mixed $...
     * @return bool
     * @see self::_login_helper()
     * @access private
     */
    function _login($username)
    {
        if (!($this->bitmap & self::MASK_CONSTRUCTOR)) {
            if (!$this->_connect()) {
                return false;
            }
        }

        $args = array_slice(func_get_args(), 1);
        if (empty($args)) {
            return $this->_login_helper($username);
        }

        foreach ($args as $arg) {
            if ($this->_login_helper($username, $arg)) {
                return true;
            }
        }
        return false;
    }

    /**
     * Login Helper
     *
     * @param string $username
     * @param string $password
     * @return bool
     * @access private
     * @internal It might be worthwhile, at some point, to protect against {@link http://tools.ietf.org/html/rfc4251#section-9.3.9 traffic analysis}
     *           by sending dummy SSH_MSG_IGNORE messages.
     */
    function _login_helper($username, $password = null)
    {
        if (!($this->bitmap & self::MASK_CONNECTED)) {
            return false;
        }

        if (!($this->bitmap & self::MASK_LOGIN_REQ)) {
            $packet = pack(
                'CNa*',
                NET_SSH2_MSG_SERVICE_REQUEST,
                strlen('ssh-userauth'),
                'ssh-userauth'
            );

            if (!$this->_send_binary_packet($packet)) {
                return false;
            }

            $response = $this->_get_binary_packet();
            if ($response === false) {
                user_error('Connection closed by server');
                return false;
            }

            if (strlen($response) < 4) {
                return false;
            }
            extract(unpack('Ctype', $this->_string_shift($response, 1)));

            if ($type != NET_SSH2_MSG_SERVICE_ACCEPT) {
                user_error('Expected SSH_MSG_SERVICE_ACCEPT');
                return false;
            }
            $this->bitmap |= self::MASK_LOGIN_REQ;
        }

        if (strlen($this->last_interactive_response)) {
            return !is_string($password) && !is_array($password) ? false : $this->_keyboard_interactive_process($password);
        }

        if ($password instanceof RSA) {
            return $this->_privatekey_login($username, $password);
        } elseif ($password instanceof Agent) {
            return $this->_ssh_agent_login($username, $password);
        }

        if (is_array($password)) {
            if ($this->_keyboard_interactive_login($username, $password)) {
                $this->bitmap |= self::MASK_LOGIN;
                return true;
            }
            return false;
        }

        if (!isset($password)) {
            $packet = pack(
                'CNa*Na*Na*',
                NET_SSH2_MSG_USERAUTH_REQUEST,
                strlen($username),
                $username,
                strlen('ssh-connection'),
                'ssh-connection',
                strlen('none'),
                'none'
            );

            if (!$this->_send_binary_packet($packet)) {
                return false;
            }

            $response = $this->_get_binary_packet();
            if ($response === false) {
                user_error('Connection closed by server');
                return false;
            }

            if (!strlen($response)) {
                return false;
            }
            extract(unpack('Ctype', $this->_string_shift($response, 1)));

            switch ($type) {
                case NET_SSH2_MSG_USERAUTH_SUCCESS:
                    $this->bitmap |= self::MASK_LOGIN;
                    return true;
                //case NET_SSH2_MSG_USERAUTH_FAILURE:
                default:
                    return false;
            }
        }

        $packet = pack(
            'CNa*Na*Na*CNa*',
            NET_SSH2_MSG_USERAUTH_REQUEST,
            strlen($username),
            $username,
            strlen('ssh-connection'),
            'ssh-connection',
            strlen('password'),
            'password',
            0,
            strlen($password),
            $password
        );

        // remove the username and password from the logged packet
        if (!defined('NET_SSH2_LOGGING')) {
            $logged = null;
        } else {
            $logged = pack(
                'CNa*Na*Na*CNa*',
                NET_SSH2_MSG_USERAUTH_REQUEST,
                strlen('username'),
                'username',
                strlen('ssh-connection'),
                'ssh-connection',
                strlen('password'),
                'password',
                0,
                strlen('password'),
                'password'
            );
        }

        if (!$this->_send_binary_packet($packet, $logged)) {
            return false;
        }

        $response = $this->_get_binary_packet();
        if ($response === false) {
            user_error('Connection closed by server');
            return false;
        }

        if (!strlen($response)) {
            return false;
        }
        extract(unpack('Ctype', $this->_string_shift($response, 1)));

        switch ($type) {
            case NET_SSH2_MSG_USERAUTH_PASSWD_CHANGEREQ: // in theory, the password can be changed
                if (defined('NET_SSH2_LOGGING')) {
                    $this->message_number_log[count($this->message_number_log) - 1] = 'NET_SSH2_MSG_USERAUTH_PASSWD_CHANGEREQ';
                }
                if (strlen($response) < 4) {
                    return false;
                }
                extract(unpack('Nlength', $this->_string_shift($response, 4)));
                $this->errors[] = 'SSH_MSG_USERAUTH_PASSWD_CHANGEREQ: ' . utf8_decode($this->_string_shift($response, $length));
                return $this->_disconnect(NET_SSH2_DISCONNECT_AUTH_CANCELLED_BY_USER);
            case NET_SSH2_MSG_USERAUTH_FAILURE:
                // can we use keyboard-interactive authentication?  if not then either the login is bad or the server employees
                // multi-factor authentication
                if (strlen($response) < 4) {
                    return false;
                }
                extract(unpack('Nlength', $this->_string_shift($response, 4)));
                $auth_methods = explode(',', $this->_string_shift($response, $length));
                if (!strlen($response)) {
                    return false;
                }
                extract(unpack('Cpartial_success', $this->_string_shift($response, 1)));
                $partial_success = $partial_success != 0;

                if (!$partial_success && in_array('keyboard-interactive', $auth_methods)) {
                    if ($this->_keyboard_interactive_login($username, $password)) {
                        $this->bitmap |= self::MASK_LOGIN;
                        return true;
                    }
                    return false;
                }
                return false;
            case NET_SSH2_MSG_USERAUTH_SUCCESS:
                $this->bitmap |= self::MASK_LOGIN;
                return true;
        }

        return false;
    }

    /**
     * Login via keyboard-interactive authentication
     *
     * See {@link http://tools.ietf.org/html/rfc4256 RFC4256} for details.  This is not a full-featured keyboard-interactive authenticator.
     *
     * @param string $username
     * @param string $password
     * @return bool
     * @access private
     */
    function _keyboard_interactive_login($username, $password)
    {
        $packet = pack(
            'CNa*Na*Na*Na*Na*',
            NET_SSH2_MSG_USERAUTH_REQUEST,
            strlen($username),
            $username,
            strlen('ssh-connection'),
            'ssh-connection',
            strlen('keyboard-interactive'),
            'keyboard-interactive',
            0,
            '',
            0,
            ''
        );

        if (!$this->_send_binary_packet($packet)) {
            return false;
        }

        return $this->_keyboard_interactive_process($password);
    }

    /**
     * Handle the keyboard-interactive requests / responses.
     *
     * @param string $responses...
     * @return bool
     * @access private
     */
    function _keyboard_interactive_process()
    {
        $responses = func_get_args();

        if (strlen($this->last_interactive_response)) {
            $response = $this->last_interactive_response;
        } else {
            $orig = $response = $this->_get_binary_packet();
            if ($response === false) {
                user_error('Connection closed by server');
                return false;
            }
        }

        if (!strlen($response)) {
            return false;
        }
        extract(unpack('Ctype', $this->_string_shift($response, 1)));

        switch ($type) {
            case NET_SSH2_MSG_USERAUTH_INFO_REQUEST:
                if (strlen($response) < 4) {
                    return false;
                }
                extract(unpack('Nlength', $this->_string_shift($response, 4)));
                $this->_string_shift($response, $length); // name; may be empty
                if (strlen($response) < 4) {
                    return false;
                }
                extract(unpack('Nlength', $this->_string_shift($response, 4)));
                $this->_string_shift($response, $length); // instruction; may be empty
                if (strlen($response) < 4) {
                    return false;
                }
                extract(unpack('Nlength', $this->_string_shift($response, 4)));
                $this->_string_shift($response, $length); // language tag; may be empty
                if (strlen($response) < 4) {
                    return false;
                }
                extract(unpack('Nnum_prompts', $this->_string_shift($response, 4)));

                for ($i = 0; $i < count($responses); $i++) {
                    if (is_array($responses[$i])) {
                        foreach ($responses[$i] as $key => $value) {
                            $this->keyboard_requests_responses[$key] = $value;
                        }
                        unset($responses[$i]);
                    }
                }
                $responses = array_values($responses);

                if (isset($this->keyboard_requests_responses)) {
                    for ($i = 0; $i < $num_prompts; $i++) {
                        if (strlen($response) < 4) {
                            return false;
                        }
                        extract(unpack('Nlength', $this->_string_shift($response, 4)));
                        // prompt - ie. "Password: "; must not be empty
                        $prompt = $this->_string_shift($response, $length);
                        //$echo = $this->_string_shift($response) != chr(0);
                        foreach ($this->keyboard_requests_responses as $key => $value) {
                            if (substr($prompt, 0, strlen($key)) == $key) {
                                $responses[] = $value;
                                break;
                            }
                        }
                    }
                }

                // see http://tools.ietf.org/html/rfc4256#section-3.2
                if (strlen($this->last_interactive_response)) {
                    $this->last_interactive_response = '';
                } elseif (defined('NET_SSH2_LOGGING')) {
                    $this->message_number_log[count($this->message_number_log) - 1] = str_replace(
                        'UNKNOWN',
                        'NET_SSH2_MSG_USERAUTH_INFO_REQUEST',
                        $this->message_number_log[count($this->message_number_log) - 1]
                    );
                }

                if (!count($responses) && $num_prompts) {
                    $this->last_interactive_response = $orig;
                    return false;
                }

                /*
                   After obtaining the requested information from the user, the client
                   MUST respond with an SSH_MSG_USERAUTH_INFO_RESPONSE message.
                */
                // see http://tools.ietf.org/html/rfc4256#section-3.4
                $packet = $logged = pack('CN', NET_SSH2_MSG_USERAUTH_INFO_RESPONSE, count($responses));
                for ($i = 0; $i < count($responses); $i++) {
                    $packet.= pack('Na*', strlen($responses[$i]), $responses[$i]);
                    $logged.= pack('Na*', strlen('dummy-answer'), 'dummy-answer');
                }

                if (!$this->_send_binary_packet($packet, $logged)) {
                    return false;
                }

                if (defined('NET_SSH2_LOGGING') && NET_SSH2_LOGGING == self::LOG_COMPLEX) {
                    $this->message_number_log[count($this->message_number_log) - 1] = str_replace(
                        'UNKNOWN',
                        'NET_SSH2_MSG_USERAUTH_INFO_RESPONSE',
                        $this->message_number_log[count($this->message_number_log) - 1]
                    );
                }

                /*
                   After receiving the response, the server MUST send either an
                   SSH_MSG_USERAUTH_SUCCESS, SSH_MSG_USERAUTH_FAILURE, or another
                   SSH_MSG_USERAUTH_INFO_REQUEST message.
                */
                // maybe phpseclib should force close the connection after x request / responses?  unless something like that is done
                // there could be an infinite loop of request / responses.
                return $this->_keyboard_interactive_process();
            case NET_SSH2_MSG_USERAUTH_SUCCESS:
                return true;
            case NET_SSH2_MSG_USERAUTH_FAILURE:
                return false;
        }

        return false;
    }

    /**
     * Login with an ssh-agent provided key
     *
     * @param string $username
     * @param \phpseclib\System\SSH\Agent $agent
     * @return bool
     * @access private
     */
    function _ssh_agent_login($username, $agent)
    {
        $this->agent = $agent;
        $keys = $agent->requestIdentities();
        foreach ($keys as $key) {
            if ($this->_privatekey_login($username, $key)) {
                return true;
            }
        }

        return false;
    }

    /**
     * Login with an RSA private key
     *
     * @param string $username
     * @param \phpseclib\Crypt\RSA $password
     * @return bool
     * @access private
     * @internal It might be worthwhile, at some point, to protect against {@link http://tools.ietf.org/html/rfc4251#section-9.3.9 traffic analysis}
     *           by sending dummy SSH_MSG_IGNORE messages.
     */
    function _privatekey_login($username, $privatekey)
    {
        // see http://tools.ietf.org/html/rfc4253#page-15
        $publickey = $privatekey->getPublicKey(RSA::PUBLIC_FORMAT_RAW);
        if ($publickey === false) {
            return false;
        }

        $publickey = array(
            'e' => $publickey['e']->toBytes(true),
            'n' => $publickey['n']->toBytes(true)
        );
        $publickey = pack(
            'Na*Na*Na*',
            strlen('ssh-rsa'),
            'ssh-rsa',
            strlen($publickey['e']),
            $publickey['e'],
            strlen($publickey['n']),
            $publickey['n']
        );

        $part1 = pack(
            'CNa*Na*Na*',
            NET_SSH2_MSG_USERAUTH_REQUEST,
            strlen($username),
            $username,
            strlen('ssh-connection'),
            'ssh-connection',
            strlen('publickey'),
            'publickey'
        );
        $part2 = pack('Na*Na*', strlen('ssh-rsa'), 'ssh-rsa', strlen($publickey), $publickey);

        $packet = $part1 . chr(0) . $part2;
        if (!$this->_send_binary_packet($packet)) {
            return false;
        }

        $response = $this->_get_binary_packet();
        if ($response === false) {
            user_error('Connection closed by server');
            return false;
        }

        if (!strlen($response)) {
            return false;
        }
        extract(unpack('Ctype', $this->_string_shift($response, 1)));

        switch ($type) {
            case NET_SSH2_MSG_USERAUTH_FAILURE:
                if (strlen($response) < 4) {
                    return false;
                }
                extract(unpack('Nlength', $this->_string_shift($response, 4)));
                $this->errors[] = 'SSH_MSG_USERAUTH_FAILURE: ' . $this->_string_shift($response, $length);
                return false;
            case NET_SSH2_MSG_USERAUTH_PK_OK:
                // we'll just take it on faith that the public key blob and the public key algorithm name are as
                // they should be
                if (defined('NET_SSH2_LOGGING') && NET_SSH2_LOGGING == self::LOG_COMPLEX) {
                    $this->message_number_log[count($this->message_number_log) - 1] = str_replace(
                        'UNKNOWN',
                        'NET_SSH2_MSG_USERAUTH_PK_OK',
                        $this->message_number_log[count($this->message_number_log) - 1]
                    );
                }
        }

        $packet = $part1 . chr(1) . $part2;
        $privatekey->setSignatureMode(RSA::SIGNATURE_PKCS1);
        $signature = $privatekey->sign(pack('Na*a*', strlen($this->session_id), $this->session_id, $packet));
        $signature = pack('Na*Na*', strlen('ssh-rsa'), 'ssh-rsa', strlen($signature), $signature);
        $packet.= pack('Na*', strlen($signature), $signature);

        if (!$this->_send_binary_packet($packet)) {
            return false;
        }

        $response = $this->_get_binary_packet();
        if ($response === false) {
            user_error('Connection closed by server');
            return false;
        }

        if (!strlen($response)) {
            return false;
        }
        extract(unpack('Ctype', $this->_string_shift($response, 1)));

        switch ($type) {
            case NET_SSH2_MSG_USERAUTH_FAILURE:
                // either the login is bad or the server employs multi-factor authentication
                return false;
            case NET_SSH2_MSG_USERAUTH_SUCCESS:
                $this->bitmap |= self::MASK_LOGIN;
                return true;
        }

        return false;
    }

    /**
     * Set Timeout
     *
     * $ssh->exec('ping 127.0.0.1'); on a Linux host will never return and will run indefinitely.  setTimeout() makes it so it'll timeout.
     * Setting $timeout to false or 0 will mean there is no timeout.
     *
     * @param mixed $timeout
     * @access public
     */
    function setTimeout($timeout)
    {
        $this->timeout = $this->curTimeout = $timeout;
    }

    /**
     * Get the output from stdError
     *
     * @access public
     */
    function getStdError()
    {
        return $this->stdErrorLog;
    }

    /**
     * Execute Command
     *
     * If $callback is set to false then \phpseclib\Net\SSH2::_get_channel_packet(self::CHANNEL_EXEC) will need to be called manually.
     * In all likelihood, this is not a feature you want to be taking advantage of.
     *
     * @param string $command
     * @param Callback $callback
     * @return string
     * @access public
     */
    function exec($command, $callback = null)
    {
        $this->curTimeout = $this->timeout;
        $this->is_timeout = false;
        $this->stdErrorLog = '';

        if (!$this->isAuthenticated()) {
            return false;
        }

        if ($this->in_request_pty_exec) {
            user_error('If you want to run multiple exec()\'s you will need to disable (and re-enable if appropriate) a PTY for each one.');
            return false;
        }

        // RFC4254 defines the (client) window size as "bytes the other party can send before it must wait for the window to
        // be adjusted".  0x7FFFFFFF is, at 2GB, the max size.  technically, it should probably be decremented, but,
        // honestly, if you're transferring more than 2GB, you probably shouldn't be using phpseclib, anyway.
        // see http://tools.ietf.org/html/rfc4254#section-5.2 for more info
        $this->window_size_server_to_client[self::CHANNEL_EXEC] = $this->window_size;
        // 0x8000 is the maximum max packet size, per http://tools.ietf.org/html/rfc4253#section-6.1, although since PuTTy
        // uses 0x4000, that's what will be used here, as well.
        $packet_size = 0x4000;

        $packet = pack(
            'CNa*N3',
            NET_SSH2_MSG_CHANNEL_OPEN,
            strlen('session'),
            'session',
            self::CHANNEL_EXEC,
            $this->window_size_server_to_client[self::CHANNEL_EXEC],
            $packet_size
        );

        if (!$this->_send_binary_packet($packet)) {
            return false;
        }

        $this->channel_status[self::CHANNEL_EXEC] = NET_SSH2_MSG_CHANNEL_OPEN;

        $response = $this->_get_channel_packet(self::CHANNEL_EXEC);
        if ($response === false) {
            return false;
        }

        if ($this->request_pty === true) {
            $terminal_modes = pack('C', NET_SSH2_TTY_OP_END);
            $packet = pack(
                'CNNa*CNa*N5a*',
                NET_SSH2_MSG_CHANNEL_REQUEST,
                $this->server_channels[self::CHANNEL_EXEC],
                strlen('pty-req'),
                'pty-req',
                1,
                strlen('vt100'),
                'vt100',
                $this->windowColumns,
                $this->windowRows,
                0,
                0,
                strlen($terminal_modes),
                $terminal_modes
            );

            if (!$this->_send_binary_packet($packet)) {
                return false;
            }

            $response = $this->_get_binary_packet();
            if ($response === false) {
                user_error('Connection closed by server');
                return false;
            }

            if (!strlen($response)) {
                return false;
            }
            list(, $type) = unpack('C', $this->_string_shift($response, 1));

            switch ($type) {
                case NET_SSH2_MSG_CHANNEL_SUCCESS:
                    break;
                case NET_SSH2_MSG_CHANNEL_FAILURE:
                default:
                    user_error('Unable to request pseudo-terminal');
                    return $this->_disconnect(NET_SSH2_DISCONNECT_BY_APPLICATION);
            }
            $this->in_request_pty_exec = true;
        }

        // sending a pty-req SSH_MSG_CHANNEL_REQUEST message is unnecessary and, in fact, in most cases, slows things
        // down.  the one place where it might be desirable is if you're doing something like \phpseclib\Net\SSH2::exec('ping localhost &').
        // with a pty-req SSH_MSG_CHANNEL_REQUEST, exec() will return immediately and the ping process will then
        // then immediately terminate.  without such a request exec() will loop indefinitely.  the ping process won't end but
        // neither will your script.

        // although, in theory, the size of SSH_MSG_CHANNEL_REQUEST could exceed the maximum packet size established by
        // SSH_MSG_CHANNEL_OPEN_CONFIRMATION, RFC4254#section-5.1 states that the "maximum packet size" refers to the
        // "maximum size of an individual data packet". ie. SSH_MSG_CHANNEL_DATA.  RFC4254#section-5.2 corroborates.
        $packet = pack(
            'CNNa*CNa*',
            NET_SSH2_MSG_CHANNEL_REQUEST,
            $this->server_channels[self::CHANNEL_EXEC],
            strlen('exec'),
            'exec',
            1,
            strlen($command),
            $command
        );
        if (!$this->_send_binary_packet($packet)) {
            return false;
        }

        $this->channel_status[self::CHANNEL_EXEC] = NET_SSH2_MSG_CHANNEL_REQUEST;

        $response = $this->_get_channel_packet(self::CHANNEL_EXEC);
        if ($response === false) {
            return false;
        }

        $this->channel_status[self::CHANNEL_EXEC] = NET_SSH2_MSG_CHANNEL_DATA;

        if ($callback === false || $this->in_request_pty_exec) {
            return true;
        }

        $output = '';
        while (true) {
            $temp = $this->_get_channel_packet(self::CHANNEL_EXEC);
            switch (true) {
                case $temp === true:
                    return is_callable($callback) ? true : $output;
                case $temp === false:
                    return false;
                default:
                    if (is_callable($callback)) {
                        if (call_user_func($callback, $temp) === true) {
                            $this->_close_channel(self::CHANNEL_EXEC);
                            return true;
                        }
                    } else {
                        $output.= $temp;
                    }
            }
        }
    }

    /**
     * Creates an interactive shell
     *
     * @see self::read()
     * @see self::write()
     * @return bool
     * @access private
     */
    function _initShell()
    {
        if ($this->in_request_pty_exec === true) {
            return true;
        }

        $this->window_size_server_to_client[self::CHANNEL_SHELL] = $this->window_size;
        $packet_size = 0x4000;

        $packet = pack(
            'CNa*N3',
            NET_SSH2_MSG_CHANNEL_OPEN,
            strlen('session'),
            'session',
            self::CHANNEL_SHELL,
            $this->window_size_server_to_client[self::CHANNEL_SHELL],
            $packet_size
        );

        if (!$this->_send_binary_packet($packet)) {
            return false;
        }

        $this->channel_status[self::CHANNEL_SHELL] = NET_SSH2_MSG_CHANNEL_OPEN;

        $response = $this->_get_channel_packet(self::CHANNEL_SHELL);
        if ($response === false) {
            return false;
        }

        $terminal_modes = pack('C', NET_SSH2_TTY_OP_END);
        $packet = pack(
            'CNNa*CNa*N5a*',
            NET_SSH2_MSG_CHANNEL_REQUEST,
            $this->server_channels[self::CHANNEL_SHELL],
            strlen('pty-req'),
            'pty-req',
            1,
            strlen('vt100'),
            'vt100',
            $this->windowColumns,
            $this->windowRows,
            0,
            0,
            strlen($terminal_modes),
            $terminal_modes
        );

        if (!$this->_send_binary_packet($packet)) {
            return false;
        }

        $response = $this->_get_binary_packet();
        if ($response === false) {
            user_error('Connection closed by server');
            return false;
        }

        if (!strlen($response)) {
            return false;
        }
        list(, $type) = unpack('C', $this->_string_shift($response, 1));

        switch ($type) {
            case NET_SSH2_MSG_CHANNEL_SUCCESS:
            // if a pty can't be opened maybe commands can still be executed
            case NET_SSH2_MSG_CHANNEL_FAILURE:
                break;
            default:
                user_error('Unable to request pseudo-terminal');
                return $this->_disconnect(NET_SSH2_DISCONNECT_BY_APPLICATION);
        }

        $packet = pack(
            'CNNa*C',
            NET_SSH2_MSG_CHANNEL_REQUEST,
            $this->server_channels[self::CHANNEL_SHELL],
            strlen('shell'),
            'shell',
            1
        );
        if (!$this->_send_binary_packet($packet)) {
            return false;
        }

        $this->channel_status[self::CHANNEL_SHELL] = NET_SSH2_MSG_CHANNEL_REQUEST;

        $response = $this->_get_channel_packet(self::CHANNEL_SHELL);
        if ($response === false) {
            return false;
        }

        $this->channel_status[self::CHANNEL_SHELL] = NET_SSH2_MSG_CHANNEL_DATA;

        $this->bitmap |= self::MASK_SHELL;

        return true;
    }

    /**
     * Return the channel to be used with read() / write()
     *
     * @see self::read()
     * @see self::write()
     * @return int
     * @access public
     */
    function _get_interactive_channel()
    {
        switch (true) {
            case $this->in_subsystem:
                return self::CHANNEL_SUBSYSTEM;
            case $this->in_request_pty_exec:
                return self::CHANNEL_EXEC;
            default:
                return self::CHANNEL_SHELL;
        }
    }

    /**
     * Return an available open channel
     *
     * @return int
     * @access public
     */
    function _get_open_channel()
    {
        $channel = self::CHANNEL_EXEC;
        do {
            if (isset($this->channel_status[$channel]) && $this->channel_status[$channel] == NET_SSH2_MSG_CHANNEL_OPEN) {
                return $channel;
            }
        } while ($channel++ < self::CHANNEL_SUBSYSTEM);

        return false;
    }

    /**
     * Returns the output of an interactive shell
     *
     * Returns when there's a match for $expect, which can take the form of a string literal or,
     * if $mode == self::READ_REGEX, a regular expression.
     *
     * @see self::write()
     * @param string $expect
     * @param int $mode
     * @return string
     * @access public
     */
    function read($expect = '', $mode = self::READ_SIMPLE)
    {
        $this->curTimeout = $this->timeout;
        $this->is_timeout = false;

        if (!$this->isAuthenticated()) {
            user_error('Operation disallowed prior to login()');
            return false;
        }

        if (!($this->bitmap & self::MASK_SHELL) && !$this->_initShell()) {
            user_error('Unable to initiate an interactive shell session');
            return false;
        }

        $channel = $this->_get_interactive_channel();

        if ($mode == NET_SSH2_READ_NEXT) {
            return $this->_get_channel_packet($channel);
        }

        $match = $expect;
        while (true) {
            if ($mode == self::READ_REGEX) {
                preg_match($expect, substr($this->interactiveBuffer, -1024), $matches);
                $match = isset($matches[0]) ? $matches[0] : '';
            }
            $pos = strlen($match) ? strpos($this->interactiveBuffer, $match) : false;
            if ($pos !== false) {
                return $this->_string_shift($this->interactiveBuffer, $pos + strlen($match));
            }
            $response = $this->_get_channel_packet($channel);
            if (is_bool($response)) {
                $this->in_request_pty_exec = false;
                return $response ? $this->_string_shift($this->interactiveBuffer, strlen($this->interactiveBuffer)) : false;
            }

            $this->interactiveBuffer.= $response;
        }
    }

    /**
     * Inputs a command into an interactive shell.
     *
     * @see self::read()
     * @param string $cmd
     * @return bool
     * @access public
     */
    function write($cmd)
    {
        if (!$this->isAuthenticated()) {
            user_error('Operation disallowed prior to login()');
            return false;
        }

        if (!($this->bitmap & self::MASK_SHELL) && !$this->_initShell()) {
            user_error('Unable to initiate an interactive shell session');
            return false;
        }

        return $this->_send_channel_packet($this->_get_interactive_channel(), $cmd);
    }

    /**
     * Start a subsystem.
     *
     * Right now only one subsystem at a time is supported. To support multiple subsystem's stopSubsystem() could accept
     * a string that contained the name of the subsystem, but at that point, only one subsystem of each type could be opened.
     * To support multiple subsystem's of the same name maybe it'd be best if startSubsystem() generated a new channel id and
     * returns that and then that that was passed into stopSubsystem() but that'll be saved for a future date and implemented
     * if there's sufficient demand for such a feature.
     *
     * @see self::stopSubsystem()
     * @param string $subsystem
     * @return bool
     * @access public
     */
    function startSubsystem($subsystem)
    {
        $this->window_size_server_to_client[self::CHANNEL_SUBSYSTEM] = $this->window_size;

        $packet = pack(
            'CNa*N3',
            NET_SSH2_MSG_CHANNEL_OPEN,
            strlen('session'),
            'session',
            self::CHANNEL_SUBSYSTEM,
            $this->window_size,
            0x4000
        );

        if (!$this->_send_binary_packet($packet)) {
            return false;
        }

        $this->channel_status[self::CHANNEL_SUBSYSTEM] = NET_SSH2_MSG_CHANNEL_OPEN;

        $response = $this->_get_channel_packet(self::CHANNEL_SUBSYSTEM);
        if ($response === false) {
            return false;
        }

        $packet = pack(
            'CNNa*CNa*',
            NET_SSH2_MSG_CHANNEL_REQUEST,
            $this->server_channels[self::CHANNEL_SUBSYSTEM],
            strlen('subsystem'),
            'subsystem',
            1,
            strlen($subsystem),
            $subsystem
        );
        if (!$this->_send_binary_packet($packet)) {
            return false;
        }

        $this->channel_status[self::CHANNEL_SUBSYSTEM] = NET_SSH2_MSG_CHANNEL_REQUEST;

        $response = $this->_get_channel_packet(self::CHANNEL_SUBSYSTEM);

        if ($response === false) {
            return false;
        }

        $this->channel_status[self::CHANNEL_SUBSYSTEM] = NET_SSH2_MSG_CHANNEL_DATA;

        $this->bitmap |= self::MASK_SHELL;
        $this->in_subsystem = true;

        return true;
    }

    /**
     * Stops a subsystem.
     *
     * @see self::startSubsystem()
     * @return bool
     * @access public
     */
    function stopSubsystem()
    {
        $this->in_subsystem = false;
        $this->_close_channel(self::CHANNEL_SUBSYSTEM);
        return true;
    }

    /**
     * Closes a channel
     *
     * If read() timed out you might want to just close the channel and have it auto-restart on the next read() call
     *
     * @access public
     */
    function reset()
    {
        $this->_close_channel($this->_get_interactive_channel());
    }

    /**
     * Is timeout?
     *
     * Did exec() or read() return because they timed out or because they encountered the end?
     *
     * @access public
     */
    function isTimeout()
    {
        return $this->is_timeout;
    }

    /**
     * Disconnect
     *
     * @access public
     */
    function disconnect()
    {
        $this->_disconnect(NET_SSH2_DISCONNECT_BY_APPLICATION);
        if (isset($this->realtime_log_file) && is_resource($this->realtime_log_file)) {
            fclose($this->realtime_log_file);
        }
    }

    /**
     * Destructor.
     *
     * Will be called, automatically, if you're supporting just PHP5.  If you're supporting PHP4, you'll need to call
     * disconnect().
     *
     * @access public
     */
    function __destruct()
    {
        $this->disconnect();
    }

    /**
     * Is the connection still active?
     *
     * @return bool
     * @access public
     */
    function isConnected()
    {
        return (bool) ($this->bitmap & self::MASK_CONNECTED);
    }

    /**
     * Have you successfully been logged in?
     *
     * @return bool
     * @access public
     */
    function isAuthenticated()
    {
        return (bool) ($this->bitmap & self::MASK_LOGIN);
    }

    /**
     * Gets Binary Packets
     *
     * See '6. Binary Packet Protocol' of rfc4253 for more info.
     *
     * @see self::_send_binary_packet()
     * @return string
     * @access private
     */
    function _get_binary_packet()
    {
        if (!is_resource($this->fsock) || feof($this->fsock)) {
            user_error('Connection closed prematurely');
            $this->bitmap = 0;
            return false;
        }

        $start = microtime(true);
        $raw = stream_get_contents($this->fsock, $this->decrypt_block_size);

        if (!strlen($raw)) {
            return '';
        }

        if ($this->decrypt !== false) {
            $raw = $this->decrypt->decrypt($raw);
        }
        if ($raw === false) {
            user_error('Unable to decrypt content');
            return false;
        }

        if (strlen($raw) < 5) {
            return false;
        }
        extract(unpack('Npacket_length/Cpadding_length', $this->_string_shift($raw, 5)));

        $remaining_length = $packet_length + 4 - $this->decrypt_block_size;

        // quoting <http://tools.ietf.org/html/rfc4253#section-6.1>,
        // "implementations SHOULD check that the packet length is reasonable"
        // PuTTY uses 0x9000 as the actual max packet size and so to shall we
        if ($remaining_length < -$this->decrypt_block_size || $remaining_length > 0x9000 || $remaining_length % $this->decrypt_block_size != 0) {
            user_error('Invalid size');
            return false;
        }

        $buffer = '';
        while ($remaining_length > 0) {
            $temp = stream_get_contents($this->fsock, $remaining_length);
            if ($temp === false || feof($this->fsock)) {
                user_error('Error reading from socket');
                $this->bitmap = 0;
                return false;
            }
            $buffer.= $temp;
            $remaining_length-= strlen($temp);
        }
        $stop = microtime(true);
        if (strlen($buffer)) {
            $raw.= $this->decrypt !== false ? $this->decrypt->decrypt($buffer) : $buffer;
        }

        $payload = $this->_string_shift($raw, $packet_length - $padding_length - 1);
        $padding = $this->_string_shift($raw, $padding_length); // should leave $raw empty

        if ($this->hmac_check !== false) {
            $hmac = stream_get_contents($this->fsock, $this->hmac_size);
            if ($hmac === false || strlen($hmac) != $this->hmac_size) {
                user_error('Error reading socket');
                $this->bitmap = 0;
                return false;
            } elseif ($hmac != $this->hmac_check->hash(pack('NNCa*', $this->get_seq_no, $packet_length, $padding_length, $payload . $padding))) {
                user_error('Invalid HMAC');
                return false;
            }
        }

        //if ($this->decompress) {
        //    $payload = gzinflate(substr($payload, 2));
        //}

        $this->get_seq_no++;

        if (defined('NET_SSH2_LOGGING')) {
            $current = microtime(true);
            $message_number = isset($this->message_numbers[ord($payload[0])]) ? $this->message_numbers[ord($payload[0])] : 'UNKNOWN (' . ord($payload[0]) . ')';
            $message_number = '<- ' . $message_number .
                              ' (since last: ' . round($current - $this->last_packet, 4) . ', network: ' . round($stop - $start, 4) . 's)';
            $this->_append_log($message_number, $payload);
            $this->last_packet = $current;
        }

        return $this->_filter($payload);
    }

    /**
     * Filter Binary Packets
     *
     * Because some binary packets need to be ignored...
     *
     * @see self::_get_binary_packet()
     * @return string
     * @access private
     */
    function _filter($payload)
    {
        switch (ord($payload[0])) {
            case NET_SSH2_MSG_DISCONNECT:
                $this->_string_shift($payload, 1);
                if (strlen($payload) < 8) {
                    return false;
                }
                extract(unpack('Nreason_code/Nlength', $this->_string_shift($payload, 8)));
                $this->errors[] = 'SSH_MSG_DISCONNECT: ' . $this->disconnect_reasons[$reason_code] . "\r\n" . utf8_decode($this->_string_shift($payload, $length));
                $this->bitmap = 0;
                return false;
            case NET_SSH2_MSG_IGNORE:
                $payload = $this->_get_binary_packet();
                break;
            case NET_SSH2_MSG_DEBUG:
                $this->_string_shift($payload, 2);
                if (strlen($payload) < 4) {
                    return false;
                }
                extract(unpack('Nlength', $this->_string_shift($payload, 4)));
                $this->errors[] = 'SSH_MSG_DEBUG: ' . utf8_decode($this->_string_shift($payload, $length));
                $payload = $this->_get_binary_packet();
                break;
            case NET_SSH2_MSG_UNIMPLEMENTED:
                return false;
            case NET_SSH2_MSG_KEXINIT:
                if ($this->session_id !== false) {
                    if (!$this->_key_exchange($payload)) {
                        $this->bitmap = 0;
                        return false;
                    }
                    $payload = $this->_get_binary_packet();
                }
        }

        // see http://tools.ietf.org/html/rfc4252#section-5.4; only called when the encryption has been activated and when we haven't already logged in
        if (($this->bitmap & self::MASK_CONNECTED) && !$this->isAuthenticated() && ord($payload[0]) == NET_SSH2_MSG_USERAUTH_BANNER) {
            $this->_string_shift($payload, 1);
            if (strlen($payload) < 4) {
                return false;
            }
            extract(unpack('Nlength', $this->_string_shift($payload, 4)));
            $this->banner_message = utf8_decode($this->_string_shift($payload, $length));
            $payload = $this->_get_binary_packet();
        }

        // only called when we've already logged in
        if (($this->bitmap & self::MASK_CONNECTED) && $this->isAuthenticated()) {
            switch (ord($payload[0])) {
                case NET_SSH2_MSG_GLOBAL_REQUEST: // see http://tools.ietf.org/html/rfc4254#section-4
                    if (strlen($payload) < 4) {
                        return false;
                    }
                    extract(unpack('Nlength', $this->_string_shift($payload, 4)));
                    $this->errors[] = 'SSH_MSG_GLOBAL_REQUEST: ' . $this->_string_shift($payload, $length);

                    if (!$this->_send_binary_packet(pack('C', NET_SSH2_MSG_REQUEST_FAILURE))) {
                        return $this->_disconnect(NET_SSH2_DISCONNECT_BY_APPLICATION);
                    }

                    $payload = $this->_get_binary_packet();
                    break;
                case NET_SSH2_MSG_CHANNEL_OPEN: // see http://tools.ietf.org/html/rfc4254#section-5.1
                    $this->_string_shift($payload, 1);
                    if (strlen($payload) < 4) {
                        return false;
                    }
                    extract(unpack('Nlength', $this->_string_shift($payload, 4)));
                    $data = $this->_string_shift($payload, $length);
                    if (strlen($payload) < 4) {
                        return false;
                    }
                    extract(unpack('Nserver_channel', $this->_string_shift($payload, 4)));
                    switch ($data) {
                        case 'auth-agent':
                        case 'auth-agent@openssh.com':
                            if (isset($this->agent)) {
                                $new_channel = self::CHANNEL_AGENT_FORWARD;

                                if (strlen($payload) < 8) {
                                    return false;
                                }
                                extract(unpack('Nremote_window_size', $this->_string_shift($payload, 4)));
                                extract(unpack('Nremote_maximum_packet_size', $this->_string_shift($payload, 4)));

                                $this->packet_size_client_to_server[$new_channel] = $remote_window_size;
                                $this->window_size_server_to_client[$new_channel] = $remote_maximum_packet_size;
                                $this->window_size_client_to_server[$new_channel] = $this->window_size;

                                $packet_size = 0x4000;

                                $packet = pack(
                                    'CN4',
                                    NET_SSH2_MSG_CHANNEL_OPEN_CONFIRMATION,
                                    $server_channel,
                                    $new_channel,
                                    $packet_size,
                                    $packet_size
                                );

                                $this->server_channels[$new_channel] = $server_channel;
                                $this->channel_status[$new_channel] = NET_SSH2_MSG_CHANNEL_OPEN_CONFIRMATION;
                                if (!$this->_send_binary_packet($packet)) {
                                    return false;
                                }
                            }
                            break;
                        default:
                            $packet = pack(
                                'CN3a*Na*',
                                NET_SSH2_MSG_REQUEST_FAILURE,
                                $server_channel,
                                NET_SSH2_OPEN_ADMINISTRATIVELY_PROHIBITED,
                                0,
                                '',
                                0,
                                ''
                            );

                            if (!$this->_send_binary_packet($packet)) {
                                return $this->_disconnect(NET_SSH2_DISCONNECT_BY_APPLICATION);
                            }
                    }
                    $payload = $this->_get_binary_packet();
                    break;
                case NET_SSH2_MSG_CHANNEL_WINDOW_ADJUST:
                    $this->_string_shift($payload, 1);
                    if (strlen($payload) < 8) {
                        return false;
                    }
                    extract(unpack('Nchannel', $this->_string_shift($payload, 4)));
                    extract(unpack('Nwindow_size', $this->_string_shift($payload, 4)));
                    $this->window_size_client_to_server[$channel]+= $window_size;

                    $payload = ($this->bitmap & self::MASK_WINDOW_ADJUST) ? true : $this->_get_binary_packet();
            }
        }

        return $payload;
    }

    /**
     * Enable Quiet Mode
     *
     * Suppress stderr from output
     *
     * @access public
     */
    function enableQuietMode()
    {
        $this->quiet_mode = true;
    }

    /**
     * Disable Quiet Mode
     *
     * Show stderr in output
     *
     * @access public
     */
    function disableQuietMode()
    {
        $this->quiet_mode = false;
    }

    /**
     * Returns whether Quiet Mode is enabled or not
     *
     * @see self::enableQuietMode()
     * @see self::disableQuietMode()
     * @access public
     * @return bool
     */
    function isQuietModeEnabled()
    {
        return $this->quiet_mode;
    }

    /**
     * Enable request-pty when using exec()
     *
     * @access public
     */
    function enablePTY()
    {
        $this->request_pty = true;
    }

    /**
     * Disable request-pty when using exec()
     *
     * @access public
     */
    function disablePTY()
    {
        if ($this->in_request_pty_exec) {
            $this->_close_channel(self::CHANNEL_EXEC);
            $this->in_request_pty_exec = false;
        }
        $this->request_pty = false;
    }

    /**
     * Returns whether request-pty is enabled or not
     *
     * @see self::enablePTY()
     * @see self::disablePTY()
     * @access public
     * @return bool
     */
    function isPTYEnabled()
    {
        return $this->request_pty;
    }

    /**
     * Gets channel data
     *
     * Returns the data as a string if it's available and false if not.
     *
     * @param $client_channel
     * @return mixed
     * @access private
     */
    function _get_channel_packet($client_channel, $skip_extended = false)
    {
        if (!empty($this->channel_buffers[$client_channel])) {
            return array_shift($this->channel_buffers[$client_channel]);
        }

        while (true) {
            if ($this->curTimeout) {
                if ($this->curTimeout < 0) {
                    $this->is_timeout = true;
                    return true;
                }

                $read = array($this->fsock);
                $write = $except = null;

                $start = microtime(true);
                $sec = floor($this->curTimeout);
                $usec = 1000000 * ($this->curTimeout - $sec);
                // on windows this returns a "Warning: Invalid CRT parameters detected" error
                if (!@stream_select($read, $write, $except, $sec, $usec) && !count($read)) {
                    $this->is_timeout = true;
                    return true;
                }
                $elapsed = microtime(true) - $start;
                $this->curTimeout-= $elapsed;
            }

            $response = $this->_get_binary_packet();
            if ($response === false) {
                user_error('Connection closed by server');
                return false;
            }
            if ($client_channel == -1 && $response === true) {
                return true;
            }
            if (!strlen($response)) {
                return '';
            }

            if (!strlen($response)) {
                return false;
            }
            extract(unpack('Ctype', $this->_string_shift($response, 1)));

            if (strlen($response) < 4) {
                return false;
            }
            if ($type == NET_SSH2_MSG_CHANNEL_OPEN) {
                extract(unpack('Nlength', $this->_string_shift($response, 4)));
            } else {
                extract(unpack('Nchannel', $this->_string_shift($response, 4)));
            }

            // will not be setup yet on incoming channel open request
            if (isset($channel) && isset($this->channel_status[$channel]) && isset($this->window_size_server_to_client[$channel])) {
                $this->window_size_server_to_client[$channel]-= strlen($response);

                // resize the window, if appropriate
                if ($this->window_size_server_to_client[$channel] < 0) {
                    $packet = pack('CNN', NET_SSH2_MSG_CHANNEL_WINDOW_ADJUST, $this->server_channels[$channel], $this->window_size);
                    if (!$this->_send_binary_packet($packet)) {
                        return false;
                    }
                    $this->window_size_server_to_client[$channel]+= $this->window_size;
                }

                switch ($this->channel_status[$channel]) {
                    case NET_SSH2_MSG_CHANNEL_OPEN:
                        switch ($type) {
                            case NET_SSH2_MSG_CHANNEL_OPEN_CONFIRMATION:
                                if (strlen($response) < 4) {
                                    return false;
                                }
                                extract(unpack('Nserver_channel', $this->_string_shift($response, 4)));
                                $this->server_channels[$channel] = $server_channel;
                                if (strlen($response) < 4) {
                                    return false;
                                }
                                extract(unpack('Nwindow_size', $this->_string_shift($response, 4)));
                                if ($window_size < 0) {
                                    $window_size&= 0x7FFFFFFF;
                                    $window_size+= 0x80000000;
                                }
                                $this->window_size_client_to_server[$channel] = $window_size;
                                if (strlen($response) < 4) {
                                     return false;
                                }
                                $temp = unpack('Npacket_size_client_to_server', $this->_string_shift($response, 4));
                                $this->packet_size_client_to_server[$channel] = $temp['packet_size_client_to_server'];
                                $result = $client_channel == $channel ? true : $this->_get_channel_packet($client_channel, $skip_extended);
                                $this->_on_channel_open();
                                return $result;
                            //case NET_SSH2_MSG_CHANNEL_OPEN_FAILURE:
                            default:
                                user_error('Unable to open channel');
                                return $this->_disconnect(NET_SSH2_DISCONNECT_BY_APPLICATION);
                        }
                        break;
                    case NET_SSH2_MSG_CHANNEL_REQUEST:
                        switch ($type) {
                            case NET_SSH2_MSG_CHANNEL_SUCCESS:
                                return true;
                            case NET_SSH2_MSG_CHANNEL_FAILURE:
                                return false;
                            default:
                                user_error('Unable to fulfill channel request');
                                return $this->_disconnect(NET_SSH2_DISCONNECT_BY_APPLICATION);
                        }
                    case NET_SSH2_MSG_CHANNEL_CLOSE:
                        return $type == NET_SSH2_MSG_CHANNEL_CLOSE ? true : $this->_get_channel_packet($client_channel, $skip_extended);
                }
            }

            // ie. $this->channel_status[$channel] == NET_SSH2_MSG_CHANNEL_DATA

            switch ($type) {
                case NET_SSH2_MSG_CHANNEL_DATA:
                    /*
                    if ($channel == self::CHANNEL_EXEC) {
                        // SCP requires null packets, such as this, be sent.  further, in the case of the ssh.com SSH server
                        // this actually seems to make things twice as fast.  more to the point, the message right after
                        // SSH_MSG_CHANNEL_DATA (usually SSH_MSG_IGNORE) won't block for as long as it would have otherwise.
                        // in OpenSSH it slows things down but only by a couple thousandths of a second.
                        $this->_send_channel_packet($channel, chr(0));
                    }
                    */
                    if (strlen($response) < 4) {
                        return false;
                    }
                    extract(unpack('Nlength', $this->_string_shift($response, 4)));
                    $data = $this->_string_shift($response, $length);

                    if ($channel == self::CHANNEL_AGENT_FORWARD) {
                        $agent_response = $this->agent->_forward_data($data);
                        if (!is_bool($agent_response)) {
                            $this->_send_channel_packet($channel, $agent_response);
                        }
                        break;
                    }

                    if ($client_channel == $channel) {
                        return $data;
                    }
                    if (!isset($this->channel_buffers[$channel])) {
                        $this->channel_buffers[$channel] = array();
                    }
                    $this->channel_buffers[$channel][] = $data;
                    break;
                case NET_SSH2_MSG_CHANNEL_EXTENDED_DATA:
                    /*
                    if ($client_channel == self::CHANNEL_EXEC) {
                        $this->_send_channel_packet($client_channel, chr(0));
                    }
                    */
                    // currently, there's only one possible value for $data_type_code: NET_SSH2_EXTENDED_DATA_STDERR
                    if (strlen($response) < 8) {
                        return false;
                    }
                    extract(unpack('Ndata_type_code/Nlength', $this->_string_shift($response, 8)));
                    $data = $this->_string_shift($response, $length);
                    $this->stdErrorLog.= $data;
                    if ($skip_extended || $this->quiet_mode) {
                        break;
                    }
                    if ($client_channel == $channel) {
                        return $data;
                    }
                    if (!isset($this->channel_buffers[$channel])) {
                        $this->channel_buffers[$channel] = array();
                    }
                    $this->channel_buffers[$channel][] = $data;
                    break;
                case NET_SSH2_MSG_CHANNEL_REQUEST:
                    if (strlen($response) < 4) {
                        return false;
                    }
                    extract(unpack('Nlength', $this->_string_shift($response, 4)));
                    $value = $this->_string_shift($response, $length);
                    switch ($value) {
                        case 'exit-signal':
                            $this->_string_shift($response, 1);
                            if (strlen($response) < 4) {
                                return false;
                            }
                            extract(unpack('Nlength', $this->_string_shift($response, 4)));
                            $this->errors[] = 'SSH_MSG_CHANNEL_REQUEST (exit-signal): ' . $this->_string_shift($response, $length);
                            $this->_string_shift($response, 1);
                            if (strlen($response) < 4) {
                                return false;
                            }
                            extract(unpack('Nlength', $this->_string_shift($response, 4)));
                            if ($length) {
                                $this->errors[count($this->errors)].= "\r\n" . $this->_string_shift($response, $length);
                            }

                            $this->_send_binary_packet(pack('CN', NET_SSH2_MSG_CHANNEL_EOF, $this->server_channels[$client_channel]));
                            $this->_send_binary_packet(pack('CN', NET_SSH2_MSG_CHANNEL_CLOSE, $this->server_channels[$channel]));

                            $this->channel_status[$channel] = NET_SSH2_MSG_CHANNEL_EOF;

                            break;
                        case 'exit-status':
                            if (strlen($response) < 5) {
                                return false;
                            }
                            extract(unpack('Cfalse/Nexit_status', $this->_string_shift($response, 5)));
                            $this->exit_status = $exit_status;

                            // "The client MAY ignore these messages."
                            // -- http://tools.ietf.org/html/rfc4254#section-6.10

                            break;
                        default:
                            // "Some systems may not implement signals, in which case they SHOULD ignore this message."
                            //  -- http://tools.ietf.org/html/rfc4254#section-6.9
                            break;
                    }
                    break;
                case NET_SSH2_MSG_CHANNEL_CLOSE:
                    $this->curTimeout = 0;

                    if ($this->bitmap & self::MASK_SHELL) {
                        $this->bitmap&= ~self::MASK_SHELL;
                    }
                    if ($this->channel_status[$channel] != NET_SSH2_MSG_CHANNEL_EOF) {
                        $this->_send_binary_packet(pack('CN', NET_SSH2_MSG_CHANNEL_CLOSE, $this->server_channels[$channel]));
                    }

                    $this->channel_status[$channel] = NET_SSH2_MSG_CHANNEL_CLOSE;
                    if ($client_channel == $channel) {
                        return true;
                    }
                case NET_SSH2_MSG_CHANNEL_EOF:
                    break;
                default:
                    user_error('Error reading channel data');
                    return $this->_disconnect(NET_SSH2_DISCONNECT_BY_APPLICATION);
            }
        }
    }

    /**
     * Sends Binary Packets
     *
     * See '6. Binary Packet Protocol' of rfc4253 for more info.
     *
     * @param string $data
     * @param string $logged
     * @see self::_get_binary_packet()
     * @return bool
     * @access private
     */
    function _send_binary_packet($data, $logged = null)
    {
        if (!is_resource($this->fsock) || feof($this->fsock)) {
            user_error('Connection closed prematurely');
            $this->bitmap = 0;
            return false;
        }

        //if ($this->compress) {
        //    // the -4 removes the checksum:
        //    // http://php.net/function.gzcompress#57710
        //    $data = substr(gzcompress($data), 0, -4);
        //}

        // 4 (packet length) + 1 (padding length) + 4 (minimal padding amount) == 9
        $packet_length = strlen($data) + 9;
        // round up to the nearest $this->encrypt_block_size
        $packet_length+= (($this->encrypt_block_size - 1) * $packet_length) % $this->encrypt_block_size;
        // subtracting strlen($data) is obvious - subtracting 5 is necessary because of packet_length and padding_length
        $padding_length = $packet_length - strlen($data) - 5;
        $padding = Random::string($padding_length);

        // we subtract 4 from packet_length because the packet_length field isn't supposed to include itself
        $packet = pack('NCa*', $packet_length - 4, $padding_length, $data . $padding);

        $hmac = $this->hmac_create !== false ? $this->hmac_create->hash(pack('Na*', $this->send_seq_no, $packet)) : '';
        $this->send_seq_no++;

        if ($this->encrypt !== false) {
            $packet = $this->encrypt->encrypt($packet);
        }

        $packet.= $hmac;

        $start = microtime(true);
        $result = strlen($packet) == fputs($this->fsock, $packet);
        $stop = microtime(true);

        if (defined('NET_SSH2_LOGGING')) {
            $current = microtime(true);
            $message_number = isset($this->message_numbers[ord($data[0])]) ? $this->message_numbers[ord($data[0])] : 'UNKNOWN (' . ord($data[0]) . ')';
            $message_number = '-> ' . $message_number .
                              ' (since last: ' . round($current - $this->last_packet, 4) . ', network: ' . round($stop - $start, 4) . 's)';
            $this->_append_log($message_number, isset($logged) ? $logged : $data);
            $this->last_packet = $current;
        }

        return $result;
    }

    /**
     * Logs data packets
     *
     * Makes sure that only the last 1MB worth of packets will be logged
     *
     * @param string $data
     * @access private
     */
    function _append_log($message_number, $message)
    {
        // remove the byte identifying the message type from all but the first two messages (ie. the identification strings)
        if (strlen($message_number) > 2) {
            $this->_string_shift($message);
        }

        switch (NET_SSH2_LOGGING) {
            // useful for benchmarks
            case self::LOG_SIMPLE:
                $this->message_number_log[] = $message_number;
                break;
            // the most useful log for SSH2
            case self::LOG_COMPLEX:
                $this->message_number_log[] = $message_number;
                $this->log_size+= strlen($message);
                $this->message_log[] = $message;
                while ($this->log_size > self::LOG_MAX_SIZE) {
                    $this->log_size-= strlen(array_shift($this->message_log));
                    array_shift($this->message_number_log);
                }
                break;
            // dump the output out realtime; packets may be interspersed with non packets,
            // passwords won't be filtered out and select other packets may not be correctly
            // identified
            case self::LOG_REALTIME:
                switch (PHP_SAPI) {
                    case 'cli':
                        $start = $stop = "\r\n";
                        break;
                    default:
                        $start = '<pre>';
                        $stop = '</pre>';
                }
                echo $start . $this->_format_log(array($message), array($message_number)) . $stop;
                @flush();
                @ob_flush();
                break;
            // basically the same thing as self::LOG_REALTIME with the caveat that self::LOG_REALTIME_FILE
            // needs to be defined and that the resultant log file will be capped out at self::LOG_MAX_SIZE.
            // the earliest part of the log file is denoted by the first <<< START >>> and is not going to necessarily
            // at the beginning of the file
            case self::LOG_REALTIME_FILE:
                if (!isset($this->realtime_log_file)) {
                    // PHP doesn't seem to like using constants in fopen()
                    $filename = self::LOG_REALTIME_FILENAME;
                    $fp = fopen($filename, 'w');
                    $this->realtime_log_file = $fp;
                }
                if (!is_resource($this->realtime_log_file)) {
                    break;
                }
                $entry = $this->_format_log(array($message), array($message_number));
                if ($this->realtime_log_wrap) {
                    $temp = "<<< START >>>\r\n";
                    $entry.= $temp;
                    fseek($this->realtime_log_file, ftell($this->realtime_log_file) - strlen($temp));
                }
                $this->realtime_log_size+= strlen($entry);
                if ($this->realtime_log_size > self::LOG_MAX_SIZE) {
                    fseek($this->realtime_log_file, 0);
                    $this->realtime_log_size = strlen($entry);
                    $this->realtime_log_wrap = true;
                }
                fputs($this->realtime_log_file, $entry);
        }
    }

    /**
     * Sends channel data
     *
     * Spans multiple SSH_MSG_CHANNEL_DATAs if appropriate
     *
     * @param int $client_channel
     * @param string $data
     * @return bool
     * @access private
     */
    function _send_channel_packet($client_channel, $data)
    {
        while (strlen($data)) {
            if (!$this->window_size_client_to_server[$client_channel]) {
                $this->bitmap^= self::MASK_WINDOW_ADJUST;
                // using an invalid channel will let the buffers be built up for the valid channels
                $this->_get_channel_packet(-1);
                $this->bitmap^= self::MASK_WINDOW_ADJUST;
            }

            /* The maximum amount of data allowed is determined by the maximum
               packet size for the channel, and the current window size, whichever
               is smaller.
                 -- http://tools.ietf.org/html/rfc4254#section-5.2 */
            $max_size = min(
                $this->packet_size_client_to_server[$client_channel],
                $this->window_size_client_to_server[$client_channel]
            );

            $temp = $this->_string_shift($data, $max_size);
            $packet = pack(
                'CN2a*',
                NET_SSH2_MSG_CHANNEL_DATA,
                $this->server_channels[$client_channel],
                strlen($temp),
                $temp
            );
            $this->window_size_client_to_server[$client_channel]-= strlen($temp);
            if (!$this->_send_binary_packet($packet)) {
                return false;
            }
        }

        return true;
    }

    /**
     * Closes and flushes a channel
     *
     * \phpseclib\Net\SSH2 doesn't properly close most channels.  For exec() channels are normally closed by the server
     * and for SFTP channels are presumably closed when the client disconnects.  This functions is intended
     * for SCP more than anything.
     *
     * @param int $client_channel
     * @param bool $want_reply
     * @return bool
     * @access private
     */
    function _close_channel($client_channel, $want_reply = false)
    {
        // see http://tools.ietf.org/html/rfc4254#section-5.3

        $this->_send_binary_packet(pack('CN', NET_SSH2_MSG_CHANNEL_EOF, $this->server_channels[$client_channel]));

        if (!$want_reply) {
            $this->_send_binary_packet(pack('CN', NET_SSH2_MSG_CHANNEL_CLOSE, $this->server_channels[$client_channel]));
        }

        $this->channel_status[$client_channel] = NET_SSH2_MSG_CHANNEL_CLOSE;

        $this->curTimeout = 0;

        while (!is_bool($this->_get_channel_packet($client_channel))) {
        }

        if ($want_reply) {
            $this->_send_binary_packet(pack('CN', NET_SSH2_MSG_CHANNEL_CLOSE, $this->server_channels[$client_channel]));
        }

        if ($this->bitmap & self::MASK_SHELL) {
            $this->bitmap&= ~self::MASK_SHELL;
        }
    }

    /**
     * Disconnect
     *
     * @param int $reason
     * @return bool
     * @access private
     */
    function _disconnect($reason)
    {
        if ($this->bitmap & self::MASK_CONNECTED) {
            $data = pack('CNNa*Na*', NET_SSH2_MSG_DISCONNECT, $reason, 0, '', 0, '');
            $this->_send_binary_packet($data);
            $this->bitmap = 0;
            fclose($this->fsock);
            return false;
        }
    }

    /**
     * String Shift
     *
     * Inspired by array_shift
     *
     * @param string $string
     * @param int $index
     * @return string
     * @access private
     */
    function _string_shift(&$string, $index = 1)
    {
        $substr = substr($string, 0, $index);
        $string = substr($string, $index);
        return $substr;
    }

    /**
     * Define Array
     *
     * Takes any number of arrays whose indices are integers and whose values are strings and defines a bunch of
     * named constants from it, using the value as the name of the constant and the index as the value of the constant.
     * If any of the constants that would be defined already exists, none of the constants will be defined.
     *
     * @param array $array
     * @access private
     */
    function _define_array()
    {
        $args = func_get_args();
        foreach ($args as $arg) {
            foreach ($arg as $key => $value) {
                if (!defined($value)) {
                    define($value, $key);
                } else {
                    break 2;
                }
            }
        }
    }

    /**
     * Returns a log of the packets that have been sent and received.
     *
     * Returns a string if NET_SSH2_LOGGING == self::LOG_COMPLEX, an array if NET_SSH2_LOGGING == self::LOG_SIMPLE and false if !defined('NET_SSH2_LOGGING')
     *
     * @access public
     * @return array|false|string
     */
    function getLog()
    {
        if (!defined('NET_SSH2_LOGGING')) {
            return false;
        }

        switch (NET_SSH2_LOGGING) {
            case self::LOG_SIMPLE:
                return $this->message_number_log;
            case self::LOG_COMPLEX:
                $log = $this->_format_log($this->message_log, $this->message_number_log);
                return PHP_SAPI == 'cli' ? $log : '<pre>' . $log . '</pre>';
            default:
                return false;
        }
    }

    /**
     * Formats a log for printing
     *
     * @param array $message_log
     * @param array $message_number_log
     * @access private
     * @return string
     */
    function _format_log($message_log, $message_number_log)
    {
        $output = '';
        for ($i = 0; $i < count($message_log); $i++) {
            $output.= $message_number_log[$i] . "\r\n";
            $current_log = $message_log[$i];
            $j = 0;
            do {
                if (strlen($current_log)) {
                    $output.= str_pad(dechex($j), 7, '0', STR_PAD_LEFT) . '0  ';
                }
                $fragment = $this->_string_shift($current_log, $this->log_short_width);
                $hex = substr(preg_replace_callback('#.#s', array($this, '_format_log_helper'), $fragment), strlen($this->log_boundary));
                // replace non ASCII printable characters with dots
                // http://en.wikipedia.org/wiki/ASCII#ASCII_printable_characters
                // also replace < with a . since < messes up the output on web browsers
                $raw = preg_replace('#[^\x20-\x7E]|<#', '.', $fragment);
                $output.= str_pad($hex, $this->log_long_width - $this->log_short_width, ' ') . $raw . "\r\n";
                $j++;
            } while (strlen($current_log));
            $output.= "\r\n";
        }

        return $output;
    }

    /**
     * Helper function for _format_log
     *
     * For use with preg_replace_callback()
     *
     * @param array $matches
     * @access private
     * @return string
     */
    function _format_log_helper($matches)
    {
        return $this->log_boundary . str_pad(dechex(ord($matches[0])), 2, '0', STR_PAD_LEFT);
    }

    /**
     * Helper function for agent->_on_channel_open()
     *
     * Used when channels are created to inform agent
     * of said channel opening. Must be called after
     * channel open confirmation received
     *
     * @access private
     */
    function _on_channel_open()
    {
        if (isset($this->agent)) {
            $this->agent->_on_channel_open($this);
        }
    }

    /**
     * Returns the first value of the intersection of two arrays or false if
     * the intersection is empty. The order is defined by the first parameter.
     *
     * @param array $array1
     * @param array $array2
     * @return mixed False if intersection is empty, else intersected value.
     * @access private
     */
    function _array_intersect_first($array1, $array2)
    {
        foreach ($array1 as $value) {
            if (in_array($value, $array2)) {
                return $value;
            }
        }
        return false;
    }

    /**
     * Returns all errors
     *
     * @return string[]
     * @access public
     */
    function getErrors()
    {
        return $this->errors;
    }

    /**
     * Returns the last error
     *
     * @return string
     * @access public
     */
    function getLastError()
    {
        $count = count($this->errors);

        if ($count > 0) {
            return $this->errors[$count - 1];
        }
    }

    /**
     * Return the server identification.
     *
     * @return string
     * @access public
     */
    function getServerIdentification()
    {
        $this->_connect();

        return $this->server_identifier;
    }

    /**
     * Return a list of the key exchange algorithms the server supports.
     *
     * @return array
     * @access public
     */
    function getKexAlgorithms()
    {
        $this->_connect();

        return $this->kex_algorithms;
    }

    /**
     * Return a list of the host key (public key) algorithms the server supports.
     *
     * @return array
     * @access public
     */
    function getServerHostKeyAlgorithms()
    {
        $this->_connect();

        return $this->server_host_key_algorithms;
    }

    /**
     * Return a list of the (symmetric key) encryption algorithms the server supports, when receiving stuff from the client.
     *
     * @return array
     * @access public
     */
    function getEncryptionAlgorithmsClient2Server()
    {
        $this->_connect();

        return $this->encryption_algorithms_client_to_server;
    }

    /**
     * Return a list of the (symmetric key) encryption algorithms the server supports, when sending stuff to the client.
     *
     * @return array
     * @access public
     */
    function getEncryptionAlgorithmsServer2Client()
    {
        $this->_connect();

        return $this->encryption_algorithms_server_to_client;
    }

    /**
     * Return a list of the MAC algorithms the server supports, when receiving stuff from the client.
     *
     * @return array
     * @access public
     */
    function getMACAlgorithmsClient2Server()
    {
        $this->_connect();

        return $this->mac_algorithms_client_to_server;
    }

    /**
     * Return a list of the MAC algorithms the server supports, when sending stuff to the client.
     *
     * @return array
     * @access public
     */
    function getMACAlgorithmsServer2Client()
    {
        $this->_connect();

        return $this->mac_algorithms_server_to_client;
    }

    /**
     * Return a list of the compression algorithms the server supports, when receiving stuff from the client.
     *
     * @return array
     * @access public
     */
    function getCompressionAlgorithmsClient2Server()
    {
        $this->_connect();

        return $this->compression_algorithms_client_to_server;
    }

    /**
     * Return a list of the compression algorithms the server supports, when sending stuff to the client.
     *
     * @return array
     * @access public
     */
    function getCompressionAlgorithmsServer2Client()
    {
        $this->_connect();

        return $this->compression_algorithms_server_to_client;
    }

    /**
     * Return a list of the languages the server supports, when sending stuff to the client.
     *
     * @return array
     * @access public
     */
    function getLanguagesServer2Client()
    {
        $this->_connect();

        return $this->languages_server_to_client;
    }

    /**
     * Return a list of the languages the server supports, when receiving stuff from the client.
     *
     * @return array
     * @access public
     */
    function getLanguagesClient2Server()
    {
        $this->_connect();

        return $this->languages_client_to_server;
    }

    /**
     * Returns the banner message.
     *
     * Quoting from the RFC, "in some jurisdictions, sending a warning message before
     * authentication may be relevant for getting legal protection."
     *
     * @return string
     * @access public
     */
    function getBannerMessage()
    {
        return $this->banner_message;
    }

    /**
     * Returns the server public host key.
     *
     * Caching this the first time you connect to a server and checking the result on subsequent connections
     * is recommended.  Returns false if the server signature is not signed correctly with the public host key.
     *
     * @return mixed
     * @access public
     */
    function getServerPublicHostKey()
    {
        if (!($this->bitmap & self::MASK_CONSTRUCTOR)) {
            if (!$this->_connect()) {
                return false;
            }
        }

        $signature = $this->signature;
        $server_public_host_key = $this->server_public_host_key;

        if (strlen($server_public_host_key) < 4) {
            return false;
        }
        extract(unpack('Nlength', $this->_string_shift($server_public_host_key, 4)));
        $this->_string_shift($server_public_host_key, $length);

        if ($this->signature_validated) {
            return $this->bitmap ?
                $this->signature_format . ' ' . base64_encode($this->server_public_host_key) :
                false;
        }

        $this->signature_validated = true;

        switch ($this->signature_format) {
            case 'ssh-dss':
                $zero = new BigInteger();

                if (strlen($server_public_host_key) < 4) {
                    return false;
                }
                $temp = unpack('Nlength', $this->_string_shift($server_public_host_key, 4));
                $p = new BigInteger($this->_string_shift($server_public_host_key, $temp['length']), -256);

                if (strlen($server_public_host_key) < 4) {
                    return false;
                }
                $temp = unpack('Nlength', $this->_string_shift($server_public_host_key, 4));
                $q = new BigInteger($this->_string_shift($server_public_host_key, $temp['length']), -256);

                if (strlen($server_public_host_key) < 4) {
                    return false;
                }
                $temp = unpack('Nlength', $this->_string_shift($server_public_host_key, 4));
                $g = new BigInteger($this->_string_shift($server_public_host_key, $temp['length']), -256);

                if (strlen($server_public_host_key) < 4) {
                    return false;
                }
                $temp = unpack('Nlength', $this->_string_shift($server_public_host_key, 4));
                $y = new BigInteger($this->_string_shift($server_public_host_key, $temp['length']), -256);

                /* The value for 'dss_signature_blob' is encoded as a string containing
                   r, followed by s (which are 160-bit integers, without lengths or
                   padding, unsigned, and in network byte order). */
                $temp = unpack('Nlength', $this->_string_shift($signature, 4));
                if ($temp['length'] != 40) {
                    user_error('Invalid signature');
                    return $this->_disconnect(NET_SSH2_DISCONNECT_KEY_EXCHANGE_FAILED);
                }

                $r = new BigInteger($this->_string_shift($signature, 20), 256);
                $s = new BigInteger($this->_string_shift($signature, 20), 256);

                switch (true) {
                    case $r->equals($zero):
                    case $r->compare($q) >= 0:
                    case $s->equals($zero):
                    case $s->compare($q) >= 0:
                        user_error('Invalid signature');
                        return $this->_disconnect(NET_SSH2_DISCONNECT_KEY_EXCHANGE_FAILED);
                }

                $w = $s->modInverse($q);

                $u1 = $w->multiply(new BigInteger(sha1($this->exchange_hash), 16));
                list(, $u1) = $u1->divide($q);

                $u2 = $w->multiply($r);
                list(, $u2) = $u2->divide($q);

                $g = $g->modPow($u1, $p);
                $y = $y->modPow($u2, $p);

                $v = $g->multiply($y);
                list(, $v) = $v->divide($p);
                list(, $v) = $v->divide($q);

                if (!$v->equals($r)) {
                    user_error('Bad server signature');
                    return $this->_disconnect(NET_SSH2_DISCONNECT_HOST_KEY_NOT_VERIFIABLE);
                }

                break;
            case 'ssh-rsa':
                if (strlen($server_public_host_key) < 4) {
                    return false;
                }
                $temp = unpack('Nlength', $this->_string_shift($server_public_host_key, 4));
                $e = new BigInteger($this->_string_shift($server_public_host_key, $temp['length']), -256);

                if (strlen($server_public_host_key) < 4) {
                    return false;
                }
                $temp = unpack('Nlength', $this->_string_shift($server_public_host_key, 4));
                $rawN = $this->_string_shift($server_public_host_key, $temp['length']);
                $n = new BigInteger($rawN, -256);
                $nLength = strlen(ltrim($rawN, "\0"));

                /*
                if (strlen($signature) < 4) {
                    return false;
                }
                $temp = unpack('Nlength', $this->_string_shift($signature, 4));
                $signature = $this->_string_shift($signature, $temp['length']);

                $rsa = new RSA();
                $rsa->setSignatureMode(RSA::SIGNATURE_PKCS1);
                $rsa->loadKey(array('e' => $e, 'n' => $n), RSA::PUBLIC_FORMAT_RAW);
                if (!$rsa->verify($this->exchange_hash, $signature)) {
                    user_error('Bad server signature');
                    return $this->_disconnect(NET_SSH2_DISCONNECT_HOST_KEY_NOT_VERIFIABLE);
                }
                */

                if (strlen($signature) < 4) {
                    return false;
                }
                $temp = unpack('Nlength', $this->_string_shift($signature, 4));
                $s = new BigInteger($this->_string_shift($signature, $temp['length']), 256);

                // validate an RSA signature per "8.2 RSASSA-PKCS1-v1_5", "5.2.2 RSAVP1", and "9.1 EMSA-PSS" in the
                // following URL:
                // ftp://ftp.rsasecurity.com/pub/pkcs/pkcs-1/pkcs-1v2-1.pdf

                // also, see SSHRSA.c (rsa2_verifysig) in PuTTy's source.

                if ($s->compare(new BigInteger()) < 0 || $s->compare($n->subtract(new BigInteger(1))) > 0) {
                    user_error('Invalid signature');
                    return $this->_disconnect(NET_SSH2_DISCONNECT_KEY_EXCHANGE_FAILED);
                }

                $s = $s->modPow($e, $n);
                $s = $s->toBytes();

                $h = pack('N4H*', 0x00302130, 0x0906052B, 0x0E03021A, 0x05000414, sha1($this->exchange_hash));
                $h = chr(0x01) . str_repeat(chr(0xFF), $nLength - 2 - strlen($h)) . $h;

                if ($s != $h) {
                    user_error('Bad server signature');
                    return $this->_disconnect(NET_SSH2_DISCONNECT_HOST_KEY_NOT_VERIFIABLE);
                }
                break;
            default:
                user_error('Unsupported signature format');
                return $this->_disconnect(NET_SSH2_DISCONNECT_HOST_KEY_NOT_VERIFIABLE);
        }

        return $this->signature_format . ' ' . base64_encode($this->server_public_host_key);
    }

    /**
     * Returns the exit status of an SSH command or false.
     *
     * @return false|int
     * @access public
     */
    function getExitStatus()
    {
        if (is_null($this->exit_status)) {
            return false;
        }
        return $this->exit_status;
    }

    /**
     * Returns the number of columns for the terminal window size.
     *
     * @return int
     * @access public
     */
    function getWindowColumns()
    {
        return $this->windowColumns;
    }

    /**
     * Returns the number of rows for the terminal window size.
     *
     * @return int
     * @access public
     */
    function getWindowRows()
    {
        return $this->windowRows;
    }

    /**
     * Sets the number of columns for the terminal window size.
     *
     * @param int $value
     * @access public
     */
    function setWindowColumns($value)
    {
        $this->windowColumns = $value;
    }

    /**
     * Sets the number of rows for the terminal window size.
     *
     * @param int $value
     * @access public
     */
    function setWindowRows($value)
    {
        $this->windowRows = $value;
    }

    /**
     * Sets the number of columns and rows for the terminal window size.
     *
     * @param int $columns
     * @param int $rows
     * @access public
     */
    function setWindowSize($columns = 80, $rows = 24)
    {
        $this->windowColumns = $columns;
        $this->windowRows = $rows;
    }
}<|MERGE_RESOLUTION|>--- conflicted
+++ resolved
@@ -47,7 +47,6 @@
  * @link      http://phpseclib.sourceforge.net
  */
 
-<<<<<<< HEAD
 namespace phpseclib\Net;
 
 use phpseclib\Crypt\Base;
@@ -61,87 +60,6 @@
 use phpseclib\Crypt\Twofish;
 use phpseclib\Math\BigInteger; // Used to do Diffie-Hellman key exchange and DSA/RSA signature verification.
 use phpseclib\System\SSH\Agent;
-=======
-/**#@+
- * Execution Bitmap Masks
- *
- * @see self::bitmap
- * @access private
- */
-define('NET_SSH2_MASK_CONSTRUCTOR',   0x00000001);
-define('NET_SSH2_MASK_CONNECTED',     0x00000002);
-define('NET_SSH2_MASK_LOGIN_REQ',     0x00000004);
-define('NET_SSH2_MASK_LOGIN',         0x00000008);
-define('NET_SSH2_MASK_SHELL',         0x00000010);
-define('NET_SSH2_MASK_WINDOW_ADJUST', 0x00000020);
-/**#@-*/
-
-/**#@+
- * Channel constants
- *
- * RFC4254 refers not to client and server channels but rather to sender and recipient channels.  we don't refer
- * to them in that way because RFC4254 toggles the meaning. the client sends a SSH_MSG_CHANNEL_OPEN message with
- * a sender channel and the server sends a SSH_MSG_CHANNEL_OPEN_CONFIRMATION in response, with a sender and a
- * recepient channel.  at first glance, you might conclude that SSH_MSG_CHANNEL_OPEN_CONFIRMATION's sender channel
- * would be the same thing as SSH_MSG_CHANNEL_OPEN's sender channel, but it's not, per this snipet:
- *     The 'recipient channel' is the channel number given in the original
- *     open request, and 'sender channel' is the channel number allocated by
- *     the other side.
- *
- * @see self::_send_channel_packet()
- * @see self::_get_channel_packet()
- * @access private
- */
-define('NET_SSH2_CHANNEL_EXEC',      0); // PuTTy uses 0x100
-define('NET_SSH2_CHANNEL_SHELL',     1);
-define('NET_SSH2_CHANNEL_SUBSYSTEM', 2);
-define('NET_SSH2_CHANNEL_AGENT_FORWARD', 3);
-/**#@-*/
-
-/**#@+
- * @access public
- * @see self::getLog()
- */
-/**
- * Returns the message numbers
- */
-define('NET_SSH2_LOG_SIMPLE',  1);
-/**
- * Returns the message content
- */
-define('NET_SSH2_LOG_COMPLEX', 2);
-/**
- * Outputs the content real-time
- */
-define('NET_SSH2_LOG_REALTIME', 3);
-/**
- * Dumps the content real-time to a file
- */
-define('NET_SSH2_LOG_REALTIME_FILE', 4);
-/**
- * Make sure that the log never gets larger than this
- */
-define('NET_SSH2_LOG_MAX_SIZE', 1024 * 1024);
-/**#@-*/
-
-/**#@+
- * @access public
- * @see self::read()
- */
-/**
- * Returns when a string matching $expect exactly is found
- */
-define('NET_SSH2_READ_SIMPLE',  1);
-/**
- * Returns when a string matching the regular expression $expect is found
- */
-define('NET_SSH2_READ_REGEX', 2);
-/**
- * Returns when a string matching the regular expression $expect is found
- */
-define('NET_SSH2_READ_NEXT', 3);
-/**#@-*/
->>>>>>> 7606f812
 
 /**
  * Pure-PHP implementation of SSHv2.
@@ -208,6 +126,10 @@
      * Dumps the content real-time to a file
      */
     const LOG_REALTIME_FILE = 4;
+    /**
+     * Make sure that the log never gets larger than this
+     */
+    const LOG_MAX_SIZE = 1048576; // 1024 * 1024
     /**#@-*/
 
     /**#@+
@@ -223,9 +145,9 @@
      */
     const READ_REGEX = 2;
     /**
-     * Make sure that the log never gets larger than this
-     */
-    const LOG_MAX_SIZE = 1048576; // 1024 * 1024
+     * Returns when a string matching the regular expression $expect is found
+     */
+    const READ_NEXT = 3;
     /**#@-*/
 
     /**
@@ -2895,7 +2817,7 @@
 
         $channel = $this->_get_interactive_channel();
 
-        if ($mode == NET_SSH2_READ_NEXT) {
+        if ($mode == self::READ_NEXT) {
             return $this->_get_channel_packet($channel);
         }
 
