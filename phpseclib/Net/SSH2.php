<?php

/**
 * Pure-PHP implementation of SSHv2.
 *
 * PHP version 5
 *
 * Here are some examples of how to use this library:
 * <code>
 * <?php
 *    include 'vendor/autoload.php';
 *
 *    $ssh = new \phpseclib\Net\SSH2('www.domain.tld');
 *    if (!$ssh->login('username', 'password')) {
 *        exit('Login Failed');
 *    }
 *
 *    echo $ssh->exec('pwd');
 *    echo $ssh->exec('ls -la');
 * ?>
 * </code>
 *
 * <code>
 * <?php
 *    include 'vendor/autoload.php';
 *
 *    $key = new \phpseclib\Crypt\RSA();
 *    //$key->setPassword('whatever');
 *    $key->loadKey(file_get_contents('privatekey'));
 *
 *    $ssh = new \phpseclib\Net\SSH2('www.domain.tld');
 *    if (!$ssh->login('username', $key)) {
 *        exit('Login Failed');
 *    }
 *
 *    echo $ssh->read('username@username:~$');
 *    $ssh->write("ls -la\n");
 *    echo $ssh->read('username@username:~$');
 * ?>
 * </code>
 *
 * @category  Net
 * @package   SSH2
 * @author    Jim Wigginton <terrafrost@php.net>
 * @copyright 2007 Jim Wigginton
 * @license   http://www.opensource.org/licenses/mit-license.html  MIT License
 * @link      http://phpseclib.sourceforge.net
 */

namespace phpseclib\Net;

use phpseclib\Crypt\Base;
use phpseclib\Crypt\Blowfish;
use phpseclib\Crypt\Hash;
use phpseclib\Crypt\Random;
use phpseclib\Crypt\RC4;
use phpseclib\Crypt\Rijndael;
use phpseclib\Crypt\RSA;
use phpseclib\Crypt\TripleDES;
use phpseclib\Crypt\Twofish;
use phpseclib\Math\BigInteger; // Used to do Diffie-Hellman key exchange and DSA/RSA signature verification.
use phpseclib\System\SSH\Agent;

/**
 * Pure-PHP implementation of SSHv2.
 *
 * @package SSH2
 * @author  Jim Wigginton <terrafrost@php.net>
 * @access  public
 */
class SSH2
{
    /**#@+
     * Execution Bitmap Masks
     *
     * @see \phpseclib\Net\SSH2::bitmap
     * @access private
     */
    const MASK_CONSTRUCTOR   = 0x00000001;
    const MASK_CONNECTED     = 0x00000002;
    const MASK_LOGIN_REQ     = 0x00000004;
    const MASK_LOGIN         = 0x00000008;
    const MASK_SHELL         = 0x00000010;
    const MASK_WINDOW_ADJUST = 0x00000020;
    /**#@-*/

    /**#@+
     * Channel constants
     *
     * RFC4254 refers not to client and server channels but rather to sender and recipient channels.  we don't refer
     * to them in that way because RFC4254 toggles the meaning. the client sends a SSH_MSG_CHANNEL_OPEN message with
     * a sender channel and the server sends a SSH_MSG_CHANNEL_OPEN_CONFIRMATION in response, with a sender and a
     * recepient channel.  at first glance, you might conclude that SSH_MSG_CHANNEL_OPEN_CONFIRMATION's sender channel
     * would be the same thing as SSH_MSG_CHANNEL_OPEN's sender channel, but it's not, per this snipet:
     *     The 'recipient channel' is the channel number given in the original
     *     open request, and 'sender channel' is the channel number allocated by
     *     the other side.
     *
     * @see \phpseclib\Net\SSH2::_send_channel_packet()
     * @see \phpseclib\Net\SSH2::_get_channel_packet()
     * @access private
    */
    const CHANNEL_EXEC          = 0; // PuTTy uses 0x100
    const CHANNEL_SHELL         = 1;
    const CHANNEL_SUBSYSTEM     = 2;
    const CHANNEL_AGENT_FORWARD = 3;
    /**#@-*/

    /**#@+
     * @access public
     * @see \phpseclib\Net\SSH2::getLog()
    */
    /**
     * Returns the message numbers
    */
    const LOG_SIMPLE = 1;
    /**
     * Returns the message content
    */
    const LOG_COMPLEX = 2;
    /**
     * Outputs the content real-time
    */
    const LOG_REALTIME = 3;
    /**
     * Dumps the content real-time to a file
    */
    const LOG_REALTIME_FILE = 4;
    /**#@-*/

    /**#@+
     * @access public
     * @see \phpseclib\Net\SSH2::read()
    */
    /**
     * Returns when a string matching $expect exactly is found
    */
    const READ_SIMPLE = 1;
    /**
     * Returns when a string matching the regular expression $expect is found
    */
    const READ_REGEX = 2;
    /**
     * Make sure that the log never gets larger than this
    */
    const LOG_MAX_SIZE = 1048576; // 1024 * 1024
    /**#@-*/

    /**
     * The SSH identifier
     *
     * @var String
     * @access private
     */
    var $identifier;

    /**
     * The Socket Object
     *
     * @var Object
     * @access private
     */
    var $fsock;

    /**
     * Execution Bitmap
     *
     * The bits that are set represent functions that have been called already.  This is used to determine
     * if a requisite function has been successfully executed.  If not, an error should be thrown.
     *
     * @var Integer
     * @access private
     */
    var $bitmap = 0;

    /**
     * Error information
     *
     * @see \phpseclib\Net\SSH2::getErrors()
     * @see \phpseclib\Net\SSH2::getLastError()
     * @var String
     * @access private
     */
    var $errors = array();

    /**
     * Server Identifier
     *
     * @see \phpseclib\Net\SSH2::getServerIdentification()
     * @var mixed false or Array
     * @access private
     */
    var $server_identifier = false;

    /**
     * Key Exchange Algorithms
     *
     * @see \phpseclib\Net\SSH2::getKexAlgorithims()
     * @var mixed false or Array
     * @access private
     */
    var $kex_algorithms = false;

    /**
     * Server Host Key Algorithms
     *
     * @see \phpseclib\Net\SSH2::getServerHostKeyAlgorithms()
     * @var mixed false or Array
     * @access private
     */
    var $server_host_key_algorithms = false;

    /**
     * Encryption Algorithms: Client to Server
     *
     * @see \phpseclib\Net\SSH2::getEncryptionAlgorithmsClient2Server()
     * @var mixed false or Array
     * @access private
     */
    var $encryption_algorithms_client_to_server = false;

    /**
     * Encryption Algorithms: Server to Client
     *
     * @see \phpseclib\Net\SSH2::getEncryptionAlgorithmsServer2Client()
     * @var mixed false or Array
     * @access private
     */
    var $encryption_algorithms_server_to_client = false;

    /**
     * MAC Algorithms: Client to Server
     *
     * @see \phpseclib\Net\SSH2::getMACAlgorithmsClient2Server()
     * @var mixed false or Array
     * @access private
     */
    var $mac_algorithms_client_to_server = false;

    /**
     * MAC Algorithms: Server to Client
     *
     * @see \phpseclib\Net\SSH2::getMACAlgorithmsServer2Client()
     * @var mixed false or Array
     * @access private
     */
    var $mac_algorithms_server_to_client = false;

    /**
     * Compression Algorithms: Client to Server
     *
     * @see \phpseclib\Net\SSH2::getCompressionAlgorithmsClient2Server()
     * @var mixed false or Array
     * @access private
     */
    var $compression_algorithms_client_to_server = false;

    /**
     * Compression Algorithms: Server to Client
     *
     * @see \phpseclib\Net\SSH2::getCompressionAlgorithmsServer2Client()
     * @var mixed false or Array
     * @access private
     */
    var $compression_algorithms_server_to_client = false;

    /**
     * Languages: Server to Client
     *
     * @see \phpseclib\Net\SSH2::getLanguagesServer2Client()
     * @var mixed false or Array
     * @access private
     */
    var $languages_server_to_client = false;

    /**
     * Languages: Client to Server
     *
     * @see \phpseclib\Net\SSH2::getLanguagesClient2Server()
     * @var mixed false or Array
     * @access private
     */
    var $languages_client_to_server = false;

    /**
     * Block Size for Server to Client Encryption
     *
     * "Note that the length of the concatenation of 'packet_length',
     *  'padding_length', 'payload', and 'random padding' MUST be a multiple
     *  of the cipher block size or 8, whichever is larger.  This constraint
     *  MUST be enforced, even when using stream ciphers."
     *
     *  -- http://tools.ietf.org/html/rfc4253#section-6
     *
     * @see \phpseclib\Net\SSH2::__construct()
     * @see \phpseclib\Net\SSH2::_send_binary_packet()
     * @var Integer
     * @access private
     */
    var $encrypt_block_size = 8;

    /**
     * Block Size for Client to Server Encryption
     *
     * @see \phpseclib\Net\SSH2::__construct()
     * @see \phpseclib\Net\SSH2::_get_binary_packet()
     * @var Integer
     * @access private
     */
    var $decrypt_block_size = 8;

    /**
     * Server to Client Encryption Object
     *
     * @see \phpseclib\Net\SSH2::_get_binary_packet()
     * @var Object
     * @access private
     */
    var $decrypt = false;

    /**
     * Client to Server Encryption Object
     *
     * @see \phpseclib\Net\SSH2::_send_binary_packet()
     * @var Object
     * @access private
     */
    var $encrypt = false;

    /**
     * Client to Server HMAC Object
     *
     * @see \phpseclib\Net\SSH2::_send_binary_packet()
     * @var Object
     * @access private
     */
    var $hmac_create = false;

    /**
     * Server to Client HMAC Object
     *
     * @see \phpseclib\Net\SSH2::_get_binary_packet()
     * @var Object
     * @access private
     */
    var $hmac_check = false;

    /**
     * Size of server to client HMAC
     *
     * We need to know how big the HMAC will be for the server to client direction so that we know how many bytes to read.
     * For the client to server side, the HMAC object will make the HMAC as long as it needs to be.  All we need to do is
     * append it.
     *
     * @see \phpseclib\Net\SSH2::_get_binary_packet()
     * @var Integer
     * @access private
     */
    var $hmac_size = false;

    /**
     * Server Public Host Key
     *
     * @see \phpseclib\Net\SSH2::getServerPublicHostKey()
     * @var String
     * @access private
     */
    var $server_public_host_key;

    /**
     * Session identifer
     *
     * "The exchange hash H from the first key exchange is additionally
     *  used as the session identifier, which is a unique identifier for
     *  this connection."
     *
     *  -- http://tools.ietf.org/html/rfc4253#section-7.2
     *
     * @see \phpseclib\Net\SSH2::_key_exchange()
     * @var String
     * @access private
     */
    var $session_id = false;

    /**
     * Exchange hash
     *
     * The current exchange hash
     *
     * @see \phpseclib\Net\SSH2::_key_exchange()
     * @var String
     * @access private
     */
    var $exchange_hash = false;

    /**
     * Message Numbers
     *
     * @see \phpseclib\Net\SSH2::__construct()
     * @var Array
     * @access private
     */
    var $message_numbers = array();

    /**
     * Disconnection Message 'reason codes' defined in RFC4253
     *
     * @see \phpseclib\Net\SSH2::__construct()
     * @var Array
     * @access private
     */
    var $disconnect_reasons = array();

    /**
     * SSH_MSG_CHANNEL_OPEN_FAILURE 'reason codes', defined in RFC4254
     *
     * @see \phpseclib\Net\SSH2::__construct()
     * @var Array
     * @access private
     */
    var $channel_open_failure_reasons = array();

    /**
     * Terminal Modes
     *
     * @link http://tools.ietf.org/html/rfc4254#section-8
     * @see \phpseclib\Net\SSH2::__construct()
     * @var Array
     * @access private
     */
    var $terminal_modes = array();

    /**
     * SSH_MSG_CHANNEL_EXTENDED_DATA's data_type_codes
     *
     * @link http://tools.ietf.org/html/rfc4254#section-5.2
     * @see \phpseclib\Net\SSH2::__construct()
     * @var Array
     * @access private
     */
    var $channel_extended_data_type_codes = array();

    /**
     * Send Sequence Number
     *
     * See 'Section 6.4.  Data Integrity' of rfc4253 for more info.
     *
     * @see \phpseclib\Net\SSH2::_send_binary_packet()
     * @var Integer
     * @access private
     */
    var $send_seq_no = 0;

    /**
     * Get Sequence Number
     *
     * See 'Section 6.4.  Data Integrity' of rfc4253 for more info.
     *
     * @see \phpseclib\Net\SSH2::_get_binary_packet()
     * @var Integer
     * @access private
     */
    var $get_seq_no = 0;

    /**
     * Server Channels
     *
     * Maps client channels to server channels
     *
     * @see \phpseclib\Net\SSH2::_get_channel_packet()
     * @see \phpseclib\Net\SSH2::exec()
     * @var Array
     * @access private
     */
    var $server_channels = array();

    /**
     * Channel Buffers
     *
     * If a client requests a packet from one channel but receives two packets from another those packets should
     * be placed in a buffer
     *
     * @see \phpseclib\Net\SSH2::_get_channel_packet()
     * @see \phpseclib\Net\SSH2::exec()
     * @var Array
     * @access private
     */
    var $channel_buffers = array();

    /**
     * Channel Status
     *
     * Contains the type of the last sent message
     *
     * @see \phpseclib\Net\SSH2::_get_channel_packet()
     * @var Array
     * @access private
     */
    var $channel_status = array();

    /**
     * Packet Size
     *
     * Maximum packet size indexed by channel
     *
     * @see \phpseclib\Net\SSH2::_send_channel_packet()
     * @var Array
     * @access private
     */
    var $packet_size_client_to_server = array();

    /**
     * Message Number Log
     *
     * @see \phpseclib\Net\SSH2::getLog()
     * @var Array
     * @access private
     */
    var $message_number_log = array();

    /**
     * Message Log
     *
     * @see \phpseclib\Net\SSH2::getLog()
     * @var Array
     * @access private
     */
    var $message_log = array();

    /**
     * The Window Size
     *
     * Bytes the other party can send before it must wait for the window to be adjusted (0x7FFFFFFF = 2GB)
     *
     * @var Integer
     * @see \phpseclib\Net\SSH2::_send_channel_packet()
     * @see \phpseclib\Net\SSH2::exec()
     * @access private
     */
    var $window_size = 0x7FFFFFFF;

    /**
     * Window size, server to client
     *
     * Window size indexed by channel
     *
     * @see \phpseclib\Net\SSH2::_send_channel_packet()
     * @var Array
     * @access private
     */
    var $window_size_server_to_client = array();

    /**
     * Window size, client to server
     *
     * Window size indexed by channel
     *
     * @see \phpseclib\Net\SSH2::_get_channel_packet()
     * @var Array
     * @access private
     */
    var $window_size_client_to_server = array();

    /**
     * Server signature
     *
     * Verified against $this->session_id
     *
     * @see \phpseclib\Net\SSH2::getServerPublicHostKey()
     * @var String
     * @access private
     */
    var $signature = '';

    /**
     * Server signature format
     *
     * ssh-rsa or ssh-dss.
     *
     * @see \phpseclib\Net\SSH2::getServerPublicHostKey()
     * @var String
     * @access private
     */
    var $signature_format = '';

    /**
     * Interactive Buffer
     *
     * @see \phpseclib\Net\SSH2::read()
     * @var Array
     * @access private
     */
    var $interactiveBuffer = '';

    /**
     * Current log size
     *
     * Should never exceed self::LOG_MAX_SIZE
     *
     * @see \phpseclib\Net\SSH2::_send_binary_packet()
     * @see \phpseclib\Net\SSH2::_get_binary_packet()
     * @var Integer
     * @access private
     */
    var $log_size;

    /**
     * Timeout
     *
     * @see \phpseclib\Net\SSH2::setTimeout()
     * @access private
     */
    var $timeout;

    /**
     * Current Timeout
     *
     * @see \phpseclib\Net\SSH2::_get_channel_packet()
     * @access private
     */
    var $curTimeout;

    /**
     * Real-time log file pointer
     *
     * @see \phpseclib\Net\SSH2::_append_log()
     * @var Resource
     * @access private
     */
    var $realtime_log_file;

    /**
     * Real-time log file size
     *
     * @see \phpseclib\Net\SSH2::_append_log()
     * @var Integer
     * @access private
     */
    var $realtime_log_size;

    /**
     * Has the signature been validated?
     *
     * @see \phpseclib\Net\SSH2::getServerPublicHostKey()
     * @var Boolean
     * @access private
     */
    var $signature_validated = false;

    /**
     * Real-time log file wrap boolean
     *
     * @see \phpseclib\Net\SSH2::_append_log()
     * @access private
     */
    var $realtime_log_wrap;

    /**
     * Flag to suppress stderr from output
     *
     * @see \phpseclib\Net\SSH2::enableQuietMode()
     * @access private
     */
    var $quiet_mode = false;

    /**
     * Time of first network activity
     *
     * @var Integer
     * @access private
     */
    var $last_packet;

    /**
     * Exit status returned from ssh if any
     *
     * @var Integer
     * @access private
     */
    var $exit_status;

    /**
     * Flag to request a PTY when using exec()
     *
     * @var Boolean
     * @see \phpseclib\Net\SSH2::enablePTY()
     * @access private
     */
    var $request_pty = false;

    /**
     * Flag set while exec() is running when using enablePTY()
     *
     * @var Boolean
     * @access private
     */
    var $in_request_pty_exec = false;

    /**
     * Flag set after startSubsystem() is called
     *
     * @var Boolean
     * @access private
     */
    var $in_subsystem;

    /**
     * Contents of stdError
     *
     * @var String
     * @access private
     */
    var $stdErrorLog;

    /**
     * The Last Interactive Response
     *
     * @see \phpseclib\Net\SSH2::_keyboard_interactive_process()
     * @var String
     * @access private
     */
    var $last_interactive_response = '';

    /**
     * Keyboard Interactive Request / Responses
     *
     * @see \phpseclib\Net\SSH2::_keyboard_interactive_process()
     * @var Array
     * @access private
     */
    var $keyboard_requests_responses = array();

    /**
     * Banner Message
     *
     * Quoting from the RFC, "in some jurisdictions, sending a warning message before
     * authentication may be relevant for getting legal protection."
     *
     * @see \phpseclib\Net\SSH2::_filter()
     * @see \phpseclib\Net\SSH2::getBannerMessage()
     * @var String
     * @access private
     */
    var $banner_message = '';

    /**
     * Did read() timeout or return normally?
     *
     * @see \phpseclib\Net\SSH2::isTimeout()
     * @var Boolean
     * @access private
     */
    var $is_timeout = false;

    /**
     * Log Boundary
     *
     * @see \phpseclib\Net\SSH2::_format_log()
     * @var String
     * @access private
     */
    var $log_boundary = ':';

    /**
     * Log Long Width
     *
     * @see \phpseclib\Net\SSH2::_format_log()
     * @var Integer
     * @access private
     */
    var $log_long_width = 65;

    /**
     * Log Short Width
     *
     * @see \phpseclib\Net\SSH2::_format_log()
     * @var Integer
     * @access private
     */
    var $log_short_width = 16;

    /**
     * Hostname
     *
     * @see \phpseclib\Net\SSH2::__construct()
     * @see \phpseclib\Net\SSH2::_connect()
     * @var String
     * @access private
     */
    var $host;

    /**
     * Port Number
     *
     * @see \phpseclib\Net\SSH2::__construct()
     * @see \phpseclib\Net\SSH2::_connect()
     * @var Integer
     * @access private
     */
    var $port;

    /**
     * Number of columns for terminal window size
     *
     * @see \phpseclib\Net\SSH2::getWindowColumns()
     * @see \phpseclib\Net\SSH2::setWindowColumns()
     * @see \phpseclib\Net\SSH2::setWindowSize()
     * @var Integer
     * @access private
     */
    var $windowColumns = 80;

    /**
     * Number of columns for terminal window size
     *
     * @see \phpseclib\Net\SSH2::getWindowRows()
     * @see \phpseclib\Net\SSH2::setWindowRows()
     * @see \phpseclib\Net\SSH2::setWindowSize()
     * @var Integer
     * @access private
     */
    var $windowRows = 24;

    /**
     * Crypto Engine
     *
     * @see Net_SSH2::setCryptoEngine()
     * @see Net_SSH2::_key_exchange()
     * @var Integer
     * @access private
     */
    var $crypto_engine = false;

    /**
     * A System_SSH_Agent for use in the SSH2 Agent Forwarding scenario
     *
     * @var System_SSH_Agent
     * @access private
     */
    var $agent;

    /**
     * Default Constructor.
     *
     * @param String $host
     * @param optional Integer $port
     * @param optional Integer $timeout
     * @see \phpseclib\Net\SSH2::login()
     * @return \phpseclib\Net\SSH2
     * @access public
     */
    function __construct($host, $port = 22, $timeout = 10)
    {
        $this->message_numbers = array(
            1 => 'NET_SSH2_MSG_DISCONNECT',
            2 => 'NET_SSH2_MSG_IGNORE',
            3 => 'NET_SSH2_MSG_UNIMPLEMENTED',
            4 => 'NET_SSH2_MSG_DEBUG',
            5 => 'NET_SSH2_MSG_SERVICE_REQUEST',
            6 => 'NET_SSH2_MSG_SERVICE_ACCEPT',
            20 => 'NET_SSH2_MSG_KEXINIT',
            21 => 'NET_SSH2_MSG_NEWKEYS',
            30 => 'NET_SSH2_MSG_KEXDH_INIT',
            31 => 'NET_SSH2_MSG_KEXDH_REPLY',
            50 => 'NET_SSH2_MSG_USERAUTH_REQUEST',
            51 => 'NET_SSH2_MSG_USERAUTH_FAILURE',
            52 => 'NET_SSH2_MSG_USERAUTH_SUCCESS',
            53 => 'NET_SSH2_MSG_USERAUTH_BANNER',

            80 => 'NET_SSH2_MSG_GLOBAL_REQUEST',
            81 => 'NET_SSH2_MSG_REQUEST_SUCCESS',
            82 => 'NET_SSH2_MSG_REQUEST_FAILURE',
            90 => 'NET_SSH2_MSG_CHANNEL_OPEN',
            91 => 'NET_SSH2_MSG_CHANNEL_OPEN_CONFIRMATION',
            92 => 'NET_SSH2_MSG_CHANNEL_OPEN_FAILURE',
            93 => 'NET_SSH2_MSG_CHANNEL_WINDOW_ADJUST',
            94 => 'NET_SSH2_MSG_CHANNEL_DATA',
            95 => 'NET_SSH2_MSG_CHANNEL_EXTENDED_DATA',
            96 => 'NET_SSH2_MSG_CHANNEL_EOF',
            97 => 'NET_SSH2_MSG_CHANNEL_CLOSE',
            98 => 'NET_SSH2_MSG_CHANNEL_REQUEST',
            99 => 'NET_SSH2_MSG_CHANNEL_SUCCESS',
            100 => 'NET_SSH2_MSG_CHANNEL_FAILURE'
        );
        $this->disconnect_reasons = array(
            1 => 'NET_SSH2_DISCONNECT_HOST_NOT_ALLOWED_TO_CONNECT',
            2 => 'NET_SSH2_DISCONNECT_PROTOCOL_ERROR',
            3 => 'NET_SSH2_DISCONNECT_KEY_EXCHANGE_FAILED',
            4 => 'NET_SSH2_DISCONNECT_RESERVED',
            5 => 'NET_SSH2_DISCONNECT_MAC_ERROR',
            6 => 'NET_SSH2_DISCONNECT_COMPRESSION_ERROR',
            7 => 'NET_SSH2_DISCONNECT_SERVICE_NOT_AVAILABLE',
            8 => 'NET_SSH2_DISCONNECT_PROTOCOL_VERSION_NOT_SUPPORTED',
            9 => 'NET_SSH2_DISCONNECT_HOST_KEY_NOT_VERIFIABLE',
            10 => 'NET_SSH2_DISCONNECT_CONNECTION_LOST',
            11 => 'NET_SSH2_DISCONNECT_BY_APPLICATION',
            12 => 'NET_SSH2_DISCONNECT_TOO_MANY_CONNECTIONS',
            13 => 'NET_SSH2_DISCONNECT_AUTH_CANCELLED_BY_USER',
            14 => 'NET_SSH2_DISCONNECT_NO_MORE_AUTH_METHODS_AVAILABLE',
            15 => 'NET_SSH2_DISCONNECT_ILLEGAL_USER_NAME'
        );
        $this->channel_open_failure_reasons = array(
            1 => 'NET_SSH2_OPEN_ADMINISTRATIVELY_PROHIBITED'
        );
        $this->terminal_modes = array(
            0 => 'NET_SSH2_TTY_OP_END'
        );
        $this->channel_extended_data_type_codes = array(
            1 => 'NET_SSH2_EXTENDED_DATA_STDERR'
        );

        $this->_define_array(
            $this->message_numbers,
            $this->disconnect_reasons,
            $this->channel_open_failure_reasons,
            $this->terminal_modes,
            $this->channel_extended_data_type_codes,
            array(60 => 'NET_SSH2_MSG_USERAUTH_PASSWD_CHANGEREQ'),
            array(60 => 'NET_SSH2_MSG_USERAUTH_PK_OK'),
            array(60 => 'NET_SSH2_MSG_USERAUTH_INFO_REQUEST',
                  61 => 'NET_SSH2_MSG_USERAUTH_INFO_RESPONSE')
        );

        $this->host = $host;
        $this->port = $port;
        $this->timeout = $timeout;
    }

    /**
     * Set Crypto Engine Mode
     *
     * Possible $engine values:
     * CRYPT_MODE_INTERNAL, CRYPT_MODE_MCRYPT
     *
     * @param Integer $engine
     * @access private
     */
    function setCryptoEngine($engine)
    {
        $this->crypto_engine = $engine;
    }

    /**
     * Connect to an SSHv2 server
     *
     * @return Boolean
     * @access private
     */
    function _connect()
    {
        if ($this->bitmap & self::MASK_CONSTRUCTOR) {
            return false;
        }

        $this->bitmap |= self::MASK_CONSTRUCTOR;

        $this->curTimeout = $this->timeout;

        $host = $this->host . ':' . $this->port;

        $this->last_packet = microtime(true);

        $start = microtime(true);
        $this->fsock = @fsockopen($this->host, $this->port, $errno, $errstr, $this->curTimeout);
        if (!$this->fsock) {
            user_error(rtrim("Cannot connect to $host. Error $errno. $errstr"));
            return false;
        }
        $elapsed = microtime(true) - $start;

        $this->curTimeout-= $elapsed;

        if ($this->curTimeout <= 0) {
            $this->is_timeout = true;
            return false;
        }

        /* According to the SSH2 specs,

          "The server MAY send other lines of data before sending the version
           string.  Each line SHOULD be terminated by a Carriage Return and Line
           Feed.  Such lines MUST NOT begin with "SSH-", and SHOULD be encoded
           in ISO-10646 UTF-8 [RFC3629] (language is not specified).  Clients
           MUST be able to process such lines." */
        $temp = '';
        $extra = '';
        while (!feof($this->fsock) && !preg_match('#^SSH-(\d\.\d+)#', $temp, $matches)) {
            if (substr($temp, -2) == "\r\n") {
                $extra.= $temp;
                $temp = '';
            }

            if ($this->curTimeout) {
                if ($this->curTimeout < 0) {
                    $this->is_timeout = true;
                    return false;
                }
                $read = array($this->fsock);
                $write = $except = null;
                $start = microtime(true);
                $sec = floor($this->curTimeout);
                $usec = 1000000 * ($this->curTimeout - $sec);
                // on windows this returns a "Warning: Invalid CRT parameters detected" error
                // the !count() is done as a workaround for <https://bugs.php.net/42682>
                if (!@stream_select($read, $write, $except, $sec, $usec) && !count($read)) {
                    $this->is_timeout = true;
                    return false;
                }
                $elapsed = microtime(true) - $start;
                $this->curTimeout-= $elapsed;
            }

            $temp.= fgets($this->fsock, 255);
        }

        if (feof($this->fsock)) {
            user_error('Connection closed by server');
            return false;
        }

        $this->identifier = $this->_generate_identifier();

        if (defined('NET_SSH2_LOGGING')) {
            $this->_append_log('<-', $extra . $temp);
            $this->_append_log('->', $this->identifier . "\r\n");
        }

        $this->server_identifier = trim($temp, "\r\n");
        if (strlen($extra)) {
            $this->errors[] = utf8_decode($extra);
        }

        if ($matches[1] != '1.99' && $matches[1] != '2.0') {
            user_error("Cannot connect to SSH $matches[1] servers");
            return false;
        }

        fputs($this->fsock, $this->identifier . "\r\n");

        $response = $this->_get_binary_packet();
        if ($response === false) {
            user_error('Connection closed by server');
            return false;
        }

        if (ord($response[0]) != NET_SSH2_MSG_KEXINIT) {
            user_error('Expected SSH_MSG_KEXINIT');
            return false;
        }

        if (!$this->_key_exchange($response)) {
            return false;
        }

        $this->bitmap|= self::MASK_CONNECTED;

        return true;
    }

    /**
     * Generates the SSH identifier
     *
     * You should overwrite this method in your own class if you want to use another identifier
     *
     * @access protected
     * @return String
     */
    function _generate_identifier()
    {
        $identifier = 'SSH-2.0-phpseclib_0.3';

        $ext = array();
        if (extension_loaded('openssl')) {
            $ext[] = 'openssl';
        } elseif (extension_loaded('mcrypt')) {
            $ext[] = 'mcrypt';
        }

        if (extension_loaded('gmp')) {
            $ext[] = 'gmp';
        } elseif (extension_loaded('bcmath')) {
            $ext[] = 'bcmath';
        }

        if (!empty($ext)) {
            $identifier .= ' (' . implode(', ', $ext) . ')';
        }

        return $identifier;
    }

    /**
     * Key Exchange
     *
     * @param String $kexinit_payload_server
     * @access private
     */
    function _key_exchange($kexinit_payload_server)
    {
        static $kex_algorithms = array(
            'diffie-hellman-group1-sha1', // REQUIRED
            'diffie-hellman-group14-sha1' // REQUIRED
        );

        static $server_host_key_algorithms = array(
            'ssh-rsa', // RECOMMENDED  sign   Raw RSA Key
            'ssh-dss'  // REQUIRED     sign   Raw DSS Key
        );

        static $encryption_algorithms = false;
        if ($encryption_algorithms === false) {
            $encryption_algorithms = array(
                // from <http://tools.ietf.org/html/rfc4345#section-4>:
                'arcfour256',
                'arcfour128',

                //'arcfour',      // OPTIONAL          the ARCFOUR stream cipher with a 128-bit key

                // CTR modes from <http://tools.ietf.org/html/rfc4344#section-4>:
                'aes128-ctr',     // RECOMMENDED       AES (Rijndael) in SDCTR mode, with 128-bit key
                'aes192-ctr',     // RECOMMENDED       AES with 192-bit key
                'aes256-ctr',     // RECOMMENDED       AES with 256-bit key

                'twofish128-ctr', // OPTIONAL          Twofish in SDCTR mode, with 128-bit key
                'twofish192-ctr', // OPTIONAL          Twofish with 192-bit key
                'twofish256-ctr', // OPTIONAL          Twofish with 256-bit key

                'aes128-cbc',     // RECOMMENDED       AES with a 128-bit key
                'aes192-cbc',     // OPTIONAL          AES with a 192-bit key
                'aes256-cbc',     // OPTIONAL          AES in CBC mode, with a 256-bit key

                'twofish128-cbc', // OPTIONAL          Twofish with a 128-bit key
                'twofish192-cbc', // OPTIONAL          Twofish with a 192-bit key
                'twofish256-cbc',
                'twofish-cbc',    // OPTIONAL          alias for "twofish256-cbc"
                                  //                   (this is being retained for historical reasons)

                'blowfish-ctr',   // OPTIONAL          Blowfish in SDCTR mode

                'blowfish-cbc',   // OPTIONAL          Blowfish in CBC mode

                '3des-ctr',       // RECOMMENDED       Three-key 3DES in SDCTR mode

                '3des-cbc',       // REQUIRED          three-key 3DES in CBC mode
                 //'none'         // OPTIONAL          no encryption; NOT RECOMMENDED
            );

            if (extension_loaded('openssl') && !extension_loaded('mcrypt')) {
                // OpenSSL does not support arcfour256 in any capacity and arcfour128 / arcfour support is limited to
                // instances that do not use continuous buffers
                $encryption_algorithms = array_diff(
                    $encryption_algorithms,
                    array('arcfour256', 'arcfour128', 'arcfour')
                );
            }

            if (class_exists('\phpseclib\Crypt\RC4') === false) {
                $encryption_algorithms = array_diff(
                    $encryption_algorithms,
                    array('arcfour256', 'arcfour128', 'arcfour')
                );
            }
            if (class_exists('\phpseclib\Crypt\Rijndael') === false) {
                $encryption_algorithms = array_diff(
                    $encryption_algorithms,
                    array('aes128-ctr', 'aes192-ctr', 'aes256-ctr', 'aes128-cbc', 'aes192-cbc', 'aes256-cbc')
                );
            }
            if (class_exists('\phpseclib\Crypt\Twofish') === false) {
                $encryption_algorithms = array_diff(
                    $encryption_algorithms,
                    array('twofish128-ctr', 'twofish192-ctr', 'twofish256-ctr', 'twofish128-cbc', 'twofish192-cbc', 'twofish256-cbc', 'twofish-cbc')
                );
            }
            if (class_exists('\phpseclib\Crypt\Blowfish') === false) {
                $encryption_algorithms = array_diff(
                    $encryption_algorithms,
                    array('blowfish-ctr', 'blowfish-cbc')
                );
            }
            if (class_exists('\phpseclib\Crypt\TripleDES') === false) {
                $encryption_algorithms = array_diff(
                    $encryption_algorithms,
                    array('3des-ctr', '3des-cbc')
                );
            }
            $encryption_algorithms = array_values($encryption_algorithms);
        }

        $mac_algorithms = array(
            // from <http://www.ietf.org/rfc/rfc6668.txt>:
            'hmac-sha2-256',// RECOMMENDED     HMAC-SHA256 (digest length = key length = 32)

            'hmac-sha1-96', // RECOMMENDED     first 96 bits of HMAC-SHA1 (digest length = 12, key length = 20)
            'hmac-sha1',    // REQUIRED        HMAC-SHA1 (digest length = key length = 20)
            'hmac-md5-96',  // OPTIONAL        first 96 bits of HMAC-MD5 (digest length = 12, key length = 16)
            'hmac-md5',     // OPTIONAL        HMAC-MD5 (digest length = key length = 16)
            //'none'          // OPTIONAL        no MAC; NOT RECOMMENDED
        );

        static $compression_algorithms = array(
            'none'   // REQUIRED        no compression
            //'zlib' // OPTIONAL        ZLIB (LZ77) compression
        );

        // some SSH servers have buggy implementations of some of the above algorithms
        switch ($this->server_identifier) {
            case 'SSH-2.0-SSHD':
                $mac_algorithms = array_values(array_diff(
                    $mac_algorithms,
                    array('hmac-sha1-96', 'hmac-md5-96')
                ));
        }

        static $str_kex_algorithms, $str_server_host_key_algorithms,
               $encryption_algorithms_server_to_client, $mac_algorithms_server_to_client, $compression_algorithms_server_to_client,
               $encryption_algorithms_client_to_server, $mac_algorithms_client_to_server, $compression_algorithms_client_to_server;

        if (empty($str_kex_algorithms)) {
            $str_kex_algorithms = implode(',', $kex_algorithms);
            $str_server_host_key_algorithms = implode(',', $server_host_key_algorithms);
            $encryption_algorithms_server_to_client = $encryption_algorithms_client_to_server = implode(',', $encryption_algorithms);
            $mac_algorithms_server_to_client = $mac_algorithms_client_to_server = implode(',', $mac_algorithms);
            $compression_algorithms_server_to_client = $compression_algorithms_client_to_server = implode(',', $compression_algorithms);
        }

        $client_cookie = Random::string(16);

        $response = $kexinit_payload_server;
        $this->_string_shift($response, 1); // skip past the message number (it should be SSH_MSG_KEXINIT)
        $server_cookie = $this->_string_shift($response, 16);

        $temp = unpack('Nlength', $this->_string_shift($response, 4));
        $this->kex_algorithms = explode(',', $this->_string_shift($response, $temp['length']));

        $temp = unpack('Nlength', $this->_string_shift($response, 4));
        $this->server_host_key_algorithms = explode(',', $this->_string_shift($response, $temp['length']));

        $temp = unpack('Nlength', $this->_string_shift($response, 4));
        $this->encryption_algorithms_client_to_server = explode(',', $this->_string_shift($response, $temp['length']));

        $temp = unpack('Nlength', $this->_string_shift($response, 4));
        $this->encryption_algorithms_server_to_client = explode(',', $this->_string_shift($response, $temp['length']));

        $temp = unpack('Nlength', $this->_string_shift($response, 4));
        $this->mac_algorithms_client_to_server = explode(',', $this->_string_shift($response, $temp['length']));

        $temp = unpack('Nlength', $this->_string_shift($response, 4));
        $this->mac_algorithms_server_to_client = explode(',', $this->_string_shift($response, $temp['length']));

        $temp = unpack('Nlength', $this->_string_shift($response, 4));
        $this->compression_algorithms_client_to_server = explode(',', $this->_string_shift($response, $temp['length']));

        $temp = unpack('Nlength', $this->_string_shift($response, 4));
        $this->compression_algorithms_server_to_client = explode(',', $this->_string_shift($response, $temp['length']));

        $temp = unpack('Nlength', $this->_string_shift($response, 4));
        $this->languages_client_to_server = explode(',', $this->_string_shift($response, $temp['length']));

        $temp = unpack('Nlength', $this->_string_shift($response, 4));
        $this->languages_server_to_client = explode(',', $this->_string_shift($response, $temp['length']));

        extract(unpack('Cfirst_kex_packet_follows', $this->_string_shift($response, 1)));
        $first_kex_packet_follows = $first_kex_packet_follows != 0;

        // the sending of SSH2_MSG_KEXINIT could go in one of two places.  this is the second place.
        $kexinit_payload_client = pack('Ca*Na*Na*Na*Na*Na*Na*Na*Na*Na*Na*CN',
            NET_SSH2_MSG_KEXINIT, $client_cookie, strlen($str_kex_algorithms), $str_kex_algorithms,
            strlen($str_server_host_key_algorithms), $str_server_host_key_algorithms, strlen($encryption_algorithms_client_to_server),
            $encryption_algorithms_client_to_server, strlen($encryption_algorithms_server_to_client), $encryption_algorithms_server_to_client,
            strlen($mac_algorithms_client_to_server), $mac_algorithms_client_to_server, strlen($mac_algorithms_server_to_client),
            $mac_algorithms_server_to_client, strlen($compression_algorithms_client_to_server), $compression_algorithms_client_to_server,
            strlen($compression_algorithms_server_to_client), $compression_algorithms_server_to_client, 0, '', 0, '',
            0, 0
        );

        if (!$this->_send_binary_packet($kexinit_payload_client)) {
            return false;
        }
        // here ends the second place.

        // we need to decide upon the symmetric encryption algorithms before we do the diffie-hellman key exchange
        for ($i = 0; $i < count($encryption_algorithms) && !in_array($encryption_algorithms[$i], $this->encryption_algorithms_server_to_client); $i++);
        if ($i == count($encryption_algorithms)) {
            user_error('No compatible server to client encryption algorithms found');
            return $this->_disconnect(NET_SSH2_DISCONNECT_KEY_EXCHANGE_FAILED);
        }

        // we don't initialize any crypto-objects, yet - we do that, later. for now, we need the lengths to make the
        // diffie-hellman key exchange as fast as possible
        $decrypt = $encryption_algorithms[$i];
        switch ($decrypt) {
            case '3des-cbc':
            case '3des-ctr':
                $decryptKeyLength = 24; // eg. 192 / 8
                break;
            case 'aes256-cbc':
            case 'aes256-ctr':
            case 'twofish-cbc':
            case 'twofish256-cbc':
            case 'twofish256-ctr':
                $decryptKeyLength = 32; // eg. 256 / 8
                break;
            case 'aes192-cbc':
            case 'aes192-ctr':
            case 'twofish192-cbc':
            case 'twofish192-ctr':
                $decryptKeyLength = 24; // eg. 192 / 8
                break;
            case 'aes128-cbc':
            case 'aes128-ctr':
            case 'twofish128-cbc':
            case 'twofish128-ctr':
            case 'blowfish-cbc':
            case 'blowfish-ctr':
                $decryptKeyLength = 16; // eg. 128 / 8
                break;
            case 'arcfour':
            case 'arcfour128':
                $decryptKeyLength = 16; // eg. 128 / 8
                break;
            case 'arcfour256':
                $decryptKeyLength = 32; // eg. 128 / 8
                break;
            case 'none':
                $decryptKeyLength = 0;
        }

        for ($i = 0; $i < count($encryption_algorithms) && !in_array($encryption_algorithms[$i], $this->encryption_algorithms_client_to_server); $i++);
        if ($i == count($encryption_algorithms)) {
            user_error('No compatible client to server encryption algorithms found');
            return $this->_disconnect(NET_SSH2_DISCONNECT_KEY_EXCHANGE_FAILED);
        }

        $encrypt = $encryption_algorithms[$i];
        switch ($encrypt) {
            case '3des-cbc':
            case '3des-ctr':
                $encryptKeyLength = 24;
                break;
            case 'aes256-cbc':
            case 'aes256-ctr':
            case 'twofish-cbc':
            case 'twofish256-cbc':
            case 'twofish256-ctr':
                $encryptKeyLength = 32;
                break;
            case 'aes192-cbc':
            case 'aes192-ctr':
            case 'twofish192-cbc':
            case 'twofish192-ctr':
                $encryptKeyLength = 24;
                break;
            case 'aes128-cbc':
            case 'aes128-ctr':
            case 'twofish128-cbc':
            case 'twofish128-ctr':
            case 'blowfish-cbc':
            case 'blowfish-ctr':
                $encryptKeyLength = 16;
                break;
            case 'arcfour':
            case 'arcfour128':
                $encryptKeyLength = 16;
                break;
            case 'arcfour256':
                $encryptKeyLength = 32;
                break;
            case 'none':
                $encryptKeyLength = 0;
        }

        $keyLength = $decryptKeyLength > $encryptKeyLength ? $decryptKeyLength : $encryptKeyLength;

        // through diffie-hellman key exchange a symmetric key is obtained
        for ($i = 0; $i < count($kex_algorithms) && !in_array($kex_algorithms[$i], $this->kex_algorithms); $i++);
        if ($i == count($kex_algorithms)) {
            user_error('No compatible key exchange algorithms found');
            return $this->_disconnect(NET_SSH2_DISCONNECT_KEY_EXCHANGE_FAILED);
        }

        switch ($kex_algorithms[$i]) {
            // see http://tools.ietf.org/html/rfc2409#section-6.2 and
            // http://tools.ietf.org/html/rfc2412, appendex E
            case 'diffie-hellman-group1-sha1':
                $prime = 'FFFFFFFFFFFFFFFFC90FDAA22168C234C4C6628B80DC1CD129024E088A67CC74' .
                         '020BBEA63B139B22514A08798E3404DDEF9519B3CD3A431B302B0A6DF25F1437' .
                         '4FE1356D6D51C245E485B576625E7EC6F44C42E9A637ED6B0BFF5CB6F406B7ED' .
                         'EE386BFB5A899FA5AE9F24117C4B1FE649286651ECE65381FFFFFFFFFFFFFFFF';
                break;
            // see http://tools.ietf.org/html/rfc3526#section-3
            case 'diffie-hellman-group14-sha1':
                $prime = 'FFFFFFFFFFFFFFFFC90FDAA22168C234C4C6628B80DC1CD129024E088A67CC74' .
                         '020BBEA63B139B22514A08798E3404DDEF9519B3CD3A431B302B0A6DF25F1437' .
                         '4FE1356D6D51C245E485B576625E7EC6F44C42E9A637ED6B0BFF5CB6F406B7ED' .
                         'EE386BFB5A899FA5AE9F24117C4B1FE649286651ECE45B3DC2007CB8A163BF05' .
                         '98DA48361C55D39A69163FA8FD24CF5F83655D23DCA3AD961C62F356208552BB' .
                         '9ED529077096966D670C354E4ABC9804F1746C08CA18217C32905E462E36CE3B' .
                         'E39E772C180E86039B2783A2EC07A28FB5C55DF06F4C52C9DE2BCBF695581718' .
                         '3995497CEA956AE515D2261898FA051015728E5A8AACAA68FFFFFFFFFFFFFFFF';
                break;
        }

        // For both diffie-hellman-group1-sha1 and diffie-hellman-group14-sha1
        // the generator field element is 2 (decimal) and the hash function is sha1.
        $g = new BigInteger(2);
        $prime = new BigInteger($prime, 16);
        $kexHash = new Hash('sha1');
        //$q = $p->bitwise_rightShift(1);

        /* To increase the speed of the key exchange, both client and server may
           reduce the size of their private exponents.  It should be at least
           twice as long as the key material that is generated from the shared
           secret.  For more details, see the paper by van Oorschot and Wiener
           [VAN-OORSCHOT].

           -- http://tools.ietf.org/html/rfc4419#section-6.2 */
        $one = new BigInteger(1);
        $keyLength = min($keyLength, $kexHash->getLength());
        $max = $one->bitwise_leftShift(16 * $keyLength); // 2 * 8 * $keyLength
        $max = $max->subtract($one);

        $x = $one->random($one, $max);
        $e = $g->modPow($x, $prime);

        $eBytes = $e->toBytes(true);
        $data = pack('CNa*', NET_SSH2_MSG_KEXDH_INIT, strlen($eBytes), $eBytes);

        if (!$this->_send_binary_packet($data)) {
            user_error('Connection closed by server');
            return false;
        }

        $response = $this->_get_binary_packet();
        if ($response === false) {
            user_error('Connection closed by server');
            return false;
        }
        extract(unpack('Ctype', $this->_string_shift($response, 1)));

        if ($type != NET_SSH2_MSG_KEXDH_REPLY) {
            user_error('Expected SSH_MSG_KEXDH_REPLY');
            return false;
        }

        $temp = unpack('Nlength', $this->_string_shift($response, 4));
        $this->server_public_host_key = $server_public_host_key = $this->_string_shift($response, $temp['length']);

        $temp = unpack('Nlength', $this->_string_shift($server_public_host_key, 4));
        $public_key_format = $this->_string_shift($server_public_host_key, $temp['length']);

        $temp = unpack('Nlength', $this->_string_shift($response, 4));
        $fBytes = $this->_string_shift($response, $temp['length']);
        $f = new BigInteger($fBytes, -256);

        $temp = unpack('Nlength', $this->_string_shift($response, 4));
        $this->signature = $this->_string_shift($response, $temp['length']);

        $temp = unpack('Nlength', $this->_string_shift($this->signature, 4));
        $this->signature_format = $this->_string_shift($this->signature, $temp['length']);

        $key = $f->modPow($x, $prime);
        $keyBytes = $key->toBytes(true);

        $this->exchange_hash = pack('Na*Na*Na*Na*Na*Na*Na*Na*',
            strlen($this->identifier), $this->identifier, strlen($this->server_identifier), $this->server_identifier,
            strlen($kexinit_payload_client), $kexinit_payload_client, strlen($kexinit_payload_server),
            $kexinit_payload_server, strlen($this->server_public_host_key), $this->server_public_host_key, strlen($eBytes),
            $eBytes, strlen($fBytes), $fBytes, strlen($keyBytes), $keyBytes
        );

        $this->exchange_hash = $kexHash->hash($this->exchange_hash);

        if ($this->session_id === false) {
            $this->session_id = $this->exchange_hash;
        }

        for ($i = 0; $i < count($server_host_key_algorithms) && !in_array($server_host_key_algorithms[$i], $this->server_host_key_algorithms); $i++);
        if ($i == count($server_host_key_algorithms)) {
            user_error('No compatible server host key algorithms found');
            return $this->_disconnect(NET_SSH2_DISCONNECT_KEY_EXCHANGE_FAILED);
        }

        if ($public_key_format != $server_host_key_algorithms[$i] || $this->signature_format != $server_host_key_algorithms[$i]) {
            user_error('Server Host Key Algorithm Mismatch');
            return $this->_disconnect(NET_SSH2_DISCONNECT_KEY_EXCHANGE_FAILED);
        }

        $packet = pack('C',
            NET_SSH2_MSG_NEWKEYS
        );

        if (!$this->_send_binary_packet($packet)) {
            return false;
        }

        $response = $this->_get_binary_packet();

        if ($response === false) {
            user_error('Connection closed by server');
            return false;
        }

        extract(unpack('Ctype', $this->_string_shift($response, 1)));

        if ($type != NET_SSH2_MSG_NEWKEYS) {
            user_error('Expected SSH_MSG_NEWKEYS');
            return false;
        }

        switch ($encrypt) {
            case '3des-cbc':
                $this->encrypt = new TripleDES();
                // $this->encrypt_block_size = 64 / 8 == the default
                break;
            case '3des-ctr':
                $this->encrypt = new TripleDES(Base::MODE_CTR);
                // $this->encrypt_block_size = 64 / 8 == the default
                break;
            case 'aes256-cbc':
            case 'aes192-cbc':
            case 'aes128-cbc':
                $this->encrypt = new Rijndael();
                $this->encrypt_block_size = 16; // eg. 128 / 8
                break;
            case 'aes256-ctr':
            case 'aes192-ctr':
            case 'aes128-ctr':
                $this->encrypt = new Rijndael(Base::MODE_CTR);
                $this->encrypt_block_size = 16; // eg. 128 / 8
                break;
            case 'blowfish-cbc':
                $this->encrypt = new Blowfish();
                $this->encrypt_block_size = 8;
                break;
            case 'blowfish-ctr':
                $this->encrypt = new Blowfish(Base::MODE_CTR);
                $this->encrypt_block_size = 8;
                break;
            case 'twofish128-cbc':
            case 'twofish192-cbc':
            case 'twofish256-cbc':
            case 'twofish-cbc':
                $this->encrypt = new Twofish();
                $this->encrypt_block_size = 16;
                break;
            case 'twofish128-ctr':
            case 'twofish192-ctr':
            case 'twofish256-ctr':
                $this->encrypt = new Twofish(Base::MODE_CTR);
                $this->encrypt_block_size = 16;
                break;
            case 'arcfour':
            case 'arcfour128':
            case 'arcfour256':
                $this->encrypt = new RC4();
                break;
<<<<<<< HEAD
            case 'none';
                //$this->encrypt = new Null();
=======
            case 'none':
                //$this->encrypt = new Crypt_Null();
>>>>>>> 8893f8f5
        }

        switch ($decrypt) {
            case '3des-cbc':
                $this->decrypt = new TripleDES();
                break;
            case '3des-ctr':
                $this->decrypt = new TripleDES(Base::MODE_CTR);
                break;
            case 'aes256-cbc':
            case 'aes192-cbc':
            case 'aes128-cbc':
                $this->decrypt = new Rijndael();
                $this->decrypt_block_size = 16;
                break;
            case 'aes256-ctr':
            case 'aes192-ctr':
            case 'aes128-ctr':
                $this->decrypt = new Rijndael(Base::MODE_CTR);
                $this->decrypt_block_size = 16;
                break;
            case 'blowfish-cbc':
                $this->decrypt = new Blowfish();
                $this->decrypt_block_size = 8;
                break;
            case 'blowfish-ctr':
                $this->decrypt = new Blowfish(Base::MODE_CTR);
                $this->decrypt_block_size = 8;
                break;
            case 'twofish128-cbc':
            case 'twofish192-cbc':
            case 'twofish256-cbc':
            case 'twofish-cbc':
                $this->decrypt = new Twofish();
                $this->decrypt_block_size = 16;
                break;
            case 'twofish128-ctr':
            case 'twofish192-ctr':
            case 'twofish256-ctr':
                $this->decrypt = new Twofish(Base::MODE_CTR);
                $this->decrypt_block_size = 16;
                break;
            case 'arcfour':
            case 'arcfour128':
            case 'arcfour256':
                $this->decrypt = new RC4();
                break;
<<<<<<< HEAD
            case 'none';
                //$this->decrypt = new Null();
=======
            case 'none':
                //$this->decrypt = new Crypt_Null();
>>>>>>> 8893f8f5
        }

        $keyBytes = pack('Na*', strlen($keyBytes), $keyBytes);

        if ($this->encrypt) {
            if ($this->crypto_engine) {
                $this->encrypt->setEngine($this->crypto_engine);
            }
            $this->encrypt->enableContinuousBuffer();
            $this->encrypt->disablePadding();

            $iv = $kexHash->hash($keyBytes . $this->exchange_hash . 'A' . $this->session_id);
            while ($this->encrypt_block_size > strlen($iv)) {
                $iv.= $kexHash->hash($keyBytes . $this->exchange_hash . $iv);
            }
            $this->encrypt->setIV(substr($iv, 0, $this->encrypt_block_size));

            $key = $kexHash->hash($keyBytes . $this->exchange_hash . 'C' . $this->session_id);
            while ($encryptKeyLength > strlen($key)) {
                $key.= $kexHash->hash($keyBytes . $this->exchange_hash . $key);
            }
            $this->encrypt->setKey(substr($key, 0, $encryptKeyLength));
        }

        if ($this->decrypt) {
            if ($this->crypto_engine) {
                $this->decrypt->setEngine($this->crypto_engine);
            }
            $this->decrypt->enableContinuousBuffer();
            $this->decrypt->disablePadding();

            $iv = $kexHash->hash($keyBytes . $this->exchange_hash . 'B' . $this->session_id);
            while ($this->decrypt_block_size > strlen($iv)) {
                $iv.= $kexHash->hash($keyBytes . $this->exchange_hash . $iv);
            }
            $this->decrypt->setIV(substr($iv, 0, $this->decrypt_block_size));

            $key = $kexHash->hash($keyBytes . $this->exchange_hash . 'D' . $this->session_id);
            while ($decryptKeyLength > strlen($key)) {
                $key.= $kexHash->hash($keyBytes . $this->exchange_hash . $key);
            }
            $this->decrypt->setKey(substr($key, 0, $decryptKeyLength));
        }

        /* The "arcfour128" algorithm is the RC4 cipher, as described in
           [SCHNEIER], using a 128-bit key.  The first 1536 bytes of keystream
           generated by the cipher MUST be discarded, and the first byte of the
           first encrypted packet MUST be encrypted using the 1537th byte of
           keystream.

           -- http://tools.ietf.org/html/rfc4345#section-4 */
        if ($encrypt == 'arcfour128' || $encrypt == 'arcfour256') {
            $this->encrypt->encrypt(str_repeat("\0", 1536));
        }
        if ($decrypt == 'arcfour128' || $decrypt == 'arcfour256') {
            $this->decrypt->decrypt(str_repeat("\0", 1536));
        }

        for ($i = 0; $i < count($mac_algorithms) && !in_array($mac_algorithms[$i], $this->mac_algorithms_client_to_server); $i++);
        if ($i == count($mac_algorithms)) {
            user_error('No compatible client to server message authentication algorithms found');
            return $this->_disconnect(NET_SSH2_DISCONNECT_KEY_EXCHANGE_FAILED);
        }

        $createKeyLength = 0; // ie. $mac_algorithms[$i] == 'none'
        switch ($mac_algorithms[$i]) {
            case 'hmac-sha2-256':
                $this->hmac_create = new Hash('sha256');
                $createKeyLength = 32;
                break;
            case 'hmac-sha1':
                $this->hmac_create = new Hash('sha1');
                $createKeyLength = 20;
                break;
            case 'hmac-sha1-96':
                $this->hmac_create = new Hash('sha1-96');
                $createKeyLength = 20;
                break;
            case 'hmac-md5':
                $this->hmac_create = new Hash('md5');
                $createKeyLength = 16;
                break;
            case 'hmac-md5-96':
                $this->hmac_create = new Hash('md5-96');
                $createKeyLength = 16;
        }

        for ($i = 0; $i < count($mac_algorithms) && !in_array($mac_algorithms[$i], $this->mac_algorithms_server_to_client); $i++);
        if ($i == count($mac_algorithms)) {
            user_error('No compatible server to client message authentication algorithms found');
            return $this->_disconnect(NET_SSH2_DISCONNECT_KEY_EXCHANGE_FAILED);
        }

        $checkKeyLength = 0;
        $this->hmac_size = 0;
        switch ($mac_algorithms[$i]) {
            case 'hmac-sha2-256':
                $this->hmac_check = new Hash('sha256');
                $checkKeyLength = 32;
                $this->hmac_size = 32;
                break;
            case 'hmac-sha1':
                $this->hmac_check = new Hash('sha1');
                $checkKeyLength = 20;
                $this->hmac_size = 20;
                break;
            case 'hmac-sha1-96':
                $this->hmac_check = new Hash('sha1-96');
                $checkKeyLength = 20;
                $this->hmac_size = 12;
                break;
            case 'hmac-md5':
                $this->hmac_check = new Hash('md5');
                $checkKeyLength = 16;
                $this->hmac_size = 16;
                break;
            case 'hmac-md5-96':
                $this->hmac_check = new Hash('md5-96');
                $checkKeyLength = 16;
                $this->hmac_size = 12;
        }

        $key = $kexHash->hash($keyBytes . $this->exchange_hash . 'E' . $this->session_id);
        while ($createKeyLength > strlen($key)) {
            $key.= $kexHash->hash($keyBytes . $this->exchange_hash . $key);
        }
        $this->hmac_create->setKey(substr($key, 0, $createKeyLength));

        $key = $kexHash->hash($keyBytes . $this->exchange_hash . 'F' . $this->session_id);
        while ($checkKeyLength > strlen($key)) {
            $key.= $kexHash->hash($keyBytes . $this->exchange_hash . $key);
        }
        $this->hmac_check->setKey(substr($key, 0, $checkKeyLength));

        for ($i = 0; $i < count($compression_algorithms) && !in_array($compression_algorithms[$i], $this->compression_algorithms_server_to_client); $i++);
        if ($i == count($compression_algorithms)) {
            user_error('No compatible server to client compression algorithms found');
            return $this->_disconnect(NET_SSH2_DISCONNECT_KEY_EXCHANGE_FAILED);
        }
        $this->decompress = $compression_algorithms[$i] == 'zlib';

        for ($i = 0; $i < count($compression_algorithms) && !in_array($compression_algorithms[$i], $this->compression_algorithms_client_to_server); $i++);
        if ($i == count($compression_algorithms)) {
            user_error('No compatible client to server compression algorithms found');
            return $this->_disconnect(NET_SSH2_DISCONNECT_KEY_EXCHANGE_FAILED);
        }
        $this->compress = $compression_algorithms[$i] == 'zlib';

        return true;
    }

    /**
     * Login
     *
     * The $password parameter can be a plaintext password, a \phpseclib\Crypt\RSA object or an array
     *
     * @param String $username
     * @param Mixed $password
     * @param Mixed $...
     * @return Boolean
     * @see _login
     * @access public
     */
    function login($username)
    {
        $args = func_get_args();
        return call_user_func_array(array(&$this, '_login'), $args);
    }

    /**
     * Login Helper
     *
     * @param String $username
     * @param Mixed $password
     * @param Mixed $...
     * @return Boolean
     * @see _login_helper
     * @access private
     */
    function _login($username)
    {
        if (!($this->bitmap & self::MASK_CONSTRUCTOR)) {
            if (!$this->_connect()) {
                return false;
            }
        }

        $args = array_slice(func_get_args(), 1);
        if (empty($args)) {
            return $this->_login_helper($username);
        }

        foreach ($args as $arg) {
            if ($this->_login_helper($username, $arg)) {
                return true;
            }
        }
        return false;
    }

    /**
     * Login Helper
     *
     * @param String $username
     * @param optional String $password
     * @return Boolean
     * @access private
     * @internal It might be worthwhile, at some point, to protect against {@link http://tools.ietf.org/html/rfc4251#section-9.3.9 traffic analysis}
     *           by sending dummy SSH_MSG_IGNORE messages.
     */
    function _login_helper($username, $password = null)
    {
        if (!($this->bitmap & self::MASK_CONNECTED)) {
            return false;
        }

        if (!($this->bitmap & self::MASK_LOGIN_REQ)) {
            $packet = pack('CNa*',
                NET_SSH2_MSG_SERVICE_REQUEST, strlen('ssh-userauth'), 'ssh-userauth'
            );

            if (!$this->_send_binary_packet($packet)) {
                return false;
            }

            $response = $this->_get_binary_packet();
            if ($response === false) {
                user_error('Connection closed by server');
                return false;
            }

            extract(unpack('Ctype', $this->_string_shift($response, 1)));

            if ($type != NET_SSH2_MSG_SERVICE_ACCEPT) {
                user_error('Expected SSH_MSG_SERVICE_ACCEPT');
                return false;
            }
            $this->bitmap |= self::MASK_LOGIN_REQ;
        }

        if (strlen($this->last_interactive_response)) {
            return !is_string($password) && !is_array($password) ? false : $this->_keyboard_interactive_process($password);
        }

        if ($password instanceof RSA) {
            return $this->_privatekey_login($username, $password);
        } elseif ($password instanceof Agent) {
            return $this->_ssh_agent_login($username, $password);
        }

        if (is_array($password)) {
            if ($this->_keyboard_interactive_login($username, $password)) {
                $this->bitmap |= self::MASK_LOGIN;
                return true;
            }
            return false;
        }

        if (!isset($password)) {
            $packet = pack('CNa*Na*Na*',
                NET_SSH2_MSG_USERAUTH_REQUEST, strlen($username), $username, strlen('ssh-connection'), 'ssh-connection',
                strlen('none'), 'none'
            );

            if (!$this->_send_binary_packet($packet)) {
                return false;
            }

            $response = $this->_get_binary_packet();
            if ($response === false) {
                user_error('Connection closed by server');
                return false;
            }

            extract(unpack('Ctype', $this->_string_shift($response, 1)));

            switch ($type) {
                case NET_SSH2_MSG_USERAUTH_SUCCESS:
                    $this->bitmap |= self::MASK_LOGIN;
                    return true;
                //case NET_SSH2_MSG_USERAUTH_FAILURE:
                default:
                    return false;
            }
        }

        $packet = pack('CNa*Na*Na*CNa*',
            NET_SSH2_MSG_USERAUTH_REQUEST, strlen($username), $username, strlen('ssh-connection'), 'ssh-connection',
            strlen('password'), 'password', 0, strlen($password), $password
        );

        // remove the username and password from the logged packet
        if (!defined('NET_SSH2_LOGGING')) {
            $logged = null;
        } else {
            $logged = pack('CNa*Na*Na*CNa*',
                NET_SSH2_MSG_USERAUTH_REQUEST, strlen('username'), 'username', strlen('ssh-connection'), 'ssh-connection',
                strlen('password'), 'password', 0, strlen('password'), 'password'
            );
        }

        if (!$this->_send_binary_packet($packet, $logged)) {
            return false;
        }

        $response = $this->_get_binary_packet();
        if ($response === false) {
            user_error('Connection closed by server');
            return false;
        }

        extract(unpack('Ctype', $this->_string_shift($response, 1)));

        switch ($type) {
            case NET_SSH2_MSG_USERAUTH_PASSWD_CHANGEREQ: // in theory, the password can be changed
                if (defined('NET_SSH2_LOGGING')) {
                    $this->message_number_log[count($this->message_number_log) - 1] = 'NET_SSH2_MSG_USERAUTH_PASSWD_CHANGEREQ';
                }
                extract(unpack('Nlength', $this->_string_shift($response, 4)));
                $this->errors[] = 'SSH_MSG_USERAUTH_PASSWD_CHANGEREQ: ' . utf8_decode($this->_string_shift($response, $length));
                return $this->_disconnect(NET_SSH2_DISCONNECT_AUTH_CANCELLED_BY_USER);
            case NET_SSH2_MSG_USERAUTH_FAILURE:
                // can we use keyboard-interactive authentication?  if not then either the login is bad or the server employees
                // multi-factor authentication
                extract(unpack('Nlength', $this->_string_shift($response, 4)));
                $auth_methods = explode(',', $this->_string_shift($response, $length));
                extract(unpack('Cpartial_success', $this->_string_shift($response, 1)));
                $partial_success = $partial_success != 0;

                if (!$partial_success && in_array('keyboard-interactive', $auth_methods)) {
                    if ($this->_keyboard_interactive_login($username, $password)) {
                        $this->bitmap |= self::MASK_LOGIN;
                        return true;
                    }
                    return false;
                }
                return false;
            case NET_SSH2_MSG_USERAUTH_SUCCESS:
                $this->bitmap |= self::MASK_LOGIN;
                return true;
        }

        return false;
    }

    /**
     * Login via keyboard-interactive authentication
     *
     * See {@link http://tools.ietf.org/html/rfc4256 RFC4256} for details.  This is not a full-featured keyboard-interactive authenticator.
     *
     * @param String $username
     * @param String $password
     * @return Boolean
     * @access private
     */
    function _keyboard_interactive_login($username, $password)
    {
        $packet = pack('CNa*Na*Na*Na*Na*',
            NET_SSH2_MSG_USERAUTH_REQUEST, strlen($username), $username, strlen('ssh-connection'), 'ssh-connection',
            strlen('keyboard-interactive'), 'keyboard-interactive', 0, '', 0, ''
        );

        if (!$this->_send_binary_packet($packet)) {
            return false;
        }

        return $this->_keyboard_interactive_process($password);
    }

    /**
     * Handle the keyboard-interactive requests / responses.
     *
     * @param String $responses...
     * @return Boolean
     * @access private
     */
    function _keyboard_interactive_process()
    {
        $responses = func_get_args();

        if (strlen($this->last_interactive_response)) {
            $response = $this->last_interactive_response;
        } else {
            $orig = $response = $this->_get_binary_packet();
            if ($response === false) {
                user_error('Connection closed by server');
                return false;
            }
        }

        extract(unpack('Ctype', $this->_string_shift($response, 1)));

        switch ($type) {
            case NET_SSH2_MSG_USERAUTH_INFO_REQUEST:
                extract(unpack('Nlength', $this->_string_shift($response, 4)));
                $this->_string_shift($response, $length); // name; may be empty
                extract(unpack('Nlength', $this->_string_shift($response, 4)));
                $this->_string_shift($response, $length); // instruction; may be empty
                extract(unpack('Nlength', $this->_string_shift($response, 4)));
                $this->_string_shift($response, $length); // language tag; may be empty
                extract(unpack('Nnum_prompts', $this->_string_shift($response, 4)));

                for ($i = 0; $i < count($responses); $i++) {
                    if (is_array($responses[$i])) {
                        foreach ($responses[$i] as $key => $value) {
                            $this->keyboard_requests_responses[$key] = $value;
                        }
                        unset($responses[$i]);
                    }
                }
                $responses = array_values($responses);

                if (isset($this->keyboard_requests_responses)) {
                    for ($i = 0; $i < $num_prompts; $i++) {
                        extract(unpack('Nlength', $this->_string_shift($response, 4)));
                        // prompt - ie. "Password: "; must not be empty
                        $prompt = $this->_string_shift($response, $length);
                        //$echo = $this->_string_shift($response) != chr(0);
                        foreach ($this->keyboard_requests_responses as $key => $value) {
                            if (substr($prompt, 0, strlen($key)) == $key) {
                                $responses[] = $value;
                                break;
                            }
                        }
                    }
                }

                // see http://tools.ietf.org/html/rfc4256#section-3.2
                if (strlen($this->last_interactive_response)) {
                    $this->last_interactive_response = '';
                } else if (defined('NET_SSH2_LOGGING')) {
                    $this->message_number_log[count($this->message_number_log) - 1] = str_replace(
                        'UNKNOWN',
                        'NET_SSH2_MSG_USERAUTH_INFO_REQUEST',
                        $this->message_number_log[count($this->message_number_log) - 1]
                    );
                }

                if (!count($responses) && $num_prompts) {
                    $this->last_interactive_response = $orig;
                    return false;
                }

                /*
                   After obtaining the requested information from the user, the client
                   MUST respond with an SSH_MSG_USERAUTH_INFO_RESPONSE message.
                */
                // see http://tools.ietf.org/html/rfc4256#section-3.4
                $packet = $logged = pack('CN', NET_SSH2_MSG_USERAUTH_INFO_RESPONSE, count($responses));
                for ($i = 0; $i < count($responses); $i++) {
                    $packet.= pack('Na*', strlen($responses[$i]), $responses[$i]);
                    $logged.= pack('Na*', strlen('dummy-answer'), 'dummy-answer');
                }

                if (!$this->_send_binary_packet($packet, $logged)) {
                    return false;
                }

                if (defined('NET_SSH2_LOGGING') && NET_SSH2_LOGGING == self::LOG_COMPLEX) {
                    $this->message_number_log[count($this->message_number_log) - 1] = str_replace(
                        'UNKNOWN',
                        'NET_SSH2_MSG_USERAUTH_INFO_RESPONSE',
                        $this->message_number_log[count($this->message_number_log) - 1]
                    );
                }

                /*
                   After receiving the response, the server MUST send either an
                   SSH_MSG_USERAUTH_SUCCESS, SSH_MSG_USERAUTH_FAILURE, or another
                   SSH_MSG_USERAUTH_INFO_REQUEST message.
                */
                // maybe phpseclib should force close the connection after x request / responses?  unless something like that is done
                // there could be an infinite loop of request / responses.
                return $this->_keyboard_interactive_process();
            case NET_SSH2_MSG_USERAUTH_SUCCESS:
                return true;
            case NET_SSH2_MSG_USERAUTH_FAILURE:
                return false;
        }

        return false;
    }

    /**
     * Login with an ssh-agent provided key
     *
     * @param String $username
     * @param \phpseclib\System\SSH\Agent $agent
     * @return Boolean
     * @access private
     */
    function _ssh_agent_login($username, $agent)
    {
        $this->agent = $agent;
        $keys = $agent->requestIdentities();
        foreach ($keys as $key) {
            if ($this->_privatekey_login($username, $key)) {
                return true;
            }
        }

        return false;
    }

    /**
     * Login with an RSA private key
     *
     * @param String $username
     * @param \phpseclib\Crypt\RSA $password
     * @return Boolean
     * @access private
     * @internal It might be worthwhile, at some point, to protect against {@link http://tools.ietf.org/html/rfc4251#section-9.3.9 traffic analysis}
     *           by sending dummy SSH_MSG_IGNORE messages.
     */
    function _privatekey_login($username, $privatekey)
    {
        // see http://tools.ietf.org/html/rfc4253#page-15
        $publickey = $privatekey->getPublicKey(RSA::PUBLIC_FORMAT_RAW);
        if ($publickey === false) {
            return false;
        }

        $publickey = array(
            'e' => $publickey['e']->toBytes(true),
            'n' => $publickey['n']->toBytes(true)
        );
        $publickey = pack('Na*Na*Na*',
            strlen('ssh-rsa'), 'ssh-rsa', strlen($publickey['e']), $publickey['e'], strlen($publickey['n']), $publickey['n']
        );

        $part1 = pack('CNa*Na*Na*',
            NET_SSH2_MSG_USERAUTH_REQUEST, strlen($username), $username, strlen('ssh-connection'), 'ssh-connection',
            strlen('publickey'), 'publickey'
        );
        $part2 = pack('Na*Na*', strlen('ssh-rsa'), 'ssh-rsa', strlen($publickey), $publickey);

        $packet = $part1 . chr(0) . $part2;
        if (!$this->_send_binary_packet($packet)) {
            return false;
        }

        $response = $this->_get_binary_packet();
        if ($response === false) {
            user_error('Connection closed by server');
            return false;
        }

        extract(unpack('Ctype', $this->_string_shift($response, 1)));

        switch ($type) {
            case NET_SSH2_MSG_USERAUTH_FAILURE:
                extract(unpack('Nlength', $this->_string_shift($response, 4)));
                $this->errors[] = 'SSH_MSG_USERAUTH_FAILURE: ' . $this->_string_shift($response, $length);
                return false;
            case NET_SSH2_MSG_USERAUTH_PK_OK:
                // we'll just take it on faith that the public key blob and the public key algorithm name are as
                // they should be
                if (defined('NET_SSH2_LOGGING') && NET_SSH2_LOGGING == self::LOG_COMPLEX) {
                    $this->message_number_log[count($this->message_number_log) - 1] = str_replace(
                        'UNKNOWN',
                        'NET_SSH2_MSG_USERAUTH_PK_OK',
                        $this->message_number_log[count($this->message_number_log) - 1]
                    );
                }
        }

        $packet = $part1 . chr(1) . $part2;
        $privatekey->setSignatureMode(RSA::SIGNATURE_PKCS1);
        $signature = $privatekey->sign(pack('Na*a*', strlen($this->session_id), $this->session_id, $packet));
        $signature = pack('Na*Na*', strlen('ssh-rsa'), 'ssh-rsa', strlen($signature), $signature);
        $packet.= pack('Na*', strlen($signature), $signature);

        if (!$this->_send_binary_packet($packet)) {
            return false;
        }

        $response = $this->_get_binary_packet();
        if ($response === false) {
            user_error('Connection closed by server');
            return false;
        }

        extract(unpack('Ctype', $this->_string_shift($response, 1)));

        switch ($type) {
            case NET_SSH2_MSG_USERAUTH_FAILURE:
                // either the login is bad or the server employs multi-factor authentication
                return false;
            case NET_SSH2_MSG_USERAUTH_SUCCESS:
                $this->bitmap |= self::MASK_LOGIN;
                return true;
        }

        return false;
    }

    /**
     * Set Timeout
     *
     * $ssh->exec('ping 127.0.0.1'); on a Linux host will never return and will run indefinitely.  setTimeout() makes it so it'll timeout.
     * Setting $timeout to false or 0 will mean there is no timeout.
     *
     * @param Mixed $timeout
     * @access public
     */
    function setTimeout($timeout)
    {
        $this->timeout = $this->curTimeout = $timeout;
    }

    /**
     * Get the output from stdError
     *
     * @access public
     */
    function getStdError()
    {
        return $this->stdErrorLog;
    }

    /**
     * Execute Command
     *
     * If $callback is set to false then \phpseclib\Net\SSH2::_get_channel_packet(self::CHANNEL_EXEC) will need to be called manually.
     * In all likelihood, this is not a feature you want to be taking advantage of.
     *
     * @param String $command
     * @param optional Callback $callback
     * @return String
     * @access public
     */
    function exec($command, $callback = null)
    {
        $this->curTimeout = $this->timeout;
        $this->is_timeout = false;
        $this->stdErrorLog = '';

        if (!($this->bitmap & self::MASK_LOGIN)) {
            return false;
        }

        // RFC4254 defines the (client) window size as "bytes the other party can send before it must wait for the window to
        // be adjusted".  0x7FFFFFFF is, at 2GB, the max size.  technically, it should probably be decremented, but,
        // honestly, if you're transfering more than 2GB, you probably shouldn't be using phpseclib, anyway.
        // see http://tools.ietf.org/html/rfc4254#section-5.2 for more info
        $this->window_size_server_to_client[self::CHANNEL_EXEC] = $this->window_size;
        // 0x8000 is the maximum max packet size, per http://tools.ietf.org/html/rfc4253#section-6.1, although since PuTTy
        // uses 0x4000, that's what will be used here, as well.
        $packet_size = 0x4000;

        $packet = pack('CNa*N3',
            NET_SSH2_MSG_CHANNEL_OPEN, strlen('session'), 'session', self::CHANNEL_EXEC, $this->window_size_server_to_client[self::CHANNEL_EXEC], $packet_size);

        if (!$this->_send_binary_packet($packet)) {
            return false;
        }

        $this->channel_status[self::CHANNEL_EXEC] = NET_SSH2_MSG_CHANNEL_OPEN;

        $response = $this->_get_channel_packet(self::CHANNEL_EXEC);
        if ($response === false) {
            return false;
        }

        if ($this->request_pty === true) {
            $terminal_modes = pack('C', NET_SSH2_TTY_OP_END);
            $packet = pack('CNNa*CNa*N5a*',
                NET_SSH2_MSG_CHANNEL_REQUEST, $this->server_channels[self::CHANNEL_EXEC], strlen('pty-req'), 'pty-req', 1, strlen('vt100'), 'vt100',
                $this->windowColumns, $this->windowRows, 0, 0, strlen($terminal_modes), $terminal_modes);

            if (!$this->_send_binary_packet($packet)) {
                return false;
            }

            $response = $this->_get_binary_packet();
            if ($response === false) {
                user_error('Connection closed by server');
                return false;
            }

            list(, $type) = unpack('C', $this->_string_shift($response, 1));

            switch ($type) {
                case NET_SSH2_MSG_CHANNEL_SUCCESS:
                    break;
                case NET_SSH2_MSG_CHANNEL_FAILURE:
                default:
                    user_error('Unable to request pseudo-terminal');
                    return $this->_disconnect(NET_SSH2_DISCONNECT_BY_APPLICATION);
            }
            $this->in_request_pty_exec = true;
        }

        // sending a pty-req SSH_MSG_CHANNEL_REQUEST message is unnecessary and, in fact, in most cases, slows things
        // down.  the one place where it might be desirable is if you're doing something like \phpseclib\Net\SSH2::exec('ping localhost &').
        // with a pty-req SSH_MSG_CHANNEL_REQUEST, exec() will return immediately and the ping process will then
        // then immediately terminate.  without such a request exec() will loop indefinitely.  the ping process won't end but
        // neither will your script.

        // although, in theory, the size of SSH_MSG_CHANNEL_REQUEST could exceed the maximum packet size established by
        // SSH_MSG_CHANNEL_OPEN_CONFIRMATION, RFC4254#section-5.1 states that the "maximum packet size" refers to the
        // "maximum size of an individual data packet". ie. SSH_MSG_CHANNEL_DATA.  RFC4254#section-5.2 corroborates.
        $packet = pack('CNNa*CNa*',
            NET_SSH2_MSG_CHANNEL_REQUEST, $this->server_channels[self::CHANNEL_EXEC], strlen('exec'), 'exec', 1, strlen($command), $command);
        if (!$this->_send_binary_packet($packet)) {
            return false;
        }

        $this->channel_status[self::CHANNEL_EXEC] = NET_SSH2_MSG_CHANNEL_REQUEST;

        $response = $this->_get_channel_packet(self::CHANNEL_EXEC);
        if ($response === false) {
            return false;
        }

        $this->channel_status[self::CHANNEL_EXEC] = NET_SSH2_MSG_CHANNEL_DATA;

        if ($callback === false || $this->in_request_pty_exec) {
            return true;
        }

        $output = '';
        while (true) {
            $temp = $this->_get_channel_packet(self::CHANNEL_EXEC);
            switch (true) {
                case $temp === true:
                    return is_callable($callback) ? true : $output;
                case $temp === false:
                    return false;
                default:
                    if (is_callable($callback)) {
                        if (call_user_func($callback, $temp) === true) {
                            $this->_close_channel(self::CHANNEL_EXEC);
                            return true;
                        }
                    } else {
                        $output.= $temp;
                    }
            }
        }
    }

    /**
     * Creates an interactive shell
     *
     * @see \phpseclib\Net\SSH2::read()
     * @see \phpseclib\Net\SSH2::write()
     * @return Boolean
     * @access private
     */
    function _initShell()
    {
        if ($this->in_request_pty_exec === true) {
            return true;
        }

        $this->window_size_server_to_client[self::CHANNEL_SHELL] = $this->window_size;
        $packet_size = 0x4000;

        $packet = pack('CNa*N3',
            NET_SSH2_MSG_CHANNEL_OPEN, strlen('session'), 'session', self::CHANNEL_SHELL, $this->window_size_server_to_client[self::CHANNEL_SHELL], $packet_size);

        if (!$this->_send_binary_packet($packet)) {
            return false;
        }

        $this->channel_status[self::CHANNEL_SHELL] = NET_SSH2_MSG_CHANNEL_OPEN;

        $response = $this->_get_channel_packet(self::CHANNEL_SHELL);
        if ($response === false) {
            return false;
        }

        $terminal_modes = pack('C', NET_SSH2_TTY_OP_END);
        $packet = pack('CNNa*CNa*N5a*',
            NET_SSH2_MSG_CHANNEL_REQUEST, $this->server_channels[self::CHANNEL_SHELL], strlen('pty-req'), 'pty-req', 1, strlen('vt100'), 'vt100',
            $this->windowColumns, $this->windowRows, 0, 0, strlen($terminal_modes), $terminal_modes);

        if (!$this->_send_binary_packet($packet)) {
            return false;
        }

        $response = $this->_get_binary_packet();
        if ($response === false) {
            user_error('Connection closed by server');
            return false;
        }

        list(, $type) = unpack('C', $this->_string_shift($response, 1));

        switch ($type) {
            case NET_SSH2_MSG_CHANNEL_SUCCESS:
            // if a pty can't be opened maybe commands can still be executed
            case NET_SSH2_MSG_CHANNEL_FAILURE:
                break;
            default:
                user_error('Unable to request pseudo-terminal');
                return $this->_disconnect(NET_SSH2_DISCONNECT_BY_APPLICATION);
        }

        $packet = pack('CNNa*C',
            NET_SSH2_MSG_CHANNEL_REQUEST, $this->server_channels[self::CHANNEL_SHELL], strlen('shell'), 'shell', 1);
        if (!$this->_send_binary_packet($packet)) {
            return false;
        }

        $this->channel_status[self::CHANNEL_SHELL] = NET_SSH2_MSG_CHANNEL_REQUEST;

        $response = $this->_get_channel_packet(self::CHANNEL_SHELL);
        if ($response === false) {
            return false;
        }

        $this->channel_status[self::CHANNEL_SHELL] = NET_SSH2_MSG_CHANNEL_DATA;

        $this->bitmap |= self::MASK_SHELL;

        return true;
    }

    /**
     * Return the channel to be used with read() / write()
     *
     * @see \phpseclib\Net\SSH2::read()
     * @see \phpseclib\Net\SSH2::write()
     * @return Integer
     * @access public
     */
    function _get_interactive_channel()
    {
        switch (true) {
            case $this->in_subsystem:
                return self::CHANNEL_SUBSYSTEM;
            case $this->in_request_pty_exec:
                return self::CHANNEL_EXEC;
            default:
                return self::CHANNEL_SHELL;
        }
    }

    /**
     * Return an available open channel
     *
     * @return Integer
     * @access public
     */
    function _get_open_channel()
    {
        $channel = self::CHANNEL_EXEC;
        do {
            if (isset($this->channel_status[$channel]) && $this->channel_status[$channel] == NET_SSH2_MSG_CHANNEL_OPEN) {
                return $channel;
            }
        } while ($channel++ < self::CHANNEL_SUBSYSTEM);

        return false;
    }

    /**
     * Returns the output of an interactive shell
     *
     * Returns when there's a match for $expect, which can take the form of a string literal or,
     * if $mode == self::READ_REGEX, a regular expression.
     *
     * @see \phpseclib\Net\SSH2::write()
     * @param String $expect
     * @param Integer $mode
     * @return String
     * @access public
     */
    function read($expect = '', $mode = self::READ_SIMPLE)
    {
        $this->curTimeout = $this->timeout;
        $this->is_timeout = false;

        if (!($this->bitmap & self::MASK_LOGIN)) {
            user_error('Operation disallowed prior to login()');
            return false;
        }

        if (!($this->bitmap & self::MASK_SHELL) && !$this->_initShell()) {
            user_error('Unable to initiate an interactive shell session');
            return false;
        }

        $channel = $this->_get_interactive_channel();

        $match = $expect;
        while (true) {
            if ($mode == self::READ_REGEX) {
                preg_match($expect, $this->interactiveBuffer, $matches);
                $match = isset($matches[0]) ? $matches[0] : '';
            }
            $pos = strlen($match) ? strpos($this->interactiveBuffer, $match) : false;
            if ($pos !== false) {
                return $this->_string_shift($this->interactiveBuffer, $pos + strlen($match));
            }
            $response = $this->_get_channel_packet($channel);
            if (is_bool($response)) {
                $this->in_request_pty_exec = false;
                return $response ? $this->_string_shift($this->interactiveBuffer, strlen($this->interactiveBuffer)) : false;
            }

            $this->interactiveBuffer.= $response;
        }
    }

    /**
     * Inputs a command into an interactive shell.
     *
     * @see \phpseclib\Net\SSH2::read()
     * @param String $cmd
     * @return Boolean
     * @access public
     */
    function write($cmd)
    {
        if (!($this->bitmap & self::MASK_LOGIN)) {
            user_error('Operation disallowed prior to login()');
            return false;
        }

        if (!($this->bitmap & self::MASK_SHELL) && !$this->_initShell()) {
            user_error('Unable to initiate an interactive shell session');
            return false;
        }

        return $this->_send_channel_packet($this->_get_interactive_channel(), $cmd);
    }

    /**
     * Start a subsystem.
     *
     * Right now only one subsystem at a time is supported. To support multiple subsystem's stopSubsystem() could accept
     * a string that contained the name of the subsystem, but at that point, only one subsystem of each type could be opened.
     * To support multiple subsystem's of the same name maybe it'd be best if startSubsystem() generated a new channel id and
     * returns that and then that that was passed into stopSubsystem() but that'll be saved for a future date and implemented
     * if there's sufficient demand for such a feature.
     *
     * @see \phpseclib\Net\SSH2::stopSubsystem()
     * @param String $subsystem
     * @return Boolean
     * @access public
     */
    function startSubsystem($subsystem)
    {
        $this->window_size_server_to_client[self::CHANNEL_SUBSYSTEM] = $this->window_size;

        $packet = pack('CNa*N3',
            NET_SSH2_MSG_CHANNEL_OPEN, strlen('session'), 'session', self::CHANNEL_SUBSYSTEM, $this->window_size, 0x4000);

        if (!$this->_send_binary_packet($packet)) {
            return false;
        }

        $this->channel_status[self::CHANNEL_SUBSYSTEM] = NET_SSH2_MSG_CHANNEL_OPEN;

        $response = $this->_get_channel_packet(self::CHANNEL_SUBSYSTEM);
        if ($response === false) {
            return false;
        }

        $packet = pack('CNNa*CNa*',
            NET_SSH2_MSG_CHANNEL_REQUEST, $this->server_channels[self::CHANNEL_SUBSYSTEM], strlen('subsystem'), 'subsystem', 1, strlen($subsystem), $subsystem);
        if (!$this->_send_binary_packet($packet)) {
            return false;
        }

        $this->channel_status[self::CHANNEL_SUBSYSTEM] = NET_SSH2_MSG_CHANNEL_REQUEST;

        $response = $this->_get_channel_packet(self::CHANNEL_SUBSYSTEM);

        if ($response === false) {
           return false;
        }

        $this->channel_status[self::CHANNEL_SUBSYSTEM] = NET_SSH2_MSG_CHANNEL_DATA;

        $this->bitmap |= self::MASK_SHELL;
        $this->in_subsystem = true;

        return true;
    }

    /**
     * Stops a subsystem.
     *
     * @see \phpseclib\Net\SSH2::startSubsystem()
     * @return Boolean
     * @access public
     */
    function stopSubsystem()
    {
        $this->in_subsystem = false;
        $this->_close_channel(self::CHANNEL_SUBSYSTEM);
        return true;
    }

    /**
     * Closes a channel
     *
     * If read() timed out you might want to just close the channel and have it auto-restart on the next read() call
     *
     * @access public
     */
    function reset()
    {
        $this->_close_channel($this->_get_interactive_channel());
    }

    /**
     * Is timeout?
     *
     * Did exec() or read() return because they timed out or because they encountered the end?
     *
     * @access public
     */
    function isTimeout()
    {
        return $this->is_timeout;
    }

    /**
     * Disconnect
     *
     * @access public
     */
    function disconnect()
    {
        $this->_disconnect(NET_SSH2_DISCONNECT_BY_APPLICATION);
        if (isset($this->realtime_log_file) && is_resource($this->realtime_log_file)) {
            fclose($this->realtime_log_file);
        }
    }

    /**
     * Destructor.
     *
     * Will be called, automatically, if you're supporting just PHP5.  If you're supporting PHP4, you'll need to call
     * disconnect().
     *
     * @access public
     */
    function __destruct()
    {
        $this->disconnect();
    }

    /**
     * Is the connection still active?
     *
     * @return boolean
     * @access public
     */
    function isConnected()
    {
        return (bool) ($this->bitmap & self::MASK_CONNECTED);
    }

    /**
     * Gets Binary Packets
     *
     * See '6. Binary Packet Protocol' of rfc4253 for more info.
     *
     * @see \phpseclib\Net\SSH2::_send_binary_packet()
     * @return String
     * @access private
     */
    function _get_binary_packet()
    {
        if (!is_resource($this->fsock) || feof($this->fsock)) {
            user_error('Connection closed prematurely');
            $this->bitmap = 0;
            return false;
        }

        $start = microtime(true);
        $raw = fread($this->fsock, $this->decrypt_block_size);

        if (!strlen($raw)) {
            return '';
        }

        if ($this->decrypt !== false) {
            $raw = $this->decrypt->decrypt($raw);
        }
        if ($raw === false) {
            user_error('Unable to decrypt content');
            return false;
        }

        extract(unpack('Npacket_length/Cpadding_length', $this->_string_shift($raw, 5)));

        $remaining_length = $packet_length + 4 - $this->decrypt_block_size;

        // quoting <http://tools.ietf.org/html/rfc4253#section-6.1>,
        // "implementations SHOULD check that the packet length is reasonable"
        // PuTTY uses 0x9000 as the actual max packet size and so to shall we
        if ($remaining_length < -$this->decrypt_block_size || $remaining_length > 0x9000 || $remaining_length % $this->decrypt_block_size != 0) {
            user_error('Invalid size');
            return false;
        }

        $buffer = '';
        while ($remaining_length > 0) {
            $temp = fread($this->fsock, $remaining_length);
            if ($temp === false || feof($this->fsock)) {
                user_error('Error reading from socket');
                $this->bitmap = 0;
                return false;
            }
            $buffer.= $temp;
            $remaining_length-= strlen($temp);
        }
        $stop = microtime(true);
        if (strlen($buffer)) {
            $raw.= $this->decrypt !== false ? $this->decrypt->decrypt($buffer) : $buffer;
        }

        $payload = $this->_string_shift($raw, $packet_length - $padding_length - 1);
        $padding = $this->_string_shift($raw, $padding_length); // should leave $raw empty

        if ($this->hmac_check !== false) {
            $hmac = fread($this->fsock, $this->hmac_size);
            if ($hmac === false || strlen($hmac) != $this->hmac_size) {
                user_error('Error reading socket');
                $this->bitmap = 0;
                return false;
            } elseif ($hmac != $this->hmac_check->hash(pack('NNCa*', $this->get_seq_no, $packet_length, $padding_length, $payload . $padding))) {
                user_error('Invalid HMAC');
                return false;
            }
        }

        //if ($this->decompress) {
        //    $payload = gzinflate(substr($payload, 2));
        //}

        $this->get_seq_no++;

        if (defined('NET_SSH2_LOGGING')) {
            $current = microtime(true);
            $message_number = isset($this->message_numbers[ord($payload[0])]) ? $this->message_numbers[ord($payload[0])] : 'UNKNOWN (' . ord($payload[0]) . ')';
            $message_number = '<- ' . $message_number .
                              ' (since last: ' . round($current - $this->last_packet, 4) . ', network: ' . round($stop - $start, 4) . 's)';
            $this->_append_log($message_number, $payload);
            $this->last_packet = $current;
        }

        return $this->_filter($payload);
    }

    /**
     * Filter Binary Packets
     *
     * Because some binary packets need to be ignored...
     *
     * @see \phpseclib\Net\SSH2::_get_binary_packet()
     * @return String
     * @access private
     */
    function _filter($payload)
    {
        switch (ord($payload[0])) {
            case NET_SSH2_MSG_DISCONNECT:
                $this->_string_shift($payload, 1);
                extract(unpack('Nreason_code/Nlength', $this->_string_shift($payload, 8)));
                $this->errors[] = 'SSH_MSG_DISCONNECT: ' . $this->disconnect_reasons[$reason_code] . "\r\n" . utf8_decode($this->_string_shift($payload, $length));
                $this->bitmap = 0;
                return false;
            case NET_SSH2_MSG_IGNORE:
                $payload = $this->_get_binary_packet();
                break;
            case NET_SSH2_MSG_DEBUG:
                $this->_string_shift($payload, 2);
                extract(unpack('Nlength', $this->_string_shift($payload, 4)));
                $this->errors[] = 'SSH_MSG_DEBUG: ' . utf8_decode($this->_string_shift($payload, $length));
                $payload = $this->_get_binary_packet();
                break;
            case NET_SSH2_MSG_UNIMPLEMENTED:
                return false;
            case NET_SSH2_MSG_KEXINIT:
                if ($this->session_id !== false) {
                    if (!$this->_key_exchange($payload)) {
                        $this->bitmap = 0;
                        return false;
                    }
                    $payload = $this->_get_binary_packet();
                }
        }

        // see http://tools.ietf.org/html/rfc4252#section-5.4; only called when the encryption has been activated and when we haven't already logged in
        if (($this->bitmap & self::MASK_CONNECTED) && !($this->bitmap & self::MASK_LOGIN) && ord($payload[0]) == NET_SSH2_MSG_USERAUTH_BANNER) {
            $this->_string_shift($payload, 1);
            extract(unpack('Nlength', $this->_string_shift($payload, 4)));
            $this->banner_message = utf8_decode($this->_string_shift($payload, $length));
            $payload = $this->_get_binary_packet();
        }

        // only called when we've already logged in
        if (($this->bitmap & self::MASK_CONNECTED) && ($this->bitmap & self::MASK_LOGIN)) {
            switch (ord($payload[0])) {
                case NET_SSH2_MSG_GLOBAL_REQUEST: // see http://tools.ietf.org/html/rfc4254#section-4
                    $this->_string_shift($payload, 1);
                    extract(unpack('Nlength', $this->_string_shift($payload)));
                    $this->errors[] = 'SSH_MSG_GLOBAL_REQUEST: ' . utf8_decode($this->_string_shift($payload, $length));

                    if (!$this->_send_binary_packet(pack('C', NET_SSH2_MSG_REQUEST_FAILURE))) {
                        return $this->_disconnect(NET_SSH2_DISCONNECT_BY_APPLICATION);
                    }

                    $payload = $this->_get_binary_packet();
                    break;
                case NET_SSH2_MSG_CHANNEL_OPEN: // see http://tools.ietf.org/html/rfc4254#section-5.1
                    $this->_string_shift($payload, 1);
                    extract(unpack('Nlength', $this->_string_shift($payload, 4)));
                    $data = $this->_string_shift($payload, $length);
                    extract(unpack('Nserver_channel', $this->_string_shift($payload, 4)));
                    switch($data) {
                        case 'auth-agent':
                        case 'auth-agent@openssh.com':
                            if (isset($this->agent)) {
                                  $new_channel = self::CHANNEL_AGENT_FORWARD;

                                  extract(unpack('Nremote_window_size', $this->_string_shift($payload, 4)));
                                  extract(unpack('Nremote_maximum_packet_size', $this->_string_shift($payload, 4)));

                                  $this->packet_size_client_to_server[$new_channel] = $remote_window_size;
                                  $this->window_size_server_to_client[$new_channel] = $remote_maximum_packet_size;
                                  $this->window_size_client_to_server[$new_channel] = $this->window_size;

                                  $packet_size = 0x4000;

                                  $packet = pack('CN4',
                                      NET_SSH2_MSG_CHANNEL_OPEN_CONFIRMATION, $server_channel, $new_channel, $packet_size, $packet_size);

                                  $this->server_channels[$new_channel] = $server_channel;
                                  $this->channel_status[$new_channel] = NET_SSH2_MSG_CHANNEL_OPEN_CONFIRMATION;
                                  if (!$this->_send_binary_packet($packet)) {
                                      return false;
                                  }
                            }
                            break;
                        default:
                            $packet = pack('CN3a*Na*',
                                NET_SSH2_MSG_REQUEST_FAILURE, $server_channel, NET_SSH2_OPEN_ADMINISTRATIVELY_PROHIBITED, 0, '', 0, '');

                            if (!$this->_send_binary_packet($packet)) {
                                return $this->_disconnect(NET_SSH2_DISCONNECT_BY_APPLICATION);
                            }
                    }
                    $payload = $this->_get_binary_packet();
                    break;
                case NET_SSH2_MSG_CHANNEL_WINDOW_ADJUST:
                    $this->_string_shift($payload, 1);
                    extract(unpack('Nchannel', $this->_string_shift($payload, 4)));
                    extract(unpack('Nwindow_size', $this->_string_shift($payload, 4)));
                    $this->window_size_client_to_server[$channel]+= $window_size;

                    $payload = ($this->bitmap & self::MASK_WINDOW_ADJUST) ? true : $this->_get_binary_packet();
            }
        }

        return $payload;
    }

    /**
     * Enable Quiet Mode
     *
     * Suppress stderr from output
     *
     * @access public
     */
    function enableQuietMode()
    {
        $this->quiet_mode = true;
    }

    /**
     * Disable Quiet Mode
     *
     * Show stderr in output
     *
     * @access public
     */
    function disableQuietMode()
    {
        $this->quiet_mode = false;
    }

    /**
     * Returns whether Quiet Mode is enabled or not
     *
     * @see \phpseclib\Net\SSH2::enableQuietMode()
     * @see \phpseclib\Net\SSH2::disableQuietMode()
     *
     * @access public
     * @return boolean
     */
    function isQuietModeEnabled()
    {
        return $this->quiet_mode;
    }

    /**
     * Enable request-pty when using exec()
     *
     * @access public
     */
    function enablePTY()
    {
        $this->request_pty = true;
    }

    /**
     * Disable request-pty when using exec()
     *
     * @access public
     */
    function disablePTY()
    {
        $this->request_pty = false;
    }

    /**
     * Returns whether request-pty is enabled or not
     *
     * @see \phpseclib\Net\SSH2::enablePTY()
     * @see \phpseclib\Net\SSH2::disablePTY()
     *
     * @access public
     * @return boolean
     */
    function isPTYEnabled()
    {
        return $this->request_pty;
    }

    /**
     * Gets channel data
     *
     * Returns the data as a string if it's available and false if not.
     *
     * @param $client_channel
     * @return Mixed
     * @access private
     */
    function _get_channel_packet($client_channel, $skip_extended = false)
    {
        if (!empty($this->channel_buffers[$client_channel])) {
            return array_shift($this->channel_buffers[$client_channel]);
        }

        while (true) {
            if ($this->curTimeout) {
                if ($this->curTimeout < 0) {
                    $this->is_timeout = true;
                    return true;
                }

                $read = array($this->fsock);
                $write = $except = null;

                $start = microtime(true);
                $sec = floor($this->curTimeout);
                $usec = 1000000 * ($this->curTimeout - $sec);
                // on windows this returns a "Warning: Invalid CRT parameters detected" error
                if (!@stream_select($read, $write, $except, $sec, $usec) && !count($read)) {
                    $this->is_timeout = true;
                    return true;
                }
                $elapsed = microtime(true) - $start;
                $this->curTimeout-= $elapsed;
            }

            $response = $this->_get_binary_packet();
            if ($response === false) {
                user_error('Connection closed by server');
                return false;
            }
            if ($client_channel == -1 && $response === true) {
                return true;
            }
            if (!strlen($response)) {
                return '';
            }

            extract(unpack('Ctype', $this->_string_shift($response, 1)));

            if ($type == NET_SSH2_MSG_CHANNEL_OPEN) {
                extract(unpack('Nlength', $this->_string_shift($response, 4)));
            } else {
                extract(unpack('Nchannel', $this->_string_shift($response, 4)));
            }

            // will not be setup yet on incoming channel open request
            if (isset($channel) && isset($this->channel_status[$channel]) && isset($this->window_size_server_to_client[$channel])) {
                $this->window_size_server_to_client[$channel]-= strlen($response);

                // resize the window, if appropriate
                if ($this->window_size_server_to_client[$channel] < 0) {
                    $packet = pack('CNN', NET_SSH2_MSG_CHANNEL_WINDOW_ADJUST, $this->server_channels[$channel], $this->window_size);
                    if (!$this->_send_binary_packet($packet)) {
                        return false;
                    }
                    $this->window_size_server_to_client[$channel]+= $this->window_size;
                }

                switch ($this->channel_status[$channel]) {
                    case NET_SSH2_MSG_CHANNEL_OPEN:
                        switch ($type) {
                            case NET_SSH2_MSG_CHANNEL_OPEN_CONFIRMATION:
                                extract(unpack('Nserver_channel', $this->_string_shift($response, 4)));
                                $this->server_channels[$channel] = $server_channel;
                                extract(unpack('Nwindow_size', $this->_string_shift($response, 4)));
                                $this->window_size_client_to_server[$channel] = $window_size;
                                $temp = unpack('Npacket_size_client_to_server', $this->_string_shift($response, 4));
                                $this->packet_size_client_to_server[$channel] = $temp['packet_size_client_to_server'];
                                $result = $client_channel == $channel ? true : $this->_get_channel_packet($client_channel, $skip_extended);
                                $this->_on_channel_open();
                                return $result;
                            //case NET_SSH2_MSG_CHANNEL_OPEN_FAILURE:
                            default:
                                user_error('Unable to open channel');
                                return $this->_disconnect(NET_SSH2_DISCONNECT_BY_APPLICATION);
                        }
                        break;
                    case NET_SSH2_MSG_CHANNEL_REQUEST:
                        switch ($type) {
                            case NET_SSH2_MSG_CHANNEL_SUCCESS:
                                return true;
                            case NET_SSH2_MSG_CHANNEL_FAILURE:
                                return false;
                            default:
                                user_error('Unable to fulfill channel request');
                                return $this->_disconnect(NET_SSH2_DISCONNECT_BY_APPLICATION);
                        }
                    case NET_SSH2_MSG_CHANNEL_CLOSE:
                        return $type == NET_SSH2_MSG_CHANNEL_CLOSE ? true : $this->_get_channel_packet($client_channel, $skip_extended);
                }
            }

            // ie. $this->channel_status[$channel] == NET_SSH2_MSG_CHANNEL_DATA

            switch ($type) {
                case NET_SSH2_MSG_CHANNEL_DATA:
                    /*
                    if ($channel == self::CHANNEL_EXEC) {
                        // SCP requires null packets, such as this, be sent.  further, in the case of the ssh.com SSH server
                        // this actually seems to make things twice as fast.  more to the point, the message right after
                        // SSH_MSG_CHANNEL_DATA (usually SSH_MSG_IGNORE) won't block for as long as it would have otherwise.
                        // in OpenSSH it slows things down but only by a couple thousandths of a second.
                        $this->_send_channel_packet($channel, chr(0));
                    }
                    */
                    extract(unpack('Nlength', $this->_string_shift($response, 4)));
                    $data = $this->_string_shift($response, $length);

                    if ($channel == self::CHANNEL_AGENT_FORWARD) {
                        $agent_response = $this->agent->_forward_data($data);
                        if (!is_bool($agent_response)) {
                            $this->_send_channel_packet($channel, $agent_response);
                        }
                        break;
                    }

                    if ($client_channel == $channel) {
                        return $data;
                    }
                    if (!isset($this->channel_buffers[$channel])) {
                        $this->channel_buffers[$channel] = array();
                    }
                    $this->channel_buffers[$channel][] = $data;
                    break;
                case NET_SSH2_MSG_CHANNEL_EXTENDED_DATA:
                    /*
                    if ($client_channel == self::CHANNEL_EXEC) {
                        $this->_send_channel_packet($client_channel, chr(0));
                    }
                    */
                    // currently, there's only one possible value for $data_type_code: NET_SSH2_EXTENDED_DATA_STDERR
                    extract(unpack('Ndata_type_code/Nlength', $this->_string_shift($response, 8)));
                    $data = $this->_string_shift($response, $length);
                    $this->stdErrorLog.= $data;
                    if ($skip_extended || $this->quiet_mode) {
                        break;
                    }
                    if ($client_channel == $channel) {
                        return $data;
                    }
                    if (!isset($this->channel_buffers[$channel])) {
                        $this->channel_buffers[$channel] = array();
                    }
                    $this->channel_buffers[$channel][] = $data;
                    break;
                case NET_SSH2_MSG_CHANNEL_REQUEST:
                    extract(unpack('Nlength', $this->_string_shift($response, 4)));
                    $value = $this->_string_shift($response, $length);
                    switch ($value) {
                        case 'exit-signal':
                            $this->_string_shift($response, 1);
                            extract(unpack('Nlength', $this->_string_shift($response, 4)));
                            $this->errors[] = 'SSH_MSG_CHANNEL_REQUEST (exit-signal): ' . $this->_string_shift($response, $length);
                            $this->_string_shift($response, 1);
                            extract(unpack('Nlength', $this->_string_shift($response, 4)));
                            if ($length) {
                                $this->errors[count($this->errors)].= "\r\n" . $this->_string_shift($response, $length);
                            }

                            $this->_send_binary_packet(pack('CN', NET_SSH2_MSG_CHANNEL_EOF, $this->server_channels[$client_channel]));
                            $this->_send_binary_packet(pack('CN', NET_SSH2_MSG_CHANNEL_CLOSE, $this->server_channels[$channel]));

                            $this->channel_status[$channel] = NET_SSH2_MSG_CHANNEL_EOF;

                            break;
                        case 'exit-status':
                            extract(unpack('Cfalse/Nexit_status', $this->_string_shift($response, 5)));
                            $this->exit_status = $exit_status;

                            // "The client MAY ignore these messages."
                            // -- http://tools.ietf.org/html/rfc4254#section-6.10

                            break;
                        default:
                            // "Some systems may not implement signals, in which case they SHOULD ignore this message."
                            //  -- http://tools.ietf.org/html/rfc4254#section-6.9
                            break;
                    }
                    break;
                case NET_SSH2_MSG_CHANNEL_CLOSE:
                    $this->curTimeout = 0;

                    if ($this->bitmap & self::MASK_SHELL) {
                        $this->bitmap&= ~self::MASK_SHELL;
                    }
                    if ($this->channel_status[$channel] != NET_SSH2_MSG_CHANNEL_EOF) {
                        $this->_send_binary_packet(pack('CN', NET_SSH2_MSG_CHANNEL_CLOSE, $this->server_channels[$channel]));
                    }

                    $this->channel_status[$channel] = NET_SSH2_MSG_CHANNEL_CLOSE;
                    return true;
                case NET_SSH2_MSG_CHANNEL_EOF:
                    break;
                default:
                    user_error('Error reading channel data');
                    return $this->_disconnect(NET_SSH2_DISCONNECT_BY_APPLICATION);
            }
        }
    }

    /**
     * Sends Binary Packets
     *
     * See '6. Binary Packet Protocol' of rfc4253 for more info.
     *
     * @param String $data
     * @param optional String $logged
     * @see \phpseclib\Net\SSH2::_get_binary_packet()
     * @return Boolean
     * @access private
     */
    function _send_binary_packet($data, $logged = null)
    {
        if (!is_resource($this->fsock) || feof($this->fsock)) {
            user_error('Connection closed prematurely');
            $this->bitmap = 0;
            return false;
        }

        //if ($this->compress) {
        //    // the -4 removes the checksum:
        //    // http://php.net/function.gzcompress#57710
        //    $data = substr(gzcompress($data), 0, -4);
        //}

        // 4 (packet length) + 1 (padding length) + 4 (minimal padding amount) == 9
        $packet_length = strlen($data) + 9;
        // round up to the nearest $this->encrypt_block_size
        $packet_length+= (($this->encrypt_block_size - 1) * $packet_length) % $this->encrypt_block_size;
        // subtracting strlen($data) is obvious - subtracting 5 is necessary because of packet_length and padding_length
        $padding_length = $packet_length - strlen($data) - 5;
        $padding = Random::string($padding_length);

        // we subtract 4 from packet_length because the packet_length field isn't supposed to include itself
        $packet = pack('NCa*', $packet_length - 4, $padding_length, $data . $padding);

        $hmac = $this->hmac_create !== false ? $this->hmac_create->hash(pack('Na*', $this->send_seq_no, $packet)) : '';
        $this->send_seq_no++;

        if ($this->encrypt !== false) {
            $packet = $this->encrypt->encrypt($packet);
        }

        $packet.= $hmac;

        $start = microtime(true);
        $result = strlen($packet) == fputs($this->fsock, $packet);
        $stop = microtime(true);

        if (defined('NET_SSH2_LOGGING')) {
            $current = microtime(true);
            $message_number = isset($this->message_numbers[ord($data[0])]) ? $this->message_numbers[ord($data[0])] : 'UNKNOWN (' . ord($data[0]) . ')';
            $message_number = '-> ' . $message_number .
                              ' (since last: ' . round($current - $this->last_packet, 4) . ', network: ' . round($stop - $start, 4) . 's)';
            $this->_append_log($message_number, isset($logged) ? $logged : $data);
            $this->last_packet = $current;
        }

        return $result;
    }

    /**
     * Logs data packets
     *
     * Makes sure that only the last 1MB worth of packets will be logged
     *
     * @param String $data
     * @access private
     */
    function _append_log($message_number, $message)
    {
        // remove the byte identifying the message type from all but the first two messages (ie. the identification strings)
        if (strlen($message_number) > 2) {
            $this->_string_shift($message);
        }

        switch (NET_SSH2_LOGGING) {
            // useful for benchmarks
            case self::LOG_SIMPLE:
                $this->message_number_log[] = $message_number;
                break;
            // the most useful log for SSH2
            case self::LOG_COMPLEX:
                $this->message_number_log[] = $message_number;
                $this->log_size+= strlen($message);
                $this->message_log[] = $message;
                while ($this->log_size > self::LOG_MAX_SIZE) {
                    $this->log_size-= strlen(array_shift($this->message_log));
                    array_shift($this->message_number_log);
                }
                break;
            // dump the output out realtime; packets may be interspersed with non packets,
            // passwords won't be filtered out and select other packets may not be correctly
            // identified
            case self::LOG_REALTIME:
                switch (PHP_SAPI) {
                    case 'cli':
                        $start = $stop = "\r\n";
                        break;
                    default:
                        $start = '<pre>';
                        $stop = '</pre>';
                }
                echo $start . $this->_format_log(array($message), array($message_number)) . $stop;
                @flush();
                @ob_flush();
                break;
            // basically the same thing as self::LOG_REALTIME with the caveat that self::LOG_REALTIME_FILE
            // needs to be defined and that the resultant log file will be capped out at self::LOG_MAX_SIZE.
            // the earliest part of the log file is denoted by the first <<< START >>> and is not going to necessarily
            // at the beginning of the file
            case self::LOG_REALTIME_FILE:
                if (!isset($this->realtime_log_file)) {
                    // PHP doesn't seem to like using constants in fopen()
                    $filename = self::LOG_REALTIME_FILENAME;
                    $fp = fopen($filename, 'w');
                    $this->realtime_log_file = $fp;
                }
                if (!is_resource($this->realtime_log_file)) {
                    break;
                }
                $entry = $this->_format_log(array($message), array($message_number));
                if ($this->realtime_log_wrap) {
                    $temp = "<<< START >>>\r\n";
                    $entry.= $temp;
                    fseek($this->realtime_log_file, ftell($this->realtime_log_file) - strlen($temp));
                }
                $this->realtime_log_size+= strlen($entry);
                if ($this->realtime_log_size > self::LOG_MAX_SIZE) {
                    fseek($this->realtime_log_file, 0);
                    $this->realtime_log_size = strlen($entry);
                    $this->realtime_log_wrap = true;
                }
                fputs($this->realtime_log_file, $entry);
        }
    }

    /**
     * Sends channel data
     *
     * Spans multiple SSH_MSG_CHANNEL_DATAs if appropriate
     *
     * @param Integer $client_channel
     * @param String $data
     * @return Boolean
     * @access private
     */
    function _send_channel_packet($client_channel, $data)
    {
        while (strlen($data)) {
            if (!$this->window_size_client_to_server[$client_channel]) {
                $this->bitmap^= self::MASK_WINDOW_ADJUST;
                // using an invalid channel will let the buffers be built up for the valid channels
                $this->_get_channel_packet(-1);
                $this->bitmap^= self::MASK_WINDOW_ADJUST;
            }

            /* The maximum amount of data allowed is determined by the maximum
               packet size for the channel, and the current window size, whichever
               is smaller.
                 -- http://tools.ietf.org/html/rfc4254#section-5.2 */
            $max_size = min(
                $this->packet_size_client_to_server[$client_channel],
                $this->window_size_client_to_server[$client_channel]
            );

            $temp = $this->_string_shift($data, $max_size);
            $packet = pack('CN2a*',
                NET_SSH2_MSG_CHANNEL_DATA,
                $this->server_channels[$client_channel],
                strlen($temp),
                $temp
            );
            $this->window_size_client_to_server[$client_channel]-= strlen($temp);
            if (!$this->_send_binary_packet($packet)) {
                return false;
            }
        }

        return true;
    }

    /**
     * Closes and flushes a channel
     *
     * \phpseclib\Net\SSH2 doesn't properly close most channels.  For exec() channels are normally closed by the server
     * and for SFTP channels are presumably closed when the client disconnects.  This functions is intended
     * for SCP more than anything.
     *
     * @param Integer $client_channel
     * @param Boolean $want_reply
     * @return Boolean
     * @access private
     */
    function _close_channel($client_channel, $want_reply = false)
    {
        // see http://tools.ietf.org/html/rfc4254#section-5.3

        $this->_send_binary_packet(pack('CN', NET_SSH2_MSG_CHANNEL_EOF, $this->server_channels[$client_channel]));

        if (!$want_reply) {
            $this->_send_binary_packet(pack('CN', NET_SSH2_MSG_CHANNEL_CLOSE, $this->server_channels[$client_channel]));
        }

        $this->channel_status[$client_channel] = NET_SSH2_MSG_CHANNEL_CLOSE;

        $this->curTimeout = 0;

        while (!is_bool($this->_get_channel_packet($client_channel)));

        if ($want_reply) {
            $this->_send_binary_packet(pack('CN', NET_SSH2_MSG_CHANNEL_CLOSE, $this->server_channels[$client_channel]));
        }

        if ($this->bitmap & self::MASK_SHELL) {
            $this->bitmap&= ~self::MASK_SHELL;
        }
    }

    /**
     * Disconnect
     *
     * @param Integer $reason
     * @return Boolean
     * @access private
     */
    function _disconnect($reason)
    {
        if ($this->bitmap & self::MASK_CONNECTED) {
            $data = pack('CNNa*Na*', NET_SSH2_MSG_DISCONNECT, $reason, 0, '', 0, '');
            $this->_send_binary_packet($data);
            $this->bitmap = 0;
            fclose($this->fsock);
            return false;
        }
    }

    /**
     * String Shift
     *
     * Inspired by array_shift
     *
     * @param String $string
     * @param optional Integer $index
     * @return String
     * @access private
     */
    function _string_shift(&$string, $index = 1)
    {
        $substr = substr($string, 0, $index);
        $string = substr($string, $index);
        return $substr;
    }

    /**
     * Define Array
     *
     * Takes any number of arrays whose indices are integers and whose values are strings and defines a bunch of
     * named constants from it, using the value as the name of the constant and the index as the value of the constant.
     * If any of the constants that would be defined already exists, none of the constants will be defined.
     *
     * @param Array $array
     * @access private
     */
    function _define_array()
    {
        $args = func_get_args();
        foreach ($args as $arg) {
            foreach ($arg as $key=>$value) {
                if (!defined($value)) {
                    define($value, $key);
                } else {
                    break 2;
                }
            }
        }
    }

    /**
     * Returns a log of the packets that have been sent and received.
     *
     * Returns a string if NET_SSH2_LOGGING == self::LOG_COMPLEX, an array if NET_SSH2_LOGGING == self::LOG_SIMPLE and false if !defined('NET_SSH2_LOGGING')
     *
     * @access public
     * @return String or Array
     */
    function getLog()
    {
        if (!defined('NET_SSH2_LOGGING')) {
            return false;
        }

        switch (NET_SSH2_LOGGING) {
            case self::LOG_SIMPLE:
                return $this->message_number_log;
                break;
            case self::LOG_COMPLEX:
                return $this->_format_log($this->message_log, $this->message_number_log);
                break;
            default:
                return false;
        }
    }

    /**
     * Formats a log for printing
     *
     * @param Array $message_log
     * @param Array $message_number_log
     * @access private
     * @return String
     */
    function _format_log($message_log, $message_number_log)
    {
        $output = '';
        for ($i = 0; $i < count($message_log); $i++) {
            $output.= $message_number_log[$i] . "\r\n";
            $current_log = $message_log[$i];
            $j = 0;
            do {
                if (strlen($current_log)) {
                    $output.= str_pad(dechex($j), 7, '0', STR_PAD_LEFT) . '0  ';
                }
                $fragment = $this->_string_shift($current_log, $this->log_short_width);
                $hex = substr(preg_replace_callback('#.#s', array($this, '_format_log_helper'), $fragment), strlen($this->log_boundary));
                // replace non ASCII printable characters with dots
                // http://en.wikipedia.org/wiki/ASCII#ASCII_printable_characters
                // also replace < with a . since < messes up the output on web browsers
                $raw = preg_replace('#[^\x20-\x7E]|<#', '.', $fragment);
                $output.= str_pad($hex, $this->log_long_width - $this->log_short_width, ' ') . $raw . "\r\n";
                $j++;
            } while (strlen($current_log));
            $output.= "\r\n";
        }

        return $output;
    }

    /**
     * Helper function for _format_log
     *
     * For use with preg_replace_callback()
     *
     * @param Array $matches
     * @access private
     * @return String
     */
    function _format_log_helper($matches)
    {
        return $this->log_boundary . str_pad(dechex(ord($matches[0])), 2, '0', STR_PAD_LEFT);
    }

    /**
     * Helper function for agent->_on_channel_open()
     *
     * Used when channels are created to inform agent
     * of said channel opening. Must be called after
     * channel open confirmation received
     *
     * @access private
     */
    function _on_channel_open()
    {
        if (isset($this->agent)) {
            $this->agent->_on_channel_open($this);
        }
    }

    /**
     * Returns all errors
     *
     * @return String
     * @access public
     */
    function getErrors()
    {
        return $this->errors;
    }

    /**
     * Returns the last error
     *
     * @return String
     * @access public
     */
    function getLastError()
    {
        return $this->errors[count($this->errors) - 1];
    }

    /**
     * Return the server identification.
     *
     * @return String
     * @access public
     */
    function getServerIdentification()
    {
        $this->_connect();

        return $this->server_identifier;
    }

    /**
     * Return a list of the key exchange algorithms the server supports.
     *
     * @return Array
     * @access public
     */
    function getKexAlgorithms()
    {
        $this->_connect();

        return $this->kex_algorithms;
    }

    /**
     * Return a list of the host key (public key) algorithms the server supports.
     *
     * @return Array
     * @access public
     */
    function getServerHostKeyAlgorithms()
    {
        $this->_connect();

        return $this->server_host_key_algorithms;
    }

    /**
     * Return a list of the (symmetric key) encryption algorithms the server supports, when receiving stuff from the client.
     *
     * @return Array
     * @access public
     */
    function getEncryptionAlgorithmsClient2Server()
    {
        $this->_connect();

        return $this->encryption_algorithms_client_to_server;
    }

    /**
     * Return a list of the (symmetric key) encryption algorithms the server supports, when sending stuff to the client.
     *
     * @return Array
     * @access public
     */
    function getEncryptionAlgorithmsServer2Client()
    {
        $this->_connect();

        return $this->encryption_algorithms_server_to_client;
    }

    /**
     * Return a list of the MAC algorithms the server supports, when receiving stuff from the client.
     *
     * @return Array
     * @access public
     */
    function getMACAlgorithmsClient2Server()
    {
        $this->_connect();

        return $this->mac_algorithms_client_to_server;
    }

    /**
     * Return a list of the MAC algorithms the server supports, when sending stuff to the client.
     *
     * @return Array
     * @access public
     */
    function getMACAlgorithmsServer2Client()
    {
        $this->_connect();

        return $this->mac_algorithms_server_to_client;
    }

    /**
     * Return a list of the compression algorithms the server supports, when receiving stuff from the client.
     *
     * @return Array
     * @access public
     */
    function getCompressionAlgorithmsClient2Server()
    {
        $this->_connect();

        return $this->compression_algorithms_client_to_server;
    }

    /**
     * Return a list of the compression algorithms the server supports, when sending stuff to the client.
     *
     * @return Array
     * @access public
     */
    function getCompressionAlgorithmsServer2Client()
    {
        $this->_connect();

        return $this->compression_algorithms_server_to_client;
    }

    /**
     * Return a list of the languages the server supports, when sending stuff to the client.
     *
     * @return Array
     * @access public
     */
    function getLanguagesServer2Client()
    {
        $this->_connect();

        return $this->languages_server_to_client;
    }

    /**
     * Return a list of the languages the server supports, when receiving stuff from the client.
     *
     * @return Array
     * @access public
     */
    function getLanguagesClient2Server()
    {
        $this->_connect();

        return $this->languages_client_to_server;
    }

    /**
     * Returns the banner message.
     *
     * Quoting from the RFC, "in some jurisdictions, sending a warning message before
     * authentication may be relevant for getting legal protection."
     *
     * @return String
     * @access public
     */
    function getBannerMessage()
    {
        return $this->banner_message;
    }

    /**
     * Returns the server public host key.
     *
     * Caching this the first time you connect to a server and checking the result on subsequent connections
     * is recommended.  Returns false if the server signature is not signed correctly with the public host key.
     *
     * @return Mixed
     * @access public
     */
    function getServerPublicHostKey()
    {
        if (!($this->bitmap & self::MASK_CONSTRUCTOR)) {
            if (!$this->_connect()) {
                return false;
            }
        }

        $signature = $this->signature;
        $server_public_host_key = $this->server_public_host_key;

        extract(unpack('Nlength', $this->_string_shift($server_public_host_key, 4)));
        $this->_string_shift($server_public_host_key, $length);

        if ($this->signature_validated) {
            return $this->bitmap ?
                $this->signature_format . ' ' . base64_encode($this->server_public_host_key) :
                false;
        }

        $this->signature_validated = true;

        switch ($this->signature_format) {
            case 'ssh-dss':
                $zero = new BigInteger();

                $temp = unpack('Nlength', $this->_string_shift($server_public_host_key, 4));
                $p = new BigInteger($this->_string_shift($server_public_host_key, $temp['length']), -256);

                $temp = unpack('Nlength', $this->_string_shift($server_public_host_key, 4));
                $q = new BigInteger($this->_string_shift($server_public_host_key, $temp['length']), -256);

                $temp = unpack('Nlength', $this->_string_shift($server_public_host_key, 4));
                $g = new BigInteger($this->_string_shift($server_public_host_key, $temp['length']), -256);

                $temp = unpack('Nlength', $this->_string_shift($server_public_host_key, 4));
                $y = new BigInteger($this->_string_shift($server_public_host_key, $temp['length']), -256);

                /* The value for 'dss_signature_blob' is encoded as a string containing
                   r, followed by s (which are 160-bit integers, without lengths or
                   padding, unsigned, and in network byte order). */
                $temp = unpack('Nlength', $this->_string_shift($signature, 4));
                if ($temp['length'] != 40) {
                    user_error('Invalid signature');
                    return $this->_disconnect(NET_SSH2_DISCONNECT_KEY_EXCHANGE_FAILED);
                }

                $r = new BigInteger($this->_string_shift($signature, 20), 256);
                $s = new BigInteger($this->_string_shift($signature, 20), 256);

                switch (true) {
                    case $r->equals($zero):
                    case $r->compare($q) >= 0:
                    case $s->equals($zero):
                    case $s->compare($q) >= 0:
                        user_error('Invalid signature');
                        return $this->_disconnect(NET_SSH2_DISCONNECT_KEY_EXCHANGE_FAILED);
                }

                $w = $s->modInverse($q);

                $u1 = $w->multiply(new BigInteger(sha1($this->exchange_hash), 16));
                list(, $u1) = $u1->divide($q);

                $u2 = $w->multiply($r);
                list(, $u2) = $u2->divide($q);

                $g = $g->modPow($u1, $p);
                $y = $y->modPow($u2, $p);

                $v = $g->multiply($y);
                list(, $v) = $v->divide($p);
                list(, $v) = $v->divide($q);

                if (!$v->equals($r)) {
                    user_error('Bad server signature');
                    return $this->_disconnect(NET_SSH2_DISCONNECT_HOST_KEY_NOT_VERIFIABLE);
                }

                break;
            case 'ssh-rsa':
                $temp = unpack('Nlength', $this->_string_shift($server_public_host_key, 4));
                $e = new BigInteger($this->_string_shift($server_public_host_key, $temp['length']), -256);

                $temp = unpack('Nlength', $this->_string_shift($server_public_host_key, 4));
                $rawN = $this->_string_shift($server_public_host_key, $temp['length']);
                $n = new BigInteger($rawN, -256);
                $nLength = strlen(ltrim($rawN, "\0"));

                /*
                $temp = unpack('Nlength', $this->_string_shift($signature, 4));
                $signature = $this->_string_shift($signature, $temp['length']);

                $rsa = new RSA();
                $rsa->setSignatureMode(RSA::SIGNATURE_PKCS1);
                $rsa->loadKey(array('e' => $e, 'n' => $n), RSA::PUBLIC_FORMAT_RAW);
                if (!$rsa->verify($this->exchange_hash, $signature)) {
                    user_error('Bad server signature');
                    return $this->_disconnect(NET_SSH2_DISCONNECT_HOST_KEY_NOT_VERIFIABLE);
                }
                */

                $temp = unpack('Nlength', $this->_string_shift($signature, 4));
                $s = new BigInteger($this->_string_shift($signature, $temp['length']), 256);

                // validate an RSA signature per "8.2 RSASSA-PKCS1-v1_5", "5.2.2 RSAVP1", and "9.1 EMSA-PSS" in the
                // following URL:
                // ftp://ftp.rsasecurity.com/pub/pkcs/pkcs-1/pkcs-1v2-1.pdf

                // also, see SSHRSA.c (rsa2_verifysig) in PuTTy's source.

                if ($s->compare(new BigInteger()) < 0 || $s->compare($n->subtract(new BigInteger(1))) > 0) {
                    user_error('Invalid signature');
                    return $this->_disconnect(NET_SSH2_DISCONNECT_KEY_EXCHANGE_FAILED);
                }

                $s = $s->modPow($e, $n);
                $s = $s->toBytes();

                $h = pack('N4H*', 0x00302130, 0x0906052B, 0x0E03021A, 0x05000414, sha1($this->exchange_hash));
                $h = chr(0x01) . str_repeat(chr(0xFF), $nLength - 2 - strlen($h)) . $h;

                if ($s != $h) {
                    user_error('Bad server signature');
                    return $this->_disconnect(NET_SSH2_DISCONNECT_HOST_KEY_NOT_VERIFIABLE);
                }
                break;
            default:
                user_error('Unsupported signature format');
                return $this->_disconnect(NET_SSH2_DISCONNECT_HOST_KEY_NOT_VERIFIABLE);
        }

        return $this->signature_format . ' ' . base64_encode($this->server_public_host_key);
    }

    /**
     * Returns the exit status of an SSH command or false.
     *
     * @return Integer or false
     * @access public
     */
    function getExitStatus()
    {
        if (is_null($this->exit_status)) {
            return false;
        }
        return $this->exit_status;
    }

    /**
     * Returns the number of columns for the terminal window size.
     *
     * @return Integer
     * @access public
     */
    function getWindowColumns()
    {
        return $this->windowColumns;
    }

    /**
     * Returns the number of rows for the terminal window size.
     *
     * @return Integer
     * @access public
     */
    function getWindowRows()
    {
        return $this->windowRows;
    }

    /**
     * Sets the number of columns for the terminal window size.
     *
     * @param Integer $value
     * @access public
     */
    function setWindowColumns($value)
    {
        $this->windowColumns = $value;
    }

    /**
     * Sets the number of rows for the terminal window size.
     *
     * @param Integer $value
     * @access public
     */
    function setWindowRows($value)
    {
        $this->windowRows = $value;
    }

    /**
     * Sets the number of columns and rows for the terminal window size.
     *
     * @param Integer $columns
     * @param Integer $rows
     * @access public
     */
    function setWindowSize($columns = 80, $rows = 24)
    {
        $this->windowColumns = $columns;
        $this->windowRows = $rows;
    }
}<|MERGE_RESOLUTION|>--- conflicted
+++ resolved
@@ -1555,13 +1555,8 @@
             case 'arcfour256':
                 $this->encrypt = new RC4();
                 break;
-<<<<<<< HEAD
-            case 'none';
+            case 'none':
                 //$this->encrypt = new Null();
-=======
-            case 'none':
-                //$this->encrypt = new Crypt_Null();
->>>>>>> 8893f8f5
         }
 
         switch ($decrypt) {
@@ -1609,13 +1604,8 @@
             case 'arcfour256':
                 $this->decrypt = new RC4();
                 break;
-<<<<<<< HEAD
-            case 'none';
+            case 'none':
                 //$this->decrypt = new Null();
-=======
-            case 'none':
-                //$this->decrypt = new Crypt_Null();
->>>>>>> 8893f8f5
         }
 
         $keyBytes = pack('Na*', strlen($keyBytes), $keyBytes);
