<?php

/**
 * Pure-PHP implementation of SSHv2.
 *
 * PHP version 5
 *
 * Here are some examples of how to use this library:
 * <code>
 * <?php
 *    include 'vendor/autoload.php';
 *
 *    $ssh = new \phpseclib3\Net\SSH2('www.domain.tld');
 *    if (!$ssh->login('username', 'password')) {
 *        exit('Login Failed');
 *    }
 *
 *    echo $ssh->exec('pwd');
 *    echo $ssh->exec('ls -la');
 * ?>
 * </code>
 *
 * <code>
 * <?php
 *    include 'vendor/autoload.php';
 *
 *    $key = \phpseclib3\Crypt\PublicKeyLoader::load('...', '(optional) password');
 *
 *    $ssh = new \phpseclib3\Net\SSH2('www.domain.tld');
 *    if (!$ssh->login('username', $key)) {
 *        exit('Login Failed');
 *    }
 *
 *    echo $ssh->read('username@username:~$');
 *    $ssh->write("ls -la\n");
 *    echo $ssh->read('username@username:~$');
 * ?>
 * </code>
 *
 * @category  Net
 * @package   SSH2
 * @author    Jim Wigginton <terrafrost@php.net>
 * @copyright 2007 Jim Wigginton
 * @license   http://www.opensource.org/licenses/mit-license.html  MIT License
 * @link      http://phpseclib.sourceforge.net
 */

namespace phpseclib3\Net;

use phpseclib3\Crypt\Blowfish;
use phpseclib3\Crypt\Hash;
use phpseclib3\Crypt\Random;
use phpseclib3\Crypt\RC4;
use phpseclib3\Crypt\Rijndael;
use phpseclib3\Crypt\Common\PrivateKey;
use phpseclib3\Crypt\RSA;
use phpseclib3\Crypt\DSA;
use phpseclib3\Crypt\EC;
use phpseclib3\Crypt\DH;
use phpseclib3\Crypt\TripleDES;
use phpseclib3\Crypt\Twofish;
use phpseclib3\Crypt\ChaCha20;
use phpseclib3\Math\BigInteger; // Used to do Diffie-Hellman key exchange and DSA/RSA signature verification.
use phpseclib3\System\SSH\Agent;
use phpseclib3\System\SSH\Agent\Identity as AgentIdentity;
use phpseclib3\Exception\NoSupportedAlgorithmsException;
use phpseclib3\Exception\UnsupportedAlgorithmException;
use phpseclib3\Exception\UnsupportedCurveException;
use phpseclib3\Exception\ConnectionClosedException;
use phpseclib3\Exception\UnableToConnectException;
use phpseclib3\Exception\InsufficientSetupException;
use phpseclib3\Common\Functions\Strings;
use phpseclib3\Crypt\Common\AsymmetricKey;

/**
 * Pure-PHP implementation of SSHv2.
 *
 * @package SSH2
 * @author  Jim Wigginton <terrafrost@php.net>
 * @access  public
 */
class SSH2
{
    // Execution Bitmap Masks
    const MASK_CONSTRUCTOR   = 0x00000001;
    const MASK_CONNECTED     = 0x00000002;
    const MASK_LOGIN_REQ     = 0x00000004;
    const MASK_LOGIN         = 0x00000008;
    const MASK_SHELL         = 0x00000010;
    const MASK_WINDOW_ADJUST = 0x00000020;

    /*
     * Channel constants
     *
     * RFC4254 refers not to client and server channels but rather to sender and recipient channels.  we don't refer
     * to them in that way because RFC4254 toggles the meaning. the client sends a SSH_MSG_CHANNEL_OPEN message with
     * a sender channel and the server sends a SSH_MSG_CHANNEL_OPEN_CONFIRMATION in response, with a sender and a
     * recipient channel.  at first glance, you might conclude that SSH_MSG_CHANNEL_OPEN_CONFIRMATION's sender channel
     * would be the same thing as SSH_MSG_CHANNEL_OPEN's sender channel, but it's not, per this snippet:
     *     The 'recipient channel' is the channel number given in the original
     *     open request, and 'sender channel' is the channel number allocated by
     *     the other side.
     *
     * @see \phpseclib3\Net\SSH2::send_channel_packet()
     * @see \phpseclib3\Net\SSH2::get_channel_packet()
     * @access private
     */
    const CHANNEL_EXEC          = 1; // PuTTy uses 0x100
    const CHANNEL_SHELL         = 2;
    const CHANNEL_SUBSYSTEM     = 3;
    const CHANNEL_AGENT_FORWARD = 4;
    const CHANNEL_KEEP_ALIVE    = 5;

    /**
     * Returns the message numbers
     *
     * @access public
     * @see \phpseclib3\Net\SSH2::getLog()
     */
    const LOG_SIMPLE = 1;
    /**
     * Returns the message content
     *
     * @access public
     * @see \phpseclib3\Net\SSH2::getLog()
     */
    const LOG_COMPLEX = 2;
    /**
     * Outputs the content real-time
     *
     * @access public
     * @see \phpseclib3\Net\SSH2::getLog()
     */
    const LOG_REALTIME = 3;
    /**
     * Dumps the content real-time to a file
     *
     * @access public
     * @see \phpseclib3\Net\SSH2::getLog()
     */
    const LOG_REALTIME_FILE = 4;
    /**
     * Make sure that the log never gets larger than this
     *
     * @access public
     * @see \phpseclib3\Net\SSH2::getLog()
     */
    const LOG_MAX_SIZE = 1048576; // 1024 * 1024

    /**
     * Returns when a string matching $expect exactly is found
     *
     * @access public
     * @see \phpseclib3\Net\SSH2::read()
     */
    const READ_SIMPLE = 1;
    /**
     * Returns when a string matching the regular expression $expect is found
     *
     * @access public
     * @see \phpseclib3\Net\SSH2::read()
     */
    const READ_REGEX = 2;
    /**
     * Returns whenever a data packet is received.
     *
     * Some data packets may only contain a single character so it may be necessary
     * to call read() multiple times when using this option
     *
     * @access public
     * @see \phpseclib3\Net\SSH2::read()
     */
    const READ_NEXT = 3;

    /**
     * The SSH identifier
     *
     * @var string
     * @access private
     */
    private $identifier;

    /**
     * The Socket Object
     *
     * @var object
     * @access private
     */
    public $fsock;

    /**
     * Execution Bitmap
     *
     * The bits that are set represent functions that have been called already.  This is used to determine
     * if a requisite function has been successfully executed.  If not, an error should be thrown.
     *
     * @var int
     * @access private
     */
    protected $bitmap = 0;

    /**
     * Error information
     *
     * @see self::getErrors()
     * @see self::getLastError()
     * @var array
     * @access private
     */
    private $errors = [];

    /**
     * Server Identifier
     *
     * @see self::getServerIdentification()
     * @var array|false
     * @access private
     */
    protected $server_identifier = false;

    /**
     * Key Exchange Algorithms
     *
     * @see self::getKexAlgorithims()
     * @var array|false
     * @access private
     */
    private $kex_algorithms = false;

    /**
     * Key Exchange Algorithm
     *
     * @see self::getMethodsNegotiated()
     * @var string|false
     * @access private
     */
    private $kex_algorithm = false;

    /**
     * Minimum Diffie-Hellman Group Bit Size in RFC 4419 Key Exchange Methods
     *
     * @see self::_key_exchange()
     * @var int
     * @access private
     */
    private $kex_dh_group_size_min = 1536;

    /**
     * Preferred Diffie-Hellman Group Bit Size in RFC 4419 Key Exchange Methods
     *
     * @see self::_key_exchange()
     * @var int
     * @access private
     */
    private $kex_dh_group_size_preferred = 2048;

    /**
     * Maximum Diffie-Hellman Group Bit Size in RFC 4419 Key Exchange Methods
     *
     * @see self::_key_exchange()
     * @var int
     * @access private
     */
    private $kex_dh_group_size_max = 4096;

    /**
     * Server Host Key Algorithms
     *
     * @see self::getServerHostKeyAlgorithms()
     * @var array|false
     * @access private
     */
    private $server_host_key_algorithms = false;

    /**
     * Encryption Algorithms: Client to Server
     *
     * @see self::getEncryptionAlgorithmsClient2Server()
     * @var array|false
     * @access private
     */
    private $encryption_algorithms_client_to_server = false;

    /**
     * Encryption Algorithms: Server to Client
     *
     * @see self::getEncryptionAlgorithmsServer2Client()
     * @var array|false
     * @access private
     */
    private $encryption_algorithms_server_to_client = false;

    /**
     * MAC Algorithms: Client to Server
     *
     * @see self::getMACAlgorithmsClient2Server()
     * @var array|false
     * @access private
     */
    private $mac_algorithms_client_to_server = false;

    /**
     * MAC Algorithms: Server to Client
     *
     * @see self::getMACAlgorithmsServer2Client()
     * @var array|false
     * @access private
     */
    private $mac_algorithms_server_to_client = false;

    /**
     * Compression Algorithms: Client to Server
     *
     * @see self::getCompressionAlgorithmsClient2Server()
     * @var array|false
     * @access private
     */
    private $compression_algorithms_client_to_server = false;

    /**
     * Compression Algorithms: Server to Client
     *
     * @see self::getCompressionAlgorithmsServer2Client()
     * @var array|false
     * @access private
     */
    private $compression_algorithms_server_to_client = false;

    /**
     * Languages: Server to Client
     *
     * @see self::getLanguagesServer2Client()
     * @var array|false
     * @access private
     */
    private $languages_server_to_client = false;

    /**
     * Languages: Client to Server
     *
     * @see self::getLanguagesClient2Server()
     * @var array|false
     * @access private
     */
    private $languages_client_to_server = false;

    /**
     * Preferred Algorithms
     *
     * @see self::setPreferredAlgorithms()
     * @var array
     * @access private
     */
    private $preferred = [];

    /**
     * Block Size for Server to Client Encryption
     *
     * "Note that the length of the concatenation of 'packet_length',
     *  'padding_length', 'payload', and 'random padding' MUST be a multiple
     *  of the cipher block size or 8, whichever is larger.  This constraint
     *  MUST be enforced, even when using stream ciphers."
     *
     *  -- http://tools.ietf.org/html/rfc4253#section-6
     *
     * @see self::__construct()
     * @see self::_send_binary_packet()
     * @var int
     * @access private
     */
    private $encrypt_block_size = 8;

    /**
     * Block Size for Client to Server Encryption
     *
     * @see self::__construct()
     * @see self::_get_binary_packet()
     * @var int
     * @access private
     */
    private $decrypt_block_size = 8;

    /**
     * Server to Client Encryption Object
     *
     * @see self::_get_binary_packet()
     * @var object
     * @access private
     */
    private $decrypt = false;

    /**
     * Server to Client Length Encryption Object
     *
     * @see self::_get_binary_packet()
     * @var object
     * @access private
     */
    private $lengthDecrypt = false;

    /**
     * Client to Server Encryption Object
     *
     * @see self::_send_binary_packet()
     * @var object
     * @access private
     */
    private $encrypt = false;

    /**
     * Client to Server Length Encryption Object
     *
     * @see self::_send_binary_packet()
     * @var object
     * @access private
     */
    private $lengthEncrypt = false;

    /**
     * Client to Server HMAC Object
     *
     * @see self::_send_binary_packet()
     * @var object
     * @access private
     */
    private $hmac_create = false;

    /**
     * Server to Client HMAC Object
     *
     * @see self::_get_binary_packet()
     * @var object
     * @access private
     */
    private $hmac_check = false;

    /**
     * Size of server to client HMAC
     *
     * We need to know how big the HMAC will be for the server to client direction so that we know how many bytes to read.
     * For the client to server side, the HMAC object will make the HMAC as long as it needs to be.  All we need to do is
     * append it.
     *
     * @see self::_get_binary_packet()
     * @var int
     * @access private
     */
    private $hmac_size = false;

    /**
     * Server Public Host Key
     *
     * @see self::getServerPublicHostKey()
     * @var string
     * @access private
     */
    private $server_public_host_key;

    /**
     * Session identifier
     *
     * "The exchange hash H from the first key exchange is additionally
     *  used as the session identifier, which is a unique identifier for
     *  this connection."
     *
     *  -- http://tools.ietf.org/html/rfc4253#section-7.2
     *
     * @see self::_key_exchange()
     * @var string
     * @access private
     */
    private $session_id = false;

    /**
     * Exchange hash
     *
     * The current exchange hash
     *
     * @see self::_key_exchange()
     * @var string
     * @access private
     */
    private $exchange_hash = false;

    /**
     * Message Numbers
     *
     * @see self::__construct()
     * @var array
     * @access private
     */
    private $message_numbers = [];

    /**
     * Disconnection Message 'reason codes' defined in RFC4253
     *
     * @see self::__construct()
     * @var array
     * @access private
     */
    private $disconnect_reasons = [];

    /**
     * SSH_MSG_CHANNEL_OPEN_FAILURE 'reason codes', defined in RFC4254
     *
     * @see self::__construct()
     * @var array
     * @access private
     */
    private $channel_open_failure_reasons = [];

    /**
     * Terminal Modes
     *
     * @link http://tools.ietf.org/html/rfc4254#section-8
     * @see self::__construct()
     * @var array
     * @access private
     */
    private $terminal_modes = [];

    /**
     * SSH_MSG_CHANNEL_EXTENDED_DATA's data_type_codes
     *
     * @link http://tools.ietf.org/html/rfc4254#section-5.2
     * @see self::__construct()
     * @var array
     * @access private
     */
    private $channel_extended_data_type_codes = [];

    /**
     * Send Sequence Number
     *
     * See 'Section 6.4.  Data Integrity' of rfc4253 for more info.
     *
     * @see self::_send_binary_packet()
     * @var int
     * @access private
     */
    private $send_seq_no = 0;

    /**
     * Get Sequence Number
     *
     * See 'Section 6.4.  Data Integrity' of rfc4253 for more info.
     *
     * @see self::_get_binary_packet()
     * @var int
     * @access private
     */
    private $get_seq_no = 0;

    /**
     * Server Channels
     *
     * Maps client channels to server channels
     *
     * @see self::get_channel_packet()
     * @see self::exec()
     * @var array
     * @access private
     */
    protected $server_channels = [];

    /**
     * Channel Buffers
     *
     * If a client requests a packet from one channel but receives two packets from another those packets should
     * be placed in a buffer
     *
     * @see self::get_channel_packet()
     * @see self::exec()
     * @var array
     * @access private
     */
    private $channel_buffers = [];

    /**
     * Channel Status
     *
     * Contains the type of the last sent message
     *
     * @see self::get_channel_packet()
     * @var array
     * @access private
     */
    protected $channel_status = [];

    /**
     * Packet Size
     *
     * Maximum packet size indexed by channel
     *
     * @see self::send_channel_packet()
     * @var array
     * @access private
     */
    private $packet_size_client_to_server = [];

    /**
     * Message Number Log
     *
     * @see self::getLog()
     * @var array
     * @access private
     */
    private $message_number_log = [];

    /**
     * Message Log
     *
     * @see self::getLog()
     * @var array
     * @access private
     */
    private $message_log = [];

    /**
     * The Window Size
     *
     * Bytes the other party can send before it must wait for the window to be adjusted (0x7FFFFFFF = 2GB)
     *
     * @var int
     * @see self::send_channel_packet()
     * @see self::exec()
     * @access private
     */
    protected $window_size = 0x7FFFFFFF;

    /**
     * What we resize the window to
     *
     * When PuTTY resizes the window it doesn't add an additional 0x7FFFFFFF bytes - it adds 0x40000000 bytes.
     * Some SFTP clients (GoAnywhere) don't support adding 0x7FFFFFFF to the window size after the fact so
     * we'll just do what PuTTY does
     *
     * @var int
     * @see self::_send_channel_packet()
     * @see self::exec()
     * @access private
     */
    private $window_resize = 0x40000000;

    /**
     * Window size, server to client
     *
     * Window size indexed by channel
     *
     * @see self::send_channel_packet()
     * @var array
     * @access private
     */
    protected $window_size_server_to_client = [];

    /**
     * Window size, client to server
     *
     * Window size indexed by channel
     *
     * @see self::get_channel_packet()
     * @var array
     * @access private
     */
    private $window_size_client_to_server = [];

    /**
     * Server signature
     *
     * Verified against $this->session_id
     *
     * @see self::getServerPublicHostKey()
     * @var string
     * @access private
     */
    private $signature = '';

    /**
     * Server signature format
     *
     * ssh-rsa or ssh-dss.
     *
     * @see self::getServerPublicHostKey()
     * @var string
     * @access private
     */
    private $signature_format = '';

    /**
     * Interactive Buffer
     *
     * @see self::read()
     * @var array
     * @access private
     */
    private $interactiveBuffer = '';

    /**
     * Current log size
     *
     * Should never exceed self::LOG_MAX_SIZE
     *
     * @see self::_send_binary_packet()
     * @see self::_get_binary_packet()
     * @var int
     * @access private
     */
    private $log_size;

    /**
     * Timeout
     *
     * @see self::setTimeout()
     * @access private
     */
    protected $timeout;

    /**
     * Current Timeout
     *
     * @see self::get_channel_packet()
     * @access private
     */
    protected $curTimeout;

    /**
     * Keep Alive Interval
     *
     * @see self::setKeepAlive()
     * @access private
     */
    private $keepAlive;

    /**
     * Real-time log file pointer
     *
     * @see self::_append_log()
     * @var resource
     * @access private
     */
    private $realtime_log_file;

    /**
     * Real-time log file size
     *
     * @see self::_append_log()
     * @var int
     * @access private
     */
    private $realtime_log_size;

    /**
     * Has the signature been validated?
     *
     * @see self::getServerPublicHostKey()
     * @var bool
     * @access private
     */
    private $signature_validated = false;

    /**
     * Real-time log file wrap boolean
     *
     * @see self::_append_log()
     * @access private
     */
    private $realtime_log_wrap;

    /**
     * Flag to suppress stderr from output
     *
     * @see self::enableQuietMode()
     * @access private
     */
    private $quiet_mode = false;

    /**
     * Time of first network activity
     *
     * @var int
     * @access private
     */
    private $last_packet;

    /**
     * Exit status returned from ssh if any
     *
     * @var int
     * @access private
     */
    private $exit_status;

    /**
     * Flag to request a PTY when using exec()
     *
     * @var bool
     * @see self::enablePTY()
     * @access private
     */
    private $request_pty = false;

    /**
     * Flag set while exec() is running when using enablePTY()
     *
     * @var bool
     * @access private
     */
    private $in_request_pty_exec = false;

    /**
     * Flag set after startSubsystem() is called
     *
     * @var bool
     * @access private
     */
    private $in_subsystem;

    /**
     * Contents of stdError
     *
     * @var string
     * @access private
     */
    private $stdErrorLog;

    /**
     * The Last Interactive Response
     *
     * @see self::_keyboard_interactive_process()
     * @var string
     * @access private
     */
    private $last_interactive_response = '';

    /**
     * Keyboard Interactive Request / Responses
     *
     * @see self::_keyboard_interactive_process()
     * @var array
     * @access private
     */
    private $keyboard_requests_responses = [];

    /**
     * Banner Message
     *
     * Quoting from the RFC, "in some jurisdictions, sending a warning message before
     * authentication may be relevant for getting legal protection."
     *
     * @see self::_filter()
     * @see self::getBannerMessage()
     * @var string
     * @access private
     */
    private $banner_message = '';

    /**
     * Did read() timeout or return normally?
     *
     * @see self::isTimeout()
     * @var bool
     * @access private
     */
    private $is_timeout = false;

    /**
     * Log Boundary
     *
     * @see self::_format_log()
     * @var string
     * @access private
     */
    private $log_boundary = ':';

    /**
     * Log Long Width
     *
     * @see self::_format_log()
     * @var int
     * @access private
     */
    private $log_long_width = 65;

    /**
     * Log Short Width
     *
     * @see self::_format_log()
     * @var int
     * @access private
     */
    private $log_short_width = 16;

    /**
     * Hostname
     *
     * @see self::__construct()
     * @see self::_connect()
     * @var string
     * @access private
     */
    private $host;

    /**
     * Port Number
     *
     * @see self::__construct()
     * @see self::_connect()
     * @var int
     * @access private
     */
    private $port;

    /**
     * Number of columns for terminal window size
     *
     * @see self::getWindowColumns()
     * @see self::setWindowColumns()
     * @see self::setWindowSize()
     * @var int
     * @access private
     */
    private $windowColumns = 80;

    /**
     * Number of columns for terminal window size
     *
     * @see self::getWindowRows()
     * @see self::setWindowRows()
     * @see self::setWindowSize()
     * @var int
     * @access private
     */
    private $windowRows = 24;

    /**
     * Crypto Engine
     *
     * @see self::setCryptoEngine()
     * @see self::_key_exchange()
     * @var int
     * @access private
     */
    private static $crypto_engine = false;

    /**
     * A System_SSH_Agent for use in the SSH2 Agent Forwarding scenario
     *
     * @var \phpseclib3\System\Ssh\Agent
     * @access private
     */
    private $agent;

    /**
     * Connection storage to replicates ssh2 extension functionality:
     * {@link http://php.net/manual/en/wrappers.ssh2.php#refsect1-wrappers.ssh2-examples}
     *
     * @var SSH2[]
     */
    private static $connections;

    /**
     * Send the identification string first?
     *
     * @var bool
     * @access private
     */
    private $send_id_string_first = true;

    /**
     * Send the key exchange initiation packet first?
     *
     * @var bool
     * @access private
     */
    private $send_kex_first = true;

    /**
     * Some versions of OpenSSH incorrectly calculate the key size
     *
     * @var bool
     * @access private
     */
    private $bad_key_size_fix = false;

    /**
     * Should we try to re-connect to re-establish keys?
     *
     * @var bool
     * @access private
     */
    private $retry_connect = false;

    /**
     * Binary Packet Buffer
     *
     * @var string|false
     * @access private
     */
    private $binary_packet_buffer = false;

    /**
     * Preferred Signature Format
     *
     * @var string|false
     * @access private
     */
    protected $preferred_signature_format = false;

    /**
     * Authentication Credentials
     *
     * @var array
     * @access private
     */
    protected $auth = [];

    /**
     * Terminal
     *
     * @var string
     * @access private
     */
    private $term = 'vt100';

    /**
     * The authentication methods that may productively continue authentication.
     * 
     * @see https://tools.ietf.org/html/rfc4252#section-5.1
     * @var array|null 
     */
    private $auth_methods_to_continue = null;

    /**
     * Default Constructor.
     *
     * $host can either be a string, representing the host, or a stream resource.
     *
     * @param mixed $host
     * @param int $port
     * @param int $timeout
     * @see self::login()
     * @return SSH2|void
     * @access public
     */
    public function __construct($host, $port = 22, $timeout = 10)
    {
        $this->message_numbers = [
            1 => 'NET_SSH2_MSG_DISCONNECT',
            2 => 'NET_SSH2_MSG_IGNORE',
            3 => 'NET_SSH2_MSG_UNIMPLEMENTED',
            4 => 'NET_SSH2_MSG_DEBUG',
            5 => 'NET_SSH2_MSG_SERVICE_REQUEST',
            6 => 'NET_SSH2_MSG_SERVICE_ACCEPT',
            20 => 'NET_SSH2_MSG_KEXINIT',
            21 => 'NET_SSH2_MSG_NEWKEYS',
            30 => 'NET_SSH2_MSG_KEXDH_INIT',
            31 => 'NET_SSH2_MSG_KEXDH_REPLY',
            50 => 'NET_SSH2_MSG_USERAUTH_REQUEST',
            51 => 'NET_SSH2_MSG_USERAUTH_FAILURE',
            52 => 'NET_SSH2_MSG_USERAUTH_SUCCESS',
            53 => 'NET_SSH2_MSG_USERAUTH_BANNER',

            80 => 'NET_SSH2_MSG_GLOBAL_REQUEST',
            81 => 'NET_SSH2_MSG_REQUEST_SUCCESS',
            82 => 'NET_SSH2_MSG_REQUEST_FAILURE',
            90 => 'NET_SSH2_MSG_CHANNEL_OPEN',
            91 => 'NET_SSH2_MSG_CHANNEL_OPEN_CONFIRMATION',
            92 => 'NET_SSH2_MSG_CHANNEL_OPEN_FAILURE',
            93 => 'NET_SSH2_MSG_CHANNEL_WINDOW_ADJUST',
            94 => 'NET_SSH2_MSG_CHANNEL_DATA',
            95 => 'NET_SSH2_MSG_CHANNEL_EXTENDED_DATA',
            96 => 'NET_SSH2_MSG_CHANNEL_EOF',
            97 => 'NET_SSH2_MSG_CHANNEL_CLOSE',
            98 => 'NET_SSH2_MSG_CHANNEL_REQUEST',
            99 => 'NET_SSH2_MSG_CHANNEL_SUCCESS',
            100 => 'NET_SSH2_MSG_CHANNEL_FAILURE'
        ];
        $this->disconnect_reasons = [
            1 => 'NET_SSH2_DISCONNECT_HOST_NOT_ALLOWED_TO_CONNECT',
            2 => 'NET_SSH2_DISCONNECT_PROTOCOL_ERROR',
            3 => 'NET_SSH2_DISCONNECT_KEY_EXCHANGE_FAILED',
            4 => 'NET_SSH2_DISCONNECT_RESERVED',
            5 => 'NET_SSH2_DISCONNECT_MAC_ERROR',
            6 => 'NET_SSH2_DISCONNECT_COMPRESSION_ERROR',
            7 => 'NET_SSH2_DISCONNECT_SERVICE_NOT_AVAILABLE',
            8 => 'NET_SSH2_DISCONNECT_PROTOCOL_VERSION_NOT_SUPPORTED',
            9 => 'NET_SSH2_DISCONNECT_HOST_KEY_NOT_VERIFIABLE',
            10 => 'NET_SSH2_DISCONNECT_CONNECTION_LOST',
            11 => 'NET_SSH2_DISCONNECT_BY_APPLICATION',
            12 => 'NET_SSH2_DISCONNECT_TOO_MANY_CONNECTIONS',
            13 => 'NET_SSH2_DISCONNECT_AUTH_CANCELLED_BY_USER',
            14 => 'NET_SSH2_DISCONNECT_NO_MORE_AUTH_METHODS_AVAILABLE',
            15 => 'NET_SSH2_DISCONNECT_ILLEGAL_USER_NAME'
        ];
        $this->channel_open_failure_reasons = [
            1 => 'NET_SSH2_OPEN_ADMINISTRATIVELY_PROHIBITED'
        ];
        $this->terminal_modes = [
            0 => 'NET_SSH2_TTY_OP_END'
        ];
        $this->channel_extended_data_type_codes = [
            1 => 'NET_SSH2_EXTENDED_DATA_STDERR'
        ];

        $this->define_array(
            $this->message_numbers,
            $this->disconnect_reasons,
            $this->channel_open_failure_reasons,
            $this->terminal_modes,
            $this->channel_extended_data_type_codes,
            [60 => 'NET_SSH2_MSG_USERAUTH_PASSWD_CHANGEREQ'],
            [60 => 'NET_SSH2_MSG_USERAUTH_PK_OK'],
            [60 => 'NET_SSH2_MSG_USERAUTH_INFO_REQUEST',
                  61 => 'NET_SSH2_MSG_USERAUTH_INFO_RESPONSE'],
            // RFC 4419 - diffie-hellman-group-exchange-sha{1,256}
            [30 => 'NET_SSH2_MSG_KEXDH_GEX_REQUEST_OLD',
                  31 => 'NET_SSH2_MSG_KEXDH_GEX_GROUP',
                  32 => 'NET_SSH2_MSG_KEXDH_GEX_INIT',
                  33 => 'NET_SSH2_MSG_KEXDH_GEX_REPLY',
                  34 => 'NET_SSH2_MSG_KEXDH_GEX_REQUEST'],
            // RFC 5656 - Elliptic Curves (for curve25519-sha256@libssh.org)
            [30 => 'NET_SSH2_MSG_KEX_ECDH_INIT',
                  31 => 'NET_SSH2_MSG_KEX_ECDH_REPLY']
        );

        self::$connections[$this->getResourceId()] = class_exists('WeakReference') ? \WeakReference::create($this) : $this;

        if (is_resource($host)) {
            $this->fsock = $host;
            return;
        }

        if (is_string($host)) {
            $this->host = $host;
            $this->port = $port;
            $this->timeout = $timeout;
        }
    }

    /**
     * Set Crypto Engine Mode
     *
     * Possible $engine values:
     * OpenSSL, mcrypt, Eval, PHP
     *
     * @param int $engine
     * @access public
     */
    public static function setCryptoEngine($engine)
    {
        self::$crypto_engine = $engine;
    }

    /**
     * Send Identification String First
     *
     * https://tools.ietf.org/html/rfc4253#section-4.2 says "when the connection has been established,
     * both sides MUST send an identification string". It does not say which side sends it first. In
     * theory it shouldn't matter but it is a fact of life that some SSH servers are simply buggy
     *
     * @access public
     */
    public function sendIdentificationStringFirst()
    {
        $this->send_id_string_first = true;
    }

    /**
     * Send Identification String Last
     *
     * https://tools.ietf.org/html/rfc4253#section-4.2 says "when the connection has been established,
     * both sides MUST send an identification string". It does not say which side sends it first. In
     * theory it shouldn't matter but it is a fact of life that some SSH servers are simply buggy
     *
     * @access public
     */
    public function sendIdentificationStringLast()
    {
        $this->send_id_string_first = false;
    }

    /**
     * Send SSH_MSG_KEXINIT First
     *
     * https://tools.ietf.org/html/rfc4253#section-7.1 says "key exchange begins by each sending
     * sending the [SSH_MSG_KEXINIT] packet". It does not say which side sends it first. In theory
     * it shouldn't matter but it is a fact of life that some SSH servers are simply buggy
     *
     * @access public
     */
    public function sendKEXINITFirst()
    {
        $this->send_kex_first = true;
    }

    /**
     * Send SSH_MSG_KEXINIT Last
     *
     * https://tools.ietf.org/html/rfc4253#section-7.1 says "key exchange begins by each sending
     * sending the [SSH_MSG_KEXINIT] packet". It does not say which side sends it first. In theory
     * it shouldn't matter but it is a fact of life that some SSH servers are simply buggy
     *
     * @access public
     */
    public function sendKEXINITLast()
    {
        $this->send_kex_first = false;
    }

    /**
     * Connect to an SSHv2 server
     *
     * @throws \UnexpectedValueException on receipt of unexpected packets
     * @throws \RuntimeException on other errors
     * @access private
     */
    private function connect()
    {
        if ($this->bitmap & self::MASK_CONSTRUCTOR) {
            return;
        }

        $this->bitmap |= self::MASK_CONSTRUCTOR;

        $this->curTimeout = $this->timeout;

        $this->last_packet = microtime(true);

        if (!is_resource($this->fsock)) {
            $start = microtime(true);
            // with stream_select a timeout of 0 means that no timeout takes place;
            // with fsockopen a timeout of 0 means that you instantly timeout
            // to resolve this incompatibility a timeout of 100,000 will be used for fsockopen if timeout is 0
            $this->fsock = @fsockopen($this->host, $this->port, $errno, $errstr, $this->curTimeout == 0 ? 100000 : $this->curTimeout);
            if (!$this->fsock) {
                $host = $this->host . ':' . $this->port;
                throw new UnableToConnectException(rtrim("Cannot connect to $host. Error $errno. $errstr"));
            }
            $elapsed = microtime(true) - $start;

            if ($this->curTimeout) {
                $this->curTimeout-= $elapsed;
                if ($this->curTimeout < 0) {
                    throw new \RuntimeException('Connection timed out whilst attempting to open socket connection');
                }
            }
        }

        $this->identifier = $this->generate_identifier();

        if ($this->send_id_string_first) {
            fputs($this->fsock, $this->identifier . "\r\n");
        }

        /* According to the SSH2 specs,

          "The server MAY send other lines of data before sending the version
           string.  Each line SHOULD be terminated by a Carriage Return and Line
           Feed.  Such lines MUST NOT begin with "SSH-", and SHOULD be encoded
           in ISO-10646 UTF-8 [RFC3629] (language is not specified).  Clients
           MUST be able to process such lines." */
        $data = '';
        while (!feof($this->fsock) && !preg_match('#(.*)^(SSH-(\d\.\d+).*)#ms', $data, $matches)) {
            $line = '';
            while (true) {
                if ($this->curTimeout) {
                    if ($this->curTimeout < 0) {
                        throw new \RuntimeException('Connection timed out whilst receiving server identification string');
                    }
                    $read = [$this->fsock];
                    $write = $except = null;
                    $start = microtime(true);
                    $sec = floor($this->curTimeout);
                    $usec = 1000000 * ($this->curTimeout - $sec);
                    if (@stream_select($read, $write, $except, $sec, $usec) === false) {
                        throw new \RuntimeException('Connection timed out whilst receiving server identification string');
                    }
                    $elapsed = microtime(true) - $start;
                    $this->curTimeout-= $elapsed;
                }

                $temp = stream_get_line($this->fsock, 255, "\n");
                if ($temp === false) {
                    throw new \RuntimeException('Error reading from socket');
                }
                if (strlen($temp) == 255) {
                    continue;
                }

                $line.= "$temp\n";

                // quoting RFC4253, "Implementers who wish to maintain
                // compatibility with older, undocumented versions of this protocol may
                // want to process the identification string without expecting the
                // presence of the carriage return character for reasons described in
                // Section 5 of this document."

                //if (substr($line, -2) == "\r\n") {
                //    break;
                //}

                break;
            }

            $data.= $line;
        }

        if (feof($this->fsock)) {
            $this->bitmap = 0;
            throw new ConnectionClosedException('Connection closed by server');
        }

        $extra = $matches[1];

        if (defined('NET_SSH2_LOGGING')) {
            $this->append_log('<-', $matches[0]);
            $this->append_log('->', $this->identifier . "\r\n");
        }

        $this->server_identifier = trim($temp, "\r\n");
        if (strlen($extra)) {
            $this->errors[] = $data;
        }

        if (version_compare($matches[3], '1.99', '<')) {
            $this->bitmap = 0;
            throw new UnableToConnectException("Cannot connect to SSH $matches[3] servers");
        }

        if (!$this->send_id_string_first) {
            fputs($this->fsock, $this->identifier . "\r\n");
        }

        if (!$this->send_kex_first) {
            $response = $this->get_binary_packet();

            if (!strlen($response) || ord($response[0]) != NET_SSH2_MSG_KEXINIT) {
                $this->bitmap = 0;
                throw new \UnexpectedValueException('Expected SSH_MSG_KEXINIT');
            }

            $this->key_exchange($response);
        }

        if ($this->send_kex_first) {
            $this->key_exchange();
        }

        $this->bitmap|= self::MASK_CONNECTED;

        return true;
    }

    /**
     * Generates the SSH identifier
     *
     * You should overwrite this method in your own class if you want to use another identifier
     *
     * @access protected
     * @return string
     */
    private function generate_identifier()
    {
        $identifier = 'SSH-2.0-phpseclib_3.0';

        $ext = [];
        if (extension_loaded('sodium')) {
            $ext[] = 'libsodium';
        }

        if (extension_loaded('openssl')) {
            $ext[] = 'openssl';
        } elseif (extension_loaded('mcrypt')) {
            $ext[] = 'mcrypt';
        }

        if (extension_loaded('gmp')) {
            $ext[] = 'gmp';
        } elseif (extension_loaded('bcmath')) {
            $ext[] = 'bcmath';
        }

        if (!empty($ext)) {
            $identifier .= ' (' . implode(', ', $ext) . ')';
        }

        return $identifier;
    }

    /**
     * Key Exchange
     *
     * @return bool
     * @param string|bool $kexinit_payload_server optional
     * @throws \UnexpectedValueException on receipt of unexpected packets
     * @throws \RuntimeException on other errors
     * @throws \phpseclib3\Exception\NoSupportedAlgorithmsException when none of the algorithms phpseclib has loaded are compatible
     * @access private
     */
    private function key_exchange($kexinit_payload_server = false)
    {
        $preferred = $this->preferred;
        $send_kex = true;

        $kex_algorithms = isset($preferred['kex']) ?
            $preferred['kex'] :
            SSH2::getSupportedKEXAlgorithms();
        $server_host_key_algorithms = isset($preferred['hostkey']) ?
            $preferred['hostkey'] :
            SSH2::getSupportedHostKeyAlgorithms();
        $s2c_encryption_algorithms = isset($preferred['server_to_client']['crypt']) ?
            $preferred['server_to_client']['crypt'] :
            SSH2::getSupportedEncryptionAlgorithms();
        $c2s_encryption_algorithms = isset($preferred['client_to_server']['crypt']) ?
            $preferred['client_to_server']['crypt'] :
            SSH2::getSupportedEncryptionAlgorithms();
        $s2c_mac_algorithms = isset($preferred['server_to_client']['mac']) ?
            $preferred['server_to_client']['mac'] :
            SSH2::getSupportedMACAlgorithms();
        $c2s_mac_algorithms = isset($preferred['client_to_server']['mac']) ?
            $preferred['client_to_server']['mac'] :
            SSH2::getSupportedMACAlgorithms();
        $s2c_compression_algorithms = isset($preferred['server_to_client']['comp']) ?
            $preferred['server_to_client']['comp'] :
            SSH2::getSupportedCompressionAlgorithms();
        $c2s_compression_algorithms = isset($preferred['client_to_server']['comp']) ?
            $preferred['client_to_server']['comp'] :
            SSH2::getSupportedCompressionAlgorithms();

        // some SSH servers have buggy implementations of some of the above algorithms
        switch (true) {
            case $this->server_identifier == 'SSH-2.0-SSHD':
            case substr($this->server_identifier, 0, 13) == 'SSH-2.0-DLINK':
                if (!isset($preferred['server_to_client']['mac'])) {
                    $s2c_mac_algorithms = array_values(array_diff(
                        $s2c_mac_algorithms,
                        ['hmac-sha1-96', 'hmac-md5-96']
                    ));
                }
                if (!isset($preferred['client_to_server']['mac'])) {
                    $c2s_mac_algorithms = array_values(array_diff(
                        $c2s_mac_algorithms,
                        ['hmac-sha1-96', 'hmac-md5-96']
                    ));
                }
        }

        $client_cookie = Random::string(16);

        $kexinit_payload_client = pack('Ca*', NET_SSH2_MSG_KEXINIT, $client_cookie);
        $kexinit_payload_client.= Strings::packSSH2(
            'L10bN',
            $kex_algorithms,
            $server_host_key_algorithms,
            $c2s_encryption_algorithms,
            $s2c_encryption_algorithms,
            $c2s_mac_algorithms,
            $s2c_mac_algorithms,
            $c2s_compression_algorithms,
            $s2c_compression_algorithms,
            [], // language, client to server
            [], // language, server to client
            false, // first_kex_packet_follows
            0 // reserved for future extension
        );

        if ($kexinit_payload_server === false) {
            $this->send_binary_packet($kexinit_payload_client);

            $kexinit_payload_server = $this->get_binary_packet();

            if (!strlen($kexinit_payload_server) || ord($kexinit_payload_server[0]) != NET_SSH2_MSG_KEXINIT) {
                $this->disconnect_helper(NET_SSH2_DISCONNECT_PROTOCOL_ERROR);
                throw new \UnexpectedValueException('Expected SSH_MSG_KEXINIT');
            }

            $send_kex = false;
        }

        $response = $kexinit_payload_server;
        Strings::shift($response, 1); // skip past the message number (it should be SSH_MSG_KEXINIT)
        $server_cookie = Strings::shift($response, 16);

        list(
            $this->kex_algorithms,
            $this->server_host_key_algorithms,
            $this->encryption_algorithms_client_to_server,
            $this->encryption_algorithms_server_to_client,
            $this->mac_algorithms_client_to_server,
            $this->mac_algorithms_server_to_client,
            $this->compression_algorithms_client_to_server,
            $this->compression_algorithms_server_to_client,
            $this->languages_client_to_server,
            $this->languages_server_to_client,
            $first_kex_packet_follows
        ) = Strings::unpackSSH2('L10C', $response);

        if ($send_kex) {
            $this->send_binary_packet($kexinit_payload_client);
        }

        // we need to decide upon the symmetric encryption algorithms before we do the diffie-hellman key exchange

        // we don't initialize any crypto-objects, yet - we do that, later. for now, we need the lengths to make the
        // diffie-hellman key exchange as fast as possible
        $decrypt = self::array_intersect_first($s2c_encryption_algorithms, $this->encryption_algorithms_server_to_client);
        $decryptKeyLength = $this->encryption_algorithm_to_key_size($decrypt);
        if ($decryptKeyLength === null) {
            $this->disconnect_helper(NET_SSH2_DISCONNECT_KEY_EXCHANGE_FAILED);
            throw new NoSupportedAlgorithmsException('No compatible server to client encryption algorithms found');
        }

        $encrypt = self::array_intersect_first($c2s_encryption_algorithms, $this->encryption_algorithms_client_to_server);
        $encryptKeyLength = $this->encryption_algorithm_to_key_size($encrypt);
        if ($encryptKeyLength === null) {
            $this->disconnect_helper(NET_SSH2_DISCONNECT_KEY_EXCHANGE_FAILED);
            throw new NoSupportedAlgorithmsException('No compatible client to server encryption algorithms found');
        }

        // through diffie-hellman key exchange a symmetric key is obtained
        $this->kex_algorithm = self::array_intersect_first($kex_algorithms, $this->kex_algorithms);
        if ($this->kex_algorithm === false) {
            $this->disconnect_helper(NET_SSH2_DISCONNECT_KEY_EXCHANGE_FAILED);
            throw new NoSupportedAlgorithmsException('No compatible key exchange algorithms found');
        }

        $server_host_key_algorithm = self::array_intersect_first($server_host_key_algorithms, $this->server_host_key_algorithms);
        if ($server_host_key_algorithm === false) {
            $this->disconnect_helper(NET_SSH2_DISCONNECT_KEY_EXCHANGE_FAILED);
            throw new NoSupportedAlgorithmsException('No compatible server host key algorithms found');
        }

        $mac_algorithm_out = self::array_intersect_first($c2s_mac_algorithms, $this->mac_algorithms_client_to_server);
        if ($mac_algorithm_out === false) {
            $this->disconnect_helper(NET_SSH2_DISCONNECT_KEY_EXCHANGE_FAILED);
            throw new NoSupportedAlgorithmsException('No compatible client to server message authentication algorithms found');
        }

        $mac_algorithm_in = self::array_intersect_first($s2c_mac_algorithms, $this->mac_algorithms_server_to_client);
        if ($mac_algorithm_in === false) {
            $this->disconnect_helper(NET_SSH2_DISCONNECT_KEY_EXCHANGE_FAILED);
            throw new NoSupportedAlgorithmsException('No compatible server to client message authentication algorithms found');
        }

        $compression_algorithm_in = self::array_intersect_first($s2c_compression_algorithms, $this->compression_algorithms_server_to_client);
        if ($compression_algorithm_in === false) {
            $this->disconnect_helper(NET_SSH2_DISCONNECT_KEY_EXCHANGE_FAILED);
            throw new NoSupportedAlgorithmsException('No compatible server to client compression algorithms found');
        }
        $this->decompress = $compression_algorithm_in == 'zlib';

        $compression_algorithm_out = self::array_intersect_first($c2s_compression_algorithms, $this->compression_algorithms_client_to_server);
        if ($compression_algorithm_out === false) {
            $this->disconnect_helper(NET_SSH2_DISCONNECT_KEY_EXCHANGE_FAILED);
            throw new NoSupportedAlgorithmsException('No compatible client to server compression algorithms found');
        }
        $this->compress = $compression_algorithm_out == 'zlib';

        switch ($this->kex_algorithm) {
            case 'diffie-hellman-group15-sha512':
            case 'diffie-hellman-group16-sha512':
            case 'diffie-hellman-group17-sha512':
            case 'diffie-hellman-group18-sha512':
            case 'ecdh-sha2-nistp521':
                $kexHash = new Hash('sha512');
                break;
            case 'ecdh-sha2-nistp384':
                $kexHash = new Hash('sha384');
                break;
            case 'diffie-hellman-group-exchange-sha256':
            case 'diffie-hellman-group14-sha256':
            case 'ecdh-sha2-nistp256':
            case 'curve25519-sha256@libssh.org':
            case 'curve25519-sha256':
                $kexHash = new Hash('sha256');
                break;
            default:
                $kexHash = new Hash('sha1');
        }

        // Only relevant in diffie-hellman-group-exchange-sha{1,256}, otherwise empty.

        $exchange_hash_rfc4419 = '';

        if (strpos($this->kex_algorithm, 'curve25519-sha256') === 0 || strpos($this->kex_algorithm, 'ecdh-sha2-nistp') === 0) {
            $curve = strpos($this->kex_algorithm, 'curve25519-sha256') === 0 ?
                'Curve25519' :
                substr($this->kex_algorithm, 10);
            $ourPrivate = EC::createKey($curve);
            $ourPublicBytes = $ourPrivate->getPublicKey()->getEncodedCoordinates();
            $clientKexInitMessage = 'NET_SSH2_MSG_KEX_ECDH_INIT';
            $serverKexReplyMessage = 'NET_SSH2_MSG_KEX_ECDH_REPLY';
        } else {
            if (strpos($this->kex_algorithm, 'diffie-hellman-group-exchange') === 0) {
                $dh_group_sizes_packed = pack(
                    'NNN',
                    $this->kex_dh_group_size_min,
                    $this->kex_dh_group_size_preferred,
                    $this->kex_dh_group_size_max
                );
                $packet = pack(
                    'Ca*',
                    NET_SSH2_MSG_KEXDH_GEX_REQUEST,
                    $dh_group_sizes_packed
                );
                $this->send_binary_packet($packet);
                $this->updateLogHistory('UNKNOWN (34)', 'NET_SSH2_MSG_KEXDH_GEX_REQUEST');

                $response = $this->get_binary_packet();

                list($type, $primeBytes, $gBytes) = Strings::unpackSSH2('Css', $response);
                if ($type != NET_SSH2_MSG_KEXDH_GEX_GROUP) {
                    $this->disconnect_helper(NET_SSH2_DISCONNECT_PROTOCOL_ERROR);
                    throw new \UnexpectedValueException('Expected SSH_MSG_KEX_DH_GEX_GROUP');
                }
                $this->updateLogHistory('NET_SSH2_MSG_KEXDH_REPLY', 'NET_SSH2_MSG_KEXDH_GEX_GROUP');
                $prime = new BigInteger($primeBytes, -256);
                $g = new BigInteger($gBytes, -256);

                $exchange_hash_rfc4419 = $dh_group_sizes_packed . Strings::packSSH2(
                    'ss',
                    $primeBytes,
                    $gBytes
                );

                $params = DH::createParameters($prime, $g);
                $clientKexInitMessage = 'NET_SSH2_MSG_KEXDH_GEX_INIT';
                $serverKexReplyMessage = 'NET_SSH2_MSG_KEXDH_GEX_REPLY';
            } else {
                $params = DH::createParameters($this->kex_algorithm);
                $clientKexInitMessage = 'NET_SSH2_MSG_KEXDH_INIT';
                $serverKexReplyMessage = 'NET_SSH2_MSG_KEXDH_REPLY';
            }

            $keyLength = min($kexHash->getLengthInBytes(), max($encryptKeyLength, $decryptKeyLength));

            $ourPrivate = DH::createKey($params, 16 * $keyLength); // 2 * 8 * $keyLength
            $ourPublic = $ourPrivate->getPublicKey()->toBigInteger();
            $ourPublicBytes = $ourPublic->toBytes(true);
        }

        $data = pack('CNa*', constant($clientKexInitMessage), strlen($ourPublicBytes), $ourPublicBytes);

        $this->send_binary_packet($data);

        switch ($clientKexInitMessage) {
            case 'NET_SSH2_MSG_KEX_ECDH_INIT':
                $this->updateLogHistory('NET_SSH2_MSG_KEXDH_INIT', 'NET_SSH2_MSG_KEX_ECDH_INIT');
                break;
            case 'NET_SSH2_MSG_KEXDH_GEX_INIT':
                $this->updateLogHistory('UNKNOWN (32)', 'NET_SSH2_MSG_KEXDH_GEX_INIT');
        }

        $response = $this->get_binary_packet();

        list(
            $type,
            $server_public_host_key,
            $theirPublicBytes,
            $this->signature
        ) = Strings::unpackSSH2('Csss', $response);

        if ($type != constant($serverKexReplyMessage)) {
            $this->disconnect_helper(NET_SSH2_DISCONNECT_PROTOCOL_ERROR);
            throw new \UnexpectedValueException("Expected $serverKexReplyMessage");
        }
        switch ($serverKexReplyMessage) {
            case 'NET_SSH2_MSG_KEX_ECDH_REPLY':
                $this->updateLogHistory('NET_SSH2_MSG_KEXDH_REPLY', 'NET_SSH2_MSG_KEX_ECDH_REPLY');
                break;
            case 'NET_SSH2_MSG_KEXDH_GEX_REPLY':
                $this->updateLogHistory('UNKNOWN (33)', 'NET_SSH2_MSG_KEXDH_GEX_REPLY');
        }

        $this->server_public_host_key = $server_public_host_key;
        list($public_key_format) = Strings::unpackSSH2('s', $server_public_host_key);
        if (strlen($this->signature) < 4) {
            throw new \LengthException('The signature needs at least four bytes');
        }
        $temp = unpack('Nlength', substr($this->signature, 0, 4));
        $this->signature_format = substr($this->signature, 4, $temp['length']);

        $keyBytes = DH::computeSecret($ourPrivate, $theirPublicBytes);
        if (($keyBytes & "\xFF\x80") === "\x00\x00") {
            $keyBytes = substr($keyBytes, 1);
        } elseif (($keyBytes[0] & "\x80") === "\x80") {
            $keyBytes = "\0$keyBytes";
        }

        $this->exchange_hash = Strings::packSSH2('s5',
            $this->identifier,
            $this->server_identifier,
            $kexinit_payload_client,
            $kexinit_payload_server,
            $this->server_public_host_key
        );
        $this->exchange_hash.= $exchange_hash_rfc4419;
        $this->exchange_hash.= Strings::packSSH2('s3',
            $ourPublicBytes,
            $theirPublicBytes,
            $keyBytes
        );

        $this->exchange_hash = $kexHash->hash($this->exchange_hash);

        if ($this->session_id === false) {
            $this->session_id = $this->exchange_hash;
        }

        switch ($server_host_key_algorithm) {
            case 'rsa-sha2-256':
            case 'rsa-sha2-512':
            //case 'ssh-rsa':
                $expected_key_format = 'ssh-rsa';
                break;
            default:
                $expected_key_format = $server_host_key_algorithm;
        }
        if ($public_key_format != $expected_key_format || $this->signature_format != $server_host_key_algorithm) {
            switch (true) {
                case $this->signature_format == $server_host_key_algorithm:
                case $server_host_key_algorithm != 'rsa-sha2-256' && $server_host_key_algorithm != 'rsa-sha2-512':
                case $this->signature_format != 'ssh-rsa':
                    $this->disconnect_helper(NET_SSH2_DISCONNECT_HOST_KEY_NOT_VERIFIABLE);
                    throw new \RuntimeException('Server Host Key Algorithm Mismatch (' . $this->signature_format . ' vs ' . $server_host_key_algorithm . ')');
            }
        }

        $packet = pack('C', NET_SSH2_MSG_NEWKEYS);
        $this->send_binary_packet($packet);

        $response = $this->get_binary_packet();

        if ($response === false) {
            $this->disconnect_helper(NET_SSH2_DISCONNECT_CONNECTION_LOST);
            throw new ConnectionClosedException('Connection closed by server');
        }

        list($type) = Strings::unpackSSH2('C', $response);
        if ($type != NET_SSH2_MSG_NEWKEYS) {
            $this->disconnect_helper(NET_SSH2_DISCONNECT_PROTOCOL_ERROR);
            throw new \UnexpectedValueException('Expected SSH_MSG_NEWKEYS');
        }

        $keyBytes = pack('Na*', strlen($keyBytes), $keyBytes);

        $this->encrypt = self::encryption_algorithm_to_crypt_instance($encrypt);
        if ($this->encrypt) {
            if (self::$crypto_engine) {
                $this->encrypt->setPreferredEngine(self::$crypto_engine);
            }
            if ($this->encrypt->getBlockLengthInBytes()) {
                $this->encrypt_block_size = $this->encrypt->getBlockLengthInBytes();
            }
            $this->encrypt->disablePadding();

            if ($this->encrypt->usesIV()) {
                $iv = $kexHash->hash($keyBytes . $this->exchange_hash . 'A' . $this->session_id);
                while ($this->encrypt_block_size > strlen($iv)) {
                    $iv.= $kexHash->hash($keyBytes . $this->exchange_hash . $iv);
                }
                $this->encrypt->setIV(substr($iv, 0, $this->encrypt_block_size));
            }

            switch ($encrypt) {
                case 'aes128-gcm@openssh.com':
                case 'aes256-gcm@openssh.com':
                    $nonce = $kexHash->hash($keyBytes . $this->exchange_hash . 'A' . $this->session_id);
                    $this->encrypt->fixed = substr($nonce, 0, 4);
                    $this->encrypt->invocation_counter = substr($nonce, 4, 8);
                case 'chacha20-poly1305@openssh.com':
                    break;
                default:
                    $this->encrypt->enableContinuousBuffer();
            }

            $key = $kexHash->hash($keyBytes . $this->exchange_hash . 'C' . $this->session_id);
            while ($encryptKeyLength > strlen($key)) {
                $key.= $kexHash->hash($keyBytes . $this->exchange_hash . $key);
            }
            switch ($encrypt) {
                case 'chacha20-poly1305@openssh.com':
                    $encryptKeyLength = 32;
                    $this->lengthEncrypt = self::encryption_algorithm_to_crypt_instance($encrypt);
                    $this->lengthEncrypt->setKey(substr($key, 32, 32));
            }
            $this->encrypt->setKey(substr($key, 0, $encryptKeyLength));
            $this->encrypt->name = $encrypt;
        }

        $this->decrypt = self::encryption_algorithm_to_crypt_instance($decrypt);
        if ($this->decrypt) {
            if (self::$crypto_engine) {
                $this->decrypt->setPreferredEngine(self::$crypto_engine);
            }
            if ($this->decrypt->getBlockLengthInBytes()) {
                $this->decrypt_block_size = $this->decrypt->getBlockLengthInBytes();
            }
            $this->decrypt->disablePadding();

            if ($this->decrypt->usesIV()) {
                $iv = $kexHash->hash($keyBytes . $this->exchange_hash . 'B' . $this->session_id);
                while ($this->decrypt_block_size > strlen($iv)) {
                    $iv.= $kexHash->hash($keyBytes . $this->exchange_hash . $iv);
                }
                $this->decrypt->setIV(substr($iv, 0, $this->decrypt_block_size));
            }

            switch ($decrypt) {
                case 'aes128-gcm@openssh.com':
                case 'aes256-gcm@openssh.com':
                    // see https://tools.ietf.org/html/rfc5647#section-7.1
                    $nonce = $kexHash->hash($keyBytes . $this->exchange_hash . 'B' . $this->session_id);
                    $this->decrypt->fixed = substr($nonce, 0, 4);
                    $this->decrypt->invocation_counter = substr($nonce, 4, 8);
                case 'chacha20-poly1305@openssh.com':
                    break;
                default:
                    $this->decrypt->enableContinuousBuffer();
            }

            $key = $kexHash->hash($keyBytes . $this->exchange_hash . 'D' . $this->session_id);
            while ($decryptKeyLength > strlen($key)) {
                $key.= $kexHash->hash($keyBytes . $this->exchange_hash . $key);
            }
            switch ($decrypt) {
                case 'chacha20-poly1305@openssh.com':
                    $decryptKeyLength = 32;
                    $this->lengthDecrypt = self::encryption_algorithm_to_crypt_instance($decrypt);
                    $this->lengthDecrypt->setKey(substr($key, 32, 32));
            }
            $this->decrypt->setKey(substr($key, 0, $decryptKeyLength));
            $this->decrypt->name = $decrypt;
        }

        /* The "arcfour128" algorithm is the RC4 cipher, as described in
           [SCHNEIER], using a 128-bit key.  The first 1536 bytes of keystream
           generated by the cipher MUST be discarded, and the first byte of the
           first encrypted packet MUST be encrypted using the 1537th byte of
           keystream.

           -- http://tools.ietf.org/html/rfc4345#section-4 */
        if ($encrypt == 'arcfour128' || $encrypt == 'arcfour256') {
            $this->encrypt->encrypt(str_repeat("\0", 1536));
        }
        if ($decrypt == 'arcfour128' || $decrypt == 'arcfour256') {
            $this->decrypt->decrypt(str_repeat("\0", 1536));
        }

        if (!$this->encrypt->usesNonce()) {
            list($this->hmac_create, $createKeyLength) = self::mac_algorithm_to_hash_instance($mac_algorithm_out);
        } else {
            $this->hmac_create = new \stdClass;
            $this->hmac_create->name = $mac_algorithm_out;
            //$mac_algorithm_out = 'none';
            $createKeyLength = 0;
        }

        if ($this->hmac_create instanceof Hash) {
            $key = $kexHash->hash($keyBytes . $this->exchange_hash . 'E' . $this->session_id);
            while ($createKeyLength > strlen($key)) {
                $key.= $kexHash->hash($keyBytes . $this->exchange_hash . $key);
            }
            $this->hmac_create->setKey(substr($key, 0, $createKeyLength));
            $this->hmac_create->name = $mac_algorithm_out;
            $this->hmac_create->etm = preg_match('#-etm@openssh\.com$#', $mac_algorithm_out);
        }

        if (!$this->decrypt->usesNonce()) {
            list($this->hmac_check, $checkKeyLength) = self::mac_algorithm_to_hash_instance($mac_algorithm_in);
            $this->hmac_size = $this->hmac_check->getLengthInBytes();
        } else {
            $this->hmac_check = new \stdClass;
            $this->hmac_check->name = $mac_algorithm_in;
            //$mac_algorithm_in = 'none';
            $checkKeyLength = 0;
            $this->hmac_size = 0;
        }

        if ($this->hmac_check instanceof Hash) {
            $key = $kexHash->hash($keyBytes . $this->exchange_hash . 'F' . $this->session_id);
            while ($checkKeyLength > strlen($key)) {
                $key.= $kexHash->hash($keyBytes . $this->exchange_hash . $key);
            }
            $this->hmac_check->setKey(substr($key, 0, $checkKeyLength));
            $this->hmac_check->name = $mac_algorithm_in;
            $this->hmac_check->etm = preg_match('#-etm@openssh\.com$#', $mac_algorithm_in);
        }

        return true;
    }

    /**
     * Maps an encryption algorithm name to the number of key bytes.
     *
     * @param string $algorithm Name of the encryption algorithm
     * @return int|null Number of bytes as an integer or null for unknown
     * @access private
     */
    private function encryption_algorithm_to_key_size($algorithm)
    {
        if ($this->bad_key_size_fix && self::bad_algorithm_candidate($algorithm)) {
            return 16;
        }

        switch ($algorithm) {
            case 'none':
                return 0;
            case 'aes128-gcm@openssh.com':
            case 'aes128-cbc':
            case 'aes128-ctr':
            case 'arcfour':
            case 'arcfour128':
            case 'blowfish-cbc':
            case 'blowfish-ctr':
            case 'twofish128-cbc':
            case 'twofish128-ctr':
                return 16;
            case '3des-cbc':
            case '3des-ctr':
            case 'aes192-cbc':
            case 'aes192-ctr':
            case 'twofish192-cbc':
            case 'twofish192-ctr':
                return 24;
            case 'aes256-gcm@openssh.com':
            case 'aes256-cbc':
            case 'aes256-ctr':
            case 'arcfour256':
            case 'twofish-cbc':
            case 'twofish256-cbc':
            case 'twofish256-ctr':
                return 32;
            case 'chacha20-poly1305@openssh.com':
                return 64;
        }
        return null;
    }

    /**
     * Maps an encryption algorithm name to an instance of a subclass of
     * \phpseclib3\Crypt\Common\SymmetricKey.
     *
     * @param string $algorithm Name of the encryption algorithm
     * @return mixed Instance of \phpseclib3\Crypt\Common\SymmetricKey or null for unknown
     * @access private
     */
    private static function encryption_algorithm_to_crypt_instance($algorithm)
    {
        switch ($algorithm) {
            case '3des-cbc':
                return new TripleDES('cbc');
            case '3des-ctr':
                return new TripleDES('ctr');
            case 'aes256-cbc':
            case 'aes192-cbc':
            case 'aes128-cbc':
                return new Rijndael('cbc');
            case 'aes256-ctr':
            case 'aes192-ctr':
            case 'aes128-ctr':
                return new Rijndael('ctr');
            case 'blowfish-cbc':
                return new Blowfish('cbc');
            case 'blowfish-ctr':
                return new Blowfish('ctr');
            case 'twofish128-cbc':
            case 'twofish192-cbc':
            case 'twofish256-cbc':
            case 'twofish-cbc':
                return new Twofish('cbc');
            case 'twofish128-ctr':
            case 'twofish192-ctr':
            case 'twofish256-ctr':
                return new Twofish('ctr');
            case 'arcfour':
            case 'arcfour128':
            case 'arcfour256':
                return new RC4();
            case 'aes128-gcm@openssh.com':
            case 'aes256-gcm@openssh.com':
                return new Rijndael('gcm');
            case 'chacha20-poly1305@openssh.com':
                return new ChaCha20();
        }
        return null;
    }

    /**
     * Maps an encryption algorithm name to an instance of a subclass of
     * \phpseclib3\Crypt\Hash.
     *
     * @param string $algorithm Name of the encryption algorithm
     * @return mixed Instance of \phpseclib3\Crypt\Hash or null for unknown
     * @access private
     */
    private static function mac_algorithm_to_hash_instance($algorithm)
    {
        switch ($algorithm) {
            case 'umac-64@openssh.com':
            case 'umac-64-etm@openssh.com':
                return [new Hash('umac-64'), 16];
            case 'umac-128@openssh.com':
            case 'umac-128-etm@openssh.com':
                return [new Hash('umac-128'), 16];
            case 'hmac-sha2-512':
            case 'hmac-sha2-512-etm@openssh.com':
                return [new Hash('sha512'), 64];
            case 'hmac-sha2-256':
            case 'hmac-sha2-256-etm@openssh.com':
                return [new Hash('sha256'), 32];
            case 'hmac-sha1':
            case 'hmac-sha1-etm@openssh.com':
                return [new Hash('sha1'), 20];
            case 'hmac-sha1-96':
                return [new Hash('sha1-96'), 20];
            case 'hmac-md5':
                return [new Hash('md5'), 16];
            case 'hmac-md5-96':
                return [new Hash('md5-96'), 16];
        }
    }

    /*
     * Tests whether or not proposed algorithm has a potential for issues
     *
     * @link https://www.chiark.greenend.org.uk/~sgtatham/putty/wishlist/ssh2-aesctr-openssh.html
     * @link https://bugzilla.mindrot.org/show_bug.cgi?id=1291
     * @param string $algorithm Name of the encryption algorithm
     * @return bool
     * @access private
     */
    private static function bad_algorithm_candidate($algorithm)
    {
        switch ($algorithm) {
            case 'arcfour256':
            case 'aes192-ctr':
            case 'aes256-ctr':
                return true;
        }

        return false;
    }

    /**
     * Login
     *
     * The $password parameter can be a plaintext password, a \phpseclib3\Crypt\RSA|EC|DSA object, a \phpseclib3\System\SSH\Agent object or an array
     *
     * @param string $username
     * @param string|AsymmetricKey|array[]|Agent|null ...$args
     * @return bool
     * @see self::_login()
     * @access public
     */
    public function login($username, ...$args)
    {
        $this->auth[] = func_get_args();

        // try logging with 'none' as an authentication method first since that's what
        // PuTTY does
        if (substr($this->server_identifier, 0, 15) != 'SSH-2.0-CoreFTP' && $this->auth_methods_to_continue === null) {
            if ($this->sublogin($username)) {
                return true;
            }
            if (!count($args)) {
                return false;
            }
        }
        return $this->sublogin($username, ...$args);
    }

    /**
     * Login Helper
     *
     * @param string $username
     * @param string[] ...$args
     * @return bool
     * @see self::_login_helper()
     * @access private
     */
    protected function sublogin($username, ...$args)
    {
        if (!($this->bitmap & self::MASK_CONSTRUCTOR)) {
            $this->connect();
        }

        if (empty($args)) {
            return $this->login_helper($username);
        }

        foreach ($args as $arg) {
            if ($this->login_helper($username, $arg)) {
                return true;
            }
        }
        return false;
    }

    /**
     * Login Helper
     *
     * {@internal It might be worthwhile, at some point, to protect against {@link http://tools.ietf.org/html/rfc4251#section-9.3.9 traffic analysis}
     *           by sending dummy SSH_MSG_IGNORE messages.}
     *
     * @param string $username
     * @param string|AsymmetricKey|array[]|Agent|null ...$args
     * @return bool
     * @throws \UnexpectedValueException on receipt of unexpected packets
     * @throws \RuntimeException on other errors
     * @access private
     */
    private function login_helper($username, $password = null)
    {
        if (!($this->bitmap & self::MASK_CONNECTED)) {
            return false;
        }

        if (!($this->bitmap & self::MASK_LOGIN_REQ)) {
            $packet = Strings::packSSH2('Cs', NET_SSH2_MSG_SERVICE_REQUEST, 'ssh-userauth');
            $this->send_binary_packet($packet);

            try {
                $response = $this->get_binary_packet();
            } catch (\Exception $e) {
                if ($this->retry_connect) {
                    $this->retry_connect = false;
                    $this->connect();
                    return $this->login_helper($username, $password);
                }
                $this->disconnect_helper(NET_SSH2_DISCONNECT_CONNECTION_LOST);
                throw new ConnectionClosedException('Connection closed by server');
            }

            list($type, $service) = Strings::unpackSSH2('Cs', $response);
            if ($type != NET_SSH2_MSG_SERVICE_ACCEPT || $service != 'ssh-userauth') {
                $this->disconnect_helper(NET_SSH2_DISCONNECT_PROTOCOL_ERROR);
                throw new \UnexpectedValueException('Expected SSH_MSG_SERVICE_ACCEPT');
            }
            $this->bitmap |= self::MASK_LOGIN_REQ;
        }

        if (strlen($this->last_interactive_response)) {
            return !is_string($password) && !is_array($password) ? false : $this->keyboard_interactive_process($password);
        }

        if ($password instanceof PrivateKey) {
            return $this->privatekey_login($username, $password);
        }

        if ($password instanceof Agent) {
            return $this->ssh_agent_login($username, $password);
        }

        if (is_array($password)) {
            if ($this->keyboard_interactive_login($username, $password)) {
                $this->bitmap |= self::MASK_LOGIN;
                return true;
            }
            return false;
        }

        if (!isset($password)) {
           $packet = Strings::packSSH2(
               'Cs3',
               NET_SSH2_MSG_USERAUTH_REQUEST,
               $username,
               'ssh-connection',
               'none'
            );

            $this->send_binary_packet($packet);

            $response = $this->get_binary_packet();

            list($type) = Strings::unpackSSH2('C', $response);
            switch ($type) {
                case NET_SSH2_MSG_USERAUTH_SUCCESS:
                    $this->bitmap |= self::MASK_LOGIN;
                    return true;
                case NET_SSH2_MSG_USERAUTH_FAILURE:
                    list($auth_methods) = Strings::unpackSSH2('L', $response);
                    $this->auth_methods_to_continue = $auth_methods;
                default:
                    return false;
            }
        }

        if (!is_string($password)) {
            throw new \UnexpectedValueException('$password needs to either be an instance of \phpseclib3\Crypt\Common\PrivateKey, \System\SSH\Agent, an array or a string');
        }

        $packet = Strings::packSSH2(
            'Cs3bs',
            NET_SSH2_MSG_USERAUTH_REQUEST,
            $username,
            'ssh-connection',
            'password',
            false,
            $password
        );

        // remove the username and password from the logged packet
        if (!defined('NET_SSH2_LOGGING')) {
            $logged = null;
        } else {
            $logged = Strings::packSSH2(
                'Cs3bs',
                NET_SSH2_MSG_USERAUTH_REQUEST,
                $username,
                'ssh-connection',
                'password',
                false,
                'password'
            );
        }

        $this->send_binary_packet($packet, $logged);

        $response = $this->get_binary_packet();

        list($type) = Strings::unpackSSH2('C', $response);
        switch ($type) {
            case NET_SSH2_MSG_USERAUTH_PASSWD_CHANGEREQ: // in theory, the password can be changed
                $this->updateLogHistory('UNKNOWN (60)', 'NET_SSH2_MSG_USERAUTH_PASSWD_CHANGEREQ');

                list($message) = Strings::unpackSSH2('s', $response);
                $this->errors[] = 'SSH_MSG_USERAUTH_PASSWD_CHANGEREQ: ' . $message;

                return $this->disconnect_helper(NET_SSH2_DISCONNECT_AUTH_CANCELLED_BY_USER);
            case NET_SSH2_MSG_USERAUTH_FAILURE:
                // can we use keyboard-interactive authentication?  if not then either the login is bad or the server employees
                // multi-factor authentication
                list($auth_methods, $partial_success) = Strings::unpackSSH2('Lb', $response);
                $this->auth_methods_to_continue = $auth_methods;
                if (!$partial_success && in_array('keyboard-interactive', $auth_methods)) {
                    if ($this->keyboard_interactive_login($username, $password)) {
                        $this->bitmap |= self::MASK_LOGIN;
                        return true;
                    }
                    return false;
                }
                return false;
            case NET_SSH2_MSG_USERAUTH_SUCCESS:
                $this->bitmap |= self::MASK_LOGIN;
                return true;
        }

        return false;
    }

    /**
     * Login via keyboard-interactive authentication
     *
     * See {@link http://tools.ietf.org/html/rfc4256 RFC4256} for details.  This is not a full-featured keyboard-interactive authenticator.
     *
     * @param string $username
     * @param string $password
     * @return bool
     * @access private
     */
    private function keyboard_interactive_login($username, $password)
    {
        $packet = Strings::packSSH2(
            'Cs5',
            NET_SSH2_MSG_USERAUTH_REQUEST,
            $username,
            'ssh-connection',
            'keyboard-interactive',
            '', // language tag
            '' // submethods
        );
        $this->send_binary_packet($packet);

        return $this->keyboard_interactive_process($password);
    }

    /**
     * Handle the keyboard-interactive requests / responses.
     *
     * @param mixed[] ...$responses
     * @return bool
     * @throws \RuntimeException on connection error
     * @access private
     */
    private function keyboard_interactive_process(...$responses)
    {
        if (strlen($this->last_interactive_response)) {
            $response = $this->last_interactive_response;
        } else {
            $orig = $response = $this->get_binary_packet();
        }

        list($type) = Strings::unpackSSH2('C', $response);
        switch ($type) {
            case NET_SSH2_MSG_USERAUTH_INFO_REQUEST:
                list(
                    , // name; may be empty
                    , // instruction; may be empty
                    , // language tag; may be empty
                    $num_prompts
                ) = Strings::unpackSSH2('s3N', $response);

                for ($i = 0; $i < count($responses); $i++) {
                    if (is_array($responses[$i])) {
                        foreach ($responses[$i] as $key => $value) {
                            $this->keyboard_requests_responses[$key] = $value;
                        }
                        unset($responses[$i]);
                    }
                }
                $responses = array_values($responses);

                if (isset($this->keyboard_requests_responses)) {
                    for ($i = 0; $i < $num_prompts; $i++) {
                        list(
                            $prompt, // prompt - ie. "Password: "; must not be empty
                            // echo
                        ) = Strings::unpackSSH2('sC', $response);
                        foreach ($this->keyboard_requests_responses as $key => $value) {
                            if (substr($prompt, 0, strlen($key)) == $key) {
                                $responses[] = $value;
                                break;
                            }
                        }
                    }
                }

                // see http://tools.ietf.org/html/rfc4256#section-3.2
                if (strlen($this->last_interactive_response)) {
                    $this->last_interactive_response = '';
                } else {
                    $this->updateLogHistory('UNKNOWN (60)', 'NET_SSH2_MSG_USERAUTH_INFO_REQUEST');
                }

                if (!count($responses) && $num_prompts) {
                    $this->last_interactive_response = $orig;
                    return false;
                }

                /*
                   After obtaining the requested information from the user, the client
                   MUST respond with an SSH_MSG_USERAUTH_INFO_RESPONSE message.
                */
                // see http://tools.ietf.org/html/rfc4256#section-3.4
                $packet = $logged = pack('CN', NET_SSH2_MSG_USERAUTH_INFO_RESPONSE, count($responses));
                for ($i = 0; $i < count($responses); $i++) {
                    $packet.= Strings::packSSH2('s', $responses[$i]);
                    $logged.= Strings::packSSH2('s', 'dummy-answer');
                }

                $this->send_binary_packet($packet, $logged);

                $this->updateLogHistory('UNKNOWN (61)', 'NET_SSH2_MSG_USERAUTH_INFO_RESPONSE');

                /*
                   After receiving the response, the server MUST send either an
                   SSH_MSG_USERAUTH_SUCCESS, SSH_MSG_USERAUTH_FAILURE, or another
                   SSH_MSG_USERAUTH_INFO_REQUEST message.
                */
                // maybe phpseclib should force close the connection after x request / responses?  unless something like that is done
                // there could be an infinite loop of request / responses.
                return $this->keyboard_interactive_process();
            case NET_SSH2_MSG_USERAUTH_SUCCESS:
                return true;
            case NET_SSH2_MSG_USERAUTH_FAILURE:
                list($auth_methods) = Strings::unpackSSH2('L', $response);
                $this->auth_methods_to_continue = $auth_methods;
                return false;
        }

        return false;
    }

    /**
     * Login with an ssh-agent provided key
     *
     * @param string $username
     * @param \phpseclib3\System\SSH\Agent $agent
     * @return bool
     * @access private
     */
    private function ssh_agent_login($username, Agent $agent)
    {
        $this->agent = $agent;
        $keys = $agent->requestIdentities();
        foreach ($keys as $key) {
            if ($this->privatekey_login($username, $key)) {
                return true;
            }
        }

        return false;
    }

    /**
     * Login with an RSA private key
     *
     * {@internal It might be worthwhile, at some point, to protect against {@link http://tools.ietf.org/html/rfc4251#section-9.3.9 traffic analysis}
     *           by sending dummy SSH_MSG_IGNORE messages.}
     *
     * @param string $username
     * @param \phpseclib3\Crypt\Common\PrivateKey $privatekey
     * @return bool
     * @throws \RuntimeException on connection error
     * @access private
     */
    private function privatekey_login($username, PrivateKey $privatekey)
    {
        $publickey = $privatekey->getPublicKey();

        if ($publickey instanceof RSA) {
            $privatekey = $privatekey->withPadding(RSA::SIGNATURE_PKCS1);
            $algos = ['rsa-sha2-256', 'rsa-sha2-512', 'ssh-rsa'];
            if (isset($this->preferred['hostkey'])) {
                $algos = array_intersect($this->preferred['hostkey'] , $algos);
            }
            $algo = self::array_intersect_first($algos, $this->server_host_key_algorithms);
            switch ($algo) {
                case 'rsa-sha2-512':
                    $hash = 'sha512';
                    $signatureType = 'rsa-sha2-512';
                    break;
                case 'rsa-sha2-256':
                    $hash = 'sha256';
                    $signatureType = 'rsa-sha2-256';
                    break;
                //case 'ssh-rsa':
                default:
                    $hash = 'sha1';
                    $signatureType = 'ssh-rsa';
            }
        } else if ($publickey instanceof EC) {
            $privatekey = $privatekey->withSignatureFormat('SSH2');
            $curveName = $privatekey->getCurve();
            switch ($curveName) {
                case 'Ed25519':
                    $hash = 'sha512';
                    $signatureType = 'ssh-ed25519';
                    break;
                case 'secp256r1': // nistp256
                    $hash = 'sha256';
                    $signatureType = 'ecdsa-sha2-nistp256';
                    break;
                case 'secp384r1': // nistp384
                    $hash = 'sha384';
                    $signatureType = 'ecdsa-sha2-nistp384';
                    break;
                case 'secp521r1': // nistp521
                    $hash = 'sha512';
                    $signatureType = 'ecdsa-sha2-nistp521';
                    break;
                default:
                    if (is_array($curveName)) {
                        throw new UnsupportedCurveException('Specified Curves are not supported by SSH2');
                    }
                    throw new UnsupportedCurveException('Named Curve of ' . $curveName . ' is not supported by phpseclib3\'s SSH2 implementation');
            }
        } else if ($publickey instanceof DSA) {
            $privatekey = $privatekey->withSignatureFormat('SSH2');
            $hash = 'sha1';
            $signatureType = 'ssh-dss';
        } else {
            throw new UnsupportedAlgorithmException('Please use either an RSA key, an EC one or a DSA key');
        }

        $publickeyStr = $publickey->toString('OpenSSH', ['binary' => true]);

        $part1 = Strings::packSSH2(
            'Csss',
            NET_SSH2_MSG_USERAUTH_REQUEST,
            $username,
            'ssh-connection',
            'publickey'
        );
        $part2 = Strings::packSSH2('ss', $signatureType, $publickeyStr);

        $packet = $part1 . chr(0) . $part2;
        $this->send_binary_packet($packet);

        $response = $this->get_binary_packet();

        list($type) = Strings::unpackSSH2('C', $response);
        switch ($type) {
            case NET_SSH2_MSG_USERAUTH_FAILURE:
                list($auth_methods) = Strings::unpackSSH2('L', $response);
                $this->auth_methods_to_continue = $auth_methods;
                $this->errors[] = 'SSH_MSG_USERAUTH_FAILURE';
                return false;
            case NET_SSH2_MSG_USERAUTH_PK_OK:
                // we'll just take it on faith that the public key blob and the public key algorithm name are as
                // they should be
                $this->updateLogHistory('UNKNOWN (60)', 'NET_SSH2_MSG_USERAUTH_PK_OK');
                break;
            case NET_SSH2_MSG_USERAUTH_SUCCESS:
                $this->bitmap |= self::MASK_LOGIN;
                return true;
            default:
                $this->disconnect_helper(NET_SSH2_DISCONNECT_BY_APPLICATION);
                throw new ConnectionClosedException('Unexpected response to publickey authentication pt 1');
        }

        $packet = $part1 . chr(1) . $part2;
        $privatekey = $privatekey->withHash($hash);
        $signature = $privatekey->sign(Strings::packSSH2('s', $this->session_id) . $packet);
        if ($publickey instanceof RSA) {
            $signature = Strings::packSSH2('ss', $signatureType, $signature);
        }
        $packet.= Strings::packSSH2('s', $signature);

        $this->send_binary_packet($packet);

        $response = $this->get_binary_packet();

        list($type) = Strings::unpackSSH2('C', $response);
        switch ($type) {
            case NET_SSH2_MSG_USERAUTH_FAILURE:
                // either the login is bad or the server employs multi-factor authentication
                list($auth_methods) = Strings::unpackSSH2('L', $response);
                $this->auth_methods_to_continue = $auth_methods;
                return false;
            case NET_SSH2_MSG_USERAUTH_SUCCESS:
                $this->bitmap |= self::MASK_LOGIN;
                return true;
        }

        $this->disconnect_helper(NET_SSH2_DISCONNECT_BY_APPLICATION);
        throw new ConnectionClosedException('Unexpected response to publickey authentication pt 2');
    }

    /**
     * Set Timeout
     *
     * $ssh->exec('ping 127.0.0.1'); on a Linux host will never return and will run indefinitely.  setTimeout() makes it so it'll timeout.
     * Setting $timeout to false or 0 will mean there is no timeout.
     *
     * @param mixed $timeout
     * @access public
     */
    public function setTimeout($timeout)
    {
        $this->timeout = $this->curTimeout = $timeout;
    }

    /**
     * Set Keep Alive
     *
     * Sends an SSH2_MSG_IGNORE message every x seconds, if x is a positive non-zero number.
     *
     * @param int $interval
     * @access public
     */
    function setKeepAlive($interval)
    {
        $this->keepAlive = $interval;
    }

    /**
     * Get the output from stdError
     *
     * @access public
     */
    public function getStdError()
    {
        return $this->stdErrorLog;
    }

    /**
     * Execute Command
     *
     * If $callback is set to false then \phpseclib3\Net\SSH2::get_channel_packet(self::CHANNEL_EXEC) will need to be called manually.
     * In all likelihood, this is not a feature you want to be taking advantage of.
     *
     * @param string $command
     * @param callback $callback
     * @return string
     * @throws \RuntimeException on connection error
     * @access public
     */
    public function exec($command, $callback = null)
    {
        $this->curTimeout = $this->timeout;
        $this->is_timeout = false;
        $this->stdErrorLog = '';

        if (!$this->isAuthenticated()) {
            return false;
        }

        if ($this->in_request_pty_exec) {
            throw new \RuntimeException('If you want to run multiple exec()\'s you will need to disable (and re-enable if appropriate) a PTY for each one.');
        }

        // RFC4254 defines the (client) window size as "bytes the other party can send before it must wait for the window to
        // be adjusted".  0x7FFFFFFF is, at 2GB, the max size.  technically, it should probably be decremented, but,
        // honestly, if you're transferring more than 2GB, you probably shouldn't be using phpseclib, anyway.
        // see http://tools.ietf.org/html/rfc4254#section-5.2 for more info
        $this->window_size_server_to_client[self::CHANNEL_EXEC] = $this->window_size;
        // 0x8000 is the maximum max packet size, per http://tools.ietf.org/html/rfc4253#section-6.1, although since PuTTy
        // uses 0x4000, that's what will be used here, as well.
        $packet_size = 0x4000;

        $packet = Strings::packSSH2(
            'CsN3',
            NET_SSH2_MSG_CHANNEL_OPEN,
            'session',
            self::CHANNEL_EXEC,
            $this->window_size_server_to_client[self::CHANNEL_EXEC],
            $packet_size
        );
        $this->send_binary_packet($packet);

        $this->channel_status[self::CHANNEL_EXEC] = NET_SSH2_MSG_CHANNEL_OPEN;

        $this->get_channel_packet(self::CHANNEL_EXEC);

        if ($this->request_pty === true) {
            $terminal_modes = pack('C', NET_SSH2_TTY_OP_END);
            $packet = Strings::packSSH2(
                'CNsCsN4s',
                NET_SSH2_MSG_CHANNEL_REQUEST,
                $this->server_channels[self::CHANNEL_EXEC],
                'pty-req',
                1,
                $this->term,
                $this->windowColumns,
                $this->windowRows,
                0,
                0,
                $terminal_modes
            );

            $this->send_binary_packet($packet);

<<<<<<< HEAD
            if (!$this->get_channel_packet(NET_SSH2_CHANNEL_EXEC)) {
                $this->disconnect_helper(NET_SSH2_DISCONNECT_BY_APPLICATION);
                throw new \RuntimeException('Unable to request pseudo-terminal');
=======
            $this->channel_status[self::CHANNEL_EXEC] = NET_SSH2_MSG_CHANNEL_REQUEST;
            if (!$this->_get_channel_packet(self::CHANNEL_EXEC)) {
                user_error('Unable to request pseudo-terminal');
                return $this->_disconnect(NET_SSH2_DISCONNECT_BY_APPLICATION);
>>>>>>> 2f3ca712
            }

            $this->in_request_pty_exec = true;
        }

        // sending a pty-req SSH_MSG_CHANNEL_REQUEST message is unnecessary and, in fact, in most cases, slows things
        // down.  the one place where it might be desirable is if you're doing something like \phpseclib3\Net\SSH2::exec('ping localhost &').
        // with a pty-req SSH_MSG_CHANNEL_REQUEST, exec() will return immediately and the ping process will then
        // then immediately terminate.  without such a request exec() will loop indefinitely.  the ping process won't end but
        // neither will your script.

        // although, in theory, the size of SSH_MSG_CHANNEL_REQUEST could exceed the maximum packet size established by
        // SSH_MSG_CHANNEL_OPEN_CONFIRMATION, RFC4254#section-5.1 states that the "maximum packet size" refers to the
        // "maximum size of an individual data packet". ie. SSH_MSG_CHANNEL_DATA.  RFC4254#section-5.2 corroborates.
        $packet = Strings::packSSH2(
            'CNsCs',
            NET_SSH2_MSG_CHANNEL_REQUEST,
            $this->server_channels[self::CHANNEL_EXEC],
            'exec',
            1,
            $command
        );
        $this->send_binary_packet($packet);

        $this->channel_status[self::CHANNEL_EXEC] = NET_SSH2_MSG_CHANNEL_REQUEST;

        if (!$this->get_channel_packet(self::CHANNEL_EXEC)) {
            return false;
        }

        $this->channel_status[self::CHANNEL_EXEC] = NET_SSH2_MSG_CHANNEL_DATA;

        if ($callback === false || $this->in_request_pty_exec) {
            return true;
        }

        $output = '';
        while (true) {
            $temp = $this->get_channel_packet(self::CHANNEL_EXEC);
            switch (true) {
                case $temp === true:
                    return is_callable($callback) ? true : $output;
                case $temp === false:
                    return false;
                default:
                    if (is_callable($callback)) {
                        if ($callback($temp) === true) {
                            $this->close_channel(self::CHANNEL_EXEC);
                            return true;
                        }
                    } else {
                        $output.= $temp;
                    }
            }
        }
    }

    /**
     * Creates an interactive shell
     *
     * @see self::read()
     * @see self::write()
     * @return bool
     * @throws \UnexpectedValueException on receipt of unexpected packets
     * @throws \RuntimeException on other errors
     * @access private
     */
    private function initShell()
    {
        if ($this->in_request_pty_exec === true) {
            return true;
        }

        $this->window_size_server_to_client[self::CHANNEL_SHELL] = $this->window_size;
        $packet_size = 0x4000;

        $packet = Strings::packSSH2(
            'CsN3',
            NET_SSH2_MSG_CHANNEL_OPEN,
            'session',
            self::CHANNEL_SHELL,
            $this->window_size_server_to_client[self::CHANNEL_SHELL],
            $packet_size
        );

        $this->send_binary_packet($packet);

        $this->channel_status[self::CHANNEL_SHELL] = NET_SSH2_MSG_CHANNEL_OPEN;

        $this->get_channel_packet(self::CHANNEL_SHELL);

        $terminal_modes = pack('C', NET_SSH2_TTY_OP_END);
        $packet = Strings::packSSH2(
            'CNsbsN4s',
            NET_SSH2_MSG_CHANNEL_REQUEST,
            $this->server_channels[self::CHANNEL_SHELL],
            'pty-req',
            true, // want reply
            $this->term,
            $this->windowColumns,
            $this->windowRows,
            0,
            0,
            $terminal_modes
        );

        $this->send_binary_packet($packet);

        $packet = Strings::packSSH2(
            'CNsb',
            NET_SSH2_MSG_CHANNEL_REQUEST,
            $this->server_channels[self::CHANNEL_SHELL],
            'shell',
            true // want reply
        );
        $this->send_binary_packet($packet);

        $this->channel_status[self::CHANNEL_SHELL] = NET_SSH2_MSG_IGNORE;

        $this->bitmap |= self::MASK_SHELL;

        return true;
    }

    /**
     * Return the channel to be used with read() / write()
     *
     * @see self::read()
     * @see self::write()
     * @return int
     * @access public
     */
    private function get_interactive_channel()
    {
        switch (true) {
            case $this->in_subsystem:
                return self::CHANNEL_SUBSYSTEM;
            case $this->in_request_pty_exec:
                return self::CHANNEL_EXEC;
            default:
                return self::CHANNEL_SHELL;
        }
    }

    /**
     * Return an available open channel
     *
     * @return int
     * @access public
     */
    private function get_open_channel()
    {
        $channel = self::CHANNEL_EXEC;
        do {
            if (isset($this->channel_status[$channel]) && $this->channel_status[$channel] == NET_SSH2_MSG_CHANNEL_OPEN) {
                return $channel;
            }
        } while ($channel++ < self::CHANNEL_SUBSYSTEM);

        return false;
    }

    /**
     * Request agent forwarding of remote server
     *
     * @return bool
     * @access public
     */
    public function requestAgentForwarding()
    {
        $request_channel = $this->get_open_channel();
        if ($request_channel === false) {
            return false;
        }

        $packet = Strings::packSSH2(
            'CNsC',
            NET_SSH2_MSG_CHANNEL_REQUEST,
            $this->server_channels[$request_channel],
            'auth-agent-req@openssh.com',
            1
        );

        $this->channel_status[$request_channel] = NET_SSH2_MSG_CHANNEL_REQUEST;

        $this->send_binary_packet($packet);

        if (!$this->get_channel_packet($request_channel)) {
            return false;
        }

        $this->channel_status[$request_channel] = NET_SSH2_MSG_CHANNEL_OPEN;

        return true;
    }

    /**
     * Returns the output of an interactive shell
     *
     * Returns when there's a match for $expect, which can take the form of a string literal or,
     * if $mode == self::READ_REGEX, a regular expression.
     *
     * @see self::write()
     * @param string $expect
     * @param int $mode
     * @return string|bool|null
     * @throws \RuntimeException on connection error
     * @access public
     */
    public function read($expect = '', $mode = self::READ_SIMPLE)
    {
        $this->curTimeout = $this->timeout;
        $this->is_timeout = false;

        if (!$this->isAuthenticated()) {
            throw new InsufficientSetupException('Operation disallowed prior to login()');
        }

        if (!($this->bitmap & self::MASK_SHELL) && !$this->initShell()) {
            throw new \RuntimeException('Unable to initiate an interactive shell session');
        }

        $channel = $this->get_interactive_channel();

        if ($mode == self::READ_NEXT) {
            return $this->get_channel_packet($channel);
        }

        $match = $expect;
        while (true) {
            if ($mode == self::READ_REGEX) {
                preg_match($expect, substr($this->interactiveBuffer, -1024), $matches);
                $match = isset($matches[0]) ? $matches[0] : '';
            }
            $pos = strlen($match) ? strpos($this->interactiveBuffer, $match) : false;
            if ($pos !== false) {
                return Strings::shift($this->interactiveBuffer, $pos + strlen($match));
            }
            $response = $this->get_channel_packet($channel);
            if ($response === true) {
                $this->in_request_pty_exec = false;
                return Strings::shift($this->interactiveBuffer, strlen($this->interactiveBuffer));
            }

            $this->interactiveBuffer.= $response;
        }
    }

    /**
     * Inputs a command into an interactive shell.
     *
     * @see self::read()
     * @param string $cmd
     * @return bool
     * @throws \RuntimeException on connection error
     * @access public
     */
    public function write($cmd)
    {
        if (!$this->isAuthenticated()) {
            throw new InsufficientSetupException('Operation disallowed prior to login()');
        }

        if (!($this->bitmap & self::MASK_SHELL) && !$this->initShell()) {
            throw new \RuntimeException('Unable to initiate an interactive shell session');
        }

        return $this->send_channel_packet($this->get_interactive_channel(), $cmd);
    }

    /**
     * Start a subsystem.
     *
     * Right now only one subsystem at a time is supported. To support multiple subsystem's stopSubsystem() could accept
     * a string that contained the name of the subsystem, but at that point, only one subsystem of each type could be opened.
     * To support multiple subsystem's of the same name maybe it'd be best if startSubsystem() generated a new channel id and
     * returns that and then that that was passed into stopSubsystem() but that'll be saved for a future date and implemented
     * if there's sufficient demand for such a feature.
     *
     * @see self::stopSubsystem()
     * @param string $subsystem
     * @return bool
     * @access public
     */
    public function startSubsystem($subsystem)
    {
        $this->window_size_server_to_client[self::CHANNEL_SUBSYSTEM] = $this->window_size;

        $packet = Strings::packSSH2(
            'CsN3',
            NET_SSH2_MSG_CHANNEL_OPEN,
            'session',
            self::CHANNEL_SUBSYSTEM,
            $this->window_size,
            0x4000
        );

        $this->send_binary_packet($packet);

        $this->channel_status[self::CHANNEL_SUBSYSTEM] = NET_SSH2_MSG_CHANNEL_OPEN;

        $this->get_channel_packet(self::CHANNEL_SUBSYSTEM);

        $packet = Strings::packSSH2(
            'CNsCs',
            NET_SSH2_MSG_CHANNEL_REQUEST,
            $this->server_channels[self::CHANNEL_SUBSYSTEM],
            'subsystem',
            1,
            $subsystem
        );
        $this->send_binary_packet($packet);

        $this->channel_status[self::CHANNEL_SUBSYSTEM] = NET_SSH2_MSG_CHANNEL_REQUEST;

        if (!$this->get_channel_packet(self::CHANNEL_SUBSYSTEM)) {
            return false;
        }

        $this->channel_status[self::CHANNEL_SUBSYSTEM] = NET_SSH2_MSG_CHANNEL_DATA;

        $this->bitmap |= self::MASK_SHELL;
        $this->in_subsystem = true;

        return true;
    }

    /**
     * Stops a subsystem.
     *
     * @see self::startSubsystem()
     * @return bool
     * @access public
     */
    public function stopSubsystem()
    {
        $this->in_subsystem = false;
        $this->close_channel(self::CHANNEL_SUBSYSTEM);
        return true;
    }

    /**
     * Closes a channel
     *
     * If read() timed out you might want to just close the channel and have it auto-restart on the next read() call
     *
     * @access public
     */
    public function reset()
    {
        $this->close_channel($this->get_interactive_channel());
    }

    /**
     * Is timeout?
     *
     * Did exec() or read() return because they timed out or because they encountered the end?
     *
     * @access public
     */
    public function isTimeout()
    {
        return $this->is_timeout;
    }

    /**
     * Disconnect
     *
     * @access public
     */
    public function disconnect()
    {
        $this->disconnect_helper(NET_SSH2_DISCONNECT_BY_APPLICATION);
        if (isset($this->realtime_log_file) && is_resource($this->realtime_log_file)) {
            fclose($this->realtime_log_file);
        }
        unset(self::$connections[$this->getResourceId()]);
    }

    /**
     * Destructor.
     *
     * Will be called, automatically, if you're supporting just PHP5.  If you're supporting PHP4, you'll need to call
     * disconnect().
     *
     * @access public
     */
    public function __destruct()
    {
        $this->disconnect();
    }

    /**
     * Is the connection still active?
     *
     * @return bool
     * @access public
     */
    public function isConnected()
    {
        return (bool) ($this->bitmap & self::MASK_CONNECTED);
    }

    /**
     * Have you successfully been logged in?
     *
     * @return bool
     * @access public
     */
    public function isAuthenticated()
    {
        return (bool) ($this->bitmap & self::MASK_LOGIN);
    }

    /**
     * Pings a server connection, or tries to reconnect if the connection has gone down
     *
     * Inspired by http://php.net/manual/en/mysqli.ping.php
     *
     * @return bool
     */
    public function ping()
    {
        if (!$this->isAuthenticated()) {
            if (!empty($this->auth)) {
                return $this->reconnect();
            }
            return false;
        }

        $this->window_size_server_to_client[self::CHANNEL_KEEP_ALIVE] = $this->window_size;
        $packet_size = 0x4000;
        $packet = Strings::packSSH2(
            'CsN3',
            NET_SSH2_MSG_CHANNEL_OPEN,
            'session',
            self::CHANNEL_KEEP_ALIVE,
            $this->window_size_server_to_client[self::CHANNEL_KEEP_ALIVE],
            $packet_size
        );

        try {
            $this->send_binary_packet($packet);

            $this->channel_status[self::CHANNEL_KEEP_ALIVE] = NET_SSH2_MSG_CHANNEL_OPEN;

            $response = $this->get_channel_packet(self::CHANNEL_KEEP_ALIVE);
        } catch (\RuntimeException $e) {
            return $this->reconnect();
        }

        $this->close_channel(self::CHANNEL_KEEP_ALIVE);
        return true;
    }

    /**
     * In situ reconnect method
     *
     * @return boolean
     */
    private function reconnect()
    {
        $this->reset_connection(NET_SSH2_DISCONNECT_CONNECTION_LOST);
        $this->retry_connect = true;
        $this->connect();
        foreach ($this->auth as $auth) {
            $result = $this->login(...$auth);
        }
        return $result;
    }

    /**
     * Resets a connection for re-use
     *
     * @param int $reason
     * @access private
     */
    protected function reset_connection($reason)
    {
        $this->disconnect_helper($reason);
        $this->decrypt = $this->encrypt = false;
        $this->decrypt_block_size = $this->encrypt_block_size = 8;
        $this->hmac_check = $this->hmac_create = false;
        $this->hmac_size = false;
        $this->session_id = false;
        $this->retry_connect = true;
        $this->get_seq_no = $this->send_seq_no = 0;
    }

    /**
     * Gets Binary Packets
     *
     * See '6. Binary Packet Protocol' of rfc4253 for more info.
     *
     * @see self::_send_binary_packet()
     * @param bool $skip_channel_filter
     * @return string
     * @access private
     */
    private function get_binary_packet($skip_channel_filter = false)
    {
        if ($skip_channel_filter) {
            $read = [$this->fsock];
            $write = $except = null;

            if (!$this->curTimeout) {
                if ($this->keepAlive <= 0) {
                    @stream_select($read, $write, $except, null);
                } else {
                    if (!@stream_select($read, $write, $except, $this->keepAlive)) {
                        $this->send_binary_packet(pack('CN', NET_SSH2_MSG_IGNORE, 0));
                        return $this->get_binary_packet(true);
                    }
                }
            } else {
                if ($this->curTimeout < 0) {
                    $this->is_timeout = true;
                    return true;
                }

                $read = [$this->fsock];
                $write = $except = null;

                $start = microtime(true);

                if ($this->keepAlive > 0 && $this->keepAlive < $this->curTimeout) {
                    if (!@stream_select($read, $write, $except, $this->keepAlive)) {
                        $this->send_binary_packet(pack('CN', NET_SSH2_MSG_IGNORE, 0));
                        $elapsed = microtime(true) - $start;
                        $this->curTimeout-= $elapsed;
                        return $this->get_binary_packet(true);
                    }
                    $elapsed = microtime(true) - $start;
                    $this->curTimeout-= $elapsed;
                }

                $sec = floor($this->curTimeout);
                $usec = 1000000 * ($this->curTimeout - $sec);

                // this can return a "stream_select(): unable to select [4]: Interrupted system call" error
                if (!@stream_select($read, $write, $except, $sec, $usec)) {
                    $this->is_timeout = true;
                    return true;
                }
                $elapsed = microtime(true) - $start;
                $this->curTimeout-= $elapsed;
            }
        }

        if (!is_resource($this->fsock) || feof($this->fsock)) {
            $this->bitmap = 0;
            throw new ConnectionClosedException('Connection closed prematurely');
        }

        $start = microtime(true);
        $raw = stream_get_contents($this->fsock, $this->decrypt_block_size);

        if (!strlen($raw)) {
            return '';
        }

        if ($this->decrypt) {
            switch ($this->decrypt->name) {
                case 'aes128-gcm@openssh.com':
                case 'aes256-gcm@openssh.com':
                    $this->decrypt->setNonce(
                        $this->decrypt->fixed .
                        $this->decrypt->invocation_counter
                    );
                    Strings::increment_str($this->decrypt->invocation_counter);
                    $this->decrypt->setAAD($temp = Strings::shift($raw, 4));
                    extract(unpack('Npacket_length', $temp));
                    /**
                     * @var integer $packet_length
                     */

                    $raw.= $this->read_remaining_bytes($packet_length - $this->decrypt_block_size + 4);
                    $stop = microtime(true);
                    $tag = stream_get_contents($this->fsock, $this->decrypt_block_size);
                    $this->decrypt->setTag($tag);
                    $raw = $this->decrypt->decrypt($raw);
                    $raw = $temp . $raw;
                    $remaining_length = 0;
                    break;
                case 'chacha20-poly1305@openssh.com':
                    $nonce = pack('N2', 0, $this->get_seq_no);

                    $this->lengthDecrypt->setNonce($nonce);
                    $temp = $this->lengthDecrypt->decrypt($aad = Strings::shift($raw, 4));
                    extract(unpack('Npacket_length', $temp));
                    /**
                     * @var integer $packet_length
                     */

                    $raw.= $this->read_remaining_bytes($packet_length - $this->decrypt_block_size + 4);
                    $stop = microtime(true);
                    $tag = stream_get_contents($this->fsock, 16);

                    $this->decrypt->setNonce($nonce);
                    $this->decrypt->setCounter(0);
                    // this is the same approach that's implemented in Salsa20::createPoly1305Key()
                    // but we don't want to use the same AEAD construction that RFC8439 describes
                    // for ChaCha20-Poly1305 so we won't rely on it (see Salsa20::poly1305())
                    $this->decrypt->setPoly1305Key(
                        $this->decrypt->encrypt(str_repeat("\0", 32))
                    );
                    $this->decrypt->setAAD($aad);
                    $this->decrypt->setCounter(1);
                    $this->decrypt->setTag($tag);
                    $raw = $this->decrypt->decrypt($raw);
                    $raw = $temp . $raw;
                    $remaining_length = 0;
                    break;
                default:
                    if (!$this->hmac_check instanceof Hash || !$this->hmac_check->etm) {
                        $raw = $this->decrypt->decrypt($raw);
                        break;
                    }
                    extract(unpack('Npacket_length', $temp = Strings::shift($raw, 4)));
                    /**
                     * @var integer $packet_length
                     */
                    $raw.= $this->read_remaining_bytes($packet_length - $this->decrypt_block_size + 4);
                    $stop = microtime(true);
                    $encrypted = $temp . $raw;
                    $raw = $temp . $this->decrypt->decrypt($raw);
                    $remaining_length = 0;
            }
        }

        if (strlen($raw) < 5) {
            $this->bitmap = 0;
            throw new \RuntimeException('Plaintext is too short');
        }
        extract(unpack('Npacket_length/Cpadding_length', Strings::shift($raw, 5)));
        /**
         * @var integer $packet_length
         * @var integer $padding_length
         */

        if (!isset($remaining_length)) {
            $remaining_length = $packet_length + 4 - $this->decrypt_block_size;
        }

        $buffer = $this->read_remaining_bytes($remaining_length);

        if (!isset($stop)) {
            $stop = microtime(true);
        }
        if (strlen($buffer)) {
            $raw.= $this->decrypt ? $this->decrypt->decrypt($buffer) : $buffer;
        }

        $payload = Strings::shift($raw, $packet_length - $padding_length - 1);
        $padding = Strings::shift($raw, $padding_length); // should leave $raw empty

        if ($this->hmac_check instanceof Hash) {
            $hmac = stream_get_contents($this->fsock, $this->hmac_size);
            if ($hmac === false || strlen($hmac) != $this->hmac_size) {
                $this->disconnect_helper(NET_SSH2_DISCONNECT_MAC_ERROR);
                throw new \RuntimeException('Error reading socket');
            }

            $reconstructed = !$this->hmac_check->etm ?
                pack('NCa*', $packet_length, $padding_length, $payload . $padding) :
                $encrypted;
            if (($this->hmac_check->getHash() & "\xFF\xFF\xFF\xFF") == 'umac') {
                $this->hmac_check->setNonce("\0\0\0\0" . pack('N', $this->get_seq_no));
                if ($hmac != $this->hmac_check->hash($reconstructed)) {
                    $this->disconnect_helper(NET_SSH2_DISCONNECT_MAC_ERROR);
                    throw new \RuntimeException('Invalid UMAC');
                }
            } else {
                if ($hmac != $this->hmac_check->hash(pack('Na*', $this->get_seq_no, $reconstructed))) {
                    $this->disconnect_helper(NET_SSH2_DISCONNECT_MAC_ERROR);
                    throw new \RuntimeException('Invalid HMAC');
                }
            }
        }

        //if ($this->decompress) {
        //    $payload = gzinflate(substr($payload, 2));
        //}

        $this->get_seq_no++;

        if (defined('NET_SSH2_LOGGING')) {
            $current = microtime(true);
            $message_number = isset($this->message_numbers[ord($payload[0])]) ? $this->message_numbers[ord($payload[0])] : 'UNKNOWN (' . ord($payload[0]) . ')';
            $message_number = '<- ' . $message_number .
                              ' (since last: ' . round($current - $this->last_packet, 4) . ', network: ' . round($stop - $start, 4) . 's)';
            $this->append_log($message_number, $payload);
            $this->last_packet = $current;
        }

        return $this->filter($payload, $skip_channel_filter);
    }

    /**
     * Read Remaining Bytes
     *
     * @see self::get_binary_packet()
     * @param int $remaining_length
     * @return string
     * @access private
     */
    private function read_remaining_bytes($remaining_length)
    {
        if (!$remaining_length) {
            return '';
        }

        $adjustLength = false;
        if ($this->decrypt) {
            switch (true) {
                case $this->decrypt->name == 'aes128-gcm@openssh.com':
                case $this->decrypt->name == 'aes256-gcm@openssh.com':
                case $this->decrypt->name == 'chacha20-poly1305@openssh.com':
                case $this->hmac_check instanceof Hash && $this->hmac_check->etm:
                    $remaining_length+= $this->decrypt_block_size - 4;
                    $adjustLength = true;
            }
        }

        // quoting <http://tools.ietf.org/html/rfc4253#section-6.1>,
        // "implementations SHOULD check that the packet length is reasonable"
        // PuTTY uses 0x9000 as the actual max packet size and so to shall we
        // don't do this when GCM mode is used since GCM mode doesn't encrypt the length
        if ($remaining_length < -$this->decrypt_block_size || $remaining_length > 0x9000 || $remaining_length % $this->decrypt_block_size != 0) {
            if (!$this->bad_key_size_fix && self::bad_algorithm_candidate($this->decrypt ? $this->decrypt->name : '') && !($this->bitmap & SSH2::MASK_LOGIN)) {
                $this->bad_key_size_fix = true;
                $this->reset_connection(NET_SSH2_DISCONNECT_KEY_EXCHANGE_FAILED);
                return false;
            }
            throw new \RuntimeException('Invalid size');
        }

        if ($adjustLength) {
            $remaining_length-= $this->decrypt_block_size - 4;
        }

        $buffer = '';
        while ($remaining_length > 0) {
            $temp = stream_get_contents($this->fsock, $remaining_length);
            if ($temp === false || feof($this->fsock)) {
                $this->disconnect_helper(NET_SSH2_DISCONNECT_CONNECTION_LOST);
                throw new \RuntimeException('Error reading from socket');
            }
            $buffer.= $temp;
            $remaining_length-= strlen($temp);
        }

        return $buffer;
    }

    /**
     * Filter Binary Packets
     *
     * Because some binary packets need to be ignored...
     *
     * @see self::_get_binary_packet()
     * @param string $payload
     * @param bool $skip_channel_filter
     * @return string
     * @access private
     */
    private function filter($payload, $skip_channel_filter)
    {
        switch (ord($payload[0])) {
            case NET_SSH2_MSG_DISCONNECT:
                Strings::shift($payload, 1);
                list($reason_code, $message) = Strings::unpackSSH2('Ns', $payload);
                $this->errors[] = 'SSH_MSG_DISCONNECT: ' . $this->disconnect_reasons[$reason_code] . "\r\n$message";
                $this->bitmap = 0;
                return false;
            case NET_SSH2_MSG_IGNORE:
                $payload = $this->get_binary_packet($skip_channel_filter);
                break;
            case NET_SSH2_MSG_DEBUG:
                Strings::shift($payload, 2); // second byte is "always_display"
                list($message) = Strings::unpackSSH2('s', $payload);
                $this->errors[] = "SSH_MSG_DEBUG: $message";
                $payload = $this->get_binary_packet($skip_channel_filter);
                break;
            case NET_SSH2_MSG_UNIMPLEMENTED:
                return false;
            case NET_SSH2_MSG_KEXINIT:
                if ($this->session_id !== false) {
                    if (!$this->key_exchange($payload)) {
                        $this->bitmap = 0;
                        return false;
                    }
                    $payload = $this->get_binary_packet($skip_channel_filter);
                }
        }

        // see http://tools.ietf.org/html/rfc4252#section-5.4; only called when the encryption has been activated and when we haven't already logged in
        if (($this->bitmap & self::MASK_CONNECTED) && !$this->isAuthenticated() && ord($payload[0]) == NET_SSH2_MSG_USERAUTH_BANNER) {
            Strings::shift($payload, 1);
            list($this->banner_message) = Strings::unpackSSH2('s', $payload);
            $payload = $this->get_binary_packet();
        }

        // only called when we've already logged in
        if (($this->bitmap & self::MASK_CONNECTED) && $this->isAuthenticated()) {
            if ($payload === true) {
                return true;
            }

            switch (ord($payload[0])) {
                case NET_SSH2_MSG_CHANNEL_REQUEST:
                    if (strlen($payload) == 31) {
                        extract(unpack('cpacket_type/Nchannel/Nlength', $payload));
                        if (substr($payload, 9, $length) == 'keepalive@openssh.com' && isset($this->server_channels[$channel])) {
                            if (ord(substr($payload, 9 + $length))) { // want reply
                                $this->send_binary_packet(pack('CN', NET_SSH2_MSG_CHANNEL_SUCCESS, $this->server_channels[$channel]));
                            }
                            $payload = $this->get_binary_packet($skip_channel_filter);
                        }
                    }
                    break;
                case NET_SSH2_MSG_CHANNEL_DATA:
                case NET_SSH2_MSG_CHANNEL_EXTENDED_DATA:
                case NET_SSH2_MSG_CHANNEL_CLOSE:
                case NET_SSH2_MSG_CHANNEL_EOF:
                    if (!$skip_channel_filter && !empty($this->server_channels)) {
                        $this->binary_packet_buffer = $payload;
                        $this->get_channel_packet(true);
                        $payload = $this->get_binary_packet();
                    }
                    break;
                case NET_SSH2_MSG_GLOBAL_REQUEST: // see http://tools.ietf.org/html/rfc4254#section-4
                    Strings::shift($payload, 1);
                    list($request_name) = Strings::unpackSSH2('s', $payload);
                    $this->errors[] = "SSH_MSG_GLOBAL_REQUEST: $request_name";

                    try {
                        $this->send_binary_packet(pack('C', NET_SSH2_MSG_REQUEST_FAILURE));
                    } catch (\RuntimeException $e) {
                        return $this->disconnect_helper(NET_SSH2_DISCONNECT_BY_APPLICATION);
                    }

                    $payload = $this->get_binary_packet($skip_channel_filter);
                    break;
                case NET_SSH2_MSG_CHANNEL_OPEN: // see http://tools.ietf.org/html/rfc4254#section-5.1
                    Strings::shift($payload, 1);
                    list($data, $server_channel) = Strings::unpackSSH2('sN', $payload);
                    switch ($data) {
                        case 'auth-agent':
                        case 'auth-agent@openssh.com':
                            if (isset($this->agent)) {
                                $new_channel = self::CHANNEL_AGENT_FORWARD;

                                list(
                                    $remote_window_size,
                                    $remote_maximum_packet_size
                                ) = Strings::unpackSSH2('NN', $payload);

                                $this->packet_size_client_to_server[$new_channel] = $remote_window_size;
                                $this->window_size_server_to_client[$new_channel] = $remote_maximum_packet_size;
                                $this->window_size_client_to_server[$new_channel] = $this->window_size;

                                $packet_size = 0x4000;

                                $packet = pack(
                                    'CN4',
                                    NET_SSH2_MSG_CHANNEL_OPEN_CONFIRMATION,
                                    $server_channel,
                                    $new_channel,
                                    $packet_size,
                                    $packet_size
                                );

                                $this->server_channels[$new_channel] = $server_channel;
                                $this->channel_status[$new_channel] = NET_SSH2_MSG_CHANNEL_OPEN_CONFIRMATION;
                                $this->send_binary_packet($packet);
                            }
                            break;
                        default:
                            $packet = Strings::packSSH2(
                                'CN2ss',
                                NET_SSH2_MSG_CHANNEL_OPEN_FAILURE,
                                $server_channel,
                                NET_SSH2_OPEN_ADMINISTRATIVELY_PROHIBITED,
                                '', // description
                                '' // language tag
                            );

                            try {
                                $this->send_binary_packet($packet);
                            } catch (\RuntimeException $e) {
                                return $this->disconnect_helper(NET_SSH2_DISCONNECT_BY_APPLICATION);
                            }
                    }

                    $payload = $this->get_binary_packet($skip_channel_filter);
                    break;
                case NET_SSH2_MSG_CHANNEL_WINDOW_ADJUST:
                    Strings::shift($payload, 1);
                    list($channel, $window_size) = Strings::unpackSSH2('NN', $payload);

                    $this->window_size_client_to_server[$channel]+= $window_size;

                    $payload = ($this->bitmap & self::MASK_WINDOW_ADJUST) ? true : $this->get_binary_packet($skip_channel_filter);
            }
        }

        return $payload;
    }

    /**
     * Enable Quiet Mode
     *
     * Suppress stderr from output
     *
     * @access public
     */
    public function enableQuietMode()
    {
        $this->quiet_mode = true;
    }

    /**
     * Disable Quiet Mode
     *
     * Show stderr in output
     *
     * @access public
     */
    public function disableQuietMode()
    {
        $this->quiet_mode = false;
    }

    /**
     * Returns whether Quiet Mode is enabled or not
     *
     * @see self::enableQuietMode()
     * @see self::disableQuietMode()
     * @access public
     * @return bool
     */
    public function isQuietModeEnabled()
    {
        return $this->quiet_mode;
    }

    /**
     * Enable request-pty when using exec()
     *
     * @access public
     */
    public function enablePTY()
    {
        $this->request_pty = true;
    }

    /**
     * Disable request-pty when using exec()
     *
     * @access public
     */
    public function disablePTY()
    {
        if ($this->in_request_pty_exec) {
            $this->close_channel(self::CHANNEL_EXEC);
            $this->in_request_pty_exec = false;
        }
        $this->request_pty = false;
    }

    /**
     * Returns whether request-pty is enabled or not
     *
     * @see self::enablePTY()
     * @see self::disablePTY()
     * @access public
     * @return bool
     */
    public function isPTYEnabled()
    {
        return $this->request_pty;
    }

    /**
     * Gets channel data
     *
     * Returns the data as a string. bool(true) is returned if:
     *
     * - the server closes the channel
     * - if the connection times out
     * - if the channel status is CHANNEL_OPEN and the response was CHANNEL_OPEN_CONFIRMATION
     * - if the channel status is CHANNEL_REQUEST and the response was CHANNEL_SUCCESS
     *
     * bool(false) is returned if:
     *
     * - if the channel status is CHANNEL_REQUEST and the response was CHANNEL_FAILURE
     *
     * @param int $client_channel
     * @param bool $skip_extended
     * @return mixed
     * @throws \RuntimeException on connection error
     * @access private
     */
    protected function get_channel_packet($client_channel, $skip_extended = false)
    {
        if (!empty($this->channel_buffers[$client_channel])) {
            return array_shift($this->channel_buffers[$client_channel]);
        }

        while (true) {
            if ($this->binary_packet_buffer !== false) {
                $response = $this->binary_packet_buffer;
                $this->binary_packet_buffer = false;
            } else {
                $response = $this->get_binary_packet(true);
                if ($response === true && $this->is_timeout) {
                    if ($client_channel == self::CHANNEL_EXEC && !$this->request_pty) {
                        $this->close_channel($client_channel);
                    }
                    return true;
                }
                if ($response === false) {
                    $this->disconnect_helper(NET_SSH2_DISCONNECT_CONNECTION_LOST);
                    throw new ConnectionClosedException('Connection closed by server');
                }
            }

            if ($client_channel == -1 && $response === true) {
                return true;
            }
            list($type, $channel) = Strings::unpackSSH2('CN', $response);

            // will not be setup yet on incoming channel open request
            if (isset($channel) && isset($this->channel_status[$channel]) && isset($this->window_size_server_to_client[$channel])) {
                $this->window_size_server_to_client[$channel]-= strlen($response);

                // resize the window, if appropriate
                if ($this->window_size_server_to_client[$channel] < 0) {
                // PuTTY does something more analogous to the following:
                //if ($this->window_size_server_to_client[$channel] < 0x3FFFFFFF) {
                    $packet = pack('CNN', NET_SSH2_MSG_CHANNEL_WINDOW_ADJUST, $this->server_channels[$channel], $this->window_resize);
                    $this->send_binary_packet($packet);
                    $this->window_size_server_to_client[$channel]+= $this->window_resize;
                }

                switch ($type) {
                    case NET_SSH2_MSG_CHANNEL_EXTENDED_DATA:
                        /*
                        if ($client_channel == self::CHANNEL_EXEC) {
                            $this->send_channel_packet($client_channel, chr(0));
                        }
                        */
                        // currently, there's only one possible value for $data_type_code: NET_SSH2_EXTENDED_DATA_STDERR
                        list($data_type_code, $data) = Strings::unpackSSH2('Ns', $response);
                        $this->stdErrorLog.= $data;
                        if ($skip_extended || $this->quiet_mode) {
                            continue 2;
                        }
                        if ($client_channel == $channel && $this->channel_status[$channel] == NET_SSH2_MSG_CHANNEL_DATA) {
                            return $data;
                        }
                        if (!isset($this->channel_buffers[$channel])) {
                            $this->channel_buffers[$channel] = [];
                        }
                        $this->channel_buffers[$channel][] = $data;

                        continue 2;
                    case NET_SSH2_MSG_CHANNEL_REQUEST:
                        if ($this->channel_status[$channel] == NET_SSH2_MSG_CHANNEL_CLOSE) {
                            continue 2;
                        }
                        list($value) = Strings::unpackSSH2('s', $response);
                        switch ($value) {
                            case 'exit-signal':
                                list(
                                    , // FALSE
                                    $signal_name,
                                    , // core dumped
                                    $error_message
                                ) = Strings::unpackSSH2('bsbs', $response);

                                $this->errors[] = "SSH_MSG_CHANNEL_REQUEST (exit-signal): $signal_name";
                                if (strlen($error_message)) {
                                    $this->errors[count($this->errors) - 1].= "\r\n$error_message";
                                }

                                $this->send_binary_packet(pack('CN', NET_SSH2_MSG_CHANNEL_EOF, $this->server_channels[$client_channel]));
                                $this->send_binary_packet(pack('CN', NET_SSH2_MSG_CHANNEL_CLOSE, $this->server_channels[$channel]));

                                $this->channel_status[$channel] = NET_SSH2_MSG_CHANNEL_EOF;

                                continue 3;
                            case 'exit-status':
                                list(, $this->exit_status) = Strings::unpackSSH2('CN', $response);

                                // "The client MAY ignore these messages."
                                // -- http://tools.ietf.org/html/rfc4254#section-6.10

                                continue 3;
                            default:
                                // "Some systems may not implement signals, in which case they SHOULD ignore this message."
                                //  -- http://tools.ietf.org/html/rfc4254#section-6.9
                                continue 3;
                        }
                }

                switch ($this->channel_status[$channel]) {
                    case NET_SSH2_MSG_CHANNEL_OPEN:
                        switch ($type) {
                            case NET_SSH2_MSG_CHANNEL_OPEN_CONFIRMATION:
                                list(
                                    $this->server_channels[$channel],
                                    $window_size,
                                    $this->packet_size_client_to_server[$channel]
                                ) = Strings::unpackSSH2('NNN', $response);

                                if ($window_size < 0) {
                                    $window_size&= 0x7FFFFFFF;
                                    $window_size+= 0x80000000;
                                }
                                $this->window_size_client_to_server[$channel] = $window_size;
                                $result = $client_channel == $channel ? true : $this->get_channel_packet($client_channel, $skip_extended);
                                $this->on_channel_open();
                                return $result;
                            case NET_SSH2_MSG_CHANNEL_OPEN_FAILURE:
                                $this->disconnect_helper(NET_SSH2_DISCONNECT_BY_APPLICATION);
                                throw new \RuntimeException('Unable to open channel');
                            default:
                                if ($client_channel == $channel) {
                                    $this->disconnect_helper(NET_SSH2_DISCONNECT_BY_APPLICATION);
                                    throw new \RuntimeException('Unexpected response to open request');
                                }
                                return $this->get_channel_packet($client_channel, $skip_extended);
                        }
                        break;
                    case NET_SSH2_MSG_IGNORE:
                        switch ($type) {
                            case NET_SSH2_MSG_CHANNEL_SUCCESS:
                                //$this->channel_status[$channel] = NET_SSH2_MSG_CHANNEL_DATA;
                                continue 3;
                            case NET_SSH2_MSG_CHANNEL_FAILURE:
                                $this->_disconnect(NET_SSH2_DISCONNECT_BY_APPLICATION);
                                throw new \RuntimeException('Error opening channel');
                        }
                        break;
                    case NET_SSH2_MSG_CHANNEL_REQUEST:
                        switch ($type) {
                            case NET_SSH2_MSG_CHANNEL_SUCCESS:
                                return true;
                            case NET_SSH2_MSG_CHANNEL_FAILURE:
                                return false;
                            default:
                                $this->disconnect_helper(NET_SSH2_DISCONNECT_BY_APPLICATION);
                                throw new \RuntimeException('Unable to fulfill channel request');
                        }
                    case NET_SSH2_MSG_CHANNEL_CLOSE:
                        return $type == NET_SSH2_MSG_CHANNEL_CLOSE ? true : $this->get_channel_packet($client_channel, $skip_extended);
                }
            }

            // ie. $this->channel_status[$channel] == NET_SSH2_MSG_CHANNEL_DATA

            switch ($type) {
                case NET_SSH2_MSG_CHANNEL_DATA:
                    //if ($this->channel_status[$channel] == NET_SSH2_MSG_IGNORE) {
                    //    $this->channel_status[$channel] = NET_SSH2_MSG_CHANNEL_DATA;
                    //}

                    /*
                    if ($channel == self::CHANNEL_EXEC) {
                        // SCP requires null packets, such as this, be sent.  further, in the case of the ssh.com SSH server
                        // this actually seems to make things twice as fast.  more to the point, the message right after
                        // SSH_MSG_CHANNEL_DATA (usually SSH_MSG_IGNORE) won't block for as long as it would have otherwise.
                        // in OpenSSH it slows things down but only by a couple thousandths of a second.
                        $this->send_channel_packet($channel, chr(0));
                    }
                    */
                    list($data) = Strings::unpackSSH2('s', $response);

                    if ($channel == self::CHANNEL_AGENT_FORWARD) {
                        $agent_response = $this->agent->forwardData($data);
                        if (!is_bool($agent_response)) {
                            $this->send_channel_packet($channel, $agent_response);
                        }
                        break;
                    }

                    if ($client_channel == $channel) {
                        return $data;
                    }
                    if (!isset($this->channel_buffers[$channel])) {
                        $this->channel_buffers[$channel] = [];
                    }
                    $this->channel_buffers[$channel][] = $data;
                    break;
                case NET_SSH2_MSG_CHANNEL_CLOSE:
                    $this->curTimeout = 5;

                    if ($this->bitmap & self::MASK_SHELL) {
                        $this->bitmap&= ~self::MASK_SHELL;
                    }
                    if ($this->channel_status[$channel] != NET_SSH2_MSG_CHANNEL_EOF) {
                        $this->send_binary_packet(pack('CN', NET_SSH2_MSG_CHANNEL_CLOSE, $this->server_channels[$channel]));
                    }

                    $this->channel_status[$channel] = NET_SSH2_MSG_CHANNEL_CLOSE;
                    if ($client_channel == $channel) {
                        return true;
                    }
                case NET_SSH2_MSG_CHANNEL_EOF:
                    break;
                default:
                    $this->disconnect_helper(NET_SSH2_DISCONNECT_BY_APPLICATION);
                    throw new \RuntimeException('Error reading channel data');
            }
        }
    }

    /**
     * Sends Binary Packets
     *
     * See '6. Binary Packet Protocol' of rfc4253 for more info.
     *
     * @param string $data
     * @param string $logged
     * @see self::_get_binary_packet()
     * @return bool
     * @access private
     */
    protected function send_binary_packet($data, $logged = null)
    {
        if (!is_resource($this->fsock) || feof($this->fsock)) {
            $this->bitmap = 0;
            throw new ConnectionClosedException('Connection closed prematurely');
        }

        //if ($this->compress) {
        //    // the -4 removes the checksum:
        //    // http://php.net/function.gzcompress#57710
        //    $data = substr(gzcompress($data), 0, -4);
        //}

        // 4 (packet length) + 1 (padding length) + 4 (minimal padding amount) == 9
        $packet_length = strlen($data) + 9;
        if ($this->encrypt && $this->encrypt->usesNonce()) {
            $packet_length-= 4;
        }
        // round up to the nearest $this->encrypt_block_size
        $packet_length+= (($this->encrypt_block_size - 1) * $packet_length) % $this->encrypt_block_size;
        // subtracting strlen($data) is obvious - subtracting 5 is necessary because of packet_length and padding_length
        $padding_length = $packet_length - strlen($data) - 5;
        switch (true) {
            case $this->encrypt && $this->encrypt->usesNonce():
            case $this->hmac_create instanceof Hash && $this->hmac_create->etm:
                $padding_length+= 4;
                $packet_length+= 4;
        }

        $padding = Random::string($padding_length);

        // we subtract 4 from packet_length because the packet_length field isn't supposed to include itself
        $packet = pack('NCa*', $packet_length - 4, $padding_length, $data . $padding);

        $hmac = '';
        if ($this->hmac_create instanceof Hash && !$this->hmac_create->etm) {
            if (($this->hmac_create->getHash() & "\xFF\xFF\xFF\xFF") == 'umac') {
                $this->hmac_create->setNonce("\0\0\0\0" . pack('N', $this->send_seq_no));
                $hmac = $this->hmac_create->hash($packet);
            } else {
                $hmac = $this->hmac_create->hash(pack('Na*', $this->send_seq_no, $packet));
            }
        }

        if ($this->encrypt) {
            switch ($this->encrypt->name) {
                case 'aes128-gcm@openssh.com':
                case 'aes256-gcm@openssh.com':
                    $this->encrypt->setNonce(
                        $this->encrypt->fixed .
                        $this->encrypt->invocation_counter
                    );
                    Strings::increment_str($this->encrypt->invocation_counter);
                    $this->encrypt->setAAD($temp = ($packet & "\xFF\xFF\xFF\xFF"));
                    $packet = $temp . $this->encrypt->encrypt(substr($packet, 4));
                    break;
                case 'chacha20-poly1305@openssh.com':
                    $nonce = pack('N2', 0, $this->send_seq_no);

                    $this->encrypt->setNonce($nonce);
                    $this->lengthEncrypt->setNonce($nonce);

                    $length = $this->lengthEncrypt->encrypt($packet & "\xFF\xFF\xFF\xFF");

                    $this->encrypt->setCounter(0);
                    // this is the same approach that's implemented in Salsa20::createPoly1305Key()
                    // but we don't want to use the same AEAD construction that RFC8439 describes
                    // for ChaCha20-Poly1305 so we won't rely on it (see Salsa20::poly1305())
                    $this->encrypt->setPoly1305Key(
                        $this->encrypt->encrypt(str_repeat("\0", 32))
                    );
                    $this->encrypt->setAAD($length);
                    $this->encrypt->setCounter(1);
                    $packet = $length . $this->encrypt->encrypt(substr($packet, 4));
                    break;
                default:
                    $packet = $this->hmac_create instanceof Hash && $this->hmac_create->etm ?
                        ($packet & "\xFF\xFF\xFF\xFF") . $this->encrypt->encrypt(substr($packet, 4)) :
                        $this->encrypt->encrypt($packet);
            }
        }

        if ($this->hmac_create instanceof Hash && $this->hmac_create->etm) {
            if (($this->hmac_create->getHash() & "\xFF\xFF\xFF\xFF") == 'umac') {
                $this->hmac_create->setNonce("\0\0\0\0" . pack('N', $this->send_seq_no));
                $hmac = $this->hmac_create->hash($packet);
            } else {
                $hmac = $this->hmac_create->hash(pack('Na*', $this->send_seq_no, $packet));
            }
        }

        $this->send_seq_no++;

        $packet.= $this->encrypt && $this->encrypt->usesNonce() ? $this->encrypt->getTag() : $hmac;

        $start = microtime(true);
        $sent = @fputs($this->fsock, $packet);
        $stop = microtime(true);

        if (defined('NET_SSH2_LOGGING')) {
            $current = microtime(true);
            $message_number = isset($this->message_numbers[ord($data[0])]) ? $this->message_numbers[ord($data[0])] : 'UNKNOWN (' . ord($data[0]) . ')';
            $message_number = '-> ' . $message_number .
                              ' (since last: ' . round($current - $this->last_packet, 4) . ', network: ' . round($stop - $start, 4) . 's)';
            $this->append_log($message_number, isset($logged) ? $logged : $data);
            $this->last_packet = $current;
        }

        if (strlen($packet) != $sent) {
            $this->bitmap = 0;
            throw new \RuntimeException("Only $sent of " . strlen($packet) . " bytes were sent");
        }
    }

    /**
     * Logs data packets
     *
     * Makes sure that only the last 1MB worth of packets will be logged
     *
     * @param string $message_number
     * @param string $message
     * @access private
     */
    private function append_log($message_number, $message)
    {
        // remove the byte identifying the message type from all but the first two messages (ie. the identification strings)
        if (strlen($message_number) > 2) {
            Strings::shift($message);
        }

        switch (NET_SSH2_LOGGING) {
            // useful for benchmarks
            case self::LOG_SIMPLE:
                $this->message_number_log[] = $message_number;
                break;
            // the most useful log for SSH2
            case self::LOG_COMPLEX:
                $this->message_number_log[] = $message_number;
                $this->log_size+= strlen($message);
                $this->message_log[] = $message;
                while ($this->log_size > self::LOG_MAX_SIZE) {
                    $this->log_size-= strlen(array_shift($this->message_log));
                    array_shift($this->message_number_log);
                }
                break;
            // dump the output out realtime; packets may be interspersed with non packets,
            // passwords won't be filtered out and select other packets may not be correctly
            // identified
            case self::LOG_REALTIME:
                switch (PHP_SAPI) {
                    case 'cli':
                        $start = $stop = "\r\n";
                        break;
                    default:
                        $start = '<pre>';
                        $stop = '</pre>';
                }
                echo $start . $this->format_log([$message], [$message_number]) . $stop;
                @flush();
                @ob_flush();
                break;
            // basically the same thing as self::LOG_REALTIME with the caveat that NET_SSH2_LOG_REALTIME_FILENAME
            // needs to be defined and that the resultant log file will be capped out at self::LOG_MAX_SIZE.
            // the earliest part of the log file is denoted by the first <<< START >>> and is not going to necessarily
            // at the beginning of the file
            case self::LOG_REALTIME_FILE:
                if (!isset($this->realtime_log_file)) {
                    // PHP doesn't seem to like using constants in fopen()
                    $filename = NET_SSH2_LOG_REALTIME_FILENAME;
                    $fp = fopen($filename, 'w');
                    $this->realtime_log_file = $fp;
                }
                if (!is_resource($this->realtime_log_file)) {
                    break;
                }
                $entry = $this->format_log([$message], [$message_number]);
                if ($this->realtime_log_wrap) {
                    $temp = "<<< START >>>\r\n";
                    $entry.= $temp;
                    fseek($this->realtime_log_file, ftell($this->realtime_log_file) - strlen($temp));
                }
                $this->realtime_log_size+= strlen($entry);
                if ($this->realtime_log_size > self::LOG_MAX_SIZE) {
                    fseek($this->realtime_log_file, 0);
                    $this->realtime_log_size = strlen($entry);
                    $this->realtime_log_wrap = true;
                }
                fputs($this->realtime_log_file, $entry);
        }
    }

    /**
     * Sends channel data
     *
     * Spans multiple SSH_MSG_CHANNEL_DATAs if appropriate
     *
     * @param int $client_channel
     * @param string $data
     * @return bool
     * @access private
     */
    protected function send_channel_packet($client_channel, $data)
    {
        while (strlen($data)) {
            if (!$this->window_size_client_to_server[$client_channel]) {
                $this->bitmap^= self::MASK_WINDOW_ADJUST;
                // using an invalid channel will let the buffers be built up for the valid channels
                $this->get_channel_packet(-1);
                $this->bitmap^= self::MASK_WINDOW_ADJUST;
            }

            /* The maximum amount of data allowed is determined by the maximum
               packet size for the channel, and the current window size, whichever
               is smaller.
                 -- http://tools.ietf.org/html/rfc4254#section-5.2 */
            $max_size = min(
                $this->packet_size_client_to_server[$client_channel],
                $this->window_size_client_to_server[$client_channel]
            );

            $temp = Strings::shift($data, $max_size);
            $packet = Strings::packSSH2(
                'CNs',
                NET_SSH2_MSG_CHANNEL_DATA,
                $this->server_channels[$client_channel],
                $temp
            );
            $this->window_size_client_to_server[$client_channel]-= strlen($temp);
            $this->send_binary_packet($packet);
        }

        return true;
    }

    /**
     * Closes and flushes a channel
     *
     * \phpseclib3\Net\SSH2 doesn't properly close most channels.  For exec() channels are normally closed by the server
     * and for SFTP channels are presumably closed when the client disconnects.  This functions is intended
     * for SCP more than anything.
     *
     * @param int $client_channel
     * @param bool $want_reply
     * @return bool
     * @access private
     */
    private function close_channel($client_channel, $want_reply = false)
    {
        // see http://tools.ietf.org/html/rfc4254#section-5.3

        $this->send_binary_packet(pack('CN', NET_SSH2_MSG_CHANNEL_EOF, $this->server_channels[$client_channel]));

        if (!$want_reply) {
            $this->send_binary_packet(pack('CN', NET_SSH2_MSG_CHANNEL_CLOSE, $this->server_channels[$client_channel]));
        }

        $this->channel_status[$client_channel] = NET_SSH2_MSG_CHANNEL_CLOSE;

        $this->curTimeout = 5;

        while (!is_bool($this->get_channel_packet($client_channel))) {
        }

        if ($this->is_timeout) {
            $this->disconnect();
        }

        if ($want_reply) {
            $this->send_binary_packet(pack('CN', NET_SSH2_MSG_CHANNEL_CLOSE, $this->server_channels[$client_channel]));
        }

        if ($this->bitmap & self::MASK_SHELL) {
            $this->bitmap&= ~self::MASK_SHELL;
        }
    }

    /**
     * Disconnect
     *
     * @param int $reason
     * @return bool
     * @access protected
     */
    protected function disconnect_helper($reason)
    {
        if ($this->bitmap & self::MASK_CONNECTED) {
            $data = Strings::packSSH2('CNss', NET_SSH2_MSG_DISCONNECT, $reason, '', '');
            try {
                $this->send_binary_packet($data);
            } catch (\Exception $e) {
            }
        }

        $this->bitmap = 0;
        if (is_resource($this->fsock) && get_resource_type($this->fsock) == 'stream') {
            fclose($this->fsock);
        }

        return false;
    }

    /**
     * Define Array
     *
     * Takes any number of arrays whose indices are integers and whose values are strings and defines a bunch of
     * named constants from it, using the value as the name of the constant and the index as the value of the constant.
     * If any of the constants that would be defined already exists, none of the constants will be defined.
     *
     * @param mixed[] ...$args
     * @access protected
     */
    protected function define_array(...$args)
    {
        foreach ($args as $arg) {
            foreach ($arg as $key => $value) {
                if (!defined($value)) {
                    define($value, $key);
                } else {
                    break 2;
                }
            }
        }
    }

    /**
     * Returns a log of the packets that have been sent and received.
     *
     * Returns a string if NET_SSH2_LOGGING == self::LOG_COMPLEX, an array if NET_SSH2_LOGGING == self::LOG_SIMPLE and false if !defined('NET_SSH2_LOGGING')
     *
     * @access public
     * @return array|false|string
     */
    public function getLog()
    {
        if (!defined('NET_SSH2_LOGGING')) {
            return false;
        }

        switch (NET_SSH2_LOGGING) {
            case self::LOG_SIMPLE:
                return $this->message_number_log;
            case self::LOG_COMPLEX:
                $log = $this->format_log($this->message_log, $this->message_number_log);
                return PHP_SAPI == 'cli' ? $log : '<pre>' . $log . '</pre>';
            default:
                return false;
        }
    }

    /**
     * Formats a log for printing
     *
     * @param array $message_log
     * @param array $message_number_log
     * @access private
     * @return string
     */
    protected function format_log($message_log, $message_number_log)
    {
        $output = '';
        for ($i = 0; $i < count($message_log); $i++) {
            $output.= $message_number_log[$i] . "\r\n";
            $current_log = $message_log[$i];
            $j = 0;
            do {
                if (strlen($current_log)) {
                    $output.= str_pad(dechex($j), 7, '0', STR_PAD_LEFT) . '0  ';
                }
                $fragment = Strings::shift($current_log, $this->log_short_width);
                $hex = substr(preg_replace_callback('#.#s', function ($matches) {
                    return $this->log_boundary . str_pad(dechex(ord($matches[0])), 2, '0', STR_PAD_LEFT);
                }, $fragment), strlen($this->log_boundary));
                // replace non ASCII printable characters with dots
                // http://en.wikipedia.org/wiki/ASCII#ASCII_printable_characters
                // also replace < with a . since < messes up the output on web browsers
                $raw = preg_replace('#[^\x20-\x7E]|<#', '.', $fragment);
                $output.= str_pad($hex, $this->log_long_width - $this->log_short_width, ' ') . $raw . "\r\n";
                $j++;
            } while (strlen($current_log));
            $output.= "\r\n";
        }

        return $output;
    }

    /**
     * Helper function for agent->on_channel_open()
     *
     * Used when channels are created to inform agent
     * of said channel opening. Must be called after
     * channel open confirmation received
     *
     * @access private
     */
    private function on_channel_open()
    {
        if (isset($this->agent)) {
            $this->agent->registerChannelOpen($this);
        }
    }

    /**
     * Returns the first value of the intersection of two arrays or false if
     * the intersection is empty. The order is defined by the first parameter.
     *
     * @param array $array1
     * @param array $array2
     * @return mixed False if intersection is empty, else intersected value.
     * @access private
     */
    private static function array_intersect_first($array1, $array2)
    {
        foreach ($array1 as $value) {
            if (in_array($value, $array2)) {
                return $value;
            }
        }
        return false;
    }

    /**
     * Returns all errors
     *
     * @return string[]
     * @access public
     */
    public function getErrors()
    {
        return $this->errors;
    }

    /**
     * Returns the last error
     *
     * @return string
     * @access public
     */
    public function getLastError()
    {
        $count = count($this->errors);

        if ($count > 0) {
            return $this->errors[$count - 1];
        }
    }

    /**
     * Return the server identification.
     *
     * @return string
     * @access public
     */
    public function getServerIdentification()
    {
        $this->connect();

        return $this->server_identifier;
    }

    /**
     * Returns a list of algorithms the server supports
     *
     * @return array
     * @access public
     */
    public function getServerAlgorithms()
    {
        $this->connect();

        return [
            'kex' => $this->kex_algorithms,
            'hostkey' => $this->server_host_key_algorithms,
            'client_to_server' => [
                'crypt' => $this->encryption_algorithms_client_to_server,
                'mac' => $this->mac_algorithms_client_to_server,
                'comp' => $this->compression_algorithms_client_to_server,
                'lang' => $this->languages_client_to_server
            ],
            'server_to_client' => [
                'crypt' => $this->encryption_algorithms_server_to_client,
                'mac' => $this->mac_algorithms_server_to_client,
                'comp' => $this->compression_algorithms_server_to_client,
                'lang' => $this->languages_server_to_client
            ]
        ];
    }

    /**
     * Returns a list of KEX algorithms that phpseclib supports
     *
     * @return array
     * @access public
     */
    public static function getSupportedKEXAlgorithms()
    {
        $kex_algorithms = [
            // Elliptic Curve Diffie-Hellman Key Agreement (ECDH) using
            // Curve25519. See doc/curve25519-sha256@libssh.org.txt in the
            // libssh repository for more information.
            'curve25519-sha256',
            'curve25519-sha256@libssh.org',

            'ecdh-sha2-nistp256', // RFC 5656
            'ecdh-sha2-nistp384', // RFC 5656
            'ecdh-sha2-nistp521', // RFC 5656

            'diffie-hellman-group-exchange-sha256',// RFC 4419
            'diffie-hellman-group-exchange-sha1',  // RFC 4419

            // Diffie-Hellman Key Agreement (DH) using integer modulo prime
            // groups.
            'diffie-hellman-group14-sha256',
            'diffie-hellman-group14-sha1', // REQUIRED
            'diffie-hellman-group15-sha512',
            'diffie-hellman-group16-sha512',
            'diffie-hellman-group17-sha512',
            'diffie-hellman-group18-sha512',

            'diffie-hellman-group1-sha1', // REQUIRED
        ];

        return $kex_algorithms;
    }

    /**
     * Returns a list of host key algorithms that phpseclib supports
     *
     * @return array
     * @access public
     */
    public static function getSupportedHostKeyAlgorithms()
    {
        return [
            'ssh-ed25519', // https://tools.ietf.org/html/draft-ietf-curdle-ssh-ed25519-02
            'ecdsa-sha2-nistp256', // RFC 5656
            'ecdsa-sha2-nistp384', // RFC 5656
            'ecdsa-sha2-nistp521', // RFC 5656
            'rsa-sha2-256', // RFC 8332
            'rsa-sha2-512', // RFC 8332
            'ssh-rsa', // RECOMMENDED  sign   Raw RSA Key
            'ssh-dss'  // REQUIRED     sign   Raw DSS Key
        ];
    }

    /**
     * Returns a list of symmetric key algorithms that phpseclib supports
     *
     * @return array
     * @access public
     */
    public static function getSupportedEncryptionAlgorithms()
    {
        $algos = [
            // from <https://tools.ietf.org/html/rfc5647>:
            'aes128-gcm@openssh.com',
            'aes256-gcm@openssh.com',

            // from <http://tools.ietf.org/html/rfc4345#section-4>:
            'arcfour256',
            'arcfour128',

            //'arcfour',      // OPTIONAL          the ARCFOUR stream cipher with a 128-bit key

            // CTR modes from <http://tools.ietf.org/html/rfc4344#section-4>:
            'aes128-ctr',     // RECOMMENDED       AES (Rijndael) in SDCTR mode, with 128-bit key
            'aes192-ctr',     // RECOMMENDED       AES with 192-bit key
            'aes256-ctr',     // RECOMMENDED       AES with 256-bit key

            // from <https://git.io/fhxOl>:
            // one of the big benefits of chacha20-poly1305 is speed. the problem is...
            // libsodium doesn't generate the poly1305 keys in the way ssh does and openssl's PHP bindings don't even
            // seem to support poly1305 currently. so even if libsodium or openssl are being used for the chacha20
            // part, pure-PHP has to be used for the poly1305 part and that's gonna cause a big slow down.
            // speed-wise it winds up being faster to use AES (when openssl or mcrypt are available) and some HMAC
            // (which is always gonna be super fast to compute thanks to the hash extension, which
            // "is bundled and compiled into PHP by default")
            'chacha20-poly1305@openssh.com',

            'twofish128-ctr', // OPTIONAL          Twofish in SDCTR mode, with 128-bit key
            'twofish192-ctr', // OPTIONAL          Twofish with 192-bit key
            'twofish256-ctr', // OPTIONAL          Twofish with 256-bit key

            'aes128-cbc',     // RECOMMENDED       AES with a 128-bit key
            'aes192-cbc',     // OPTIONAL          AES with a 192-bit key
            'aes256-cbc',     // OPTIONAL          AES in CBC mode, with a 256-bit key

            'twofish128-cbc', // OPTIONAL          Twofish with a 128-bit key
            'twofish192-cbc', // OPTIONAL          Twofish with a 192-bit key
            'twofish256-cbc',
            'twofish-cbc',    // OPTIONAL          alias for "twofish256-cbc"
                              //                   (this is being retained for historical reasons)

            'blowfish-ctr',   // OPTIONAL          Blowfish in SDCTR mode

            'blowfish-cbc',   // OPTIONAL          Blowfish in CBC mode

            '3des-ctr',       // RECOMMENDED       Three-key 3DES in SDCTR mode

            '3des-cbc',       // REQUIRED          three-key 3DES in CBC mode

             //'none'           // OPTIONAL          no encryption; NOT RECOMMENDED
        ];

        if (self::$crypto_engine) {
            $engines = [self::$crypto_engine];
        } else {
            $engines = [
                'libsodium',
                'OpenSSL (GCM)',
                'OpenSSL',
                'mcrypt',
                'Eval',
                'PHP'
            	];
        }

        $ciphers = [];

        foreach ($engines as $engine) {
            foreach ($algos as $algo) {
                $obj = self::encryption_algorithm_to_crypt_instance($algo);
                if ($obj instanceof Rijndael) {
                    $obj->setKeyLength(preg_replace('#[^\d]#', '', $algo));
                }
                switch ($algo) {
                    case 'chacha20-poly1305@openssh.com':
                    case 'arcfour128':
                    case 'arcfour256':
                        if ($engine != 'Eval') {
                            continue 2;
                        }
                        break;
                    case 'aes128-gcm@openssh.com':
                    case 'aes256-gcm@openssh.com':
                        if ($engine == 'OpenSSL') {
                            continue 2;
                        }
                        $obj->setNonce('dummydummydu');
                }
                if ($obj->isValidEngine($engine)) {
                    $algos = array_diff($algos, [$algo]);
                    $ciphers[] = $algo;
                }
            }
        }

        return $ciphers;
    }

    /**
     * Returns a list of MAC algorithms that phpseclib supports
     *
     * @return array
     * @access public
     */
    public static function getSupportedMACAlgorithms()
    {
        return [
            'hmac-sha2-256-etm@openssh.com',
            'hmac-sha2-512-etm@openssh.com',
            'umac-64-etm@openssh.com',
            'umac-128-etm@openssh.com',
            'hmac-sha1-etm@openssh.com',

            // from <http://www.ietf.org/rfc/rfc6668.txt>:
            'hmac-sha2-256',// RECOMMENDED     HMAC-SHA256 (digest length = key length = 32)
            'hmac-sha2-512',// OPTIONAL        HMAC-SHA512 (digest length = key length = 64)

            // from <https://tools.ietf.org/html/draft-miller-secsh-umac-01>:
            'umac-64@openssh.com',
            'umac-128@openssh.com',

            'hmac-sha1-96', // RECOMMENDED     first 96 bits of HMAC-SHA1 (digest length = 12, key length = 20)
            'hmac-sha1',    // REQUIRED        HMAC-SHA1 (digest length = key length = 20)
            'hmac-md5-96',  // OPTIONAL        first 96 bits of HMAC-MD5 (digest length = 12, key length = 16)
            'hmac-md5',     // OPTIONAL        HMAC-MD5 (digest length = key length = 16)
            //'none'          // OPTIONAL        no MAC; NOT RECOMMENDED
        ];
    }

    /**
     * Returns a list of compression algorithms that phpseclib supports
     *
     * @return array
     * @access public
     */
    public static function getSupportedCompressionAlgorithms()
    {
        return [
            'none'   // REQUIRED        no compression
            //'zlib' // OPTIONAL        ZLIB (LZ77) compression
        ];
    }

    /**
     * Return list of negotiated algorithms
     *
     * Uses the same format as https://www.php.net/ssh2-methods-negotiated
     *
     * @return array
     * @access public
     */
    public function getAlgorithmsNegotiated()
    {
        $this->connect();

        return [
            'kex' => $this->kex_algorithm,
            'hostkey' => $this->signature_format,
            'client_to_server' => [
                'crypt' => $this->encrypt->name,
                'mac' => $this->hmac_create->name,
                'comp' => 'none',
            ],
            'server_to_client' => [
                'crypt' => $this->decrypt->name,
                'mac' => $this->hmac_check->name,
                'comp' => 'none',
            ]
        ];
    }

    /**
     * Allows you to set the terminal
     *
     * @param string $term
     * @access public
     */
    public function setTerminal($term)
    {
        $this->term = $term;
    }

    /**
     * Accepts an associative array with up to four parameters as described at
     * <https://www.php.net/manual/en/function.ssh2-connect.php>
     *
     * @param array $methods
     * @access public
     */
    public function setPreferredAlgorithms(array $methods)
    {
        $preferred = $methods;

        if (isset($preferred['kex'])) {
            $preferred['kex'] = array_intersect(
                $preferred['kex'],
                static::getSupportedKEXAlgorithms()
            );
        }

        if (isset($preferred['hostkey'])) {
            $preferred['hostkey'] = array_intersect(
                $preferred['hostkey'],
                static::getSupportedHostKeyAlgorithms()
            );
        }

        $keys = ['client_to_server', 'server_to_client'];
        foreach ($keys as $key) {
            if (isset($preferred[$key])) {
                $a = &$preferred[$key];
                if (isset($a['crypt'])) {
                    $a['crypt'] = array_intersect(
                        $a['crypt'],
                        static::getSupportedEncryptionAlgorithms()
                    );
                }
                if (isset($a['comp'])) {
                    $a['comp'] = array_intersect(
                        $a['comp'],
                        static::getSupportedCompressionAlgorithms()
                    );
                }
                if (isset($a['mac'])) {
                    $a['mac'] = array_intersect(
                        $a['mac'],
                        static::getSupportedMACAlgorithms()
                    );
                }
            }
        }

        $keys = [
            'kex',
            'hostkey',
            'client_to_server/crypt',
            'client_to_server/comp',
            'client_to_server/mac',
            'server_to_client/crypt',
            'server_to_client/comp',
            'server_to_client/mac',
        ];
        foreach ($keys as $key) {
            $p = $preferred;
            $m = $methods;

            $subkeys = explode('/', $key);
            foreach ($subkeys as $subkey) {
                if (!isset($p[$subkey])) {
                    continue 2;
                }
                $p = $p[$subkey];
                $m = $m[$subkey];
            }

            if (count($p) != count($m)) {
                $diff = array_diff($m, $p);
                $msg = count($diff) == 1 ?
                    ' is not a supported algorithm' :
                    ' are not supported algorithms';
                throw new UnsupportedAlgorithmException(implode(', ', $diff) . $msg);
            }
        }

        $this->preferred = $preferred;
    }

    /**
     * Returns the banner message.
     *
     * Quoting from the RFC, "in some jurisdictions, sending a warning message before
     * authentication may be relevant for getting legal protection."
     *
     * @return string
     * @access public
     */
    public function getBannerMessage()
    {
        return $this->banner_message;
    }

    /**
     * Returns the server public host key.
     *
     * Caching this the first time you connect to a server and checking the result on subsequent connections
     * is recommended.  Returns false if the server signature is not signed correctly with the public host key.
     *
     * @return mixed
     * @throws \RuntimeException on badly formatted keys
     * @throws \phpseclib3\Exception\NoSupportedAlgorithmsException when the key isn't in a supported format
     * @access public
     */
    public function getServerPublicHostKey()
    {
        if (!($this->bitmap & self::MASK_CONSTRUCTOR)) {
            $this->connect();
        }

        $signature = $this->signature;
        $server_public_host_key = base64_encode($this->server_public_host_key);

        if ($this->signature_validated) {
            return $this->bitmap ?
                $this->signature_format . ' ' . $server_public_host_key :
                false;
        }

        $this->signature_validated = true;

        switch ($this->signature_format) {
            case 'ssh-ed25519':
            case 'ecdsa-sha2-nistp256':
            case 'ecdsa-sha2-nistp384':
            case 'ecdsa-sha2-nistp521':
                $key = EC::loadFormat('OpenSSH', $server_public_host_key)
                    ->withSignatureFormat('SSH2');
                switch ($this->signature_format) {
                    case 'ssh-ed25519':
                        $hash = 'sha512';
                        break;
                    case 'ecdsa-sha2-nistp256':
                        $hash = 'sha256';
                        break;
                    case 'ecdsa-sha2-nistp384':
                        $hash = 'sha384';
                        break;
                    case 'ecdsa-sha2-nistp521':
                        $hash = 'sha512';
                }
                $key = $key->withHash($hash);
                break;
            case 'ssh-dss':
                $key = DSA::loadFormat('OpenSSH', $server_public_host_key)
                    ->withSignatureFormat('SSH2')
                    ->withHash('sha1');
                break;
            case 'ssh-rsa':
            case 'rsa-sha2-256':
            case 'rsa-sha2-512':
                if (strlen($signature) < 15) {
                    return false;
                }
                Strings::shift($signature, 11);
                $temp = unpack('Nlength', Strings::shift($signature, 4));
                $signature = Strings::shift($signature, $temp['length']);

                $key = RSA::loadFormat('OpenSSH', $server_public_host_key)
                    ->withPadding(RSA::SIGNATURE_PKCS1);
                switch ($this->signature_format) {
                    case 'rsa-sha2-512':
                        $hash = 'sha512';
                        break;
                    case 'rsa-sha2-256':
                        $hash = 'sha256';
                        break;
                    //case 'ssh-rsa':
                    default:
                        $hash = 'sha1';
                }
                $key = $key->withHash($hash);
                break;
            default:
                $this->disconnect_helper(NET_SSH2_DISCONNECT_HOST_KEY_NOT_VERIFIABLE);
                throw new NoSupportedAlgorithmsException('Unsupported signature format');
        }

        if (!$key->verify($this->exchange_hash, $signature)) {
            return $this->disconnect_helper(NET_SSH2_DISCONNECT_HOST_KEY_NOT_VERIFIABLE);
        };

        return $this->signature_format . ' ' . $server_public_host_key;
    }

    /**
     * Returns the exit status of an SSH command or false.
     *
     * @return false|int
     * @access public
     */
    public function getExitStatus()
    {
        if (is_null($this->exit_status)) {
            return false;
        }
        return $this->exit_status;
    }

    /**
     * Returns the number of columns for the terminal window size.
     *
     * @return int
     * @access public
     */
    public function getWindowColumns()
    {
        return $this->windowColumns;
    }

    /**
     * Returns the number of rows for the terminal window size.
     *
     * @return int
     * @access public
     */
    public function getWindowRows()
    {
        return $this->windowRows;
    }

    /**
     * Sets the number of columns for the terminal window size.
     *
     * @param int $value
     * @access public
     */
    public function setWindowColumns($value)
    {
        $this->windowColumns = $value;
    }

    /**
     * Sets the number of rows for the terminal window size.
     *
     * @param int $value
     * @access public
     */
    public function setWindowRows($value)
    {
        $this->windowRows = $value;
    }

    /**
     * Sets the number of columns and rows for the terminal window size.
     *
     * @param int $columns
     * @param int $rows
     * @access public
     */
    public function setWindowSize($columns = 80, $rows = 24)
    {
        $this->windowColumns = $columns;
        $this->windowRows = $rows;
    }

    /**
     * To String Magic Method
     *
     * @return string
     * @access public
     */
    public function __toString()
    {
        return $this->getResourceId();
    }

    /**
     * Get Resource ID
     *
     * We use {} because that symbols should not be in URL according to
     * {@link http://tools.ietf.org/html/rfc3986#section-2 RFC}.
     * It will safe us from any conflicts, because otherwise regexp will
     * match all alphanumeric domains.
     *
     * @return string
     */
    public function getResourceId()
    {
        return '{' . spl_object_hash($this) . '}';
    }

    /**
     * Return existing connection
     *
     * @param string $id
     *
     * @return bool|SSH2 will return false if no such connection
     */
    public static function getConnectionByResourceId($id)
    {
        if (isset(self::$connections[$id])) {
            return self::$connections[$id] instanceof \WeakReference ? self::$connections[$id]->get() : self::$connections[$id];
        }
        return false;
    }

    /**
     * Return all excising connections
     *
     * @return SSH2[]
     */
    public static function getConnections()
    {
        if (!class_exists('WeakReference')) {
            return self::$connections;
        }
        $temp = [];
        foreach (self::$connections as $key=>$ref) {
            $temp[$key] = $ref->get();
        }
        return $temp;
    }

    /*
     * Update packet types in log history
     *
     * @param string $old
     * @param string $new
     * @access private
     */
    private function updateLogHistory($old, $new)
    {
        if (defined('NET_SSH2_LOGGING') && NET_SSH2_LOGGING == self::LOG_COMPLEX) {
            $this->message_number_log[count($this->message_number_log) - 1] = str_replace(
                $old,
                $new,
                $this->message_number_log[count($this->message_number_log) - 1]
            );
        }
    }

    /**
     * Return the list of authentication methods that may productively continue authentication.
     * 
     * @see https://tools.ietf.org/html/rfc4252#section-5.1
     * @return array|null
     */
    public function getAuthMethodsToContinue()
    {
        return $this->auth_methods_to_continue;
    }
}<|MERGE_RESOLUTION|>--- conflicted
+++ resolved
@@ -2632,16 +2632,10 @@
 
             $this->send_binary_packet($packet);
 
-<<<<<<< HEAD
-            if (!$this->get_channel_packet(NET_SSH2_CHANNEL_EXEC)) {
+            $this->channel_status[self::CHANNEL_EXEC] = NET_SSH2_MSG_CHANNEL_REQUEST;
+            if (!$this->get_channel_packet(self::CHANNEL_EXEC)) {
                 $this->disconnect_helper(NET_SSH2_DISCONNECT_BY_APPLICATION);
                 throw new \RuntimeException('Unable to request pseudo-terminal');
-=======
-            $this->channel_status[self::CHANNEL_EXEC] = NET_SSH2_MSG_CHANNEL_REQUEST;
-            if (!$this->_get_channel_packet(self::CHANNEL_EXEC)) {
-                user_error('Unable to request pseudo-terminal');
-                return $this->_disconnect(NET_SSH2_DISCONNECT_BY_APPLICATION);
->>>>>>> 2f3ca712
             }
 
             $this->in_request_pty_exec = true;
