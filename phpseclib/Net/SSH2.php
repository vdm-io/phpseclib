<?php

/**
 * Pure-PHP implementation of SSHv2.
 *
 * PHP version 5
 *
 * Here are some examples of how to use this library:
 * <code>
 * <?php
 *    include 'vendor/autoload.php';
 *
 *    $ssh = new \phpseclib\Net\SSH2('www.domain.tld');
 *    if (!$ssh->login('username', 'password')) {
 *        exit('Login Failed');
 *    }
 *
 *    echo $ssh->exec('pwd');
 *    echo $ssh->exec('ls -la');
 * ?>
 * </code>
 *
 * <code>
 * <?php
 *    include 'vendor/autoload.php';
 *
 *    $key = \phpseclib\Crypt\PublicKeyLoader::load('...', '(optional) password');
 *
 *    $ssh = new \phpseclib\Net\SSH2('www.domain.tld');
 *    if (!$ssh->login('username', $key)) {
 *        exit('Login Failed');
 *    }
 *
 *    echo $ssh->read('username@username:~$');
 *    $ssh->write("ls -la\n");
 *    echo $ssh->read('username@username:~$');
 * ?>
 * </code>
 *
 * @category  Net
 * @package   SSH2
 * @author    Jim Wigginton <terrafrost@php.net>
 * @copyright 2007 Jim Wigginton
 * @license   http://www.opensource.org/licenses/mit-license.html  MIT License
 * @link      http://phpseclib.sourceforge.net
 */

namespace phpseclib\Net;

use phpseclib\Crypt\Blowfish;
use phpseclib\Crypt\Hash;
use phpseclib\Crypt\Random;
use phpseclib\Crypt\RC4;
use phpseclib\Crypt\Rijndael;
use phpseclib\Crypt\Common\PrivateKey;
use phpseclib\Crypt\RSA;
use phpseclib\Crypt\DSA;
use phpseclib\Crypt\EC;
use phpseclib\Crypt\DH;
use phpseclib\Crypt\TripleDES;
use phpseclib\Crypt\Twofish;
use phpseclib\Crypt\ChaCha20;
use phpseclib\Math\BigInteger; // Used to do Diffie-Hellman key exchange and DSA/RSA signature verification.
use phpseclib\System\SSH\Agent;
use phpseclib\System\SSH\Agent\Identity as AgentIdentity;
use phpseclib\Exception\NoSupportedAlgorithmsException;
use phpseclib\Exception\UnsupportedAlgorithmException;
use phpseclib\Exception\UnsupportedCurveException;
use phpseclib\Exception\ConnectionClosedException;
use phpseclib\Exception\UnableToConnectException;
use phpseclib\Exception\InsufficientSetupException;
use phpseclib\Common\Functions\Strings;

/**
 * Pure-PHP implementation of SSHv2.
 *
 * @package SSH2
 * @author  Jim Wigginton <terrafrost@php.net>
 * @access  public
 */
class SSH2
{
    /**#@+
     * Execution Bitmap Masks
     *
     * @see \phpseclib\Net\SSH2::bitmap
     * @access private
     */
    const MASK_CONSTRUCTOR   = 0x00000001;
    const MASK_CONNECTED     = 0x00000002;
    const MASK_LOGIN_REQ     = 0x00000004;
    const MASK_LOGIN         = 0x00000008;
    const MASK_SHELL         = 0x00000010;
    const MASK_WINDOW_ADJUST = 0x00000020;
    /**#@-*/

    /**#@+
     * Channel constants
     *
     * RFC4254 refers not to client and server channels but rather to sender and recipient channels.  we don't refer
     * to them in that way because RFC4254 toggles the meaning. the client sends a SSH_MSG_CHANNEL_OPEN message with
     * a sender channel and the server sends a SSH_MSG_CHANNEL_OPEN_CONFIRMATION in response, with a sender and a
     * recipient channel.  at first glance, you might conclude that SSH_MSG_CHANNEL_OPEN_CONFIRMATION's sender channel
     * would be the same thing as SSH_MSG_CHANNEL_OPEN's sender channel, but it's not, per this snippet:
     *     The 'recipient channel' is the channel number given in the original
     *     open request, and 'sender channel' is the channel number allocated by
     *     the other side.
     *
     * @see \phpseclib\Net\SSH2::send_channel_packet()
     * @see \phpseclib\Net\SSH2::get_channel_packet()
     * @access private
    */
    const CHANNEL_EXEC          = 1; // PuTTy uses 0x100
    const CHANNEL_SHELL         = 2;
    const CHANNEL_SUBSYSTEM     = 3;
    const CHANNEL_AGENT_FORWARD = 4;
    const CHANNEL_KEEP_ALIVE    = 5;
    /**#@-*/

    /**#@+
     * @access public
     * @see \phpseclib\Net\SSH2::getLog()
    */
    /**
     * Returns the message numbers
     */
    const LOG_SIMPLE = 1;
    /**
     * Returns the message content
     */
    const LOG_COMPLEX = 2;
    /**
     * Outputs the content real-time
     */
    const LOG_REALTIME = 3;
    /**
     * Dumps the content real-time to a file
     */
    const LOG_REALTIME_FILE = 4;
    /**
     * Make sure that the log never gets larger than this
     */
    const LOG_MAX_SIZE = 1048576; // 1024 * 1024
    /**#@-*/

    /**#@+
     * @access public
     * @see \phpseclib\Net\SSH2::read()
    */
    /**
     * Returns when a string matching $expect exactly is found
     */
    const READ_SIMPLE = 1;
    /**
     * Returns when a string matching the regular expression $expect is found
     */
    const READ_REGEX = 2;
    /**
     * Returns whenever a data packet is received.
     *
     * Some data packets may only contain a single character so it may be necessary
     * to call read() multiple times when using this option
     */
    const READ_NEXT = 3;
    /**#@-*/

    /**
     * The SSH identifier
     *
     * @var string
     * @access private
     */
    private $identifier;

    /**
     * The Socket Object
     *
     * @var object
     * @access private
     */
    private $fsock;

    /**
     * Execution Bitmap
     *
     * The bits that are set represent functions that have been called already.  This is used to determine
     * if a requisite function has been successfully executed.  If not, an error should be thrown.
     *
     * @var int
     * @access private
     */
    protected $bitmap = 0;

    /**
     * Error information
     *
     * @see self::getErrors()
     * @see self::getLastError()
     * @var array
     * @access private
     */
    private $errors = [];

    /**
     * Server Identifier
     *
     * @see self::getServerIdentification()
     * @var array|false
     * @access private
     */
    private $server_identifier = false;

    /**
     * Key Exchange Algorithms
     *
     * @see self::getKexAlgorithims()
     * @var array|false
     * @access private
     */
    private $kex_algorithms = false;

    /**
     * Key Exchange Algorithm
     *
     * @see self::getMethodsNegotiated()
     * @var string|false
     * @access private
     */
    private $kex_algorithm = false;

    /**
     * Minimum Diffie-Hellman Group Bit Size in RFC 4419 Key Exchange Methods
     *
     * @see self::_key_exchange()
     * @var int
     * @access private
     */
    private $kex_dh_group_size_min = 1536;

    /**
     * Preferred Diffie-Hellman Group Bit Size in RFC 4419 Key Exchange Methods
     *
     * @see self::_key_exchange()
     * @var int
     * @access private
     */
    private $kex_dh_group_size_preferred = 2048;

    /**
     * Maximum Diffie-Hellman Group Bit Size in RFC 4419 Key Exchange Methods
     *
     * @see self::_key_exchange()
     * @var int
     * @access private
     */
    private $kex_dh_group_size_max = 4096;

    /**
     * Server Host Key Algorithms
     *
     * @see self::getServerHostKeyAlgorithms()
     * @var array|false
     * @access private
     */
    private $server_host_key_algorithms = false;

    /**
     * Encryption Algorithms: Client to Server
     *
     * @see self::getEncryptionAlgorithmsClient2Server()
     * @var array|false
     * @access private
     */
    private $encryption_algorithms_client_to_server = false;

    /**
     * Encryption Algorithms: Server to Client
     *
     * @see self::getEncryptionAlgorithmsServer2Client()
     * @var array|false
     * @access private
     */
    private $encryption_algorithms_server_to_client = false;

    /**
     * MAC Algorithms: Client to Server
     *
     * @see self::getMACAlgorithmsClient2Server()
     * @var array|false
     * @access private
     */
    private $mac_algorithms_client_to_server = false;

    /**
     * MAC Algorithms: Server to Client
     *
     * @see self::getMACAlgorithmsServer2Client()
     * @var array|false
     * @access private
     */
    private $mac_algorithms_server_to_client = false;

    /**
     * Compression Algorithms: Client to Server
     *
     * @see self::getCompressionAlgorithmsClient2Server()
     * @var array|false
     * @access private
     */
    private $compression_algorithms_client_to_server = false;

    /**
     * Compression Algorithms: Server to Client
     *
     * @see self::getCompressionAlgorithmsServer2Client()
     * @var array|false
     * @access private
     */
    private $compression_algorithms_server_to_client = false;

    /**
     * Languages: Server to Client
     *
     * @see self::getLanguagesServer2Client()
     * @var array|false
     * @access private
     */
    private $languages_server_to_client = false;

    /**
     * Languages: Client to Server
     *
     * @see self::getLanguagesClient2Server()
     * @var array|false
     * @access private
     */
    private $languages_client_to_server = false;

    /**
     * Preferred Algorithms
     *
     * @see self::setPreferredAlgorithms()
     * @var array
     * @access private
     */
    private $preferred = [];

    /**
     * Block Size for Server to Client Encryption
     *
     * "Note that the length of the concatenation of 'packet_length',
     *  'padding_length', 'payload', and 'random padding' MUST be a multiple
     *  of the cipher block size or 8, whichever is larger.  This constraint
     *  MUST be enforced, even when using stream ciphers."
     *
     *  -- http://tools.ietf.org/html/rfc4253#section-6
     *
     * @see self::__construct()
     * @see self::_send_binary_packet()
     * @var int
     * @access private
     */
    private $encrypt_block_size = 8;

    /**
     * Block Size for Client to Server Encryption
     *
     * @see self::__construct()
     * @see self::_get_binary_packet()
     * @var int
     * @access private
     */
    private $decrypt_block_size = 8;

    /**
     * Server to Client Encryption Object
     *
     * @see self::_get_binary_packet()
     * @var object
     * @access private
     */
    private $decrypt = false;

    /**
     * Server to Client Length Encryption Object
     *
     * @see self::_get_binary_packet()
     * @var object
     * @access private
     */
    private $lengthDecrypt = false;

    /**
     * Client to Server Encryption Object
     *
     * @see self::_send_binary_packet()
     * @var object
     * @access private
     */
    private $encrypt = false;

    /**
     * Client to Server Length Encryption Object
     *
     * @see self::_send_binary_packet()
     * @var object
     * @access private
     */
    private $lengthEncrypt = false;

    /**
     * Client to Server HMAC Object
     *
     * @see self::_send_binary_packet()
     * @var object
     * @access private
     */
    private $hmac_create = false;

    /**
     * Server to Client HMAC Object
     *
     * @see self::_get_binary_packet()
     * @var object
     * @access private
     */
    private $hmac_check = false;

    /**
     * Size of server to client HMAC
     *
     * We need to know how big the HMAC will be for the server to client direction so that we know how many bytes to read.
     * For the client to server side, the HMAC object will make the HMAC as long as it needs to be.  All we need to do is
     * append it.
     *
     * @see self::_get_binary_packet()
     * @var int
     * @access private
     */
    private $hmac_size = false;

    /**
     * Server Public Host Key
     *
     * @see self::getServerPublicHostKey()
     * @var string
     * @access private
     */
    private $server_public_host_key;

    /**
     * Session identifier
     *
     * "The exchange hash H from the first key exchange is additionally
     *  used as the session identifier, which is a unique identifier for
     *  this connection."
     *
     *  -- http://tools.ietf.org/html/rfc4253#section-7.2
     *
     * @see self::_key_exchange()
     * @var string
     * @access private
     */
    private $session_id = false;

    /**
     * Exchange hash
     *
     * The current exchange hash
     *
     * @see self::_key_exchange()
     * @var string
     * @access private
     */
    private $exchange_hash = false;

    /**
     * Message Numbers
     *
     * @see self::__construct()
     * @var array
     * @access private
     */
    private $message_numbers = [];

    /**
     * Disconnection Message 'reason codes' defined in RFC4253
     *
     * @see self::__construct()
     * @var array
     * @access private
     */
    private $disconnect_reasons = [];

    /**
     * SSH_MSG_CHANNEL_OPEN_FAILURE 'reason codes', defined in RFC4254
     *
     * @see self::__construct()
     * @var array
     * @access private
     */
    private $channel_open_failure_reasons = [];

    /**
     * Terminal Modes
     *
     * @link http://tools.ietf.org/html/rfc4254#section-8
     * @see self::__construct()
     * @var array
     * @access private
     */
    private $terminal_modes = [];

    /**
     * SSH_MSG_CHANNEL_EXTENDED_DATA's data_type_codes
     *
     * @link http://tools.ietf.org/html/rfc4254#section-5.2
     * @see self::__construct()
     * @var array
     * @access private
     */
    private $channel_extended_data_type_codes = [];

    /**
     * Send Sequence Number
     *
     * See 'Section 6.4.  Data Integrity' of rfc4253 for more info.
     *
     * @see self::_send_binary_packet()
     * @var int
     * @access private
     */
    private $send_seq_no = 0;

    /**
     * Get Sequence Number
     *
     * See 'Section 6.4.  Data Integrity' of rfc4253 for more info.
     *
     * @see self::_get_binary_packet()
     * @var int
     * @access private
     */
    private $get_seq_no = 0;

    /**
     * Server Channels
     *
     * Maps client channels to server channels
     *
     * @see self::get_channel_packet()
     * @see self::exec()
     * @var array
     * @access private
     */
    protected $server_channels = [];

    /**
     * Channel Buffers
     *
     * If a client requests a packet from one channel but receives two packets from another those packets should
     * be placed in a buffer
     *
     * @see self::get_channel_packet()
     * @see self::exec()
     * @var array
     * @access private
     */
    private $channel_buffers = [];

    /**
     * Channel Status
     *
     * Contains the type of the last sent message
     *
     * @see self::get_channel_packet()
     * @var array
     * @access private
     */
    protected $channel_status = [];

    /**
     * Packet Size
     *
     * Maximum packet size indexed by channel
     *
     * @see self::send_channel_packet()
     * @var array
     * @access private
     */
    private $packet_size_client_to_server = [];

    /**
     * Message Number Log
     *
     * @see self::getLog()
     * @var array
     * @access private
     */
    private $message_number_log = [];

    /**
     * Message Log
     *
     * @see self::getLog()
     * @var array
     * @access private
     */
    private $message_log = [];

    /**
     * The Window Size
     *
     * Bytes the other party can send before it must wait for the window to be adjusted (0x7FFFFFFF = 2GB)
     *
     * @var int
     * @see self::send_channel_packet()
     * @see self::exec()
     * @access private
     */
    protected $window_size = 0x7FFFFFFF;

    /**
     * What we resize the window to
     *
     * When PuTTY resizes the window it doesn't add an additional 0x7FFFFFFF bytes - it adds 0x40000000 bytes.
     * Some SFTP clients (GoAnywhere) don't support adding 0x7FFFFFFF to the window size after the fact so
     * we'll just do what PuTTY does
     *
     * @var int
     * @see self::_send_channel_packet()
     * @see self::exec()
     * @access private
     */
    var $window_resize = 0x40000000;

    /**
     * Window size, server to client
     *
     * Window size indexed by channel
     *
     * @see self::send_channel_packet()
     * @var array
     * @access private
     */
    protected $window_size_server_to_client = [];

    /**
     * Window size, client to server
     *
     * Window size indexed by channel
     *
     * @see self::get_channel_packet()
     * @var array
     * @access private
     */
    private $window_size_client_to_server = [];

    /**
     * Server signature
     *
     * Verified against $this->session_id
     *
     * @see self::getServerPublicHostKey()
     * @var string
     * @access private
     */
    private $signature = '';

    /**
     * Server signature format
     *
     * ssh-rsa or ssh-dss.
     *
     * @see self::getServerPublicHostKey()
     * @var string
     * @access private
     */
    private $signature_format = '';

    /**
     * Interactive Buffer
     *
     * @see self::read()
     * @var array
     * @access private
     */
    private $interactiveBuffer = '';

    /**
     * Current log size
     *
     * Should never exceed self::LOG_MAX_SIZE
     *
     * @see self::_send_binary_packet()
     * @see self::_get_binary_packet()
     * @var int
     * @access private
     */
    private $log_size;

    /**
     * Timeout
     *
     * @see self::setTimeout()
     * @access private
     */
    protected $timeout;

    /**
     * Current Timeout
     *
     * @see self::get_channel_packet()
     * @access private
     */
    protected $curTimeout;

    /**
     * Real-time log file pointer
     *
     * @see self::_append_log()
     * @var resource
     * @access private
     */
    private $realtime_log_file;

    /**
     * Real-time log file size
     *
     * @see self::_append_log()
     * @var int
     * @access private
     */
    private $realtime_log_size;

    /**
     * Has the signature been validated?
     *
     * @see self::getServerPublicHostKey()
     * @var bool
     * @access private
     */
    private $signature_validated = false;

    /**
     * Real-time log file wrap boolean
     *
     * @see self::_append_log()
     * @access private
     */
    private $realtime_log_wrap;

    /**
     * Flag to suppress stderr from output
     *
     * @see self::enableQuietMode()
     * @access private
     */
    private $quiet_mode = false;

    /**
     * Time of first network activity
     *
     * @var int
     * @access private
     */
    private $last_packet;

    /**
     * Exit status returned from ssh if any
     *
     * @var int
     * @access private
     */
    private $exit_status;

    /**
     * Flag to request a PTY when using exec()
     *
     * @var bool
     * @see self::enablePTY()
     * @access private
     */
    private $request_pty = false;

    /**
     * Flag set while exec() is running when using enablePTY()
     *
     * @var bool
     * @access private
     */
    private $in_request_pty_exec = false;

    /**
     * Flag set after startSubsystem() is called
     *
     * @var bool
     * @access private
     */
    private $in_subsystem;

    /**
     * Contents of stdError
     *
     * @var string
     * @access private
     */
    private $stdErrorLog;

    /**
     * The Last Interactive Response
     *
     * @see self::_keyboard_interactive_process()
     * @var string
     * @access private
     */
    private $last_interactive_response = '';

    /**
     * Keyboard Interactive Request / Responses
     *
     * @see self::_keyboard_interactive_process()
     * @var array
     * @access private
     */
    private $keyboard_requests_responses = [];

    /**
     * Banner Message
     *
     * Quoting from the RFC, "in some jurisdictions, sending a warning message before
     * authentication may be relevant for getting legal protection."
     *
     * @see self::_filter()
     * @see self::getBannerMessage()
     * @var string
     * @access private
     */
    private $banner_message = '';

    /**
     * Did read() timeout or return normally?
     *
     * @see self::isTimeout()
     * @var bool
     * @access private
     */
    private $is_timeout = false;

    /**
     * Log Boundary
     *
     * @see self::_format_log()
     * @var string
     * @access private
     */
    private $log_boundary = ':';

    /**
     * Log Long Width
     *
     * @see self::_format_log()
     * @var int
     * @access private
     */
    private $log_long_width = 65;

    /**
     * Log Short Width
     *
     * @see self::_format_log()
     * @var int
     * @access private
     */
    private $log_short_width = 16;

    /**
     * Hostname
     *
     * @see self::__construct()
     * @see self::_connect()
     * @var string
     * @access private
     */
    private $host;

    /**
     * Port Number
     *
     * @see self::__construct()
     * @see self::_connect()
     * @var int
     * @access private
     */
    private $port;

    /**
     * Number of columns for terminal window size
     *
     * @see self::getWindowColumns()
     * @see self::setWindowColumns()
     * @see self::setWindowSize()
     * @var int
     * @access private
     */
    private $windowColumns = 80;

    /**
     * Number of columns for terminal window size
     *
     * @see self::getWindowRows()
     * @see self::setWindowRows()
     * @see self::setWindowSize()
     * @var int
     * @access private
     */
    private $windowRows = 24;

    /**
     * Crypto Engine
     *
     * @see self::setCryptoEngine()
     * @see self::_key_exchange()
     * @var int
     * @access private
     */
    private $crypto_engine = false;

    /**
     * A System_SSH_Agent for use in the SSH2 Agent Forwarding scenario
     *
     * @var \phpseclib\System\Ssh\Agent
     * @access private
     */
    private $agent;

    /**
     * Connection storage to replicates ssh2 extension functionality:
     * {@link http://php.net/manual/en/wrappers.ssh2.php#refsect1-wrappers.ssh2-examples}
     *
     * @var SSH2[]
     */
    private static $connections;

    /**
     * Send the identification string first?
     *
     * @var bool
     * @access private
     */
    private $send_id_string_first = true;

    /**
     * Send the key exchange initiation packet first?
     *
     * @var bool
     * @access private
     */
    private $send_kex_first = true;

    /**
     * Some versions of OpenSSH incorrectly calculate the key size
     *
     * @var bool
     * @access private
     */
    private $bad_key_size_fix = false;

    /**
     * Should we try to re-connect to re-establish keys?
     *
     * @var bool
     * @access private
     */
    private $retry_connect = false;

    /**
     * Binary Packet Buffer
     *
     * @var string|false
     * @access private
     */
    private $binary_packet_buffer = false;

    /**
     * Preferred Signature Format
     *
     * @var string|false
     * @access private
     */
    protected $preferred_signature_format = false;

    /**
     * Authentication Credentials
     *
     * @var array
     * @access private
     */
    protected $auth = [];

    /**
     * Default Constructor.
     *
     * $host can either be a string, representing the host, or a stream resource.
     *
     * @param mixed $host
     * @param int $port
     * @param int $timeout
     * @see self::login()
     * @return SSH2|void
     * @access public
     */
    public function __construct($host, $port = 22, $timeout = 10)
    {
        $this->message_numbers = [
            1 => 'NET_SSH2_MSG_DISCONNECT',
            2 => 'NET_SSH2_MSG_IGNORE',
            3 => 'NET_SSH2_MSG_UNIMPLEMENTED',
            4 => 'NET_SSH2_MSG_DEBUG',
            5 => 'NET_SSH2_MSG_SERVICE_REQUEST',
            6 => 'NET_SSH2_MSG_SERVICE_ACCEPT',
            20 => 'NET_SSH2_MSG_KEXINIT',
            21 => 'NET_SSH2_MSG_NEWKEYS',
            30 => 'NET_SSH2_MSG_KEXDH_INIT',
            31 => 'NET_SSH2_MSG_KEXDH_REPLY',
            50 => 'NET_SSH2_MSG_USERAUTH_REQUEST',
            51 => 'NET_SSH2_MSG_USERAUTH_FAILURE',
            52 => 'NET_SSH2_MSG_USERAUTH_SUCCESS',
            53 => 'NET_SSH2_MSG_USERAUTH_BANNER',

            80 => 'NET_SSH2_MSG_GLOBAL_REQUEST',
            81 => 'NET_SSH2_MSG_REQUEST_SUCCESS',
            82 => 'NET_SSH2_MSG_REQUEST_FAILURE',
            90 => 'NET_SSH2_MSG_CHANNEL_OPEN',
            91 => 'NET_SSH2_MSG_CHANNEL_OPEN_CONFIRMATION',
            92 => 'NET_SSH2_MSG_CHANNEL_OPEN_FAILURE',
            93 => 'NET_SSH2_MSG_CHANNEL_WINDOW_ADJUST',
            94 => 'NET_SSH2_MSG_CHANNEL_DATA',
            95 => 'NET_SSH2_MSG_CHANNEL_EXTENDED_DATA',
            96 => 'NET_SSH2_MSG_CHANNEL_EOF',
            97 => 'NET_SSH2_MSG_CHANNEL_CLOSE',
            98 => 'NET_SSH2_MSG_CHANNEL_REQUEST',
            99 => 'NET_SSH2_MSG_CHANNEL_SUCCESS',
            100 => 'NET_SSH2_MSG_CHANNEL_FAILURE'
        ];
        $this->disconnect_reasons = [
            1 => 'NET_SSH2_DISCONNECT_HOST_NOT_ALLOWED_TO_CONNECT',
            2 => 'NET_SSH2_DISCONNECT_PROTOCOL_ERROR',
            3 => 'NET_SSH2_DISCONNECT_KEY_EXCHANGE_FAILED',
            4 => 'NET_SSH2_DISCONNECT_RESERVED',
            5 => 'NET_SSH2_DISCONNECT_MAC_ERROR',
            6 => 'NET_SSH2_DISCONNECT_COMPRESSION_ERROR',
            7 => 'NET_SSH2_DISCONNECT_SERVICE_NOT_AVAILABLE',
            8 => 'NET_SSH2_DISCONNECT_PROTOCOL_VERSION_NOT_SUPPORTED',
            9 => 'NET_SSH2_DISCONNECT_HOST_KEY_NOT_VERIFIABLE',
            10 => 'NET_SSH2_DISCONNECT_CONNECTION_LOST',
            11 => 'NET_SSH2_DISCONNECT_BY_APPLICATION',
            12 => 'NET_SSH2_DISCONNECT_TOO_MANY_CONNECTIONS',
            13 => 'NET_SSH2_DISCONNECT_AUTH_CANCELLED_BY_USER',
            14 => 'NET_SSH2_DISCONNECT_NO_MORE_AUTH_METHODS_AVAILABLE',
            15 => 'NET_SSH2_DISCONNECT_ILLEGAL_USER_NAME'
        ];
        $this->channel_open_failure_reasons = [
            1 => 'NET_SSH2_OPEN_ADMINISTRATIVELY_PROHIBITED'
        ];
        $this->terminal_modes = [
            0 => 'NET_SSH2_TTY_OP_END'
        ];
        $this->channel_extended_data_type_codes = [
            1 => 'NET_SSH2_EXTENDED_DATA_STDERR'
        ];

        $this->define_array(
            $this->message_numbers,
            $this->disconnect_reasons,
            $this->channel_open_failure_reasons,
            $this->terminal_modes,
            $this->channel_extended_data_type_codes,
            [60 => 'NET_SSH2_MSG_USERAUTH_PASSWD_CHANGEREQ'],
            [60 => 'NET_SSH2_MSG_USERAUTH_PK_OK'],
            [60 => 'NET_SSH2_MSG_USERAUTH_INFO_REQUEST',
                  61 => 'NET_SSH2_MSG_USERAUTH_INFO_RESPONSE'],
            // RFC 4419 - diffie-hellman-group-exchange-sha{1,256}
            [30 => 'NET_SSH2_MSG_KEXDH_GEX_REQUEST_OLD',
                  31 => 'NET_SSH2_MSG_KEXDH_GEX_GROUP',
                  32 => 'NET_SSH2_MSG_KEXDH_GEX_INIT',
                  33 => 'NET_SSH2_MSG_KEXDH_GEX_REPLY',
                  34 => 'NET_SSH2_MSG_KEXDH_GEX_REQUEST'],
            // RFC 5656 - Elliptic Curves (for curve25519-sha256@libssh.org)
            [30 => 'NET_SSH2_MSG_KEX_ECDH_INIT',
                  31 => 'NET_SSH2_MSG_KEX_ECDH_REPLY']
        );

        self::$connections[$this->getResourceId()] = $this;

        if (is_resource($host)) {
            $this->fsock = $host;
            return;
        }

        if (is_string($host)) {
            $this->host = $host;
            $this->port = $port;
            $this->timeout = $timeout;
        }
    }

    /**
     * Set Crypto Engine Mode
     *
     * Possible $engine values:
     * OpenSSL, mcrypt, Eval, PHP
     *
     * @param int $engine
     * @access public
     */
    public function setCryptoEngine($engine)
    {
        $this->crypto_engine = $engine;
    }

    /**
     * Send Identification String First
     *
     * https://tools.ietf.org/html/rfc4253#section-4.2 says "when the connection has been established,
     * both sides MUST send an identification string". It does not say which side sends it first. In
     * theory it shouldn't matter but it is a fact of life that some SSH servers are simply buggy
     *
     * @access public
     */
    public function sendIdentificationStringFirst()
    {
        $this->send_id_string_first = true;
    }

    /**
     * Send Identification String Last
     *
     * https://tools.ietf.org/html/rfc4253#section-4.2 says "when the connection has been established,
     * both sides MUST send an identification string". It does not say which side sends it first. In
     * theory it shouldn't matter but it is a fact of life that some SSH servers are simply buggy
     *
     * @access public
     */
    public function sendIdentificationStringLast()
    {
        $this->send_id_string_first = false;
    }

    /**
     * Send SSH_MSG_KEXINIT First
     *
     * https://tools.ietf.org/html/rfc4253#section-7.1 says "key exchange begins by each sending
     * sending the [SSH_MSG_KEXINIT] packet". It does not say which side sends it first. In theory
     * it shouldn't matter but it is a fact of life that some SSH servers are simply buggy
     *
     * @access public
     */
    public function sendKEXINITFirst()
    {
        $this->send_kex_first = true;
    }

    /**
     * Send SSH_MSG_KEXINIT Last
     *
     * https://tools.ietf.org/html/rfc4253#section-7.1 says "key exchange begins by each sending
     * sending the [SSH_MSG_KEXINIT] packet". It does not say which side sends it first. In theory
     * it shouldn't matter but it is a fact of life that some SSH servers are simply buggy
     *
     * @access public
     */
    public function sendKEXINITLast()
    {
        $this->send_kex_first = false;
    }

    /**
     * Connect to an SSHv2 server
     *
     * @return bool
     * @throws \UnexpectedValueException on receipt of unexpected packets
     * @throws \RuntimeException on other errors
     * @access private
     */
    private function connect()
    {
        if ($this->bitmap & self::MASK_CONSTRUCTOR) {
            return false;
        }

        $this->bitmap |= self::MASK_CONSTRUCTOR;

        $this->curTimeout = $this->timeout;

        $this->last_packet = microtime(true);

        if (!is_resource($this->fsock)) {
            $start = microtime(true);
            // with stream_select a timeout of 0 means that no timeout takes place;
            // with fsockopen a timeout of 0 means that you instantly timeout
            // to resolve this incompatibility a timeout of 100,000 will be used for fsockopen if timeout is 0
            $this->fsock = @fsockopen($this->host, $this->port, $errno, $errstr, $this->curTimeout == 0 ? 100000 : $this->curTimeout);
            if (!$this->fsock) {
                $host = $this->host . ':' . $this->port;
                throw new UnableToConnectException(rtrim("Cannot connect to $host. Error $errno. $errstr"));
            }
            $elapsed = microtime(true) - $start;

            if ($this->curTimeout) {
                $this->curTimeout-= $elapsed;
                if ($this->curTimeout < 0) {
                    $this->is_timeout = true;
                    return false;
                }
            }
        }

        $this->identifier = $this->generate_identifier();

        if ($this->send_id_string_first) {
            fputs($this->fsock, $this->identifier . "\r\n");
        }

        /* According to the SSH2 specs,

          "The server MAY send other lines of data before sending the version
           string.  Each line SHOULD be terminated by a Carriage Return and Line
           Feed.  Such lines MUST NOT begin with "SSH-", and SHOULD be encoded
           in ISO-10646 UTF-8 [RFC3629] (language is not specified).  Clients
           MUST be able to process such lines." */
        $data = '';
        while (!feof($this->fsock) && !preg_match('#(.*)^(SSH-(\d\.\d+).*)#ms', $data, $matches)) {
            $line = '';
            while (true) {
                if ($this->curTimeout) {
                    if ($this->curTimeout < 0) {
                        $this->is_timeout = true;
                        return false;
                    }
                    $read = [$this->fsock];
                    $write = $except = null;
                    $start = microtime(true);
                    $sec = floor($this->curTimeout);
                    $usec = 1000000 * ($this->curTimeout - $sec);
                    // on windows this returns a "Warning: Invalid CRT parameters detected" error
                    // the !count() is done as a workaround for <https://bugs.php.net/42682>
                    if (!@stream_select($read, $write, $except, $sec, $usec) && !count($read)) {
                        $this->is_timeout = true;
                        return false;
                    }
                    $elapsed = microtime(true) - $start;
                    $this->curTimeout-= $elapsed;
                }

                $temp = stream_get_line($this->fsock, 255, "\n");
                if (strlen($temp) == 255) {
                    continue;
                }

                $line.= "$temp\n";

                // quoting RFC4253, "Implementers who wish to maintain
                // compatibility with older, undocumented versions of this protocol may
                // want to process the identification string without expecting the
                // presence of the carriage return character for reasons described in
                // Section 5 of this document."

                //if (substr($line, -2) == "\r\n") {
                //    break;
                //}

                break;
            }

            $data.= $line;
        }

        if (feof($this->fsock)) {
            $this->bitmap = 0;
            throw new ConnectionClosedException('Connection closed by server');
        }

        $extra = $matches[1];

        if (defined('NET_SSH2_LOGGING')) {
            $this->append_log('<-', $matches[0]);
            $this->append_log('->', $this->identifier . "\r\n");
        }

        $this->server_identifier = trim($temp, "\r\n");
        if (strlen($extra)) {
            $this->errors[] = $data;
        }

        if (version_compare($matches[3], '1.99', '<')) {
            throw new UnableToConnectException("Cannot connect to SSH $matches[3] servers");
        }

        if (!$this->send_id_string_first) {
            fputs($this->fsock, $this->identifier . "\r\n");
        }

        if (!$this->send_kex_first) {
            $response = $this->get_binary_packet();
            if ($response === false) {
                $this->bitmap = 0;
                throw new ConnectionClosedException('Connection closed by server');
            }

            if (!strlen($response) || ord($response[0]) != NET_SSH2_MSG_KEXINIT) {
                throw new \UnexpectedValueException('Expected SSH_MSG_KEXINIT');
            }

            if (!$this->key_exchange($response)) {
                return false;
            }
        }

        if ($this->send_kex_first && !$this->key_exchange()) {
            return false;
        }

        $this->bitmap|= self::MASK_CONNECTED;

        return true;
    }

    /**
     * Generates the SSH identifier
     *
     * You should overwrite this method in your own class if you want to use another identifier
     *
     * @access protected
     * @return string
     */
    private function generate_identifier()
    {
        $identifier = 'SSH-2.0-phpseclib_2.0';

        $ext = [];
        if (extension_loaded('sodium')) {
            $ext[] = 'libsodium';
        }

        if (extension_loaded('openssl')) {
            $ext[] = 'openssl';
        } elseif (extension_loaded('mcrypt')) {
            $ext[] = 'mcrypt';
        }

        if (extension_loaded('gmp')) {
            $ext[] = 'gmp';
        } elseif (extension_loaded('bcmath')) {
            $ext[] = 'bcmath';
        }

        if (!empty($ext)) {
            $identifier .= ' (' . implode(', ', $ext) . ')';
        }

        return $identifier;
    }

    /**
     * Key Exchange
     *
     * @return bool
     * @param string|bool $kexinit_payload_server optional
     * @throws \UnexpectedValueException on receipt of unexpected packets
     * @throws \RuntimeException on other errors
     * @throws \phpseclib\Exception\NoSupportedAlgorithmsException when none of the algorithms phpseclib has loaded are compatible
     * @access private
     */
    private function key_exchange($kexinit_payload_server = false)
    {
        $preferred = $this->preferred;

        $kex_algorithms = isset($preferred['kex']) ?
            $preferred['kex'] :
            SSH2::getSupportedKEXAlgorithms();
        $server_host_key_algorithms = isset($preferred['hostkey']) ?
            $preferred['hostkey'] :
            SSH2::getSupportedHostKeyAlgorithms();
        $s2c_encryption_algorithms = isset($preferred['server_to_client']['crypt']) ?
            $preferred['server_to_client']['crypt'] :
            SSH2::getSupportedEncryptionAlgorithms();
        $c2s_encryption_algorithms = isset($preferred['client_to_server']['crypt']) ?
            $preferred['client_to_server']['crypt'] :
            SSH2::getSupportedEncryptionAlgorithms();
        $s2c_mac_algorithms = isset($preferred['server_to_client']['mac']) ?
            $preferred['server_to_client']['mac'] :
            SSH2::getSupportedMACAlgorithms();
        $c2s_mac_algorithms = isset($preferred['client_to_server']['mac']) ?
            $preferred['client_to_server']['mac'] :
            SSH2::getSupportedMACAlgorithms();
        $s2c_compression_algorithms = isset($preferred['server_to_client']['comp']) ?
            $preferred['server_to_client']['comp'] :
            SSH2::getSupportedCompressionAlgorithms();
        $c2s_compression_algorithms = isset($preferred['client_to_server']['comp']) ?
            $preferred['client_to_server']['comp'] :
            SSH2::getSupportedCompressionAlgorithms();

        // some SSH servers have buggy implementations of some of the above algorithms
        switch (true) {
            case $this->server_identifier == 'SSH-2.0-SSHD':
            case substr($this->server_identifier, 0, 13) == 'SSH-2.0-DLINK':
                if (!isset($preferred['server_to_client']['mac'])) {
                    $s2c_mac_algorithms = array_values(array_diff(
                        $s2c_mac_algorithms,
                        ['hmac-sha1-96', 'hmac-md5-96']
                    ));
                }
                if (!isset($preferred['client_to_server']['mac'])) {
                    $c2s_mac_algorithms = array_values(array_diff(
                        $c2s_mac_algorithms,
                        ['hmac-sha1-96', 'hmac-md5-96']
                    ));
                }
        }

        $client_cookie = Random::string(16);

        $kexinit_payload_client = pack('Ca*', NET_SSH2_MSG_KEXINIT, $client_cookie);
        $kexinit_payload_client.= Strings::packSSH2(
            'L10bN',
            $kex_algorithms,
            $server_host_key_algorithms,
            $c2s_encryption_algorithms,
            $s2c_encryption_algorithms,
            $c2s_mac_algorithms,
            $s2c_mac_algorithms,
            $c2s_compression_algorithms,
            $s2c_compression_algorithms,
            [], // language, client to server
            [], // language, server to client
            false, // first_kex_packet_follows
            0 // reserved for future extension
        );

        if ($this->send_kex_first) {
            $this->send_binary_packet($kexinit_payload_client);

            $kexinit_payload_server = $this->get_binary_packet();
            if ($kexinit_payload_server === false) {
                $this->bitmap = 0;
                throw new ConnectionClosedException('Connection closed by server');
            }

            if (!strlen($kexinit_payload_server) || ord($kexinit_payload_server[0]) != NET_SSH2_MSG_KEXINIT) {
                throw new \UnexpectedValueException('Expected SSH_MSG_KEXINIT');
            }
        }

        $response = $kexinit_payload_server;
        Strings::shift($response, 1); // skip past the message number (it should be SSH_MSG_KEXINIT)
        $server_cookie = Strings::shift($response, 16);

        list(
            $this->kex_algorithms,
            $this->server_host_key_algorithms,
            $this->encryption_algorithms_client_to_server,
            $this->encryption_algorithms_server_to_client,
            $this->mac_algorithms_client_to_server,
            $this->mac_algorithms_server_to_client,
            $this->compression_algorithms_client_to_server,
            $this->compression_algorithms_server_to_client,
            $this->languages_client_to_server,
            $this->languages_server_to_client,
            $first_kex_packet_follows
        ) = Strings::unpackSSH2('L10C', $response);

        if (!$this->send_kex_first) {
            $this->send_binary_packet($kexinit_payload_client);
        }

        // we need to decide upon the symmetric encryption algorithms before we do the diffie-hellman key exchange

        // we don't initialize any crypto-objects, yet - we do that, later. for now, we need the lengths to make the
        // diffie-hellman key exchange as fast as possible
        $decrypt = self::array_intersect_first($s2c_encryption_algorithms, $this->encryption_algorithms_server_to_client);
        $decryptKeyLength = $this->encryption_algorithm_to_key_size($decrypt);
        if ($decryptKeyLength === null) {
            $this->disconnect_helper(NET_SSH2_DISCONNECT_KEY_EXCHANGE_FAILED);
            throw new NoSupportedAlgorithmsException('No compatible server to client encryption algorithms found');
        }

        $encrypt = self::array_intersect_first($c2s_encryption_algorithms, $this->encryption_algorithms_client_to_server);
        $encryptKeyLength = $this->encryption_algorithm_to_key_size($encrypt);
        if ($encryptKeyLength === null) {
            $this->disconnect_helper(NET_SSH2_DISCONNECT_KEY_EXCHANGE_FAILED);
            throw new NoSupportedAlgorithmsException('No compatible client to server encryption algorithms found');
        }

        // through diffie-hellman key exchange a symmetric key is obtained
        $this->kex_algorithm = self::array_intersect_first($kex_algorithms, $this->kex_algorithms);
        if ($this->kex_algorithm === false) {
            $this->disconnect_helper(NET_SSH2_DISCONNECT_KEY_EXCHANGE_FAILED);
            throw new NoSupportedAlgorithmsException('No compatible key exchange algorithms found');
        }

        switch ($this->kex_algorithm) {
            case 'diffie-hellman-group15-sha512':
            case 'diffie-hellman-group16-sha512':
            case 'diffie-hellman-group17-sha512':
            case 'diffie-hellman-group18-sha512':
            case 'ecdh-sha2-nistp521':
                $kexHash = new Hash('sha512');
                break;
            case 'ecdh-sha2-nistp384':
                $kexHash = new Hash('sha384');
                break;
            case 'diffie-hellman-group-exchange-sha256':
            case 'diffie-hellman-group14-sha256':
            case 'ecdh-sha2-nistp256':
            case 'curve25519-sha256@libssh.org':
            case 'curve25519-sha256':
                $kexHash = new Hash('sha256');
                break;
            default:
                $kexHash = new Hash('sha1');
        }

        // Only relevant in diffie-hellman-group-exchange-sha{1,256}, otherwise empty.

        $exchange_hash_rfc4419 = '';

        if (strpos($this->kex_algorithm, 'curve25519-sha256') === 0 || strpos($this->kex_algorithm, 'ecdh-sha2-nistp') === 0) {
            $curve = strpos($this->kex_algorithm, 'curve25519-sha256') === 0 ?
                'Curve25519' :
                substr($this->kex_algorithm, 10);
            $ourPrivate = EC::createKey($curve);
            $ourPublicBytes = $ourPrivate->getPublicKey()->getEncodedCoordinates();
            $clientKexInitMessage = NET_SSH2_MSG_KEX_ECDH_INIT;
            $serverKexReplyMessage = NET_SSH2_MSG_KEX_ECDH_REPLY;
        } else {
            if (strpos($this->kex_algorithm, 'diffie-hellman-group-exchange') === 0) {
                $dh_group_sizes_packed = pack(
                    'NNN',
                    $this->kex_dh_group_size_min,
                    $this->kex_dh_group_size_preferred,
                    $this->kex_dh_group_size_max
                );
                $packet = pack(
                    'Ca*',
                    NET_SSH2_MSG_KEXDH_GEX_REQUEST,
                    $dh_group_sizes_packed
                );
                $this->send_binary_packet($packet);

                $response = $this->get_binary_packet();
                if ($response === false) {
                    $this->bitmap = 0;
                    throw new ConnectionClosedException('Connection closed by server');
                }

                list($type, $primeBytes, $gBytes) = Strings::unpackSSH2('Css', $response);
                if ($type != NET_SSH2_MSG_KEXDH_GEX_GROUP) {
                    throw new \UnexpectedValueException('Expected SSH_MSG_KEX_DH_GEX_GROUP');
                }
                $prime = new BigInteger($primeBytes, -256);
                $g = new BigInteger($gBytes, -256);

                $exchange_hash_rfc4419 = $dh_group_sizes_packed . Strings::packSSH2(
                    'ss',
                    $primeBytes,
                    $gBytes
                );

                $params = DH::createParameters($prime, $g);
                $clientKexInitMessage = NET_SSH2_MSG_KEXDH_GEX_INIT;
                $serverKexReplyMessage = NET_SSH2_MSG_KEXDH_GEX_REPLY;
            } else {
                $params = DH::createParameters($this->kex_algorithm);
                $clientKexInitMessage = NET_SSH2_MSG_KEXDH_INIT;
                $serverKexReplyMessage = NET_SSH2_MSG_KEXDH_REPLY;
            }

            $keyLength = min($kexHash->getLengthInBytes(), max($encryptKeyLength, $decryptKeyLength));

            $ourPrivate = DH::createKey($params, 16 * $keyLength); // 2 * 8 * $keyLength
            $ourPublic = $ourPrivate->getPublicKey()->toBigInteger();
            $ourPublicBytes = $ourPublic->toBytes(true);
        }

        $data = pack('CNa*', $clientKexInitMessage, strlen($ourPublicBytes), $ourPublicBytes);

        $this->send_binary_packet($data);

        $response = $this->get_binary_packet();
        if ($response === false) {
            $this->bitmap = 0;
            throw new ConnectionClosedException('Connection closed by server');
        }
        if (!strlen($response)) {
            return false;
        }

        list(
            $type,
            $server_public_host_key,
            $theirPublicBytes,
            $this->signature
        ) = Strings::unpackSSH2('Csss', $response);

        if ($type != $serverKexReplyMessage) {
            throw new \UnexpectedValueException('Expected SSH_MSG_KEXDH_REPLY');
        }

        $this->server_public_host_key = $server_public_host_key;
        list($public_key_format) = Strings::unpackSSH2('s', $server_public_host_key);

        if (strlen($this->signature) < 4) {
            return false;
        }
        $temp = unpack('Nlength', substr($this->signature, 0, 4));
        $this->signature_format = substr($this->signature, 4, $temp['length']);
        $keyBytes = DH::computeSecret($ourPrivate, $theirPublicBytes);
        if (($keyBytes[0] & "\x80") === "\x80") {
            $keyBytes = "\0$keyBytes";
        }

        $this->exchange_hash = Strings::packSSH2('s5',
            $this->identifier,
            $this->server_identifier,
            $kexinit_payload_client,
            $kexinit_payload_server,
            $this->server_public_host_key
        );
        $this->exchange_hash.= $exchange_hash_rfc4419;
        $this->exchange_hash.= Strings::packSSH2('s3',
            $ourPublicBytes,
            $theirPublicBytes,
            $keyBytes
        );

        $this->exchange_hash = $kexHash->hash($this->exchange_hash);

        if ($this->session_id === false) {
            $this->session_id = $this->exchange_hash;
        }

        $server_host_key_algorithm = self::array_intersect_first($server_host_key_algorithms, $this->server_host_key_algorithms);
        if ($server_host_key_algorithm === false) {
            $this->disconnect_helper(NET_SSH2_DISCONNECT_KEY_EXCHANGE_FAILED);
            throw new NoSupportedAlgorithmsException('No compatible server host key algorithms found');
        }

        switch ($server_host_key_algorithm) {
            case 'rsa-sha2-256':
            case 'rsa-sha2-512':
            //case 'ssh-rsa':
                $expected_key_format = 'ssh-rsa';
                break;
            default:
                $expected_key_format = $server_host_key_algorithm;
        }
        if ($public_key_format != $expected_key_format || $this->signature_format != $server_host_key_algorithm) {
            switch (true) {
                case $this->signature_format == $server_host_key_algorithm:
                case $server_host_key_algorithm != 'rsa-sha2-256' && $server_host_key_algorithm != 'rsa-sha2-512':
                case $this->signature_format != 'ssh-rsa':
                    $this->disconnect_helper(NET_SSH2_DISCONNECT_KEY_EXCHANGE_FAILED);
                    throw new \RuntimeException('Server Host Key Algorithm Mismatch');
            }
        }

        $packet = pack('C', NET_SSH2_MSG_NEWKEYS);
        $this->send_binary_packet($packet);

        $response = $this->get_binary_packet();

        if ($response === false) {
            $this->bitmap = 0;
            throw new ConnectionClosedException('Connection closed by server');
        }

        list($type) = Strings::unpackSSH2('C', $response);
        if ($type != NET_SSH2_MSG_NEWKEYS) {
            throw new \UnexpectedValueException('Expected SSH_MSG_NEWKEYS');
        }

        $keyBytes = pack('Na*', strlen($keyBytes), $keyBytes);

        $this->encrypt = self::encryption_algorithm_to_crypt_instance($encrypt);
        if ($this->encrypt) {
            if ($this->crypto_engine) {
                $this->encrypt->setPreferredEngine($this->crypto_engine);
            }
            if ($this->encrypt->getBlockLengthInBytes()) {
                $this->encrypt_block_size = $this->encrypt->getBlockLengthInBytes();
            }
            $this->encrypt->disablePadding();

            if ($this->encrypt->usesIV()) {
                $iv = $kexHash->hash($keyBytes . $this->exchange_hash . 'A' . $this->session_id);
                while ($this->encrypt_block_size > strlen($iv)) {
                    $iv.= $kexHash->hash($keyBytes . $this->exchange_hash . $iv);
                }
                $this->encrypt->setIV(substr($iv, 0, $this->encrypt_block_size));
            }

            switch ($encrypt) {
                case 'aes128-gcm@openssh.com':
                case 'aes256-gcm@openssh.com':
                    $nonce = $kexHash->hash($keyBytes . $this->exchange_hash . 'A' . $this->session_id);
                    $this->encrypt->fixed = substr($nonce, 0, 4);
                    $this->encrypt->invocation_counter = substr($nonce, 4, 8);
                case 'chacha20-poly1305@openssh.com':
                    break;
                default:
                    $this->encrypt->enableContinuousBuffer();
            }

            $key = $kexHash->hash($keyBytes . $this->exchange_hash . 'C' . $this->session_id);
            while ($encryptKeyLength > strlen($key)) {
                $key.= $kexHash->hash($keyBytes . $this->exchange_hash . $key);
            }
            switch ($encrypt) {
                case 'chacha20-poly1305@openssh.com':
                    $encryptKeyLength = 32;
                    $this->lengthEncrypt = self::encryption_algorithm_to_crypt_instance($encrypt);
                    $this->lengthEncrypt->setKey(substr($key, 32, 32));
            }
            $this->encrypt->setKey(substr($key, 0, $encryptKeyLength));
            $this->encrypt->name = $encrypt;
        }

        $this->decrypt = self::encryption_algorithm_to_crypt_instance($decrypt);
        if ($this->decrypt) {
            if ($this->crypto_engine) {
                $this->decrypt->setPreferredEngine($this->crypto_engine);
            }
            if ($this->decrypt->getBlockLengthInBytes()) {
                $this->decrypt_block_size = $this->decrypt->getBlockLengthInBytes();
            }
            $this->decrypt->disablePadding();

            if ($this->decrypt->usesIV()) {
                $iv = $kexHash->hash($keyBytes . $this->exchange_hash . 'B' . $this->session_id);
                while ($this->decrypt_block_size > strlen($iv)) {
                    $iv.= $kexHash->hash($keyBytes . $this->exchange_hash . $iv);
                }
                $this->decrypt->setIV(substr($iv, 0, $this->decrypt_block_size));
            }

            switch ($decrypt) {
                case 'aes128-gcm@openssh.com':
                case 'aes256-gcm@openssh.com':
                    // see https://tools.ietf.org/html/rfc5647#section-7.1
                    $nonce = $kexHash->hash($keyBytes . $this->exchange_hash . 'B' . $this->session_id);
                    $this->decrypt->fixed = substr($nonce, 0, 4);
                    $this->decrypt->invocation_counter = substr($nonce, 4, 8);
                case 'chacha20-poly1305@openssh.com':
                    break;
                default:
                    $this->decrypt->enableContinuousBuffer();
            }

            $key = $kexHash->hash($keyBytes . $this->exchange_hash . 'D' . $this->session_id);
            while ($decryptKeyLength > strlen($key)) {
                $key.= $kexHash->hash($keyBytes . $this->exchange_hash . $key);
            }
            switch ($decrypt) {
                case 'chacha20-poly1305@openssh.com':
                    $decryptKeyLength = 32;
                    $this->lengthDecrypt = self::encryption_algorithm_to_crypt_instance($decrypt);
                    $this->lengthDecrypt->setKey(substr($key, 32, 32));
            }
            $this->decrypt->setKey(substr($key, 0, $decryptKeyLength));
            $this->decrypt->name = $decrypt;
        }

        /* The "arcfour128" algorithm is the RC4 cipher, as described in
           [SCHNEIER], using a 128-bit key.  The first 1536 bytes of keystream
           generated by the cipher MUST be discarded, and the first byte of the
           first encrypted packet MUST be encrypted using the 1537th byte of
           keystream.

           -- http://tools.ietf.org/html/rfc4345#section-4 */
        if ($encrypt == 'arcfour128' || $encrypt == 'arcfour256') {
            $this->encrypt->encrypt(str_repeat("\0", 1536));
        }
        if ($decrypt == 'arcfour128' || $decrypt == 'arcfour256') {
            $this->decrypt->decrypt(str_repeat("\0", 1536));
        }

        $mac_algorithm = self::array_intersect_first($c2s_mac_algorithms, $this->mac_algorithms_client_to_server);
        if ($mac_algorithm === false) {
            $this->disconnect_helper(NET_SSH2_DISCONNECT_KEY_EXCHANGE_FAILED);
            throw new NoSupportedAlgorithmsException('No compatible client to server message authentication algorithms found');
        }

        if (!$this->encrypt->usesNonce()) {
            list($this->hmac_create, $createKeyLength) = self::mac_algorithm_to_hash_instance($mac_algorithm);
        } else {
            $this->hmac_create = new \stdClass;
            $this->hmac_create->name = $mac_algorithm;
            //$mac_algorithm = 'none';
            $createKeyLength = 0;
        }

        if ($this->hmac_create instanceof Hash) {
            $key = $kexHash->hash($keyBytes . $this->exchange_hash . 'E' . $this->session_id);
            while ($createKeyLength > strlen($key)) {
                $key.= $kexHash->hash($keyBytes . $this->exchange_hash . $key);
            }
            $this->hmac_create->setKey(substr($key, 0, $createKeyLength));
            $this->hmac_create->name = $mac_algorithm;
            $this->hmac_create->etm = preg_match('#-etm@openssh\.com$#', $mac_algorithm);
        }

        $mac_algorithm = self::array_intersect_first($s2c_mac_algorithms, $this->mac_algorithms_server_to_client);
        if ($mac_algorithm === false) {
            $this->disconnect_helper(NET_SSH2_DISCONNECT_KEY_EXCHANGE_FAILED);
            throw new NoSupportedAlgorithmsException('No compatible server to client message authentication algorithms found');
        }

        if (!$this->decrypt->usesNonce()) {
            list($this->hmac_check, $checkKeyLength) = self::mac_algorithm_to_hash_instance($mac_algorithm);
            $this->hmac_size = $this->hmac_check->getLengthInBytes();
        } else {
            $this->hmac_check = new \stdClass;
            $this->hmac_check->name = $mac_algorithm;
            //$mac_algorithm = 'none';
            $checkKeyLength = 0;
            $this->hmac_size = 0;
        }

        if ($this->hmac_check instanceof Hash) {
            $key = $kexHash->hash($keyBytes . $this->exchange_hash . 'F' . $this->session_id);
            while ($checkKeyLength > strlen($key)) {
                $key.= $kexHash->hash($keyBytes . $this->exchange_hash . $key);
            }
            $this->hmac_check->setKey(substr($key, 0, $checkKeyLength));
            $this->hmac_check->name = $mac_algorithm;
            $this->hmac_check->etm = preg_match('#-etm@openssh\.com$#', $mac_algorithm);
        }

        $compression_algorithm = self::array_intersect_first($s2c_compression_algorithms, $this->compression_algorithms_server_to_client);
        if ($compression_algorithm === false) {
            $this->disconnect_helper(NET_SSH2_DISCONNECT_KEY_EXCHANGE_FAILED);
            throw new NoSupportedAlgorithmsException('No compatible server to client compression algorithms found');
        }
        $this->decompress = $compression_algorithm == 'zlib';

        $compression_algorithm = self::array_intersect_first($c2s_compression_algorithms, $this->compression_algorithms_client_to_server);
        if ($compression_algorithm === false) {
            $this->disconnect_helper(NET_SSH2_DISCONNECT_KEY_EXCHANGE_FAILED);
            throw new NoSupportedAlgorithmsException('No compatible client to server compression algorithms found');
        }
        $this->compress = $compression_algorithm == 'zlib';

        return true;
    }

    /**
     * Maps an encryption algorithm name to the number of key bytes.
     *
     * @param string $algorithm Name of the encryption algorithm
     * @return int|null Number of bytes as an integer or null for unknown
     * @access private
     */
    private function encryption_algorithm_to_key_size($algorithm)
    {
        if ($this->bad_key_size_fix && self::bad_algorithm_candidate($algorithm)) {
            return 16;
        }

        switch ($algorithm) {
            case 'none':
                return 0;
            case 'aes128-gcm@openssh.com':
            case 'aes128-cbc':
            case 'aes128-ctr':
            case 'arcfour':
            case 'arcfour128':
            case 'blowfish-cbc':
            case 'blowfish-ctr':
            case 'twofish128-cbc':
            case 'twofish128-ctr':
                return 16;
            case '3des-cbc':
            case '3des-ctr':
            case 'aes192-cbc':
            case 'aes192-ctr':
            case 'twofish192-cbc':
            case 'twofish192-ctr':
                return 24;
            case 'aes256-gcm@openssh.com':
            case 'aes256-cbc':
            case 'aes256-ctr':
            case 'arcfour256':
            case 'twofish-cbc':
            case 'twofish256-cbc':
            case 'twofish256-ctr':
                return 32;
            case 'chacha20-poly1305@openssh.com':
                return 64;
        }
        return null;
    }

    /**
     * Maps an encryption algorithm name to an instance of a subclass of
     * \phpseclib\Crypt\Common\SymmetricKey.
     *
     * @param string $algorithm Name of the encryption algorithm
     * @return mixed Instance of \phpseclib\Crypt\Common\SymmetricKey or null for unknown
     * @access private
     */
    private static function encryption_algorithm_to_crypt_instance($algorithm)
    {
        switch ($algorithm) {
            case '3des-cbc':
                return new TripleDES('cbc');
            case '3des-ctr':
                return new TripleDES('ctr');
            case 'aes256-cbc':
            case 'aes192-cbc':
            case 'aes128-cbc':
                return new Rijndael('cbc');
            case 'aes256-ctr':
            case 'aes192-ctr':
            case 'aes128-ctr':
                return new Rijndael('ctr');
            case 'blowfish-cbc':
                return new Blowfish('cbc');
            case 'blowfish-ctr':
                return new Blowfish('ctr');
            case 'twofish128-cbc':
            case 'twofish192-cbc':
            case 'twofish256-cbc':
            case 'twofish-cbc':
                return new Twofish('cbc');
            case 'twofish128-ctr':
            case 'twofish192-ctr':
            case 'twofish256-ctr':
                return new Twofish('ctr');
            case 'arcfour':
            case 'arcfour128':
            case 'arcfour256':
                return new RC4();
            case 'aes128-gcm@openssh.com':
            case 'aes256-gcm@openssh.com':
                return new Rijndael('gcm');
            case 'chacha20-poly1305@openssh.com':
                return new ChaCha20();
        }
        return null;
    }

    /**
     * Maps an encryption algorithm name to an instance of a subclass of
     * \phpseclib\Crypt\Hash.
     *
     * @param string $algorithm Name of the encryption algorithm
     * @return mixed Instance of \phpseclib\Crypt\Hash or null for unknown
     * @access private
     */
    private static function mac_algorithm_to_hash_instance($algorithm)
    {
        switch ($algorithm) {
            case 'umac-64@openssh.com':
            case 'umac-64-etm@openssh.com':
                return [new Hash('umac-64'), 16];
            case 'umac-128@openssh.com':
            case 'umac-128-etm@openssh.com':
                return [new Hash('umac-128'), 16];
            case 'hmac-sha2-512':
            case 'hmac-sha2-512-etm@openssh.com':
                return [new Hash('sha512'), 64];
            case 'hmac-sha2-256':
            case 'hmac-sha2-256-etm@openssh.com':
                return [new Hash('sha256'), 32];
            case 'hmac-sha1':
            case 'hmac-sha1-etm@openssh.com':
                return [new Hash('sha1'), 20];
            case 'hmac-sha1-96':
                return [new Hash('sha1-96'), 20];
            case 'hmac-md5':
                return [new Hash('md5'), 16];
            case 'hmac-md5-96':
                return [new Hash('md5-96'), 16];
        }
    }

    /*
     * Tests whether or not proposed algorithm has a potential for issues
     *
     * @link https://www.chiark.greenend.org.uk/~sgtatham/putty/wishlist/ssh2-aesctr-openssh.html
     * @link https://bugzilla.mindrot.org/show_bug.cgi?id=1291
     * @param string $algorithm Name of the encryption algorithm
     * @return bool
     * @access private
     */
    private static function bad_algorithm_candidate($algorithm)
    {
        switch ($algorithm) {
            case 'arcfour256':
            case 'aes192-ctr':
            case 'aes256-ctr':
                return true;
        }

        return false;
    }

    /**
     * Login
     *
     * The $password parameter can be a plaintext password, a \phpseclib\Crypt\RSA object or an array
     *
     * @param string $username
     * @param $args[] param mixed $password
     * @return bool
     * @see self::_login()
     * @access public
     */
    public function login($username, ...$args)
    {
        $this->auth[] = array_merge([$username], $args);
        return $this->sublogin($username, ...$args);
    }

    /**
     * Login Helper
     *
     * @param string $username
     * @param $args[] param mixed $password
     * @return bool
     * @see self::_login_helper()
     * @access private
     */
    protected function sublogin($username, ...$args)
    {
        if (!($this->bitmap & self::MASK_CONSTRUCTOR)) {
            if (!$this->connect()) {
                return false;
            }
        }

        if (empty($args)) {
            return $this->login_helper($username);
        }

        foreach ($args as $arg) {
            if ($this->login_helper($username, $arg)) {
                return true;
            }
        }
        return false;
    }

    /**
     * Login Helper
     *
     * @param string $username
     * @param string $password
     * @return bool
     * @throws \UnexpectedValueException on receipt of unexpected packets
     * @throws \RuntimeException on other errors
     * @access private
     * @internal It might be worthwhile, at some point, to protect against {@link http://tools.ietf.org/html/rfc4251#section-9.3.9 traffic analysis}
     *           by sending dummy SSH_MSG_IGNORE messages.
     */
    private function login_helper($username, $password = null)
    {
        if (!($this->bitmap & self::MASK_CONNECTED)) {
            return false;
        }

        if (!($this->bitmap & self::MASK_LOGIN_REQ)) {
            $packet = Strings::packSSH2('Cs', NET_SSH2_MSG_SERVICE_REQUEST, 'ssh-userauth');
            $this->send_binary_packet($packet);

            $response = $this->get_binary_packet();
            if ($response === false) {
                if ($this->retry_connect) {
                    $this->retry_connect = false;
                    if (!$this->connect()) {
                        return false;
                    }
                    return $this->login_helper($username, $password);
                }
                $this->bitmap = 0;
                throw new ConnectionClosedException('Connection closed by server');
            }

            list($type, $service) = Strings::unpackSSH2('Cs', $response);
            if ($type != NET_SSH2_MSG_SERVICE_ACCEPT || $service != 'ssh-userauth') {
                throw new \UnexpectedValueException('Expected SSH_MSG_SERVICE_ACCEPT');
            }
            $this->bitmap |= self::MASK_LOGIN_REQ;
        }

        if (strlen($this->last_interactive_response)) {
            return !is_string($password) && !is_array($password) ? false : $this->keyboard_interactive_process($password);
        }

        if ($password instanceof PrivateKey) {
            return $this->privatekey_login($username, $password);
        }

        if ($password instanceof Agent) {
            return $this->ssh_agent_login($username, $password);
        }

        if (is_array($password)) {
            if ($this->keyboard_interactive_login($username, $password)) {
                $this->bitmap |= self::MASK_LOGIN;
                return true;
            }
            return false;
        }

        if (!isset($password)) {
           $packet = Strings::packSSH2(
               'Cs3',
               NET_SSH2_MSG_USERAUTH_REQUEST,
               $username,
               'ssh-connection',
               'none'
            );

            $this->send_binary_packet($packet);

            $response = $this->get_binary_packet();
            if ($response === false) {
                $this->bitmap = 0;
                throw new ConnectionClosedException('Connection closed by server');
            }

            list($type) = Strings::unpackSSH2('C', $response);
            switch ($type) {
                case NET_SSH2_MSG_USERAUTH_SUCCESS:
                    $this->bitmap |= self::MASK_LOGIN;
                    return true;
                //case NET_SSH2_MSG_USERAUTH_FAILURE:
                default:
                    return false;
            }
        }

        if (!is_string($password)) {
            throw new \UnexpectedValueException('$password needs to either be an instance of \phpseclib\Crypt\Common\PrivateKey, \System\SSH\Agent, an array or a string');
        }

        $packet = Strings::packSSH2(
            'Cs3bs',
            NET_SSH2_MSG_USERAUTH_REQUEST,
            $username,
            'ssh-connection',
            'password',
            false,
            $password
        );

        // remove the username and password from the logged packet
        if (!defined('NET_SSH2_LOGGING')) {
            $logged = null;
        } else {
            $logged = Strings::packSSH2(
                'Cs3bs',
                NET_SSH2_MSG_USERAUTH_REQUEST,
                $username,
                'ssh-connection',
                'password',
                false,
                'password'
            );
        }

        $this->send_binary_packet($packet, $logged);

        $response = $this->get_binary_packet();
        if ($response === false) {
            $this->bitmap = 0;
            throw new ConnectionClosedException('Connection closed by server');
        }

        list($type) = Strings::unpackSSH2('C', $response);
        switch ($type) {
            case NET_SSH2_MSG_USERAUTH_PASSWD_CHANGEREQ: // in theory, the password can be changed
                if (defined('NET_SSH2_LOGGING')) {
                    $this->message_number_log[count($this->message_number_log) - 1] = 'NET_SSH2_MSG_USERAUTH_PASSWD_CHANGEREQ';
                }

                list($message) = Strings::unpackSSH2('s', $response);
                $this->errors[] = 'SSH_MSG_USERAUTH_PASSWD_CHANGEREQ: ' . $message;

                return $this->disconnect_helper(NET_SSH2_DISCONNECT_AUTH_CANCELLED_BY_USER);
            case NET_SSH2_MSG_USERAUTH_FAILURE:
                // can we use keyboard-interactive authentication?  if not then either the login is bad or the server employees
                // multi-factor authentication
                list($auth_methods, $partial_success) = Strings::unpackSSH2('Lb', $response);
                if (!$partial_success && in_array('keyboard-interactive', $auth_methods)) {
                    if ($this->keyboard_interactive_login($username, $password)) {
                        $this->bitmap |= self::MASK_LOGIN;
                        return true;
                    }
                    return false;
                }
                return false;
            case NET_SSH2_MSG_USERAUTH_SUCCESS:
                $this->bitmap |= self::MASK_LOGIN;
                return true;
        }

        return false;
    }

    /**
     * Login via keyboard-interactive authentication
     *
     * See {@link http://tools.ietf.org/html/rfc4256 RFC4256} for details.  This is not a full-featured keyboard-interactive authenticator.
     *
     * @param string $username
     * @param string $password
     * @return bool
     * @access private
     */
    private function keyboard_interactive_login($username, $password)
    {
        $packet = Strings::packSSH2(
            'Cs5',
            NET_SSH2_MSG_USERAUTH_REQUEST,
            $username,
            'ssh-connection',
            'keyboard-interactive',
            '', // language tag
            '' // submethods
        );
        $this->send_binary_packet($packet);

        return $this->keyboard_interactive_process($password);
    }

    /**
     * Handle the keyboard-interactive requests / responses.
     *
     * @param $responses[]
     * @return bool
     * @throws \RuntimeException on connection error
     * @access private
     */
    private function keyboard_interactive_process(...$responses)
    {
        if (strlen($this->last_interactive_response)) {
            $response = $this->last_interactive_response;
        } else {
            $orig = $response = $this->get_binary_packet();
            if ($response === false) {
                $this->bitmap = 0;
                throw new ConnectionClosedException('Connection closed by server');
            }
        }

        list($type) = Strings::unpackSSH2('C', $response);
        switch ($type) {
            case NET_SSH2_MSG_USERAUTH_INFO_REQUEST:
                list(
                    , // name; may be empty
                    , // instruction; may be empty
                    , // language tag; may be empty
                    $num_prompts
                ) = Strings::unpackSSH2('s3N', $response);

                for ($i = 0; $i < count($responses); $i++) {
                    if (is_array($responses[$i])) {
                        foreach ($responses[$i] as $key => $value) {
                            $this->keyboard_requests_responses[$key] = $value;
                        }
                        unset($responses[$i]);
                    }
                }
                $responses = array_values($responses);

                if (isset($this->keyboard_requests_responses)) {
                    for ($i = 0; $i < $num_prompts; $i++) {
                        list(
                            $prompt, // prompt - ie. "Password: "; must not be empty
                            // echo
                        ) = Strings::unpackSSH2('sC', $response);
                        foreach ($this->keyboard_requests_responses as $key => $value) {
                            if (substr($prompt, 0, strlen($key)) == $key) {
                                $responses[] = $value;
                                break;
                            }
                        }
                    }
                }

                // see http://tools.ietf.org/html/rfc4256#section-3.2
                if (strlen($this->last_interactive_response)) {
                    $this->last_interactive_response = '';
                } elseif (defined('NET_SSH2_LOGGING')  && NET_SSH2_LOGGING == self::LOG_COMPLEX) {
                    $this->message_number_log[count($this->message_number_log) - 1] = str_replace(
                        'UNKNOWN',
                        'NET_SSH2_MSG_USERAUTH_INFO_REQUEST',
                        $this->message_number_log[count($this->message_number_log) - 1]
                    );
                }

                if (!count($responses) && $num_prompts) {
                    $this->last_interactive_response = $orig;
                    return false;
                }

                /*
                   After obtaining the requested information from the user, the client
                   MUST respond with an SSH_MSG_USERAUTH_INFO_RESPONSE message.
                */
                // see http://tools.ietf.org/html/rfc4256#section-3.4
                $packet = $logged = pack('CN', NET_SSH2_MSG_USERAUTH_INFO_RESPONSE, count($responses));
                for ($i = 0; $i < count($responses); $i++) {
                    $packet.= Strings::packSSH2('s', $responses[$i]);
                    $logged.= Strings::packSSH2('s', 'dummy-answer');
                }

                $this->send_binary_packet($packet, $logged);

                if (defined('NET_SSH2_LOGGING') && NET_SSH2_LOGGING == self::LOG_COMPLEX) {
                    $this->message_number_log[count($this->message_number_log) - 1] = str_replace(
                        'UNKNOWN',
                        'NET_SSH2_MSG_USERAUTH_INFO_RESPONSE',
                        $this->message_number_log[count($this->message_number_log) - 1]
                    );
                }

                /*
                   After receiving the response, the server MUST send either an
                   SSH_MSG_USERAUTH_SUCCESS, SSH_MSG_USERAUTH_FAILURE, or another
                   SSH_MSG_USERAUTH_INFO_REQUEST message.
                */
                // maybe phpseclib should force close the connection after x request / responses?  unless something like that is done
                // there could be an infinite loop of request / responses.
                return $this->keyboard_interactive_process();
            case NET_SSH2_MSG_USERAUTH_SUCCESS:
                return true;
            case NET_SSH2_MSG_USERAUTH_FAILURE:
                return false;
        }

        return false;
    }

    /**
     * Login with an ssh-agent provided key
     *
     * @param string $username
     * @param \phpseclib\System\SSH\Agent $agent
     * @return bool
     * @access private
     */
    private function ssh_agent_login($username, Agent $agent)
    {
        $this->agent = $agent;
        $keys = $agent->requestIdentities();
        foreach ($keys as $key) {
            if ($this->privatekey_login($username, $key)) {
                return true;
            }
        }

        return false;
    }

    /**
     * Login with an RSA private key
     *
     * @param string $username
     * @param \phpseclib\Crypt\Common\PrivateKey $privatekey
     * @return bool
     * @throws \RuntimeException on connection error
     * @access private
     * @internal It might be worthwhile, at some point, to protect against {@link http://tools.ietf.org/html/rfc4251#section-9.3.9 traffic analysis}
     *           by sending dummy SSH_MSG_IGNORE messages.
     */
    private function privatekey_login($username, PrivateKey $privatekey)
    {
        $publickey = $privatekey->getPublicKey();

        if ($publickey instanceof RSA) {
            $privatekey = $privatekey->withPadding(RSA::SIGNATURE_PKCS1);
            switch ($this->signature_format) {
                case 'rsa-sha2-512':
                    $hash = 'sha512';
                    $signatureType = 'rsa-sha2-512';
                    break;
                case 'rsa-sha2-256':
                    $hash = 'sha256';
                    $signatureType = 'rsa-sha2-256';
                    break;
                //case 'ssh-rsa':
                default:
                    $hash = 'sha1';
                    $signatureType = 'ssh-rsa';
            }
        } else if ($publickey instanceof EC) {
            $privatekey = $privatekey->withSignatureFormat('SSH2');
            $curveName = $privatekey->getCurve();
            switch ($curveName) {
                case 'Ed25519':
                    $hash = 'sha512';
                    $signatureType = 'ssh-ed25519';
                    break;
                case 'secp256r1': // nistp256
                    $hash = 'sha256';
                    $signatureType = 'ecdsa-sha2-nistp256';
                    break;
                case 'secp384r1': // nistp384
                    $hash = 'sha384';
                    $signatureType = 'ecdsa-sha2-nistp384';
                    break;
                case 'secp521r1': // nistp521
                    $hash = 'sha512';
                    $signatureType = 'ecdsa-sha2-nistp521';
                    break;
                default:
                    if (is_array($curveName)) {
                        throw new UnsupportedCurveException('Specified Curves are not supported by SSH2');
                    }
                    throw new UnsupportedCurveException('Named Curve of ' . $curveName . ' is not supported by phpseclib\'s SSH2 implementation');
            }
        } else if ($publickey instanceof DSA) {
            $privatekey = $privatekey->withSignatureFormat('SSH2');
            $hash = 'sha1';
            $signatureType = 'ssh-dss';
        } else {
            throw new UnsupportedAlgorithmException('Please use either an RSA key, an EC one or a DSA key');
        }

        $publickeyStr = $publickey->toString('OpenSSH', ['binary' => true]);

        $part1 = Strings::packSSH2(
            'Csss',
            NET_SSH2_MSG_USERAUTH_REQUEST,
            $username,
            'ssh-connection',
            'publickey'
        );
        $part2 = Strings::packSSH2('ss', $signatureType, $publickeyStr);

        $packet = $part1 . chr(0) . $part2;
        $this->send_binary_packet($packet);

        $response = $this->get_binary_packet();
        if ($response === false) {
            $this->bitmap = 0;
            throw new ConnectionClosedException('Connection closed by server');
        }

        list($type) = Strings::unpackSSH2('C', $response);
        switch ($type) {
            case NET_SSH2_MSG_USERAUTH_FAILURE:
                list($message) = Strings::unpackSSH2('s', $response);
                $this->errors[] = 'SSH_MSG_USERAUTH_FAILURE: ' . $message;
                return false;
            case NET_SSH2_MSG_USERAUTH_PK_OK:
                // we'll just take it on faith that the public key blob and the public key algorithm name are as
                // they should be
                if (defined('NET_SSH2_LOGGING') && NET_SSH2_LOGGING == self::LOG_COMPLEX) {
                    $this->message_number_log[count($this->message_number_log) - 1] = str_replace(
                        'UNKNOWN',
                        'NET_SSH2_MSG_USERAUTH_PK_OK',
                        $this->message_number_log[count($this->message_number_log) - 1]
                    );
                }
        }

        $packet = $part1 . chr(1) . $part2;
        $privatekey = $privatekey->withHash($hash);
        $signature = $privatekey->sign(Strings::packSSH2('s', $this->session_id) . $packet);
        if ($publickey instanceof RSA) {
            $signature = Strings::packSSH2('ss', $signatureType, $signature);
        }
        $packet.= Strings::packSSH2('s', $signature);

        $this->send_binary_packet($packet);

        $response = $this->get_binary_packet();
        if ($response === false) {
            $this->bitmap = 0;
            throw new ConnectionClosedException('Connection closed by server');
        }

        list($type) = Strings::unpackSSH2('C', $response);
        switch ($type) {
            case NET_SSH2_MSG_USERAUTH_FAILURE:
                // either the login is bad or the server employs multi-factor authentication
                return false;
            case NET_SSH2_MSG_USERAUTH_SUCCESS:
                $this->bitmap |= self::MASK_LOGIN;
                return true;
        }

        return false;
    }

    /**
     * Set Timeout
     *
     * $ssh->exec('ping 127.0.0.1'); on a Linux host will never return and will run indefinitely.  setTimeout() makes it so it'll timeout.
     * Setting $timeout to false or 0 will mean there is no timeout.
     *
     * @param mixed $timeout
     * @access public
     */
    public function setTimeout($timeout)
    {
        $this->timeout = $this->curTimeout = $timeout;
    }

    /**
     * Get the output from stdError
     *
     * @access public
     */
    public function getStdError()
    {
        return $this->stdErrorLog;
    }

    /**
     * Execute Command
     *
     * If $callback is set to false then \phpseclib\Net\SSH2::get_channel_packet(self::CHANNEL_EXEC) will need to be called manually.
     * In all likelihood, this is not a feature you want to be taking advantage of.
     *
     * @param string $command
     * @param Callback $callback
     * @return string
     * @throws \RuntimeException on connection error
     * @access public
     */
    public function exec($command, $callback = null)
    {
        $this->curTimeout = $this->timeout;
        $this->is_timeout = false;
        $this->stdErrorLog = '';

        if (!$this->isAuthenticated()) {
            return false;
        }

        if ($this->in_request_pty_exec) {
            throw new \RuntimeException('If you want to run multiple exec()\'s you will need to disable (and re-enable if appropriate) a PTY for each one.');
        }

        // RFC4254 defines the (client) window size as "bytes the other party can send before it must wait for the window to
        // be adjusted".  0x7FFFFFFF is, at 2GB, the max size.  technically, it should probably be decremented, but,
        // honestly, if you're transferring more than 2GB, you probably shouldn't be using phpseclib, anyway.
        // see http://tools.ietf.org/html/rfc4254#section-5.2 for more info
        $this->window_size_server_to_client[self::CHANNEL_EXEC] = $this->window_size;
        // 0x8000 is the maximum max packet size, per http://tools.ietf.org/html/rfc4253#section-6.1, although since PuTTy
        // uses 0x4000, that's what will be used here, as well.
        $packet_size = 0x4000;

        $packet = Strings::packSSH2(
            'CsN3',
            NET_SSH2_MSG_CHANNEL_OPEN,
            'session',
            self::CHANNEL_EXEC,
            $this->window_size_server_to_client[self::CHANNEL_EXEC],
            $packet_size
        );
        $this->send_binary_packet($packet);

        $this->channel_status[self::CHANNEL_EXEC] = NET_SSH2_MSG_CHANNEL_OPEN;

        $response = $this->get_channel_packet(self::CHANNEL_EXEC);
        if ($response === false) {
            return false;
        }

        if ($this->request_pty === true) {
            $terminal_modes = pack('C', NET_SSH2_TTY_OP_END);
            $packet = Strings::packSSH2(
                'CNsCsN4s',
                NET_SSH2_MSG_CHANNEL_REQUEST,
                $this->server_channels[self::CHANNEL_EXEC],
                'pty-req',
                1,
                'vt100',
                $this->windowColumns,
                $this->windowRows,
                0,
                0,
                $terminal_modes
            );

            $this->send_binary_packet($packet);

            $response = $this->get_binary_packet();
            if ($response === false) {
                $this->bitmap = 0;
                throw new ConnectionClosedException('Connection closed by server');
            }

            list($type) = Strings::unpackSSH2('C', $response);
            switch ($type) {
                case NET_SSH2_MSG_CHANNEL_SUCCESS:
                    break;
                case NET_SSH2_MSG_CHANNEL_FAILURE:
                default:
                    $this->disconnect_helper(NET_SSH2_DISCONNECT_BY_APPLICATION);
                    throw new \RuntimeException('Unable to request pseudo-terminal');
            }
            $this->in_request_pty_exec = true;
        }

        // sending a pty-req SSH_MSG_CHANNEL_REQUEST message is unnecessary and, in fact, in most cases, slows things
        // down.  the one place where it might be desirable is if you're doing something like \phpseclib\Net\SSH2::exec('ping localhost &').
        // with a pty-req SSH_MSG_CHANNEL_REQUEST, exec() will return immediately and the ping process will then
        // then immediately terminate.  without such a request exec() will loop indefinitely.  the ping process won't end but
        // neither will your script.

        // although, in theory, the size of SSH_MSG_CHANNEL_REQUEST could exceed the maximum packet size established by
        // SSH_MSG_CHANNEL_OPEN_CONFIRMATION, RFC4254#section-5.1 states that the "maximum packet size" refers to the
        // "maximum size of an individual data packet". ie. SSH_MSG_CHANNEL_DATA.  RFC4254#section-5.2 corroborates.
        $packet = Strings::packSSH2(
            'CNsCs',
            NET_SSH2_MSG_CHANNEL_REQUEST,
            $this->server_channels[self::CHANNEL_EXEC],
            'exec',
            1,
            $command
        );
        $this->send_binary_packet($packet);

        $this->channel_status[self::CHANNEL_EXEC] = NET_SSH2_MSG_CHANNEL_REQUEST;

        $response = $this->get_channel_packet(self::CHANNEL_EXEC);
        if ($response === false) {
            return false;
        }

        $this->channel_status[self::CHANNEL_EXEC] = NET_SSH2_MSG_CHANNEL_DATA;

        if ($callback === false || $this->in_request_pty_exec) {
            return true;
        }

        $output = '';
        while (true) {
            $temp = $this->get_channel_packet(self::CHANNEL_EXEC);
            switch (true) {
                case $temp === true:
                    return is_callable($callback) ? true : $output;
                case $temp === false:
                    return false;
                default:
                    if (is_callable($callback)) {
                        if (call_user_func($callback, $temp) === true) {
                            $this->close_channel(self::CHANNEL_EXEC);
                            return true;
                        }
                    } else {
                        $output.= $temp;
                    }
            }
        }
    }

    /**
     * Creates an interactive shell
     *
     * @see self::read()
     * @see self::write()
     * @return bool
     * @throws \UnexpectedValueException on receipt of unexpected packets
     * @throws \RuntimeException on other errors
     * @access private
     */
    private function initShell()
    {
        if ($this->in_request_pty_exec === true) {
            return true;
        }

        $this->window_size_server_to_client[self::CHANNEL_SHELL] = $this->window_size;
        $packet_size = 0x4000;

        $packet = Strings::packSSH2(
            'CsN3',
            NET_SSH2_MSG_CHANNEL_OPEN,
            'session',
            self::CHANNEL_SHELL,
            $this->window_size_server_to_client[self::CHANNEL_SHELL],
            $packet_size
        );

        $this->send_binary_packet($packet);

        $this->channel_status[self::CHANNEL_SHELL] = NET_SSH2_MSG_CHANNEL_OPEN;

        $response = $this->get_channel_packet(self::CHANNEL_SHELL);
        if ($response === false) {
            return false;
        }

        $terminal_modes = pack('C', NET_SSH2_TTY_OP_END);
        $packet = Strings::packSSH2(
            'CNsCsN4s',
            NET_SSH2_MSG_CHANNEL_REQUEST,
            $this->server_channels[self::CHANNEL_SHELL],
            'pty-req',
            1,
            'vt100',
            $this->windowColumns,
            $this->windowRows,
            0,
            0,
            $terminal_modes
        );

        $this->send_binary_packet($packet);

        $response = $this->get_binary_packet();
        if ($response === false) {
            $this->bitmap = 0;
            throw new ConnectionClosedException('Connection closed by server');
        }

        list($type) = Strings::unpackSSH2('C', $response);

        switch ($type) {
            case NET_SSH2_MSG_CHANNEL_SUCCESS:
            // if a pty can't be opened maybe commands can still be executed
            case NET_SSH2_MSG_CHANNEL_FAILURE:
                break;
            default:
                $this->disconnect_helper(NET_SSH2_DISCONNECT_BY_APPLICATION);
                throw new \UnexpectedValueException('Unable to request pseudo-terminal');
        }

        $packet = Strings::packSSH2(
            'CNsb',
            NET_SSH2_MSG_CHANNEL_REQUEST,
            $this->server_channels[self::CHANNEL_SHELL],
            'shell',
            true // want reply
        );
        $this->send_binary_packet($packet);

        $this->channel_status[self::CHANNEL_SHELL] = NET_SSH2_MSG_CHANNEL_REQUEST;

        $response = $this->get_channel_packet(self::CHANNEL_SHELL);
        if ($response === false) {
            return false;
        }

        $this->channel_status[self::CHANNEL_SHELL] = NET_SSH2_MSG_CHANNEL_DATA;

        $this->bitmap |= self::MASK_SHELL;

        return true;
    }

    /**
     * Return the channel to be used with read() / write()
     *
     * @see self::read()
     * @see self::write()
     * @return int
     * @access public
     */
    private function get_interactive_channel()
    {
        switch (true) {
            case $this->in_subsystem:
                return self::CHANNEL_SUBSYSTEM;
            case $this->in_request_pty_exec:
                return self::CHANNEL_EXEC;
            default:
                return self::CHANNEL_SHELL;
        }
    }

    /**
     * Return an available open channel
     *
     * @return int
     * @access public
     */
    private function get_open_channel()
    {
        $channel = self::CHANNEL_EXEC;
        do {
            if (isset($this->channel_status[$channel]) && $this->channel_status[$channel] == NET_SSH2_MSG_CHANNEL_OPEN) {
                return $channel;
            }
        } while ($channel++ < self::CHANNEL_SUBSYSTEM);

        return false;
    }

    /**
     * Request agent forwarding of remote server
     *
     * @return bool
     * @access public
     */
    public function requestAgentForwarding()
    {
        $request_channel = $this->get_open_channel();
        if ($request_channel === false) {
            return false;
        }

        $packet = Strings::packSSH2(
            'CNsC',
            NET_SSH2_MSG_CHANNEL_REQUEST,
            $this->server_channels[$request_channel],
            'auth-agent-req@openssh.com',
            1
        );

        $this->channel_status[$request_channel] = NET_SSH2_MSG_CHANNEL_REQUEST;

        $this->send_binary_packet($packet);

        $response = $this->get_channel_packet($request_channel);
        if ($response === false) {
            return false;
        }

        $this->channel_status[$request_channel] = NET_SSH2_MSG_CHANNEL_OPEN;

        return true;
    }

    /**
     * Returns the output of an interactive shell
     *
     * Returns when there's a match for $expect, which can take the form of a string literal or,
     * if $mode == self::READ_REGEX, a regular expression.
     *
     * @see self::write()
     * @param string $expect
     * @param int $mode
     * @return string|bool|null
     * @throws \RuntimeException on connection error
     * @access public
     */
    public function read($expect = '', $mode = self::READ_SIMPLE)
    {
        $this->curTimeout = $this->timeout;
        $this->is_timeout = false;

        if (!$this->isAuthenticated()) {
            throw new InsufficientSetupException('Operation disallowed prior to login()');
        }

        if (!($this->bitmap & self::MASK_SHELL) && !$this->initShell()) {
            throw new \RuntimeException('Unable to initiate an interactive shell session');
        }

        $channel = $this->get_interactive_channel();

        if ($mode == self::READ_NEXT) {
            return $this->get_channel_packet($channel);
        }

        $match = $expect;
        while (true) {
            if ($mode == self::READ_REGEX) {
                preg_match($expect, substr($this->interactiveBuffer, -1024), $matches);
                $match = isset($matches[0]) ? $matches[0] : '';
            }
            $pos = strlen($match) ? strpos($this->interactiveBuffer, $match) : false;
            if ($pos !== false) {
                return Strings::shift($this->interactiveBuffer, $pos + strlen($match));
            }
            $response = $this->get_channel_packet($channel);
            if (is_bool($response)) {
                $this->in_request_pty_exec = false;
                return $response ? Strings::shift($this->interactiveBuffer, strlen($this->interactiveBuffer)) : false;
            }

            $this->interactiveBuffer.= $response;
        }
    }

    /**
     * Inputs a command into an interactive shell.
     *
     * @see self::read()
     * @param string $cmd
     * @return bool
     * @throws \RuntimeException on connection error
     * @access public
     */
    public function write($cmd)
    {
        if (!$this->isAuthenticated()) {
            throw new InsufficientSetupException('Operation disallowed prior to login()');
        }

        if (!($this->bitmap & self::MASK_SHELL) && !$this->initShell()) {
            throw new \RuntimeException('Unable to initiate an interactive shell session');
        }

        return $this->send_channel_packet($this->get_interactive_channel(), $cmd);
    }

    /**
     * Start a subsystem.
     *
     * Right now only one subsystem at a time is supported. To support multiple subsystem's stopSubsystem() could accept
     * a string that contained the name of the subsystem, but at that point, only one subsystem of each type could be opened.
     * To support multiple subsystem's of the same name maybe it'd be best if startSubsystem() generated a new channel id and
     * returns that and then that that was passed into stopSubsystem() but that'll be saved for a future date and implemented
     * if there's sufficient demand for such a feature.
     *
     * @see self::stopSubsystem()
     * @param string $subsystem
     * @return bool
     * @access public
     */
    public function startSubsystem($subsystem)
    {
        $this->window_size_server_to_client[self::CHANNEL_SUBSYSTEM] = $this->window_size;

        $packet = Strings::packSSH2(
            'CsN3',
            NET_SSH2_MSG_CHANNEL_OPEN,
            'session',
            self::CHANNEL_SUBSYSTEM,
            $this->window_size,
            0x4000
        );

        $this->send_binary_packet($packet);

        $this->channel_status[self::CHANNEL_SUBSYSTEM] = NET_SSH2_MSG_CHANNEL_OPEN;

        $response = $this->get_channel_packet(self::CHANNEL_SUBSYSTEM);
        if ($response === false) {
            return false;
        }

        $packet = Strings::packSSH2(
            'CNsCs',
            NET_SSH2_MSG_CHANNEL_REQUEST,
            $this->server_channels[self::CHANNEL_SUBSYSTEM],
            'subsystem',
            1,
            $subsystem
        );
        $this->send_binary_packet($packet);

        $this->channel_status[self::CHANNEL_SUBSYSTEM] = NET_SSH2_MSG_CHANNEL_REQUEST;

        $response = $this->get_channel_packet(self::CHANNEL_SUBSYSTEM);

        if ($response === false) {
            return false;
        }

        $this->channel_status[self::CHANNEL_SUBSYSTEM] = NET_SSH2_MSG_CHANNEL_DATA;

        $this->bitmap |= self::MASK_SHELL;
        $this->in_subsystem = true;

        return true;
    }

    /**
     * Stops a subsystem.
     *
     * @see self::startSubsystem()
     * @return bool
     * @access public
     */
    public function stopSubsystem()
    {
        $this->in_subsystem = false;
        $this->close_channel(self::CHANNEL_SUBSYSTEM);
        return true;
    }

    /**
     * Closes a channel
     *
     * If read() timed out you might want to just close the channel and have it auto-restart on the next read() call
     *
     * @access public
     */
    public function reset()
    {
        $this->close_channel($this->get_interactive_channel());
    }

    /**
     * Is timeout?
     *
     * Did exec() or read() return because they timed out or because they encountered the end?
     *
     * @access public
     */
    public function isTimeout()
    {
        return $this->is_timeout;
    }

    /**
     * Disconnect
     *
     * @access public
     */
    public function disconnect()
    {
        $this->disconnect_helper(NET_SSH2_DISCONNECT_BY_APPLICATION);
        if (isset($this->realtime_log_file) && is_resource($this->realtime_log_file)) {
            fclose($this->realtime_log_file);
        }
        unset(self::$connections[$this->getResourceId()]);
    }

    /**
     * Destructor.
     *
     * Will be called, automatically, if you're supporting just PHP5.  If you're supporting PHP4, you'll need to call
     * disconnect().
     *
     * @access public
     */
    public function __destruct()
    {
        $this->disconnect();
    }

    /**
     * Is the connection still active?
     *
     * @return bool
     * @access public
     */
    public function isConnected()
    {
        return (bool) ($this->bitmap & self::MASK_CONNECTED);
    }

    /**
     * Have you successfully been logged in?
     *
     * @return bool
     * @access public
     */
    public function isAuthenticated()
    {
        return (bool) ($this->bitmap & self::MASK_LOGIN);
    }

    /**
     * Pings a server connection, or tries to reconnect if the connection has gone down
     *
     * Inspired by http://php.net/manual/en/mysqli.ping.php
     *
     * @return bool
     */
    public function ping()
    {
        if (!$this->isAuthenticated()) {
            if (!empty($this->auth)) {
                return $this->reconnect();
            }
            return false;
        }

        $this->window_size_server_to_client[self::CHANNEL_KEEP_ALIVE] = $this->window_size;
        $packet_size = 0x4000;
        $packet = Strings::packSSH2(
            'CsN3',
            NET_SSH2_MSG_CHANNEL_OPEN,
            'session',
            self::CHANNEL_KEEP_ALIVE,
            $this->window_size_server_to_client[self::CHANNEL_KEEP_ALIVE],
            $packet_size
        );

        try {
            $this->send_binary_packet($packet);

            $this->channel_status[self::CHANNEL_KEEP_ALIVE] = NET_SSH2_MSG_CHANNEL_OPEN;

            $response = $this->get_channel_packet(self::CHANNEL_KEEP_ALIVE);
        } catch (\RuntimeException $e) {
            return $this->reconnect();
        }

        $this->close_channel(NET_SSH2_CHANNEL_KEEP_ALIVE);
        return true;
    }

    /**
     * In situ reconnect method
     *
     * @return boolean
     */
    private function reconnect()
    {
        $this->reset_connection(NET_SSH2_DISCONNECT_CONNECTION_LOST);
        $this->retry_connect = true;
        if (!$this->connect()) {
            return false;
        }
        foreach ($this->auth as $auth) {
            $result = $this->login(...$auth);
        }
        return $result;
    }

    /**
     * Resets a connection for re-use
     *
     * @param int $reason
     * @access private
     */
    protected function reset_connection($reason)
    {
        $this->disconnect_helper($reason);
        $this->decrypt = $this->encrypt = false;
        $this->decrypt_block_size = $this->encrypt_block_size = 8;
        $this->hmac_check = $this->hmac_create = false;
        $this->hmac_size = false;
        $this->session_id = false;
        $this->retry_connect = true;
        $this->get_seq_no = $this->send_seq_no = 0;
    }

    /**
     * Gets Binary Packets
     *
     * See '6. Binary Packet Protocol' of rfc4253 for more info.
     *
     * @see self::_send_binary_packet()
     * @param bool $filter_channel_packets
     * @return string
     * @access private
     */
    private function get_binary_packet($skip_channel_filter = false)
    {
        if (!is_resource($this->fsock) || feof($this->fsock)) {
            $this->bitmap = 0;
            throw new ConnectionClosedException('Connection closed prematurely');
        }

        $start = microtime(true);
        $raw = stream_get_contents($this->fsock, $this->decrypt_block_size);

        if (!strlen($raw)) {
            return '';
        }

        if ($this->decrypt) {
            switch ($this->decrypt->name) {
                case 'aes128-gcm@openssh.com':
                case 'aes256-gcm@openssh.com':
                    $this->decrypt->setNonce(
                        $this->decrypt->fixed .
                        $this->decrypt->invocation_counter
                    );
                    Strings::increment_str($this->decrypt->invocation_counter);
                    $this->decrypt->setAAD($temp = Strings::shift($raw, 4));
                    extract(unpack('Npacket_length', $temp));
                    /**
                     * @var integer $packet_length
                     */

                    $raw.= $this->read_remaining_bytes($packet_length - $this->decrypt_block_size + 4);
                    $stop = microtime(true);
                    $tag = stream_get_contents($this->fsock, $this->decrypt_block_size);
                    $this->decrypt->setTag($tag);
                    $raw = $this->decrypt->decrypt($raw);
                    $raw = $temp . $raw;
                    $remaining_length = 0;
                    break;
                case 'chacha20-poly1305@openssh.com':
                    $nonce = pack('N2', 0, $this->get_seq_no);

                    $this->lengthDecrypt->setNonce($nonce);
                    $temp = $this->lengthDecrypt->decrypt($aad = Strings::shift($raw, 4));
                    extract(unpack('Npacket_length', $temp));
                    /**
                     * @var integer $packet_length
                     */

                    $raw.= $this->read_remaining_bytes($packet_length - $this->decrypt_block_size + 4);
                    $stop = microtime(true);
                    $tag = stream_get_contents($this->fsock, 16);

                    $this->decrypt->setNonce($nonce);
                    $this->decrypt->setCounter(0);
                    // this is the same approach that's implemented in Salsa20::createPoly1305Key()
                    // but we don't want to use the same AEAD construction that RFC8439 describes
                    // for ChaCha20-Poly1305 so we won't rely on it (see Salsa20::poly1305())
                    $this->decrypt->setPoly1305Key(
                        $this->decrypt->encrypt(str_repeat("\0", 32))
                    );
                    $this->decrypt->setAAD($aad);
                    $this->decrypt->setCounter(1);
                    $this->decrypt->setTag($tag);
                    $raw = $this->decrypt->decrypt($raw);
                    $raw = $temp . $raw;
                    $remaining_length = 0;
                    break;
                default:
                    if (!$this->hmac_check instanceof Hash || !$this->hmac_check->etm) {
                        $raw = $this->decrypt->decrypt($raw);
                        break;
                    }
                    extract(unpack('Npacket_length', $temp = Strings::shift($raw, 4)));
                    /**
                     * @var integer $packet_length
                     */
                    $raw.= $this->read_remaining_bytes($packet_length - $this->decrypt_block_size + 4);
                    $stop = microtime(true);
                    $encrypted = $temp . $raw;
                    $raw = $temp . $this->decrypt->decrypt($raw);
                    $remaining_length = 0;
            }
        }

        if (strlen($raw) < 5) {
            return false;
        }
        extract(unpack('Npacket_length/Cpadding_length', Strings::shift($raw, 5)));
        /**
         * @var integer $packet_length
         * @var integer $padding_length
         */

        if (!isset($remaining_length)) {
            $remaining_length = $packet_length + 4 - $this->decrypt_block_size;
        }

        $buffer = $this->read_remaining_bytes($remaining_length);

        if (!isset($stop)) {
            $stop = microtime(true);
        }
        if (strlen($buffer)) {
            $raw.= $this->decrypt ? $this->decrypt->decrypt($buffer) : $buffer;
        }

        $payload = Strings::shift($raw, $packet_length - $padding_length - 1);
        $padding = Strings::shift($raw, $padding_length); // should leave $raw empty

        if ($this->hmac_check instanceof Hash) {
            $hmac = stream_get_contents($this->fsock, $this->hmac_size);
            if ($hmac === false || strlen($hmac) != $this->hmac_size) {
                $this->bitmap = 0;
                throw new \RuntimeException('Error reading socket');
            }

            $reconstructed = !$this->hmac_check->etm ?
                pack('NCa*', $packet_length, $padding_length, $payload . $padding) :
                $encrypted;
            if (($this->hmac_check->getHash() & "\xFF\xFF\xFF\xFF") == 'umac') {
                $this->hmac_check->setNonce("\0\0\0\0" . pack('N', $this->get_seq_no));
                if ($hmac != $this->hmac_check->hash($reconstructed)) {
                    throw new \RuntimeException('Invalid UMAC');
                }
            } else {
                if ($hmac != $this->hmac_check->hash(pack('Na*', $this->get_seq_no, $reconstructed))) {
                    throw new \RuntimeException('Invalid HMAC');
                }
            }
        }

        //if ($this->decompress) {
        //    $payload = gzinflate(substr($payload, 2));
        //}

        $this->get_seq_no++;

        if (defined('NET_SSH2_LOGGING')) {
            $current = microtime(true);
            $message_number = isset($this->message_numbers[ord($payload[0])]) ? $this->message_numbers[ord($payload[0])] : 'UNKNOWN (' . ord($payload[0]) . ')';
            $message_number = '<- ' . $message_number .
                              ' (since last: ' . round($current - $this->last_packet, 4) . ', network: ' . round($stop - $start, 4) . 's)';
            $this->append_log($message_number, $payload);
            $this->last_packet = $current;
        }

        return $this->filter($payload, $skip_channel_filter);
    }

    /**
     * Read Remaining Bytes
     *
     * @see self::get_binary_packet()
     * @param int $remaining_length
     * @return string
     * @access private
     */
    private function read_remaining_bytes($remaining_length)
    {
        if (!$remaining_length) {
            return '';
        }

        $adjustLength = false;
        if ($this->decrypt) {
            switch (true) {
                case $this->decrypt->name == 'aes128-gcm@openssh.com':
                case $this->decrypt->name == 'aes256-gcm@openssh.com':
                case $this->decrypt->name == 'chacha20-poly1305@openssh.com':
                case $this->hmac_check instanceof Hash && $this->hmac_check->etm:
                    $remaining_length+= $this->decrypt_block_size - 4;
                    $adjustLength = true;
            }
        }

        // quoting <http://tools.ietf.org/html/rfc4253#section-6.1>,
        // "implementations SHOULD check that the packet length is reasonable"
        // PuTTY uses 0x9000 as the actual max packet size and so to shall we
        // don't do this when GCM mode is used since GCM mode doesn't encrypt the length
        if ($remaining_length < -$this->decrypt_block_size || $remaining_length > 0x9000 || $remaining_length % $this->decrypt_block_size != 0) {
            if (!$this->bad_key_size_fix && self::bad_algorithm_candidate($this->decrypt ? $this->decrypt->name : '') && !($this->bitmap & SSH2::MASK_LOGIN)) {
                $this->bad_key_size_fix = true;
                $this->reset_connection(NET_SSH2_DISCONNECT_KEY_EXCHANGE_FAILED);
                return false;
            }
            throw new \RuntimeException('Invalid size');
        }

        if ($adjustLength) {
            $remaining_length-= $this->decrypt_block_size - 4;
        }

        $buffer = '';
        while ($remaining_length > 0) {
            $temp = stream_get_contents($this->fsock, $remaining_length);
            if ($temp === false || feof($this->fsock)) {
                $this->bitmap = 0;
                throw new \RuntimeException('Error reading from socket');
            }
            $buffer.= $temp;
            $remaining_length-= strlen($temp);
        }

        return $buffer;
    }

    /**
     * Filter Binary Packets
     *
     * Because some binary packets need to be ignored...
     *
     * @see self::_get_binary_packet()
     * @param string $payload
     * @param bool $filter_channel_packets
     * @return string
     * @access private
     */
    private function filter($payload, $skip_channel_filter)
    {
        switch (ord($payload[0])) {
            case NET_SSH2_MSG_DISCONNECT:
                Strings::shift($payload, 1);
                list($reason_code, $message) = Strings::unpackSSH2('Ns', $payload);
                $this->errors[] = 'SSH_MSG_DISCONNECT: ' . $this->disconnect_reasons[$reason_code] . "\r\n$message";
                $this->bitmap = 0;
                return false;
            case NET_SSH2_MSG_IGNORE:
                $payload = $this->get_binary_packet($skip_channel_filter);
                break;
            case NET_SSH2_MSG_DEBUG:
                Strings::shift($payload, 2); // second byte is "always_display"
                list($message) = Strings::unpackSSH2('s', $payload);
                $this->errors[] = "SSH_MSG_DEBUG: $message";
                $payload = $this->get_binary_packet($skip_channel_filter);
                break;
            case NET_SSH2_MSG_UNIMPLEMENTED:
                return false;
            case NET_SSH2_MSG_KEXINIT:
                if ($this->session_id !== false) {
                    if (!$this->key_exchange($payload)) {
                        $this->bitmap = 0;
                        return false;
                    }
                    $payload = $this->get_binary_packet($skip_channel_filter);
                }
        }

        // see http://tools.ietf.org/html/rfc4252#section-5.4; only called when the encryption has been activated and when we haven't already logged in
        if (($this->bitmap & self::MASK_CONNECTED) && !$this->isAuthenticated() && ord($payload[0]) == NET_SSH2_MSG_USERAUTH_BANNER) {
            Strings::shift($payload, 1);
            list($this->banner_message) = Strings::unpackSSH2('s', $payload);
            $payload = $this->get_binary_packet();
        }

        // only called when we've already logged in
        if (($this->bitmap & self::MASK_CONNECTED) && $this->isAuthenticated()) {
            switch (ord($payload[0])) {
                case NET_SSH2_MSG_CHANNEL_DATA:
                case NET_SSH2_MSG_CHANNEL_EXTENDED_DATA:
                case NET_SSH2_MSG_CHANNEL_REQUEST:
                case NET_SSH2_MSG_CHANNEL_CLOSE:
                case NET_SSH2_MSG_CHANNEL_EOF:
                    if (!$skip_channel_filter && !empty($this->server_channels)) {
                        $this->binary_packet_buffer = $payload;
                        $this->get_channel_packet(true);
                        $payload = $this->get_binary_packet();
                    }
                    break;
                case NET_SSH2_MSG_GLOBAL_REQUEST: // see http://tools.ietf.org/html/rfc4254#section-4
                    Strings::shift($payload, 1);
                    list($request_name) = Strings::unpackSSH2('s', $payload);
                    $this->errors[] = "SSH_MSG_GLOBAL_REQUEST: $request_name";

                    try {
                        $this->send_binary_packet(pack('C', NET_SSH2_MSG_REQUEST_FAILURE));
                    } catch (\RuntimeException $e) {
                        return $this->disconnect_helper(NET_SSH2_DISCONNECT_BY_APPLICATION);
                    }

                    $payload = $this->get_binary_packet($skip_channel_filter);
                    break;
                case NET_SSH2_MSG_CHANNEL_OPEN: // see http://tools.ietf.org/html/rfc4254#section-5.1
                    Strings::shift($payload, 1);
                    list($data, $server_channel) = Strings::unpackSSH2('sN', $payload);
                    switch ($data) {
                        case 'auth-agent':
                        case 'auth-agent@openssh.com':
                            if (isset($this->agent)) {
                                $new_channel = self::CHANNEL_AGENT_FORWARD;

                                list(
                                    $remote_window_size,
                                    $remote_maximum_packet_size
                                ) = Strings::unpackSSH2('NN', $payload);

                                $this->packet_size_client_to_server[$new_channel] = $remote_window_size;
                                $this->window_size_server_to_client[$new_channel] = $remote_maximum_packet_size;
                                $this->window_size_client_to_server[$new_channel] = $this->window_size;

                                $packet_size = 0x4000;

                                $packet = pack(
                                    'CN4',
                                    NET_SSH2_MSG_CHANNEL_OPEN_CONFIRMATION,
                                    $server_channel,
                                    $new_channel,
                                    $packet_size,
                                    $packet_size
                                );

                                $this->server_channels[$new_channel] = $server_channel;
                                $this->channel_status[$new_channel] = NET_SSH2_MSG_CHANNEL_OPEN_CONFIRMATION;
                                $this->send_binary_packet($packet);
                            }
                            break;
                        default:
                            $packet = Strings::packSSH2(
                                'CN2ss',
                                NET_SSH2_MSG_CHANNEL_OPEN_FAILURE,
                                $server_channel,
                                NET_SSH2_OPEN_ADMINISTRATIVELY_PROHIBITED,
                                '', // description
                                '' // language tag
                            );

                            try {
                                $this->send_binary_packet($packet);
                            } catch (\RuntimeException $e) {
                                return $this->disconnect_helper(NET_SSH2_DISCONNECT_BY_APPLICATION);
                            }
                    }

                    $payload = $this->get_binary_packet($skip_channel_filter);
                    break;
                case NET_SSH2_MSG_CHANNEL_WINDOW_ADJUST:
                    Strings::shift($payload, 1);
                    list($channel, $window_size) = Strings::unpackSSH2('NN', $payload);

                    $this->window_size_client_to_server[$channel]+= $window_size;

                    $payload = ($this->bitmap & self::MASK_WINDOW_ADJUST) ? true : $this->get_binary_packet($skip_channel_filter);
            }
        }

        return $payload;
    }

    /**
     * Enable Quiet Mode
     *
     * Suppress stderr from output
     *
     * @access public
     */
    public function enableQuietMode()
    {
        $this->quiet_mode = true;
    }

    /**
     * Disable Quiet Mode
     *
     * Show stderr in output
     *
     * @access public
     */
    public function disableQuietMode()
    {
        $this->quiet_mode = false;
    }

    /**
     * Returns whether Quiet Mode is enabled or not
     *
     * @see self::enableQuietMode()
     * @see self::disableQuietMode()
     * @access public
     * @return bool
     */
    public function isQuietModeEnabled()
    {
        return $this->quiet_mode;
    }

    /**
     * Enable request-pty when using exec()
     *
     * @access public
     */
    public function enablePTY()
    {
        $this->request_pty = true;
    }

    /**
     * Disable request-pty when using exec()
     *
     * @access public
     */
    public function disablePTY()
    {
        if ($this->in_request_pty_exec) {
            $this->close_channel(self::CHANNEL_EXEC);
            $this->in_request_pty_exec = false;
        }
        $this->request_pty = false;
    }

    /**
     * Returns whether request-pty is enabled or not
     *
     * @see self::enablePTY()
     * @see self::disablePTY()
     * @access public
     * @return bool
     */
    public function isPTYEnabled()
    {
        return $this->request_pty;
    }

    /**
     * Gets channel data
     *
     * Returns the data as a string if it's available and false if not.
     *
     * @param int $client_channel
     * @param bool $skip_extended
     * @return mixed
     * @throws \RuntimeException on connection error
     * @access private
     */
    protected function get_channel_packet($client_channel, $skip_extended = false)
    {
        if (!empty($this->channel_buffers[$client_channel])) {
            return array_shift($this->channel_buffers[$client_channel]);
        }

        while (true) {
            if ($this->binary_packet_buffer !== false) {
                $response = $this->binary_packet_buffer;
                $this->binary_packet_buffer = false;
            } else {
                $read = [$this->fsock];
                $write = $except = null;

                if (!$this->curTimeout) {
                    @stream_select($read, $write, $except, null);
                } else {
                    if ($this->curTimeout < 0) {
                        $this->is_timeout = true;
                        return true;
                    }

                    $read = [$this->fsock];
                    $write = $except = null;

                    $start = microtime(true);
                    $sec = floor($this->curTimeout);
                    $usec = 1000000 * ($this->curTimeout - $sec);
                    // on windows this returns a "Warning: Invalid CRT parameters detected" error
                    if (!@stream_select($read, $write, $except, $sec, $usec) && !count($read)) {
                        $this->is_timeout = true;
                        if ($client_channel == self::CHANNEL_EXEC && !$this->request_pty) {
                            $this->close_channel($client_channel);
                        }
                        return true;
                    }
                    $elapsed = microtime(true) - $start;
                    $this->curTimeout-= $elapsed;
                }

                $response = $this->get_binary_packet(true);
                if ($response === false) {
                    $this->bitmap = 0;
                    throw new ConnectionClosedException('Connection closed by server');
                }
            }

            if ($client_channel == -1 && $response === true) {
                return true;
            }
            list($type, $channel) = Strings::unpackSSH2('CN', $response);

            // will not be setup yet on incoming channel open request
            if (isset($channel) && isset($this->channel_status[$channel]) && isset($this->window_size_server_to_client[$channel])) {
                $this->window_size_server_to_client[$channel]-= strlen($response);

                // resize the window, if appropriate
                if ($this->window_size_server_to_client[$channel] < 0) {
<<<<<<< HEAD
                    $packet = pack('CNN', NET_SSH2_MSG_CHANNEL_WINDOW_ADJUST, $this->server_channels[$channel], $this->window_size);
                    $this->send_binary_packet($packet);
                    $this->window_size_server_to_client[$channel]+= $this->window_size;
=======
                // PuTTY does something more analogous to the following:
                //if ($this->window_size_server_to_client[$channel] < 0x3FFFFFFF) {
                    $packet = pack('CNN', NET_SSH2_MSG_CHANNEL_WINDOW_ADJUST, $this->server_channels[$channel], $this->window_resize);
                    if (!$this->_send_binary_packet($packet)) {
                        return false;
                    }
                    $this->window_size_server_to_client[$channel]+= $this->window_resize;
>>>>>>> 53dcc194
                }

                switch ($type) {
                    case NET_SSH2_MSG_CHANNEL_EXTENDED_DATA:
                        /*
                        if ($client_channel == self::CHANNEL_EXEC) {
                            $this->send_channel_packet($client_channel, chr(0));
                        }
                        */
                        // currently, there's only one possible value for $data_type_code: NET_SSH2_EXTENDED_DATA_STDERR
                        list($data_type_code, $data) = Strings::unpackSSH2('Ns', $response);
                        $this->stdErrorLog.= $data;
                        if ($skip_extended || $this->quiet_mode) {
                            continue 2;
                        }
                        if ($client_channel == $channel && $this->channel_status[$channel] == NET_SSH2_MSG_CHANNEL_DATA) {
                            return $data;
                        }
                        if (!isset($this->channel_buffers[$channel])) {
                            $this->channel_buffers[$channel] = [];
                        }
                        $this->channel_buffers[$channel][] = $data;

                        continue 2;
                    case NET_SSH2_MSG_CHANNEL_REQUEST:
                        if ($this->channel_status[$channel] == NET_SSH2_MSG_CHANNEL_CLOSE) {
                            continue 2;
                        }
                        list($value) = Strings::unpackSSH2('s', $response);
                        switch ($value) {
                            case 'exit-signal':
                                list(
                                    , // FALSE
                                    $signal_name,
                                    , // core dumped
                                    $error_message
                                ) = Strings::unpackSSH2('bsbs', $response);

                                $this->errors[] = "SSH_MSG_CHANNEL_REQUEST (exit-signal): $signal_name";
                                if (strlen($error_message)) {
                                    $this->errors[count($this->errors) - 1].= "\r\n$error_message";
                                }

                                $this->send_binary_packet(pack('CN', NET_SSH2_MSG_CHANNEL_EOF, $this->server_channels[$client_channel]));
                                $this->send_binary_packet(pack('CN', NET_SSH2_MSG_CHANNEL_CLOSE, $this->server_channels[$channel]));

                                $this->channel_status[$channel] = NET_SSH2_MSG_CHANNEL_EOF;

                                continue 3;
                            case 'exit-status':
                                list(, $this->exit_status) = Strings::unpackSSH2('CN', $response);

                                // "The client MAY ignore these messages."
                                // -- http://tools.ietf.org/html/rfc4254#section-6.10

                                continue 3;
                            default:
                                // "Some systems may not implement signals, in which case they SHOULD ignore this message."
                                //  -- http://tools.ietf.org/html/rfc4254#section-6.9
                                continue 3;
                        }
                }

                switch ($this->channel_status[$channel]) {
                    case NET_SSH2_MSG_CHANNEL_OPEN:
                        switch ($type) {
                            case NET_SSH2_MSG_CHANNEL_OPEN_CONFIRMATION:
                                list(
                                    $this->server_channels[$channel],
                                    $window_size,
                                    $this->packet_size_client_to_server[$channel]
                                ) = Strings::unpackSSH2('NNN', $response);

                                if ($window_size < 0) {
                                    $window_size&= 0x7FFFFFFF;
                                    $window_size+= 0x80000000;
                                }
                                $this->window_size_client_to_server[$channel] = $window_size;
                                $result = $client_channel == $channel ? true : $this->get_channel_packet($client_channel, $skip_extended);
                                $this->on_channel_open();
                                return $result;
                            //case NET_SSH2_MSG_CHANNEL_OPEN_FAILURE:
                            default:
                                $this->disconnect_helper(NET_SSH2_DISCONNECT_BY_APPLICATION);
                                throw new \RuntimeException('Unable to open channel');
                        }
                        break;
                    case NET_SSH2_MSG_CHANNEL_REQUEST:
                        switch ($type) {
                            case NET_SSH2_MSG_CHANNEL_SUCCESS:
                                return true;
                            case NET_SSH2_MSG_CHANNEL_FAILURE:
                                return false;
                            default:
                                $this->disconnect_helper(NET_SSH2_DISCONNECT_BY_APPLICATION);
                                throw new \RuntimeException('Unable to fulfill channel request');
                        }
                    case NET_SSH2_MSG_CHANNEL_CLOSE:
                        return $type == NET_SSH2_MSG_CHANNEL_CLOSE ? true : $this->get_channel_packet($client_channel, $skip_extended);
                }
            }

            // ie. $this->channel_status[$channel] == NET_SSH2_MSG_CHANNEL_DATA

            switch ($type) {
                case NET_SSH2_MSG_CHANNEL_DATA:
                    /*
                    if ($channel == self::CHANNEL_EXEC) {
                        // SCP requires null packets, such as this, be sent.  further, in the case of the ssh.com SSH server
                        // this actually seems to make things twice as fast.  more to the point, the message right after
                        // SSH_MSG_CHANNEL_DATA (usually SSH_MSG_IGNORE) won't block for as long as it would have otherwise.
                        // in OpenSSH it slows things down but only by a couple thousandths of a second.
                        $this->send_channel_packet($channel, chr(0));
                    }
                    */
                    list($data) = Strings::unpackSSH2('s', $response);

                    if ($channel == self::CHANNEL_AGENT_FORWARD) {
                        $agent_response = $this->agent->forwardData($data);
                        if (!is_bool($agent_response)) {
                            $this->send_channel_packet($channel, $agent_response);
                        }
                        break;
                    }

                    if ($client_channel == $channel) {
                        return $data;
                    }
                    if (!isset($this->channel_buffers[$channel])) {
                        $this->channel_buffers[$channel] = [];
                    }
                    $this->channel_buffers[$channel][] = $data;
                    break;
                case NET_SSH2_MSG_CHANNEL_CLOSE:
                    $this->curTimeout = 0;

                    if ($this->bitmap & self::MASK_SHELL) {
                        $this->bitmap&= ~self::MASK_SHELL;
                    }
                    if ($this->channel_status[$channel] != NET_SSH2_MSG_CHANNEL_EOF) {
                        $this->send_binary_packet(pack('CN', NET_SSH2_MSG_CHANNEL_CLOSE, $this->server_channels[$channel]));
                    }

                    $this->channel_status[$channel] = NET_SSH2_MSG_CHANNEL_CLOSE;
                    if ($client_channel == $channel) {
                        return true;
                    }
                case NET_SSH2_MSG_CHANNEL_EOF:
                    break;
                default:
                    $this->disconnect_helper(NET_SSH2_DISCONNECT_BY_APPLICATION);
                    throw new \RuntimeException('Error reading channel data');
            }
        }
    }

    /**
     * Sends Binary Packets
     *
     * See '6. Binary Packet Protocol' of rfc4253 for more info.
     *
     * @param string $data
     * @param string $logged
     * @see self::_get_binary_packet()
     * @return bool
     * @access private
     */
    protected function send_binary_packet($data, $logged = null)
    {
        if (!is_resource($this->fsock) || feof($this->fsock)) {
            $this->bitmap = 0;
            throw new ConnectionClosedException('Connection closed prematurely');
        }

        //if ($this->compress) {
        //    // the -4 removes the checksum:
        //    // http://php.net/function.gzcompress#57710
        //    $data = substr(gzcompress($data), 0, -4);
        //}

        // 4 (packet length) + 1 (padding length) + 4 (minimal padding amount) == 9
        $packet_length = strlen($data) + 9;
        if ($this->encrypt && $this->encrypt->usesNonce()) {
            $packet_length-= 4;
        }
        // round up to the nearest $this->encrypt_block_size
        $packet_length+= (($this->encrypt_block_size - 1) * $packet_length) % $this->encrypt_block_size;
        // subtracting strlen($data) is obvious - subtracting 5 is necessary because of packet_length and padding_length
        $padding_length = $packet_length - strlen($data) - 5;
        switch (true) {
            case $this->encrypt && $this->encrypt->usesNonce():
            case $this->hmac_create instanceof Hash && $this->hmac_create->etm:
                $padding_length+= 4;
                $packet_length+= 4;
        }

        $padding = Random::string($padding_length);

        // we subtract 4 from packet_length because the packet_length field isn't supposed to include itself
        $packet = pack('NCa*', $packet_length - 4, $padding_length, $data . $padding);

        $hmac = '';
        if ($this->hmac_create instanceof Hash && !$this->hmac_create->etm) {
            if (($this->hmac_create->getHash() & "\xFF\xFF\xFF\xFF") == 'umac') {
                $this->hmac_create->setNonce("\0\0\0\0" . pack('N', $this->send_seq_no));
                $hmac = $this->hmac_create->hash($packet);
            } else {
                $hmac = $this->hmac_create->hash(pack('Na*', $this->send_seq_no, $packet));
            }
        }

        if ($this->encrypt) {
            switch ($this->encrypt->name) {
                case 'aes128-gcm@openssh.com':
                case 'aes256-gcm@openssh.com':
                    $this->encrypt->setNonce(
                        $this->encrypt->fixed .
                        $this->encrypt->invocation_counter
                    );
                    Strings::increment_str($this->encrypt->invocation_counter);
                    $this->encrypt->setAAD($temp = ($packet & "\xFF\xFF\xFF\xFF"));
                    $packet = $temp . $this->encrypt->encrypt(substr($packet, 4));
                    break;
                case 'chacha20-poly1305@openssh.com':
                    $nonce = pack('N2', 0, $this->send_seq_no);

                    $this->encrypt->setNonce($nonce);
                    $this->lengthEncrypt->setNonce($nonce);

                    $length = $this->lengthEncrypt->encrypt($packet & "\xFF\xFF\xFF\xFF");

                    $this->encrypt->setCounter(0);
                    // this is the same approach that's implemented in Salsa20::createPoly1305Key()
                    // but we don't want to use the same AEAD construction that RFC8439 describes
                    // for ChaCha20-Poly1305 so we won't rely on it (see Salsa20::poly1305())
                    $this->encrypt->setPoly1305Key(
                        $this->encrypt->encrypt(str_repeat("\0", 32))
                    );
                    $this->encrypt->setAAD($length);
                    $this->encrypt->setCounter(1);
                    $packet = $length . $this->encrypt->encrypt(substr($packet, 4));
                    break;
                default:
                    $packet = $this->hmac_create instanceof Hash && $this->hmac_create->etm ?
                        ($packet & "\xFF\xFF\xFF\xFF") . $this->encrypt->encrypt(substr($packet, 4)) :
                        $this->encrypt->encrypt($packet);
            }
        }

        if ($this->hmac_create instanceof Hash && $this->hmac_create->etm) {
            if (($this->hmac_create->getHash() & "\xFF\xFF\xFF\xFF") == 'umac') {
                $this->hmac_create->setNonce("\0\0\0\0" . pack('N', $this->send_seq_no));
                $hmac = $this->hmac_create->hash($packet);
            } else {
                $hmac = $this->hmac_create->hash(pack('Na*', $this->send_seq_no, $packet));
            }
        }

        $this->send_seq_no++;

        $packet.= $this->encrypt && $this->encrypt->usesNonce() ? $this->encrypt->getTag() : $hmac;

        $start = microtime(true);
        $sent = fputs($this->fsock, $packet);
        $stop = microtime(true);

        if (defined('NET_SSH2_LOGGING')) {
            $current = microtime(true);
            $message_number = isset($this->message_numbers[ord($data[0])]) ? $this->message_numbers[ord($data[0])] : 'UNKNOWN (' . ord($data[0]) . ')';
            $message_number = '-> ' . $message_number .
                              ' (since last: ' . round($current - $this->last_packet, 4) . ', network: ' . round($stop - $start, 4) . 's)';
            $this->append_log($message_number, isset($logged) ? $logged : $data);
            $this->last_packet = $current;
        }

        if (strlen($packet) != $sent) {
            $this->bitmap = 0;
            throw new \RuntimeException("Only $sent of " . strlen($packet) . " bytes were sent");
        }
    }

    /**
     * Logs data packets
     *
     * Makes sure that only the last 1MB worth of packets will be logged
     *
     * @param string $message_number
     * @param string $message
     * @access private
     */
    private function append_log($message_number, $message)
    {
        // remove the byte identifying the message type from all but the first two messages (ie. the identification strings)
        if (strlen($message_number) > 2) {
            Strings::shift($message);
        }

        switch (NET_SSH2_LOGGING) {
            // useful for benchmarks
            case self::LOG_SIMPLE:
                $this->message_number_log[] = $message_number;
                break;
            // the most useful log for SSH2
            case self::LOG_COMPLEX:
                $this->message_number_log[] = $message_number;
                $this->log_size+= strlen($message);
                $this->message_log[] = $message;
                while ($this->log_size > self::LOG_MAX_SIZE) {
                    $this->log_size-= strlen(array_shift($this->message_log));
                    array_shift($this->message_number_log);
                }
                break;
            // dump the output out realtime; packets may be interspersed with non packets,
            // passwords won't be filtered out and select other packets may not be correctly
            // identified
            case self::LOG_REALTIME:
                switch (PHP_SAPI) {
                    case 'cli':
                        $start = $stop = "\r\n";
                        break;
                    default:
                        $start = '<pre>';
                        $stop = '</pre>';
                }
                echo $start . $this->format_log([$message], [$message_number]) . $stop;
                @flush();
                @ob_flush();
                break;
            // basically the same thing as self::LOG_REALTIME with the caveat that NET_SSH2_LOG_REALTIME_FILENAME
            // needs to be defined and that the resultant log file will be capped out at self::LOG_MAX_SIZE.
            // the earliest part of the log file is denoted by the first <<< START >>> and is not going to necessarily
            // at the beginning of the file
            case self::LOG_REALTIME_FILE:
                if (!isset($this->realtime_log_file)) {
                    // PHP doesn't seem to like using constants in fopen()
                    $filename = NET_SSH2_LOG_REALTIME_FILENAME;
                    $fp = fopen($filename, 'w');
                    $this->realtime_log_file = $fp;
                }
                if (!is_resource($this->realtime_log_file)) {
                    break;
                }
                $entry = $this->format_log([$message], [$message_number]);
                if ($this->realtime_log_wrap) {
                    $temp = "<<< START >>>\r\n";
                    $entry.= $temp;
                    fseek($this->realtime_log_file, ftell($this->realtime_log_file) - strlen($temp));
                }
                $this->realtime_log_size+= strlen($entry);
                if ($this->realtime_log_size > self::LOG_MAX_SIZE) {
                    fseek($this->realtime_log_file, 0);
                    $this->realtime_log_size = strlen($entry);
                    $this->realtime_log_wrap = true;
                }
                fputs($this->realtime_log_file, $entry);
        }
    }

    /**
     * Sends channel data
     *
     * Spans multiple SSH_MSG_CHANNEL_DATAs if appropriate
     *
     * @param int $client_channel
     * @param string $data
     * @return bool
     * @access private
     */
    protected function send_channel_packet($client_channel, $data)
    {
        while (strlen($data)) {
            if (!$this->window_size_client_to_server[$client_channel]) {
                $this->bitmap^= self::MASK_WINDOW_ADJUST;
                // using an invalid channel will let the buffers be built up for the valid channels
                $this->get_channel_packet(-1);
                $this->bitmap^= self::MASK_WINDOW_ADJUST;
            }

            /* The maximum amount of data allowed is determined by the maximum
               packet size for the channel, and the current window size, whichever
               is smaller.
                 -- http://tools.ietf.org/html/rfc4254#section-5.2 */
            $max_size = min(
                $this->packet_size_client_to_server[$client_channel],
                $this->window_size_client_to_server[$client_channel]
            );

            $temp = Strings::shift($data, $max_size);
            $packet = Strings::packSSH2(
                'CNs',
                NET_SSH2_MSG_CHANNEL_DATA,
                $this->server_channels[$client_channel],
                $temp
            );
            $this->window_size_client_to_server[$client_channel]-= strlen($temp);
            $this->send_binary_packet($packet);
        }

        return true;
    }

    /**
     * Closes and flushes a channel
     *
     * \phpseclib\Net\SSH2 doesn't properly close most channels.  For exec() channels are normally closed by the server
     * and for SFTP channels are presumably closed when the client disconnects.  This functions is intended
     * for SCP more than anything.
     *
     * @param int $client_channel
     * @param bool $want_reply
     * @return bool
     * @access private
     */
    private function close_channel($client_channel, $want_reply = false)
    {
        // see http://tools.ietf.org/html/rfc4254#section-5.3

        $this->send_binary_packet(pack('CN', NET_SSH2_MSG_CHANNEL_EOF, $this->server_channels[$client_channel]));

        if (!$want_reply) {
            $this->send_binary_packet(pack('CN', NET_SSH2_MSG_CHANNEL_CLOSE, $this->server_channels[$client_channel]));
        }

        $this->channel_status[$client_channel] = NET_SSH2_MSG_CHANNEL_CLOSE;

        $this->curTimeout = 0;

        while (!is_bool($this->get_channel_packet($client_channel))) {
        }

        if ($want_reply) {
            $this->send_binary_packet(pack('CN', NET_SSH2_MSG_CHANNEL_CLOSE, $this->server_channels[$client_channel]));
        }

        if ($this->bitmap & self::MASK_SHELL) {
            $this->bitmap&= ~self::MASK_SHELL;
        }
    }

    /**
     * Disconnect
     *
     * @param int $reason
     * @return bool
     * @access protected
     */
    protected function disconnect_helper($reason)
    {
        if ($this->bitmap & self::MASK_CONNECTED) {
            $data = Strings::packSSH2('CNss', NET_SSH2_MSG_DISCONNECT, $reason, '', '');
            $this->send_binary_packet($data);
        }

        $this->bitmap = 0;
        if (is_resource($this->fsock) && get_resource_type($this->fsock) == 'stream') {
            fclose($this->fsock);
        }

        return false;
    }

    /**
     * Define Array
     *
     * Takes any number of arrays whose indices are integers and whose values are strings and defines a bunch of
     * named constants from it, using the value as the name of the constant and the index as the value of the constant.
     * If any of the constants that would be defined already exists, none of the constants will be defined.
     *
     * @param $args[]
     * @access protected
     */
    protected function define_array(...$args)
    {
        foreach ($args as $arg) {
            foreach ($arg as $key => $value) {
                if (!defined($value)) {
                    define($value, $key);
                } else {
                    break 2;
                }
            }
        }
    }

    /**
     * Returns a log of the packets that have been sent and received.
     *
     * Returns a string if NET_SSH2_LOGGING == self::LOG_COMPLEX, an array if NET_SSH2_LOGGING == self::LOG_SIMPLE and false if !defined('NET_SSH2_LOGGING')
     *
     * @access public
     * @return array|false|string
     */
    public function getLog()
    {
        if (!defined('NET_SSH2_LOGGING')) {
            return false;
        }

        switch (NET_SSH2_LOGGING) {
            case self::LOG_SIMPLE:
                return $this->message_number_log;
            case self::LOG_COMPLEX:
                $log = $this->format_log($this->message_log, $this->message_number_log);
                return PHP_SAPI == 'cli' ? $log : '<pre>' . $log . '</pre>';
            default:
                return false;
        }
    }

    /**
     * Formats a log for printing
     *
     * @param array $message_log
     * @param array $message_number_log
     * @access private
     * @return string
     */
    protected function format_log($message_log, $message_number_log)
    {
        $output = '';
        for ($i = 0; $i < count($message_log); $i++) {
            $output.= $message_number_log[$i] . "\r\n";
            $current_log = $message_log[$i];
            $j = 0;
            do {
                if (strlen($current_log)) {
                    $output.= str_pad(dechex($j), 7, '0', STR_PAD_LEFT) . '0  ';
                }
                $fragment = Strings::shift($current_log, $this->log_short_width);
                $hex = substr(preg_replace_callback('#.#s', [$this, 'format_log_helper'], $fragment), strlen($this->log_boundary));
                // replace non ASCII printable characters with dots
                // http://en.wikipedia.org/wiki/ASCII#ASCII_printable_characters
                // also replace < with a . since < messes up the output on web browsers
                $raw = preg_replace('#[^\x20-\x7E]|<#', '.', $fragment);
                $output.= str_pad($hex, $this->log_long_width - $this->log_short_width, ' ') . $raw . "\r\n";
                $j++;
            } while (strlen($current_log));
            $output.= "\r\n";
        }

        return $output;
    }

    /**
     * Helper function for _format_log
     *
     * For use with preg_replace_callback()
     *
     * @param array $matches
     * @access private
     * @return string
     */
    private function format_log_helper($matches)
    {
        return $this->log_boundary . str_pad(dechex(ord($matches[0])), 2, '0', STR_PAD_LEFT);
    }

    /**
     * Helper function for agent->on_channel_open()
     *
     * Used when channels are created to inform agent
     * of said channel opening. Must be called after
     * channel open confirmation received
     *
     * @access private
     */
    private function on_channel_open()
    {
        if (isset($this->agent)) {
            $this->agent->registerChannelOpen($this);
        }
    }

    /**
     * Returns the first value of the intersection of two arrays or false if
     * the intersection is empty. The order is defined by the first parameter.
     *
     * @param array $array1
     * @param array $array2
     * @return mixed False if intersection is empty, else intersected value.
     * @access private
     */
    private static function array_intersect_first($array1, $array2)
    {
        foreach ($array1 as $value) {
            if (in_array($value, $array2)) {
                return $value;
            }
        }
        return false;
    }

    /**
     * Returns all errors
     *
     * @return string[]
     * @access public
     */
    public function getErrors()
    {
        return $this->errors;
    }

    /**
     * Returns the last error
     *
     * @return string
     * @access public
     */
    public function getLastError()
    {
        $count = count($this->errors);

        if ($count > 0) {
            return $this->errors[$count - 1];
        }
    }

    /**
     * Return the server identification.
     *
     * @return string
     * @access public
     */
    public function getServerIdentification()
    {
        $this->connect();

        return $this->server_identifier;
    }

    /**
     * Returns a list of algorithms the server supports
     *
     * @return array
     * @access public
     */
    public function getServerAlgorithms()
    {
        $this->connect();

        return [
            'kex' => $this->kex_algorithms,
            'hostkey' => $this->server_host_key_algorithms,
            'client_to_server' => [
                'crypt' => $this->encryption_algorithms_client_to_server,
                'mac' => $this->mac_algorithms_client_to_server,
                'comp' => $this->compression_algorithms_client_to_server,
                'lang' => $this->languages_client_to_server
            ],
            'server_to_client' => [
                'crypt' => $this->encryption_algorithms_server_to_client,
                'mac' => $this->mac_algorithms_server_to_client,
                'comp' => $this->compression_algorithms_server_to_client,
                'lang' => $this->languages_server_to_client
            ]
        ];
    }

    /**
     * Returns a list of KEX algorithms that phpseclib supports
     *
     * @return array
     * @access public
     */
    public static function getSupportedKEXAlgorithms()
    {
        $kex_algorithms = [
            // Elliptic Curve Diffie-Hellman Key Agreement (ECDH) using
            // Curve25519. See doc/curve25519-sha256@libssh.org.txt in the
            // libssh repository for more information.
            'curve25519-sha256',
            'curve25519-sha256@libssh.org',

            'ecdh-sha2-nistp256', // RFC 5656
            'ecdh-sha2-nistp384', // RFC 5656
            'ecdh-sha2-nistp521', // RFC 5656

            'diffie-hellman-group-exchange-sha256',// RFC 4419
            'diffie-hellman-group-exchange-sha1',  // RFC 4419

            // Diffie-Hellman Key Agreement (DH) using integer modulo prime
            // groups.
            'diffie-hellman-group14-sha256',
            'diffie-hellman-group14-sha1', // REQUIRED
            'diffie-hellman-group15-sha512',
            'diffie-hellman-group16-sha512',
            'diffie-hellman-group17-sha512',
            'diffie-hellman-group18-sha512',

            'diffie-hellman-group1-sha1', // REQUIRED
        ];

        return $kex_algorithms;
    }

    /**
     * Returns a list of host key algorithms that phpseclib supports
     *
     * @return array
     * @access public
     */
    public static function getSupportedHostKeyAlgorithms()
    {
        return [
            'ssh-ed25519', // https://tools.ietf.org/html/draft-ietf-curdle-ssh-ed25519-02
            'ecdsa-sha2-nistp256', // RFC 5656
            'ecdsa-sha2-nistp384', // RFC 5656
            'ecdsa-sha2-nistp521', // RFC 5656
            'rsa-sha2-256', // RFC 8332
            'rsa-sha2-512', // RFC 8332
            'ssh-rsa', // RECOMMENDED  sign   Raw RSA Key
            'ssh-dss'  // REQUIRED     sign   Raw DSS Key
        ];
    }

    /**
     * Returns a list of symmetric key algorithms that phpseclib supports
     *
     * @return array
     * @access public
     */
    public static function getSupportedEncryptionAlgorithms()
    {
        $algos = [
            // from <https://tools.ietf.org/html/rfc5647>:
            'aes128-gcm@openssh.com',
            'aes256-gcm@openssh.com',

            // from <http://tools.ietf.org/html/rfc4345#section-4>:
            'arcfour256',
            'arcfour128',

            //'arcfour',      // OPTIONAL          the ARCFOUR stream cipher with a 128-bit key

            // CTR modes from <http://tools.ietf.org/html/rfc4344#section-4>:
            'aes128-ctr',     // RECOMMENDED       AES (Rijndael) in SDCTR mode, with 128-bit key
            'aes192-ctr',     // RECOMMENDED       AES with 192-bit key
            'aes256-ctr',     // RECOMMENDED       AES with 256-bit key

            // from <https://git.io/fhxOl>:
            // one of the big benefits of chacha20-poly1305 is speed. the problem is...
            // libsodium doesn't generate the poly1305 keys in the way ssh does and openssl's PHP bindings don't even
            // seem to support poly1305 currently. so even if libsodium or openssl are being used for the chacha20
            // part, pure-PHP has to be used for the poly1305 part and that's gonna cause a big slow down.
            // speed-wise it winds up being faster to use AES (when openssl or mcrypt are available) and some HMAC
            // (which is always gonna be super fast to compute thanks to the hash extension, which
            // "is bundled and compiled into PHP by default")
            'chacha20-poly1305@openssh.com',

            'twofish128-ctr', // OPTIONAL          Twofish in SDCTR mode, with 128-bit key
            'twofish192-ctr', // OPTIONAL          Twofish with 192-bit key
            'twofish256-ctr', // OPTIONAL          Twofish with 256-bit key

            'aes128-cbc',     // RECOMMENDED       AES with a 128-bit key
            'aes192-cbc',     // OPTIONAL          AES with a 192-bit key
            'aes256-cbc',     // OPTIONAL          AES in CBC mode, with a 256-bit key

            'twofish128-cbc', // OPTIONAL          Twofish with a 128-bit key
            'twofish192-cbc', // OPTIONAL          Twofish with a 192-bit key
            'twofish256-cbc',
            'twofish-cbc',    // OPTIONAL          alias for "twofish256-cbc"
                              //                   (this is being retained for historical reasons)

            'blowfish-ctr',   // OPTIONAL          Blowfish in SDCTR mode

            'blowfish-cbc',   // OPTIONAL          Blowfish in CBC mode

            '3des-ctr',       // RECOMMENDED       Three-key 3DES in SDCTR mode

            '3des-cbc',       // REQUIRED          three-key 3DES in CBC mode

             //'none'           // OPTIONAL          no encryption; NOT RECOMMENDED
        ];

        $engines = [
            'libsodium',
            'OpenSSL (GCM)',
            'OpenSSL',
            'mcrypt',
            'Eval',
            'PHP'
        ];

        $ciphers = [];
        foreach ($engines as $engine) {
            foreach ($algos as $algo) {
                $obj = self::encryption_algorithm_to_crypt_instance($algo);
                if ($obj instanceof Rijndael ) {
                    $obj->setKeyLength(preg_replace('#[^\d]#', '', $algo));
                }
                switch ($algo) {
                    case 'chacha20-poly1305@openssh.com':
                    case 'arcfour128':
                    case 'arcfour256':
                        if ($engine != 'Eval') {
                            continue 2;
                        }
                        break;
                    case 'aes128-gcm@openssh.com':
                    case 'aes256-gcm@openssh.com':
                        if ($engine == 'OpenSSL') {
                            continue 2;
                        }
                        $obj->setNonce('dummydummydu');
                }
                if ($obj->isValidEngine($engine)) {
                    $algos = array_diff($algos, [$algo]);
                    $ciphers[] = $algo;
                }
            }
        }

        return $ciphers;
    }

    /**
     * Returns a list of MAC algorithms that phpseclib supports
     *
     * @return array
     * @access public
     */
    public static function getSupportedMACAlgorithms()
    {
        return [
            'hmac-sha2-256-etm@openssh.com',
            'hmac-sha2-512-etm@openssh.com',
            'umac-64-etm@openssh.com',
            'umac-128-etm@openssh.com',
            'hmac-sha1-etm@openssh.com',

            // from <http://www.ietf.org/rfc/rfc6668.txt>:
            'hmac-sha2-256',// RECOMMENDED     HMAC-SHA256 (digest length = key length = 32)
            'hmac-sha2-512',// OPTIONAL        HMAC-SHA512 (digest length = key length = 64)

            // from <https://tools.ietf.org/html/draft-miller-secsh-umac-01>:
            'umac-64@openssh.com',
            'umac-128@openssh.com',

            'hmac-sha1-96', // RECOMMENDED     first 96 bits of HMAC-SHA1 (digest length = 12, key length = 20)
            'hmac-sha1',    // REQUIRED        HMAC-SHA1 (digest length = key length = 20)
            'hmac-md5-96',  // OPTIONAL        first 96 bits of HMAC-MD5 (digest length = 12, key length = 16)
            'hmac-md5',     // OPTIONAL        HMAC-MD5 (digest length = key length = 16)
            //'none'          // OPTIONAL        no MAC; NOT RECOMMENDED
        ];
    }

    /**
     * Returns a list of compression algorithms that phpseclib supports
     *
     * @return array
     * @access public
     */
    public static function getSupportedCompressionAlgorithms()
    {
        return [
            'none'   // REQUIRED        no compression
            //'zlib' // OPTIONAL        ZLIB (LZ77) compression
        ];
    }

    /**
     * Return list of negotiated algorithms
     *
     * Uses the same format as https://www.php.net/ssh2-methods-negotiated
     *
     * @return array
     * @access public
     */
    public function getAlgorithmsNegotiated()
    {
        $this->connect();

        return [
            'kex' => $this->kex_algorithm,
            'hostkey' => $this->signature_format,
            'client_to_server' => [
                'crypt' => $this->encrypt->name,
                'mac' => $this->hmac_create->name,
                'comp' => 'none',
            ],
            'server_to_client' => [
                'crypt' => $this->decrypt->name,
                'mac' => $this->hmac_check->name,
                'comp' => 'none',
            ]
        ];
    }

    /**
     * Accepts an associative array with up to four parameters as described at
     * <https://www.php.net/manual/en/function.ssh2-connect.php>
     *
     * @param array $methods
     * @access public
     */
    public function setPreferredAlgorithms(array $methods)
    {
        $preferred = $methods;

        if (isset($preferred['kex'])) {
            $preferred['kex'] = array_intersect(
                $preferred['kex'],
                static::getSupportedKEXAlgorithms()
            );
        }

        if (isset($preferred['hostkey'])) {
            $preferred['hostkey'] = array_intersect(
                $preferred['hostkey'],
                static::getSupportedHostKeyAlgorithms()
            );
        }

        $keys = ['client_to_server', 'server_to_client'];
        foreach ($keys as $key) {
            if (isset($preferred[$key])) {
                $a = &$preferred[$key];
                if (isset($a['crypt'])) {
                    $a['crypt'] = array_intersect(
                        $a['crypt'],
                        static::getSupportedEncryptionAlgorithms()
                    );
                }
                if (isset($a['comp'])) {
                    $a['comp'] = array_intersect(
                        $a['comp'],
                        static::getSupportedCompressionAlgorithms()
                    );
                }
                if (isset($a['mac'])) {
                    $a['mac'] = array_intersect(
                        $a['mac'],
                        static::getSupportedMACAlgorithms()
                    );
                }
            }
        }

        $keys = [
            'kex',
            'hostkey',
            'client_to_server/crypt',
            'client_to_server/comp',
            'client_to_server/mac',
            'server_to_client/crypt',
            'server_to_client/comp',
            'server_to_client/mac',
        ];
        foreach ($keys as $key) {
            $p = $preferred;
            $m = $methods;

            $subkeys = explode('/', $key);
            foreach ($subkeys as $subkey) {
                if (!isset($p[$subkey])) {
                    continue 2;
                }
                $p = $p[$subkey];
                $m = $m[$subkey];
            }

            if (count($p) != count($m)) {
                $diff = array_diff($m, $p);
                $msg = count($diff) == 1 ?
                    ' is not a supported algorithm' :
                    ' are not supported algorithms';
                throw new UnsupportedAlgorithmException(implode(', ', $diff) . $msg);
            }
        }

        $this->preferred = $preferred;
    }

    /**
     * Returns the banner message.
     *
     * Quoting from the RFC, "in some jurisdictions, sending a warning message before
     * authentication may be relevant for getting legal protection."
     *
     * @return string
     * @access public
     */
    public function getBannerMessage()
    {
        return $this->banner_message;
    }

    /**
     * Returns the server public host key.
     *
     * Caching this the first time you connect to a server and checking the result on subsequent connections
     * is recommended.  Returns false if the server signature is not signed correctly with the public host key.
     *
     * @return mixed
     * @throws \RuntimeException on badly formatted keys
     * @throws \phpseclib\Exception\NoSupportedAlgorithmsException when the key isn't in a supported format
     * @access public
     */
    public function getServerPublicHostKey()
    {
        if (!($this->bitmap & self::MASK_CONSTRUCTOR)) {
            if (!$this->connect()) {
                return false;
            }
        }

        $signature = $this->signature;
        $server_public_host_key = base64_encode($this->server_public_host_key);

        if ($this->signature_validated) {
            return $this->bitmap ?
                $this->signature_format . ' ' . $server_public_host_key :
                false;
        }

        $this->signature_validated = true;

        switch ($this->signature_format) {
            case 'ssh-ed25519':
            case 'ecdsa-sha2-nistp256':
            case 'ecdsa-sha2-nistp384':
            case 'ecdsa-sha2-nistp521':
                $key = EC::loadFormat('OpenSSH', $server_public_host_key)
                    ->withSignatureFormat('SSH2');
                switch ($this->signature_format) {
                    case 'ssh-ed25519':
                        Strings::shift($signature, 4 + strlen('ssh-ed25519') + 4);
                        $hash = 'sha512';
                        break;
                    case 'ecdsa-sha2-nistp256':
                        $hash = 'sha256';
                        break;
                    case 'ecdsa-sha2-nistp384':
                        $hash = 'sha384';
                        break;
                    case 'ecdsa-sha2-nistp521':
                        $hash = 'sha512';
                }
                $key = $key->withHash($hash);
                break;
            case 'ssh-dss':
                $key = DSA::loadFormat('OpenSSH', $server_public_host_key)
                    ->withSignatureFormat('SSH2')
                    ->withHash('sha1');
                break;
            case 'ssh-rsa':
            case 'rsa-sha2-256':
            case 'rsa-sha2-512':
                if (strlen($signature) < 15) {
                    return false;
                }
                Strings::shift($signature, 11);
                $temp = unpack('Nlength', Strings::shift($signature, 4));
                $signature = Strings::shift($signature, $temp['length']);

                $key = RSA::loadFormat('OpenSSH', $server_public_host_key)
                    ->withPadding(RSA::SIGNATURE_PKCS1);
                switch ($this->signature_format) {
                    case 'rsa-sha2-512':
                        $hash = 'sha512';
                        break;
                    case 'rsa-sha2-256':
                        $hash = 'sha256';
                        break;
                    //case 'ssh-rsa':
                    default:
                        $hash = 'sha1';
                }
                $key = $key->withHash($hash);
                break;
            default:
                $this->disconnect_helper(NET_SSH2_DISCONNECT_HOST_KEY_NOT_VERIFIABLE);
                throw new NoSupportedAlgorithmsException('Unsupported signature format');
        }

        if (!$key->verify($this->exchange_hash, $signature)) {
            return $this->disconnect_helper(NET_SSH2_DISCONNECT_HOST_KEY_NOT_VERIFIABLE);
        };

        return $this->signature_format . ' ' . $server_public_host_key;
    }

    /**
     * Returns the exit status of an SSH command or false.
     *
     * @return false|int
     * @access public
     */
    public function getExitStatus()
    {
        if (is_null($this->exit_status)) {
            return false;
        }
        return $this->exit_status;
    }

    /**
     * Returns the number of columns for the terminal window size.
     *
     * @return int
     * @access public
     */
    public function getWindowColumns()
    {
        return $this->windowColumns;
    }

    /**
     * Returns the number of rows for the terminal window size.
     *
     * @return int
     * @access public
     */
    public function getWindowRows()
    {
        return $this->windowRows;
    }

    /**
     * Sets the number of columns for the terminal window size.
     *
     * @param int $value
     * @access public
     */
    public function setWindowColumns($value)
    {
        $this->windowColumns = $value;
    }

    /**
     * Sets the number of rows for the terminal window size.
     *
     * @param int $value
     * @access public
     */
    public function setWindowRows($value)
    {
        $this->windowRows = $value;
    }

    /**
     * Sets the number of columns and rows for the terminal window size.
     *
     * @param int $columns
     * @param int $rows
     * @access public
     */
    public function setWindowSize($columns = 80, $rows = 24)
    {
        $this->windowColumns = $columns;
        $this->windowRows = $rows;
    }

    /**
     * To String Magic Method
     *
     * @return string
     * @access public
     */
    public function __toString()
    {
        return $this->getResourceId();
    }

    /**
     * Get Resource ID
     *
     * We use {} because that symbols should not be in URL according to
     * {@link http://tools.ietf.org/html/rfc3986#section-2 RFC}.
     * It will safe us from any conflicts, because otherwise regexp will
     * match all alphanumeric domains.
     *
     * @return string
     */
    public function getResourceId()
    {
        return '{' . spl_object_hash($this) . '}';
    }

    /**
     * Return existing connection
     *
     * @param string $id
     *
     * @return bool|SSH2 will return false if no such connection
     */
    public static function getConnectionByResourceId($id)
    {
        return isset(self::$connections[$id]) ? self::$connections[$id] : false;
    }

    /**
     * Return all excising connections
     *
     * @return SSH2[]
     */
    public static function getConnections()
    {
        return self::$connections;
    }
}<|MERGE_RESOLUTION|>--- conflicted
+++ resolved
@@ -3630,19 +3630,11 @@
 
                 // resize the window, if appropriate
                 if ($this->window_size_server_to_client[$channel] < 0) {
-<<<<<<< HEAD
-                    $packet = pack('CNN', NET_SSH2_MSG_CHANNEL_WINDOW_ADJUST, $this->server_channels[$channel], $this->window_size);
-                    $this->send_binary_packet($packet);
-                    $this->window_size_server_to_client[$channel]+= $this->window_size;
-=======
                 // PuTTY does something more analogous to the following:
                 //if ($this->window_size_server_to_client[$channel] < 0x3FFFFFFF) {
                     $packet = pack('CNN', NET_SSH2_MSG_CHANNEL_WINDOW_ADJUST, $this->server_channels[$channel], $this->window_resize);
-                    if (!$this->_send_binary_packet($packet)) {
-                        return false;
-                    }
+                    $this->send_binary_packet($packet);
                     $this->window_size_server_to_client[$channel]+= $this->window_resize;
->>>>>>> 53dcc194
                 }
 
                 switch ($type) {
