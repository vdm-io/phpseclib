--- conflicted
+++ resolved
@@ -3744,16 +3744,11 @@
                 $this->binary_packet_buffer = false;
             } else {
                 $response = $this->_get_binary_packet(true);
-<<<<<<< HEAD
-                if ($response === true && $this->is_timeout && $client_channel == self::CHANNEL_EXEC && !$this->request_pty) {
-                    $this->_close_channel($client_channel);
-=======
-                if ($response === true && $this->is_timeout)) {
-                    if ($client_channel == NET_SSH2_CHANNEL_EXEC && !$this->request_pty) {
+                if ($response === true && $this->is_timeout) {
+                    if ($client_channel == self::CHANNEL_EXEC && !$this->request_pty) {
                         $this->_close_channel($client_channel);
                     }
                     return true;
->>>>>>> 8d567cdf
                 }
                 if ($response === false) {
                     $this->bitmap = 0;
