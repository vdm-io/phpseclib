<?php

/**
 * Pure-PHP implementation of SSHv2.
 *
 * PHP version 5
 *
 * Here are some examples of how to use this library:
 * <code>
 * <?php
 *    include 'vendor/autoload.php';
 *
 *    $ssh = new \phpseclib3\Net\SSH2('www.domain.tld');
 *    if (!$ssh->login('username', 'password')) {
 *        exit('Login Failed');
 *    }
 *
 *    echo $ssh->exec('pwd');
 *    echo $ssh->exec('ls -la');
 * ?>
 * </code>
 *
 * <code>
 * <?php
 *    include 'vendor/autoload.php';
 *
 *    $key = \phpseclib3\Crypt\PublicKeyLoader::load('...', '(optional) password');
 *
 *    $ssh = new \phpseclib3\Net\SSH2('www.domain.tld');
 *    if (!$ssh->login('username', $key)) {
 *        exit('Login Failed');
 *    }
 *
 *    echo $ssh->read('username@username:~$');
 *    $ssh->write("ls -la\n");
 *    echo $ssh->read('username@username:~$');
 * ?>
 * </code>
 *
 * @category  Net
 * @package   SSH2
 * @author    Jim Wigginton <terrafrost@php.net>
 * @copyright 2007 Jim Wigginton
 * @license   http://www.opensource.org/licenses/mit-license.html  MIT License
 * @link      http://phpseclib.sourceforge.net
 */

namespace phpseclib3\Net;

use phpseclib3\Common\Functions\Strings;
use phpseclib3\Crypt\Blowfish;
use phpseclib3\Crypt\ChaCha20;
use phpseclib3\Crypt\Common\AsymmetricKey;
use phpseclib3\Crypt\Common\PrivateKey;
use phpseclib3\Crypt\Common\PublicKey;
use phpseclib3\Crypt\Common\SymmetricKey;
use phpseclib3\Crypt\DH;
use phpseclib3\Crypt\DSA;
use phpseclib3\Crypt\EC;
use phpseclib3\Crypt\Hash;
use phpseclib3\Crypt\Random;
use phpseclib3\Crypt\RC4;
use phpseclib3\Crypt\Rijndael;
use phpseclib3\Crypt\RSA;
use phpseclib3\Crypt\TripleDES;
use phpseclib3\Crypt\Twofish;
use phpseclib3\Exception\ConnectionClosedException;
use phpseclib3\Exception\InsufficientSetupException;
use phpseclib3\Exception\NoSupportedAlgorithmsException;
use phpseclib3\Exception\UnableToConnectException;
use phpseclib3\Exception\UnsupportedAlgorithmException;
use phpseclib3\Exception\UnsupportedCurveException;
use phpseclib3\Math\BigInteger;
use phpseclib3\Net\SSH2\ChannelConnectionFailureReason;
use phpseclib3\Net\SSH2\DisconnectReason;
use phpseclib3\Net\SSH2\MessageType;
use phpseclib3\Net\SSH2\MessageTypeExtra;
use phpseclib3\Net\SSH2\TerminalMode;
use phpseclib3\System\SSH\Agent;

/**
 * Pure-PHP implementation of SSHv2.
 *
 * @package SSH2
 * @author  Jim Wigginton <terrafrost@php.net>
 * @access  public
 */
class SSH2
{
    /**#@+
     * Compression Types
     *
     * @access private
     */
    /**
     * No compression
     */
    const NET_SSH2_COMPRESSION_NONE = 1;
    /**
     * zlib compression
     */
    const NET_SSH2_COMPRESSION_ZLIB = 2;
    /**
     * zlib@openssh.com
     */
    const NET_SSH2_COMPRESSION_ZLIB_AT_OPENSSH = 3;
    /**#@-*/

    // Execution Bitmap Masks
    const MASK_CONSTRUCTOR   = 0x00000001;
    const MASK_CONNECTED     = 0x00000002;
    const MASK_LOGIN_REQ     = 0x00000004;
    const MASK_LOGIN         = 0x00000008;
    const MASK_SHELL         = 0x00000010;
    const MASK_WINDOW_ADJUST = 0x00000020;

    /*
     * Channel constants
     *
     * RFC4254 refers not to client and server channels but rather to sender and recipient channels.  we don't refer
     * to them in that way because RFC4254 toggles the meaning. the client sends a SSH_MSG_CHANNEL_OPEN message with
     * a sender channel and the server sends a SSH_MSG_CHANNEL_OPEN_CONFIRMATION in response, with a sender and a
     * recipient channel.  at first glance, you might conclude that SSH_MSG_CHANNEL_OPEN_CONFIRMATION's sender channel
     * would be the same thing as SSH_MSG_CHANNEL_OPEN's sender channel, but it's not, per this snippet:
     *     The 'recipient channel' is the channel number given in the original
     *     open request, and 'sender channel' is the channel number allocated by
     *     the other side.
     *
     * @see \phpseclib3\Net\SSH2::send_channel_packet()
     * @see \phpseclib3\Net\SSH2::get_channel_packet()
     * @access private
     */
    const CHANNEL_EXEC          = 1; // PuTTy uses 0x100
    const CHANNEL_SHELL         = 2;
    const CHANNEL_SUBSYSTEM     = 3;
    const CHANNEL_AGENT_FORWARD = 4;
    const CHANNEL_KEEP_ALIVE    = 5;

    /**
     * Returns the message numbers
     *
     * @access public
     * @see \phpseclib3\Net\SSH2::getLog()
     */
    const LOG_SIMPLE = 1;
    /**
     * Returns the message content
     *
     * @access public
     * @see \phpseclib3\Net\SSH2::getLog()
     */
    const LOG_COMPLEX = 2;
    /**
     * Outputs the content real-time
     *
     * @access public
     * @see \phpseclib3\Net\SSH2::getLog()
     */
    const LOG_REALTIME = 3;
    /**
     * Dumps the content real-time to a file
     *
     * @access public
     * @see \phpseclib3\Net\SSH2::getLog()
     */
    const LOG_REALTIME_FILE = 4;
    /**
     * Make sure that the log never gets larger than this
     *
     * @access public
     * @see \phpseclib3\Net\SSH2::getLog()
     */
    const LOG_MAX_SIZE = 1048576; // 1024 * 1024

    /**
     * Returns when a string matching $expect exactly is found
     *
     * @access public
     * @see \phpseclib3\Net\SSH2::read()
     */
    const READ_SIMPLE = 1;
    /**
     * Returns when a string matching the regular expression $expect is found
     *
     * @access public
     * @see \phpseclib3\Net\SSH2::read()
     */
    const READ_REGEX = 2;
    /**
     * Returns whenever a data packet is received.
     *
     * Some data packets may only contain a single character so it may be necessary
     * to call read() multiple times when using this option
     *
     * @access public
     * @see \phpseclib3\Net\SSH2::read()
     */
    const READ_NEXT = 3;

    /**
     * The SSH identifier
     *
     * @var string
     * @access private
     */
    private $identifier;

    /**
     * The Socket Object
     *
     * @var resource|closed-resource|null
     * @access private
     */
    public $fsock;

    /**
     * Execution Bitmap
     *
     * The bits that are set represent functions that have been called already.  This is used to determine
     * if a requisite function has been successfully executed.  If not, an error should be thrown.
     *
     * @var int
     * @access private
     */
    protected $bitmap = 0;

    /**
     * Error information
     *
     * @see self::getErrors()
     * @see self::getLastError()
     * @var array
     * @access private
     */
    private $errors = [];

    /**
     * Server Identifier
     *
     * @see self::getServerIdentification()
     * @var string|false
     * @access private
     */
    protected $server_identifier = false;

    /**
     * Key Exchange Algorithms
     *
     * @see self::getKexAlgorithims()
     * @var array|false
     * @access private
     */
    private $kex_algorithms = false;

    /**
     * Key Exchange Algorithm
     *
     * @see self::getMethodsNegotiated()
     * @var string|false
     * @access private
     */
    private $kex_algorithm = false;

    /**
     * Minimum Diffie-Hellman Group Bit Size in RFC 4419 Key Exchange Methods
     *
     * @see self::_key_exchange()
     * @var int
     * @access private
     */
    private $kex_dh_group_size_min = 1536;

    /**
     * Preferred Diffie-Hellman Group Bit Size in RFC 4419 Key Exchange Methods
     *
     * @see self::_key_exchange()
     * @var int
     * @access private
     */
    private $kex_dh_group_size_preferred = 2048;

    /**
     * Maximum Diffie-Hellman Group Bit Size in RFC 4419 Key Exchange Methods
     *
     * @see self::_key_exchange()
     * @var int
     * @access private
     */
    private $kex_dh_group_size_max = 4096;

    /**
     * Server Host Key Algorithms
     *
     * @see self::getServerHostKeyAlgorithms()
     * @var array|false
     * @access private
     */
    private $server_host_key_algorithms = false;

    /**
     * Encryption Algorithms: Client to Server
     *
     * @see self::getEncryptionAlgorithmsClient2Server()
     * @var array|false
     * @access private
     */
    private $encryption_algorithms_client_to_server = false;

    /**
     * Encryption Algorithms: Server to Client
     *
     * @see self::getEncryptionAlgorithmsServer2Client()
     * @var array|false
     * @access private
     */
    private $encryption_algorithms_server_to_client = false;

    /**
     * MAC Algorithms: Client to Server
     *
     * @see self::getMACAlgorithmsClient2Server()
     * @var array|false
     * @access private
     */
    private $mac_algorithms_client_to_server = false;

    /**
     * MAC Algorithms: Server to Client
     *
     * @see self::getMACAlgorithmsServer2Client()
     * @var array|false
     * @access private
     */
    private $mac_algorithms_server_to_client = false;

    /**
     * Compression Algorithms: Client to Server
     *
     * @see self::getCompressionAlgorithmsClient2Server()
     * @var array|false
     * @access private
     */
    private $compression_algorithms_client_to_server = false;

    /**
     * Compression Algorithms: Server to Client
     *
     * @see self::getCompressionAlgorithmsServer2Client()
     * @var array|false
     * @access private
     */
    private $compression_algorithms_server_to_client = false;

    /**
     * Languages: Server to Client
     *
     * @see self::getLanguagesServer2Client()
     * @var array|false
     * @access private
     */
    private $languages_server_to_client = false;

    /**
     * Languages: Client to Server
     *
     * @see self::getLanguagesClient2Server()
     * @var array|false
     * @access private
     */
    private $languages_client_to_server = false;

    /**
     * Preferred Algorithms
     *
     * @see self::setPreferredAlgorithms()
     * @var array
     * @access private
     */
    private $preferred = [];

    /**
     * Block Size for Server to Client Encryption
     *
     * "Note that the length of the concatenation of 'packet_length',
     *  'padding_length', 'payload', and 'random padding' MUST be a multiple
     *  of the cipher block size or 8, whichever is larger.  This constraint
     *  MUST be enforced, even when using stream ciphers."
     *
     *  -- http://tools.ietf.org/html/rfc4253#section-6
     *
     * @see self::__construct()
     * @see self::_send_binary_packet()
     * @var int
     * @access private
     */
    private $encrypt_block_size = 8;

    /**
     * Block Size for Client to Server Encryption
     *
     * @see self::__construct()
     * @see self::_get_binary_packet()
     * @var int
     * @access private
     */
    private $decrypt_block_size = 8;

    /**
     * Server to Client Encryption Object
     *
     * @see self::_get_binary_packet()
     * @var SymmetricKey|false
     * @access private
     */
    private $decrypt = false;

    /**
     * Decryption Algorithm Name
     *
     * @var string|null
     * @access private
     */
    private $decryptName;

    /**
     * Decryption Invocation Counter
     *
     * Used by GCM
     *
     * @var string|null
     * @access private
     */
    private $decryptInvocationCounter;

    /**
     * Fixed Part of Nonce
     *
     * Used by GCM
     *
     * @var string|null
     * @access private
     */
    private $decryptFixedPart;

    /**
     * Server to Client Length Encryption Object
     *
     * @see self::_get_binary_packet()
     * @var object
     * @access private
     */
    private $lengthDecrypt = false;

    /**
     * Client to Server Encryption Object
     *
     * @see self::_send_binary_packet()
     * @var SymmetricKey|false
     * @access private
     */
    private $encrypt = false;

    /**
     * Encryption Algorithm Name
     *
     * @var string|null
     * @access private
     */
    private $encryptName;

    /**
     * Encryption Invocation Counter
     *
     * Used by GCM
     *
     * @var string|null
     * @access private
     */
    private $encryptInvocationCounter;

    /**
     * Fixed Part of Nonce
     *
     * Used by GCM
     *
     * @var string|null
     * @access private
     */
    private $encryptFixedPart;

    /**
     * Client to Server Length Encryption Object
     *
     * @see self::_send_binary_packet()
     * @var object
     * @access private
     */
    private $lengthEncrypt = false;

    /**
     * Client to Server HMAC Object
     *
     * @see self::_send_binary_packet()
     * @var object
     * @access private
     */
    private $hmac_create = false;

    /**
     * Client to Server HMAC Name
     *
     * @var string|false
     * @access private
     */
    private $hmac_create_name;

    /**
     * Client to Server ETM
     *
     * @var int|false
     * @access private
     */
    private $hmac_create_etm;

    /**
     * Server to Client HMAC Object
     *
     * @see self::_get_binary_packet()
     * @var object
     * @access private
     */
    private $hmac_check = false;

    /**
     * Server to Client HMAC Name
     *
     * @var string|false
     * @access private
     */
    private $hmac_check_name;

    /**
     * Server to Client ETM
     *
     * @var int|false
     * @access private
     */
    private $hmac_check_etm;

    /**
     * Size of server to client HMAC
     *
     * We need to know how big the HMAC will be for the server to client direction so that we know how many bytes to read.
     * For the client to server side, the HMAC object will make the HMAC as long as it needs to be.  All we need to do is
     * append it.
     *
     * @see self::_get_binary_packet()
     * @var int
     * @access private
     */
    private $hmac_size = false;

    /**
     * Server Public Host Key
     *
     * @see self::getServerPublicHostKey()
     * @var string
     * @access private
     */
    private $server_public_host_key;

    /**
     * Session identifier
     *
     * "The exchange hash H from the first key exchange is additionally
     *  used as the session identifier, which is a unique identifier for
     *  this connection."
     *
     *  -- http://tools.ietf.org/html/rfc4253#section-7.2
     *
     * @see self::_key_exchange()
     * @var string
     * @access private
     */
    private $session_id = false;

    /**
     * Exchange hash
     *
     * The current exchange hash
     *
     * @see self::_key_exchange()
     * @var string
     * @access private
     */
    private $exchange_hash = false;

    /**
     * Send Sequence Number
     *
     * See 'Section 6.4.  Data Integrity' of rfc4253 for more info.
     *
     * @see self::_send_binary_packet()
     * @var int
     * @access private
     */
    private $send_seq_no = 0;

    /**
     * Get Sequence Number
     *
     * See 'Section 6.4.  Data Integrity' of rfc4253 for more info.
     *
     * @see self::_get_binary_packet()
     * @var int
     * @access private
     */
    private $get_seq_no = 0;

    /**
     * Server Channels
     *
     * Maps client channels to server channels
     *
     * @see self::get_channel_packet()
     * @see self::exec()
     * @var array
     * @access private
     */
    protected $server_channels = [];

    /**
     * Channel Buffers
     *
     * If a client requests a packet from one channel but receives two packets from another those packets should
     * be placed in a buffer
     *
     * @see self::get_channel_packet()
     * @see self::exec()
     * @var array
     * @access private
     */
    private $channel_buffers = [];

    /**
     * Channel Status
     *
     * Contains the type of the last sent message
     *
     * @see self::get_channel_packet()
     * @var array
     * @access private
     */
    protected $channel_status = [];

    /**
     * Packet Size
     *
     * Maximum packet size indexed by channel
     *
     * @see self::send_channel_packet()
     * @var array
     * @access private
     */
    private $packet_size_client_to_server = [];

    /**
     * Message Number Log
     *
     * @see self::getLog()
     * @var array
     * @access private
     */
    private $message_number_log = [];

    /**
     * Message Log
     *
     * @see self::getLog()
     * @var array
     * @access private
     */
    private $message_log = [];

    /**
     * The Window Size
     *
     * Bytes the other party can send before it must wait for the window to be adjusted (0x7FFFFFFF = 2GB)
     *
     * @var int
     * @see self::send_channel_packet()
     * @see self::exec()
     * @access private
     */
    protected $window_size = 0x7FFFFFFF;

    /**
     * What we resize the window to
     *
     * When PuTTY resizes the window it doesn't add an additional 0x7FFFFFFF bytes - it adds 0x40000000 bytes.
     * Some SFTP clients (GoAnywhere) don't support adding 0x7FFFFFFF to the window size after the fact so
     * we'll just do what PuTTY does
     *
     * @var int
     * @see self::_send_channel_packet()
     * @see self::exec()
     * @access private
     */
    private $window_resize = 0x40000000;

    /**
     * Window size, server to client
     *
     * Window size indexed by channel
     *
     * @see self::send_channel_packet()
     * @var array
     * @access private
     */
    protected $window_size_server_to_client = [];

    /**
     * Window size, client to server
     *
     * Window size indexed by channel
     *
     * @see self::get_channel_packet()
     * @var array
     * @access private
     */
    private $window_size_client_to_server = [];

    /**
     * Server signature
     *
     * Verified against $this->session_id
     *
     * @see self::getServerPublicHostKey()
     * @var string
     * @access private
     */
    private $signature = '';

    /**
     * Server signature format
     *
     * ssh-rsa or ssh-dss.
     *
     * @see self::getServerPublicHostKey()
     * @var string
     * @access private
     */
    private $signature_format = '';

    /**
     * Interactive Buffer
     *
     * @see self::read()
     * @var string
     * @access private
     */
    private $interactiveBuffer = '';

    /**
     * Current log size
     *
     * Should never exceed self::LOG_MAX_SIZE
     *
     * @see self::_send_binary_packet()
     * @see self::_get_binary_packet()
     * @var int
     * @access private
     */
    private $log_size;

    /**
     * Timeout
     *
     * @see self::setTimeout()
     * @access private
     */
    protected $timeout;

    /**
     * Current Timeout
     *
     * @see self::get_channel_packet()
     * @access private
     */
    protected $curTimeout;

    /**
     * Keep Alive Interval
     *
     * @see self::setKeepAlive()
     * @access private
     */
    private $keepAlive;

    /**
     * Real-time log file pointer
     *
     * @see self::_append_log()
     * @var resource|closed-resource
     * @access private
     */
    private $realtime_log_file;

    /**
     * Real-time log file size
     *
     * @see self::_append_log()
     * @var int
     * @access private
     */
    private $realtime_log_size;

    /**
     * Has the signature been validated?
     *
     * @see self::getServerPublicHostKey()
     * @var bool
     * @access private
     */
    private $signature_validated = false;

    /**
     * Real-time log file wrap boolean
     *
     * @see self::_append_log()
     * @access private
     */
    private $realtime_log_wrap;

    /**
     * Flag to suppress stderr from output
     *
     * @see self::enableQuietMode()
     * @access private
     */
    private $quiet_mode = false;

    /**
     * Time of first network activity
     *
     * @var float
     * @access private
     */
    private $last_packet;

    /**
     * Exit status returned from ssh if any
     *
     * @var int
     * @access private
     */
    private $exit_status;

    /**
     * Flag to request a PTY when using exec()
     *
     * @var bool
     * @see self::enablePTY()
     * @access private
     */
    private $request_pty = false;

    /**
     * Flag set while exec() is running when using enablePTY()
     *
     * @var bool
     * @access private
     */
    private $in_request_pty_exec = false;

    /**
     * Flag set after startSubsystem() is called
     *
     * @var bool
     * @access private
     */
    private $in_subsystem;

    /**
     * Contents of stdError
     *
     * @var string
     * @access private
     */
    private $stdErrorLog;

    /**
     * The Last Interactive Response
     *
     * @see self::_keyboard_interactive_process()
     * @var string
     * @access private
     */
    private $last_interactive_response = '';

    /**
     * Keyboard Interactive Request / Responses
     *
     * @see self::_keyboard_interactive_process()
     * @var array
     * @access private
     */
    private $keyboard_requests_responses = [];

    /**
     * Banner Message
     *
     * Quoting from the RFC, "in some jurisdictions, sending a warning message before
     * authentication may be relevant for getting legal protection."
     *
     * @see self::_filter()
     * @see self::getBannerMessage()
     * @var string
     * @access private
     */
    private $banner_message = '';

    /**
     * Did read() timeout or return normally?
     *
     * @see self::isTimeout()
     * @var bool
     * @access private
     */
    private $is_timeout = false;

    /**
     * Log Boundary
     *
     * @see self::_format_log()
     * @var string
     * @access private
     */
    private $log_boundary = ':';

    /**
     * Log Long Width
     *
     * @see self::_format_log()
     * @var int
     * @access private
     */
    private $log_long_width = 65;

    /**
     * Log Short Width
     *
     * @see self::_format_log()
     * @var int
     * @access private
     */
    private $log_short_width = 16;

    /**
     * Hostname
     *
     * @see self::__construct()
     * @see self::_connect()
     * @var string
     * @access private
     */
    private $host;

    /**
     * Port Number
     *
     * @see self::__construct()
     * @see self::_connect()
     * @var int
     * @access private
     */
    private $port;

    /**
     * Number of columns for terminal window size
     *
     * @see self::getWindowColumns()
     * @see self::setWindowColumns()
     * @see self::setWindowSize()
     * @var int
     * @access private
     */
    private $windowColumns = 80;

    /**
     * Number of columns for terminal window size
     *
     * @see self::getWindowRows()
     * @see self::setWindowRows()
     * @see self::setWindowSize()
     * @var int
     * @access private
     */
    private $windowRows = 24;

    /**
     * Crypto Engine
     *
     * @see self::setCryptoEngine()
     * @see self::_key_exchange()
     * @var int
     * @access private
     */
    private static $crypto_engine = false;

    /**
     * A System_SSH_Agent for use in the SSH2 Agent Forwarding scenario
     *
     * @var Agent
     * @access private
     */
    private $agent;

    /**
     * Connection storage to replicates ssh2 extension functionality:
     * {@link http://php.net/manual/en/wrappers.ssh2.php#refsect1-wrappers.ssh2-examples}
     *
     * @var array<string, SSH2|\WeakReference<SSH2>>
     */
    private static $connections;

    /**
     * Send the identification string first?
     *
     * @var bool
     * @access private
     */
    private $send_id_string_first = true;

    /**
     * Send the key exchange initiation packet first?
     *
     * @var bool
     * @access private
     */
    private $send_kex_first = true;

    /**
     * Some versions of OpenSSH incorrectly calculate the key size
     *
     * @var bool
     * @access private
     */
    private $bad_key_size_fix = false;

    /**
     * Should we try to re-connect to re-establish keys?
     *
     * @var bool
     * @access private
     */
    private $retry_connect = false;

    /**
     * Binary Packet Buffer
     *
     * @var string|false
     * @access private
     */
    private $binary_packet_buffer = false;

    /**
     * Preferred Signature Format
     *
     * @var string|false
     * @access private
     */
    protected $preferred_signature_format = false;

    /**
     * Authentication Credentials
     *
     * @var array
     * @access private
     */
    protected $auth = [];

    /**
     * Terminal
     *
     * @var string
     * @access private
     */
    private $term = 'vt100';

    /**
     * The authentication methods that may productively continue authentication.
     *
     * @see https://tools.ietf.org/html/rfc4252#section-5.1
     * @var array|null
     * @access private
     */
    private $auth_methods_to_continue = null;

    /**
     * Compression method
     *
     * @var int
     * @access private
     */
    private $compress = self::NET_SSH2_COMPRESSION_NONE;

    /**
     * Decompression method
     *
     * @var int
     * @access private
     */
    private $decompress = self::NET_SSH2_COMPRESSION_NONE;

    /**
     * Compression context
     *
     * @var resource|false|null
     * @access private
     */
    private $compress_context;

    /**
     * Decompression context
     *
     * @var resource|object
     * @access private
     */
    private $decompress_context;

    /**
     * Regenerate Compression Context
     *
     * @var bool
     * @access private
     */
    private $regenerate_compression_context = false;

    /**
     * Regenerate Decompression Context
     *
     * @var bool
     * @access private
     */
    private $regenerate_decompression_context = false;

    /**
     * Smart multi-factor authentication flag
     *
     * @var bool
     * @access private
     */
    private $smartMFA = true;

    /**
     * Default Constructor.
     *
     * $host can either be a string, representing the host, or a stream resource.
     *
     * @param mixed $host
     * @param int $port
     * @param int $timeout
     * @see self::login()
     * @access public
     */
    public function __construct($host, $port = 22, $timeout = 10)
    {
        /**
         * Typehint is required due to a bug in Psalm: https://github.com/vimeo/psalm/issues/7508
         * @var \WeakReference<SSH2>|SSH2
         */
        self::$connections[$this->getResourceId()] = class_exists('WeakReference')
            ? \WeakReference::create($this)
            : $this;

        if (is_resource($host)) {
            $this->fsock = $host;
            return;
        }

        if (Strings::is_stringable($host)) {
            $this->host = $host;
            $this->port = $port;
            $this->timeout = $timeout;
        }
    }

    /**
     * Set Crypto Engine Mode
     *
     * Possible $engine values:
     * OpenSSL, mcrypt, Eval, PHP
     *
     * @param int $engine
     * @access public
     */
    public static function setCryptoEngine($engine)
    {
        self::$crypto_engine = $engine;
    }

    /**
     * Send Identification String First
     *
     * https://tools.ietf.org/html/rfc4253#section-4.2 says "when the connection has been established,
     * both sides MUST send an identification string". It does not say which side sends it first. In
     * theory it shouldn't matter but it is a fact of life that some SSH servers are simply buggy
     *
     * @access public
     */
    public function sendIdentificationStringFirst()
    {
        $this->send_id_string_first = true;
    }

    /**
     * Send Identification String Last
     *
     * https://tools.ietf.org/html/rfc4253#section-4.2 says "when the connection has been established,
     * both sides MUST send an identification string". It does not say which side sends it first. In
     * theory it shouldn't matter but it is a fact of life that some SSH servers are simply buggy
     *
     * @access public
     */
    public function sendIdentificationStringLast()
    {
        $this->send_id_string_first = false;
    }

    /**
     * Send SSH_MSG_KEXINIT First
     *
     * https://tools.ietf.org/html/rfc4253#section-7.1 says "key exchange begins by each sending
     * sending the [SSH_MSG_KEXINIT] packet". It does not say which side sends it first. In theory
     * it shouldn't matter but it is a fact of life that some SSH servers are simply buggy
     *
     * @access public
     */
    public function sendKEXINITFirst()
    {
        $this->send_kex_first = true;
    }

    /**
     * Send SSH_MSG_KEXINIT Last
     *
     * https://tools.ietf.org/html/rfc4253#section-7.1 says "key exchange begins by each sending
     * sending the [SSH_MSG_KEXINIT] packet". It does not say which side sends it first. In theory
     * it shouldn't matter but it is a fact of life that some SSH servers are simply buggy
     *
     * @access public
     */
    public function sendKEXINITLast()
    {
        $this->send_kex_first = false;
    }

    /**
     * Connect to an SSHv2 server
     *
     * @throws \UnexpectedValueException on receipt of unexpected packets
     * @throws \RuntimeException on other errors
     * @access private
     */
    private function connect()
    {
        if ($this->bitmap & self::MASK_CONSTRUCTOR) {
            return;
        }

        $this->bitmap |= self::MASK_CONSTRUCTOR;

        $this->curTimeout = $this->timeout;

        $this->last_packet = microtime(true);

        if (!is_resource($this->fsock)) {
            $start = microtime(true);
            // with stream_select a timeout of 0 means that no timeout takes place;
            // with fsockopen a timeout of 0 means that you instantly timeout
            // to resolve this incompatibility a timeout of 100,000 will be used for fsockopen if timeout is 0
            $this->fsock = @fsockopen($this->host, $this->port, $errno, $errstr, $this->curTimeout == 0 ? 100000 : $this->curTimeout);
            if (!$this->fsock) {
                $host = $this->host . ':' . $this->port;
                throw new UnableToConnectException(rtrim("Cannot connect to $host. Error $errno. $errstr"));
            }
            $elapsed = microtime(true) - $start;

            if ($this->curTimeout) {
                $this->curTimeout -= $elapsed;
                if ($this->curTimeout < 0) {
                    throw new \RuntimeException('Connection timed out whilst attempting to open socket connection');
                }
            }
        }

        $this->identifier = $this->generate_identifier();

        if ($this->send_id_string_first) {
            fputs($this->fsock, $this->identifier . "\r\n");
        }

        /* According to the SSH2 specs,

          "The server MAY send other lines of data before sending the version
           string.  Each line SHOULD be terminated by a Carriage Return and Line
           Feed.  Such lines MUST NOT begin with "SSH-", and SHOULD be encoded
           in ISO-10646 UTF-8 [RFC3629] (language is not specified).  Clients
           MUST be able to process such lines." */
        $data = '';
        while (!feof($this->fsock) && !preg_match('#(.*)^(SSH-(\d\.\d+).*)#ms', $data, $matches)) {
            $line = '';
            while (true) {
                if ($this->curTimeout) {
                    if ($this->curTimeout < 0) {
                        throw new \RuntimeException('Connection timed out whilst receiving server identification string');
                    }
                    $read = [$this->fsock];
                    $write = $except = null;
                    $start = microtime(true);
                    $sec = (int) floor($this->curTimeout);
                    $usec = (int) (1000000 * ($this->curTimeout - $sec));
                    if (@stream_select($read, $write, $except, $sec, $usec) === false) {
                        throw new \RuntimeException('Connection timed out whilst receiving server identification string');
                    }
                    $elapsed = microtime(true) - $start;
                    $this->curTimeout -= $elapsed;
                }

                $temp = stream_get_line($this->fsock, 255, "\n");
                if ($temp === false) {
                    throw new \RuntimeException('Error reading from socket');
                }
                if (strlen($temp) == 255) {
                    continue;
                }

                $line .= "$temp\n";

                // quoting RFC4253, "Implementers who wish to maintain
                // compatibility with older, undocumented versions of this protocol may
                // want to process the identification string without expecting the
                // presence of the carriage return character for reasons described in
                // Section 5 of this document."

                //if (substr($line, -2) == "\r\n") {
                //    break;
                //}

                break;
            }

            $data .= $line;
        }

        if (feof($this->fsock)) {
            $this->bitmap = 0;
            throw new ConnectionClosedException('Connection closed by server');
        }

        $extra = $matches[1];

        if (defined('NET_SSH2_LOGGING')) {
            $this->append_log('<-', $matches[0]);
            $this->append_log('->', $this->identifier . "\r\n");
        }

        $this->server_identifier = trim($temp, "\r\n");
        if (strlen($extra)) {
            $this->errors[] = $data;
        }

        if (version_compare($matches[3], '1.99', '<')) {
            $this->bitmap = 0;
            throw new UnableToConnectException("Cannot connect to SSH $matches[3] servers");
        }

        if (!$this->send_id_string_first) {
            fputs($this->fsock, $this->identifier . "\r\n");
        }

        if (!$this->send_kex_first) {
            $response = $this->get_binary_packet();

            if (is_bool($response) || !strlen($response) || ord($response[0]) != MessageType::KEXINIT) {
                $this->bitmap = 0;
                throw new \UnexpectedValueException('Expected SSH_MSG_KEXINIT');
            }

            $this->key_exchange($response);
        }

        if ($this->send_kex_first) {
            $this->key_exchange();
        }

        $this->bitmap |= self::MASK_CONNECTED;

        return true;
    }

    /**
     * Generates the SSH identifier
     *
     * You should overwrite this method in your own class if you want to use another identifier
     *
     * @access protected
     * @return string
     */
    private function generate_identifier()
    {
        $identifier = 'SSH-2.0-phpseclib_3.0';

        $ext = [];
        if (extension_loaded('sodium')) {
            $ext[] = 'libsodium';
        }

        if (extension_loaded('openssl')) {
            $ext[] = 'openssl';
        } elseif (extension_loaded('mcrypt')) {
            $ext[] = 'mcrypt';
        }

        if (extension_loaded('gmp')) {
            $ext[] = 'gmp';
        } elseif (extension_loaded('bcmath')) {
            $ext[] = 'bcmath';
        }

        if (!empty($ext)) {
            $identifier .= ' (' . implode(', ', $ext) . ')';
        }

        return $identifier;
    }

    /**
     * Key Exchange
     *
     * @return bool
     * @param string|bool $kexinit_payload_server optional
     * @throws \UnexpectedValueException on receipt of unexpected packets
     * @throws \RuntimeException on other errors
     * @throws \phpseclib3\Exception\NoSupportedAlgorithmsException when none of the algorithms phpseclib has loaded are compatible
     * @access private
     */
    private function key_exchange($kexinit_payload_server = false)
    {
        $preferred = $this->preferred;
        $send_kex = true;

        $kex_algorithms = isset($preferred['kex']) ?
            $preferred['kex'] :
            SSH2::getSupportedKEXAlgorithms();
        $server_host_key_algorithms = isset($preferred['hostkey']) ?
            $preferred['hostkey'] :
            SSH2::getSupportedHostKeyAlgorithms();
        $s2c_encryption_algorithms = isset($preferred['server_to_client']['crypt']) ?
            $preferred['server_to_client']['crypt'] :
            SSH2::getSupportedEncryptionAlgorithms();
        $c2s_encryption_algorithms = isset($preferred['client_to_server']['crypt']) ?
            $preferred['client_to_server']['crypt'] :
            SSH2::getSupportedEncryptionAlgorithms();
        $s2c_mac_algorithms = isset($preferred['server_to_client']['mac']) ?
            $preferred['server_to_client']['mac'] :
            SSH2::getSupportedMACAlgorithms();
        $c2s_mac_algorithms = isset($preferred['client_to_server']['mac']) ?
            $preferred['client_to_server']['mac'] :
            SSH2::getSupportedMACAlgorithms();
        $s2c_compression_algorithms = isset($preferred['server_to_client']['comp']) ?
            $preferred['server_to_client']['comp'] :
            SSH2::getSupportedCompressionAlgorithms();
        $c2s_compression_algorithms = isset($preferred['client_to_server']['comp']) ?
            $preferred['client_to_server']['comp'] :
            SSH2::getSupportedCompressionAlgorithms();

        // some SSH servers have buggy implementations of some of the above algorithms
        switch (true) {
            case $this->server_identifier == 'SSH-2.0-SSHD':
            case substr($this->server_identifier, 0, 13) == 'SSH-2.0-DLINK':
                if (!isset($preferred['server_to_client']['mac'])) {
                    $s2c_mac_algorithms = array_values(array_diff(
                        $s2c_mac_algorithms,
                        ['hmac-sha1-96', 'hmac-md5-96']
                    ));
                }
                if (!isset($preferred['client_to_server']['mac'])) {
                    $c2s_mac_algorithms = array_values(array_diff(
                        $c2s_mac_algorithms,
                        ['hmac-sha1-96', 'hmac-md5-96']
                    ));
                }
        }

        $client_cookie = Random::string(16);

        $kexinit_payload_client = pack('Ca*', MessageType::KEXINIT, $client_cookie);
        $kexinit_payload_client .= Strings::packSSH2(
            'L10bN',
            $kex_algorithms,
            $server_host_key_algorithms,
            $c2s_encryption_algorithms,
            $s2c_encryption_algorithms,
            $c2s_mac_algorithms,
            $s2c_mac_algorithms,
            $c2s_compression_algorithms,
            $s2c_compression_algorithms,
            [], // language, client to server
            [], // language, server to client
            false, // first_kex_packet_follows
            0 // reserved for future extension
        );

        if ($kexinit_payload_server === false) {
            $this->send_binary_packet($kexinit_payload_client);

            $kexinit_payload_server = $this->get_binary_packet();

            if (
                is_bool($kexinit_payload_server)
                || !strlen($kexinit_payload_server)
                || ord($kexinit_payload_server[0]) != MessageType::KEXINIT
            ) {
                $this->disconnect_helper(DisconnectReason::PROTOCOL_ERROR);
                throw new \UnexpectedValueException('Expected SSH_MSG_KEXINIT');
            }

            $send_kex = false;
        }

        $response = $kexinit_payload_server;
        Strings::shift($response, 1); // skip past the message number (it should be SSH_MSG_KEXINIT)
        $server_cookie = Strings::shift($response, 16);

        list(
            $this->kex_algorithms,
            $this->server_host_key_algorithms,
            $this->encryption_algorithms_client_to_server,
            $this->encryption_algorithms_server_to_client,
            $this->mac_algorithms_client_to_server,
            $this->mac_algorithms_server_to_client,
            $this->compression_algorithms_client_to_server,
            $this->compression_algorithms_server_to_client,
            $this->languages_client_to_server,
            $this->languages_server_to_client,
            $first_kex_packet_follows
        ) = Strings::unpackSSH2('L10C', $response);

        if ($send_kex) {
            $this->send_binary_packet($kexinit_payload_client);
        }

        // we need to decide upon the symmetric encryption algorithms before we do the diffie-hellman key exchange

        // we don't initialize any crypto-objects, yet - we do that, later. for now, we need the lengths to make the
        // diffie-hellman key exchange as fast as possible
        $decrypt = self::array_intersect_first($s2c_encryption_algorithms, $this->encryption_algorithms_server_to_client);
        $decryptKeyLength = $this->encryption_algorithm_to_key_size($decrypt);
        if ($decryptKeyLength === null) {
            $this->disconnect_helper(DisconnectReason::KEY_EXCHANGE_FAILED);
            throw new NoSupportedAlgorithmsException('No compatible server to client encryption algorithms found');
        }

        $encrypt = self::array_intersect_first($c2s_encryption_algorithms, $this->encryption_algorithms_client_to_server);
        $encryptKeyLength = $this->encryption_algorithm_to_key_size($encrypt);
        if ($encryptKeyLength === null) {
            $this->disconnect_helper(DisconnectReason::KEY_EXCHANGE_FAILED);
            throw new NoSupportedAlgorithmsException('No compatible client to server encryption algorithms found');
        }

        // through diffie-hellman key exchange a symmetric key is obtained
        $this->kex_algorithm = self::array_intersect_first($kex_algorithms, $this->kex_algorithms);
        if ($this->kex_algorithm === false) {
            $this->disconnect_helper(DisconnectReason::KEY_EXCHANGE_FAILED);
            throw new NoSupportedAlgorithmsException('No compatible key exchange algorithms found');
        }

        $server_host_key_algorithm = self::array_intersect_first($server_host_key_algorithms, $this->server_host_key_algorithms);
        if ($server_host_key_algorithm === false) {
            $this->disconnect_helper(DisconnectReason::KEY_EXCHANGE_FAILED);
            throw new NoSupportedAlgorithmsException('No compatible server host key algorithms found');
        }

        $mac_algorithm_out = self::array_intersect_first($c2s_mac_algorithms, $this->mac_algorithms_client_to_server);
        if ($mac_algorithm_out === false) {
            $this->disconnect_helper(DisconnectReason::KEY_EXCHANGE_FAILED);
            throw new NoSupportedAlgorithmsException('No compatible client to server message authentication algorithms found');
        }

        $mac_algorithm_in = self::array_intersect_first($s2c_mac_algorithms, $this->mac_algorithms_server_to_client);
        if ($mac_algorithm_in === false) {
            $this->disconnect_helper(DisconnectReason::KEY_EXCHANGE_FAILED);
            throw new NoSupportedAlgorithmsException('No compatible server to client message authentication algorithms found');
        }

        $compression_map = [
            'none' => self::NET_SSH2_COMPRESSION_NONE,
            'zlib' => self::NET_SSH2_COMPRESSION_ZLIB,
            'zlib@openssh.com' => self::NET_SSH2_COMPRESSION_ZLIB_AT_OPENSSH
        ];

        $compression_algorithm_in = self::array_intersect_first($s2c_compression_algorithms, $this->compression_algorithms_server_to_client);
        if ($compression_algorithm_in === false) {
            $this->disconnect_helper(DisconnectReason::KEY_EXCHANGE_FAILED);
            throw new NoSupportedAlgorithmsException('No compatible server to client compression algorithms found');
        }
        $this->decompress = $compression_map[$compression_algorithm_in];

        $compression_algorithm_out = self::array_intersect_first($c2s_compression_algorithms, $this->compression_algorithms_client_to_server);
        if ($compression_algorithm_out === false) {
            $this->disconnect_helper(DisconnectReason::KEY_EXCHANGE_FAILED);
            throw new NoSupportedAlgorithmsException('No compatible client to server compression algorithms found');
        }
        $this->compress = $compression_map[$compression_algorithm_out];

        switch ($this->kex_algorithm) {
            case 'diffie-hellman-group15-sha512':
            case 'diffie-hellman-group16-sha512':
            case 'diffie-hellman-group17-sha512':
            case 'diffie-hellman-group18-sha512':
            case 'ecdh-sha2-nistp521':
                $kexHash = new Hash('sha512');
                break;
            case 'ecdh-sha2-nistp384':
                $kexHash = new Hash('sha384');
                break;
            case 'diffie-hellman-group-exchange-sha256':
            case 'diffie-hellman-group14-sha256':
            case 'ecdh-sha2-nistp256':
            case 'curve25519-sha256@libssh.org':
            case 'curve25519-sha256':
                $kexHash = new Hash('sha256');
                break;
            default:
                $kexHash = new Hash('sha1');
        }

        // Only relevant in diffie-hellman-group-exchange-sha{1,256}, otherwise empty.

        $exchange_hash_rfc4419 = '';

        if (strpos($this->kex_algorithm, 'curve25519-sha256') === 0 || strpos($this->kex_algorithm, 'ecdh-sha2-nistp') === 0) {
            $curve = strpos($this->kex_algorithm, 'curve25519-sha256') === 0 ?
                'Curve25519' :
                substr($this->kex_algorithm, 10);
            $ourPrivate = EC::createKey($curve);
            $ourPublicBytes = $ourPrivate->getPublicKey()->getEncodedCoordinates();
            $clientKexInitMessage = MessageTypeExtra::KEX_ECDH_INIT;
            $serverKexReplyMessage = MessageTypeExtra::KEX_ECDH_REPLY;
        } else {
            if (strpos($this->kex_algorithm, 'diffie-hellman-group-exchange') === 0) {
                $dh_group_sizes_packed = pack(
                    'NNN',
                    $this->kex_dh_group_size_min,
                    $this->kex_dh_group_size_preferred,
                    $this->kex_dh_group_size_max
                );
                $packet = pack(
                    'Ca*',
                    MessageTypeExtra::KEXDH_GEX_REQUEST,
                    $dh_group_sizes_packed
                );
                $this->send_binary_packet($packet);
                $this->updateLogHistory('UNKNOWN (34)', 'SSH_MSG_KEXDH_GEX_REQUEST');

                $response = $this->get_binary_packet();

                list($type, $primeBytes, $gBytes) = Strings::unpackSSH2('Css', $response);
                if ($type != MessageTypeExtra::KEXDH_GEX_GROUP) {
                    $this->disconnect_helper(DisconnectReason::PROTOCOL_ERROR);
                    throw new \UnexpectedValueException('Expected SSH_MSG_KEX_DH_GEX_GROUP');
                }
                $this->updateLogHistory('UNKNOWN (31)', 'SSH_MSG_KEXDH_GEX_GROUP');
                $prime = new BigInteger($primeBytes, -256);
                $g = new BigInteger($gBytes, -256);

                $exchange_hash_rfc4419 = $dh_group_sizes_packed . Strings::packSSH2(
                    'ss',
                    $primeBytes,
                    $gBytes
                );

                $params = DH::createParameters($prime, $g);
                $clientKexInitMessage = MessageTypeExtra::KEXDH_GEX_INIT;
                $serverKexReplyMessage = MessageTypeExtra::KEXDH_GEX_REPLY;
            } else {
                $params = DH::createParameters($this->kex_algorithm);
                $clientKexInitMessage = MessageType::KEXDH_INIT;
                $serverKexReplyMessage = MessageType::KEXDH_REPLY;
            }

            $keyLength = min($kexHash->getLengthInBytes(), max($encryptKeyLength, $decryptKeyLength));

            $ourPrivate = DH::createKey($params, 16 * $keyLength); // 2 * 8 * $keyLength
            $ourPublic = $ourPrivate->getPublicKey()->toBigInteger();
            $ourPublicBytes = $ourPublic->toBytes(true);
        }

        $data = pack('CNa*', $clientKexInitMessage, strlen($ourPublicBytes), $ourPublicBytes);

        $this->send_binary_packet($data);

        switch ($clientKexInitMessage) {
            case MessageTypeExtra::KEX_ECDH_INIT:
                $this->updateLogHistory('SSH_MSG_KEXDH_INIT', 'SSH_MSG_KEX_ECDH_INIT');
                break;
            case MessageTypeExtra::KEXDH_GEX_INIT:
                $this->updateLogHistory('UNKNOWN (32)', 'SSH_MSG_KEXDH_GEX_INIT');
        }

        $response = $this->get_binary_packet();

        list(
            $type,
            $server_public_host_key,
            $theirPublicBytes,
            $this->signature
        ) = Strings::unpackSSH2('Csss', $response);

        if ($type != $serverKexReplyMessage) {
            $this->disconnect_helper(DisconnectReason::PROTOCOL_ERROR);
            throw new \UnexpectedValueException("Expected $serverKexReplyMessage");
        }
        switch ($serverKexReplyMessage) {
            case MessageTypeExtra::KEX_ECDH_REPLY:
                $this->updateLogHistory('SSH_MSG_KEXDH_REPLY', 'SSH_MSG_KEX_ECDH_REPLY');
                break;
            case MessageTypeExtra::KEXDH_GEX_REPLY:
                $this->updateLogHistory('UNKNOWN (33)', 'SSH_MSG_KEXDH_GEX_REPLY');
        }

        $this->server_public_host_key = $server_public_host_key;
        list($public_key_format) = Strings::unpackSSH2('s', $server_public_host_key);
        if (strlen($this->signature) < 4) {
            throw new \LengthException('The signature needs at least four bytes');
        }
        $temp = unpack('Nlength', substr($this->signature, 0, 4));
        $this->signature_format = substr($this->signature, 4, $temp['length']);

        $keyBytes = DH::computeSecret($ourPrivate, $theirPublicBytes);
        if (($keyBytes & "\xFF\x80") === "\x00\x00") {
            $keyBytes = substr($keyBytes, 1);
        } elseif (($keyBytes[0] & "\x80") === "\x80") {
            $keyBytes = "\0$keyBytes";
        }

        $this->exchange_hash = Strings::packSSH2(
            's5',
            $this->identifier,
            $this->server_identifier,
            $kexinit_payload_client,
            $kexinit_payload_server,
            $this->server_public_host_key
        );
        $this->exchange_hash .= $exchange_hash_rfc4419;
        $this->exchange_hash .= Strings::packSSH2(
            's3',
            $ourPublicBytes,
            $theirPublicBytes,
            $keyBytes
        );

        $this->exchange_hash = $kexHash->hash($this->exchange_hash);

        if ($this->session_id === false) {
            $this->session_id = $this->exchange_hash;
        }

        switch ($server_host_key_algorithm) {
            case 'rsa-sha2-256':
            case 'rsa-sha2-512':
            //case 'ssh-rsa':
                $expected_key_format = 'ssh-rsa';
                break;
            default:
                $expected_key_format = $server_host_key_algorithm;
        }
        if ($public_key_format != $expected_key_format || $this->signature_format != $server_host_key_algorithm) {
            switch (true) {
                case $this->signature_format == $server_host_key_algorithm:
                case $server_host_key_algorithm != 'rsa-sha2-256' && $server_host_key_algorithm != 'rsa-sha2-512':
                case $this->signature_format != 'ssh-rsa':
                    $this->disconnect_helper(DisconnectReason::HOST_KEY_NOT_VERIFIABLE);
                    throw new \RuntimeException('Server Host Key Algorithm Mismatch (' . $this->signature_format . ' vs ' . $server_host_key_algorithm . ')');
            }
        }

        $packet = pack('C', MessageType::NEWKEYS);
        $this->send_binary_packet($packet);

        $response = $this->get_binary_packet();

        if ($response === false) {
            $this->disconnect_helper(DisconnectReason::CONNECTION_LOST);
            throw new ConnectionClosedException('Connection closed by server');
        }

        list($type) = Strings::unpackSSH2('C', $response);
        if ($type != MessageType::NEWKEYS) {
            $this->disconnect_helper(DisconnectReason::PROTOCOL_ERROR);
            throw new \UnexpectedValueException('Expected SSH_MSG_NEWKEYS');
        }

        $keyBytes = pack('Na*', strlen($keyBytes), $keyBytes);

        $this->encrypt = self::encryption_algorithm_to_crypt_instance($encrypt);
        if ($this->encrypt) {
            if (self::$crypto_engine) {
                $this->encrypt->setPreferredEngine(self::$crypto_engine);
            }
            if ($this->encrypt->getBlockLengthInBytes()) {
                $this->encrypt_block_size = $this->encrypt->getBlockLengthInBytes();
            }
            $this->encrypt->disablePadding();

            if ($this->encrypt->usesIV()) {
                $iv = $kexHash->hash($keyBytes . $this->exchange_hash . 'A' . $this->session_id);
                while ($this->encrypt_block_size > strlen($iv)) {
                    $iv .= $kexHash->hash($keyBytes . $this->exchange_hash . $iv);
                }
                $this->encrypt->setIV(substr($iv, 0, $this->encrypt_block_size));
            }

            switch ($encrypt) {
                case 'aes128-gcm@openssh.com':
                case 'aes256-gcm@openssh.com':
                    $nonce = $kexHash->hash($keyBytes . $this->exchange_hash . 'A' . $this->session_id);
                    $this->encryptFixedPart = substr($nonce, 0, 4);
                    $this->encryptInvocationCounter = substr($nonce, 4, 8);
                    // fall-through
                case 'chacha20-poly1305@openssh.com':
                    break;
                default:
                    $this->encrypt->enableContinuousBuffer();
            }

            $key = $kexHash->hash($keyBytes . $this->exchange_hash . 'C' . $this->session_id);
            while ($encryptKeyLength > strlen($key)) {
                $key .= $kexHash->hash($keyBytes . $this->exchange_hash . $key);
            }
            switch ($encrypt) {
                case 'chacha20-poly1305@openssh.com':
                    $encryptKeyLength = 32;
                    $this->lengthEncrypt = self::encryption_algorithm_to_crypt_instance($encrypt);
                    $this->lengthEncrypt->setKey(substr($key, 32, 32));
            }
            $this->encrypt->setKey(substr($key, 0, $encryptKeyLength));
            $this->encryptName = $encrypt;
        }

        $this->decrypt = self::encryption_algorithm_to_crypt_instance($decrypt);
        if ($this->decrypt) {
            if (self::$crypto_engine) {
                $this->decrypt->setPreferredEngine(self::$crypto_engine);
            }
            if ($this->decrypt->getBlockLengthInBytes()) {
                $this->decrypt_block_size = $this->decrypt->getBlockLengthInBytes();
            }
            $this->decrypt->disablePadding();

            if ($this->decrypt->usesIV()) {
                $iv = $kexHash->hash($keyBytes . $this->exchange_hash . 'B' . $this->session_id);
                while ($this->decrypt_block_size > strlen($iv)) {
                    $iv .= $kexHash->hash($keyBytes . $this->exchange_hash . $iv);
                }
                $this->decrypt->setIV(substr($iv, 0, $this->decrypt_block_size));
            }

            switch ($decrypt) {
                case 'aes128-gcm@openssh.com':
                case 'aes256-gcm@openssh.com':
                    // see https://tools.ietf.org/html/rfc5647#section-7.1
                    $nonce = $kexHash->hash($keyBytes . $this->exchange_hash . 'B' . $this->session_id);
                    $this->decryptFixedPart = substr($nonce, 0, 4);
                    $this->decryptInvocationCounter = substr($nonce, 4, 8);
                    // fall-through
                case 'chacha20-poly1305@openssh.com':
                    break;
                default:
                    $this->decrypt->enableContinuousBuffer();
            }

            $key = $kexHash->hash($keyBytes . $this->exchange_hash . 'D' . $this->session_id);
            while ($decryptKeyLength > strlen($key)) {
                $key .= $kexHash->hash($keyBytes . $this->exchange_hash . $key);
            }
            switch ($decrypt) {
                case 'chacha20-poly1305@openssh.com':
                    $decryptKeyLength = 32;
                    $this->lengthDecrypt = self::encryption_algorithm_to_crypt_instance($decrypt);
                    $this->lengthDecrypt->setKey(substr($key, 32, 32));
            }
            $this->decrypt->setKey(substr($key, 0, $decryptKeyLength));
            $this->decryptName = $decrypt;
        }

        /* The "arcfour128" algorithm is the RC4 cipher, as described in
           [SCHNEIER], using a 128-bit key.  The first 1536 bytes of keystream
           generated by the cipher MUST be discarded, and the first byte of the
           first encrypted packet MUST be encrypted using the 1537th byte of
           keystream.

           -- http://tools.ietf.org/html/rfc4345#section-4 */
        if ($encrypt == 'arcfour128' || $encrypt == 'arcfour256') {
            $this->encrypt->encrypt(str_repeat("\0", 1536));
        }
        if ($decrypt == 'arcfour128' || $decrypt == 'arcfour256') {
            $this->decrypt->decrypt(str_repeat("\0", 1536));
        }

        if (!$this->encrypt->usesNonce()) {
            list($this->hmac_create, $createKeyLength) = self::mac_algorithm_to_hash_instance($mac_algorithm_out);
        } else {
            $this->hmac_create = new \stdClass();
            $this->hmac_create_name = $mac_algorithm_out;
            //$mac_algorithm_out = 'none';
            $createKeyLength = 0;
        }

        if ($this->hmac_create instanceof Hash) {
            $key = $kexHash->hash($keyBytes . $this->exchange_hash . 'E' . $this->session_id);
            while ($createKeyLength > strlen($key)) {
                $key .= $kexHash->hash($keyBytes . $this->exchange_hash . $key);
            }
            $this->hmac_create->setKey(substr($key, 0, $createKeyLength));
            $this->hmac_create_name = $mac_algorithm_out;
            $this->hmac_create_etm = preg_match('#-etm@openssh\.com$#', $mac_algorithm_out);
        }

        if (!$this->decrypt->usesNonce()) {
            list($this->hmac_check, $checkKeyLength) = self::mac_algorithm_to_hash_instance($mac_algorithm_in);
            $this->hmac_size = $this->hmac_check->getLengthInBytes();
        } else {
            $this->hmac_check = new \stdClass();
            $this->hmac_check_name = $mac_algorithm_in;
            //$mac_algorithm_in = 'none';
            $checkKeyLength = 0;
            $this->hmac_size = 0;
        }

        if ($this->hmac_check instanceof Hash) {
            $key = $kexHash->hash($keyBytes . $this->exchange_hash . 'F' . $this->session_id);
            while ($checkKeyLength > strlen($key)) {
                $key .= $kexHash->hash($keyBytes . $this->exchange_hash . $key);
            }
            $this->hmac_check->setKey(substr($key, 0, $checkKeyLength));
            $this->hmac_check_name = $mac_algorithm_in;
            $this->hmac_check_etm = preg_match('#-etm@openssh\.com$#', $mac_algorithm_in);
        }

        $this->regenerate_compression_context = $this->regenerate_decompression_context = true;

        return true;
    }

    /**
     * Maps an encryption algorithm name to the number of key bytes.
     *
     * @param string $algorithm Name of the encryption algorithm
     * @return int|null Number of bytes as an integer or null for unknown
     * @access private
     */
    private function encryption_algorithm_to_key_size($algorithm)
    {
        if ($this->bad_key_size_fix && self::bad_algorithm_candidate($algorithm)) {
            return 16;
        }

        switch ($algorithm) {
            case 'none':
                return 0;
            case 'aes128-gcm@openssh.com':
            case 'aes128-cbc':
            case 'aes128-ctr':
            case 'arcfour':
            case 'arcfour128':
            case 'blowfish-cbc':
            case 'blowfish-ctr':
            case 'twofish128-cbc':
            case 'twofish128-ctr':
                return 16;
            case '3des-cbc':
            case '3des-ctr':
            case 'aes192-cbc':
            case 'aes192-ctr':
            case 'twofish192-cbc':
            case 'twofish192-ctr':
                return 24;
            case 'aes256-gcm@openssh.com':
            case 'aes256-cbc':
            case 'aes256-ctr':
            case 'arcfour256':
            case 'twofish-cbc':
            case 'twofish256-cbc':
            case 'twofish256-ctr':
                return 32;
            case 'chacha20-poly1305@openssh.com':
                return 64;
        }
        return null;
    }

    /**
     * Maps an encryption algorithm name to an instance of a subclass of
     * \phpseclib3\Crypt\Common\SymmetricKey.
     *
     * @param string $algorithm Name of the encryption algorithm
     * @return SymmetricKey|null
     * @access private
     */
    private static function encryption_algorithm_to_crypt_instance($algorithm)
    {
        switch ($algorithm) {
            case '3des-cbc':
                return new TripleDES('cbc');
            case '3des-ctr':
                return new TripleDES('ctr');
            case 'aes256-cbc':
            case 'aes192-cbc':
            case 'aes128-cbc':
                return new Rijndael('cbc');
            case 'aes256-ctr':
            case 'aes192-ctr':
            case 'aes128-ctr':
                return new Rijndael('ctr');
            case 'blowfish-cbc':
                return new Blowfish('cbc');
            case 'blowfish-ctr':
                return new Blowfish('ctr');
            case 'twofish128-cbc':
            case 'twofish192-cbc':
            case 'twofish256-cbc':
            case 'twofish-cbc':
                return new Twofish('cbc');
            case 'twofish128-ctr':
            case 'twofish192-ctr':
            case 'twofish256-ctr':
                return new Twofish('ctr');
            case 'arcfour':
            case 'arcfour128':
            case 'arcfour256':
                return new RC4();
            case 'aes128-gcm@openssh.com':
            case 'aes256-gcm@openssh.com':
                return new Rijndael('gcm');
            case 'chacha20-poly1305@openssh.com':
                return new ChaCha20();
        }
        return null;
    }

    /**
     * Maps an encryption algorithm name to an instance of a subclass of
     * \phpseclib3\Crypt\Hash.
     *
     * @param string $algorithm Name of the encryption algorithm
     * @return array{Hash, int}|null
     * @access private
     */
    private static function mac_algorithm_to_hash_instance($algorithm)
    {
        switch ($algorithm) {
            case 'umac-64@openssh.com':
            case 'umac-64-etm@openssh.com':
                return [new Hash('umac-64'), 16];
            case 'umac-128@openssh.com':
            case 'umac-128-etm@openssh.com':
                return [new Hash('umac-128'), 16];
            case 'hmac-sha2-512':
            case 'hmac-sha2-512-etm@openssh.com':
                return [new Hash('sha512'), 64];
            case 'hmac-sha2-256':
            case 'hmac-sha2-256-etm@openssh.com':
                return [new Hash('sha256'), 32];
            case 'hmac-sha1':
            case 'hmac-sha1-etm@openssh.com':
                return [new Hash('sha1'), 20];
            case 'hmac-sha1-96':
                return [new Hash('sha1-96'), 20];
            case 'hmac-md5':
                return [new Hash('md5'), 16];
            case 'hmac-md5-96':
                return [new Hash('md5-96'), 16];
        }
    }

    /*
     * Tests whether or not proposed algorithm has a potential for issues
     *
     * @link https://www.chiark.greenend.org.uk/~sgtatham/putty/wishlist/ssh2-aesctr-openssh.html
     * @link https://bugzilla.mindrot.org/show_bug.cgi?id=1291
     * @param string $algorithm Name of the encryption algorithm
     * @return bool
     * @access private
     */
    private static function bad_algorithm_candidate($algorithm)
    {
        switch ($algorithm) {
            case 'arcfour256':
            case 'aes192-ctr':
            case 'aes256-ctr':
                return true;
        }

        return false;
    }

    /**
     * Login
     *
     * The $password parameter can be a plaintext password, a \phpseclib3\Crypt\RSA|EC|DSA object, a \phpseclib3\System\SSH\Agent object or an array
     *
     * @param string $username
     * @param string|AsymmetricKey|array[]|Agent|null ...$args
     * @return bool
     * @see self::_login()
     * @access public
     */
    public function login($username, ...$args)
    {
        $this->auth[] = func_get_args();

        // try logging with 'none' as an authentication method first since that's what
        // PuTTY does
        if (substr($this->server_identifier, 0, 15) != 'SSH-2.0-CoreFTP' && $this->auth_methods_to_continue === null) {
            if ($this->sublogin($username)) {
                return true;
            }
            if (!count($args)) {
                return false;
            }
        }
        return $this->sublogin($username, ...$args);
    }

    /**
     * Login Helper
     *
     * @param string $username
     * @param string ...$args
     * @return bool
     * @see self::_login_helper()
     * @access private
     */
    protected function sublogin($username, ...$args)
    {
        if (!($this->bitmap & self::MASK_CONSTRUCTOR)) {
            $this->connect();
        }

        if (empty($args)) {
            return $this->login_helper($username);
        }

        foreach ($args as $arg) {
            switch (true) {
                case $arg instanceof PublicKey:
                    throw new \UnexpectedValueException('A PublicKey object was passed to the login method instead of a PrivateKey object');
                case $arg instanceof PrivateKey:
                case $arg instanceof Agent:
                case is_array($arg):
                case Strings::is_stringable($arg):
                    break;
                default:
                    throw new \UnexpectedValueException('$password needs to either be an instance of \phpseclib3\Crypt\Common\PrivateKey, \System\SSH\Agent, an array or a string');
            }
        }

        while (count($args)) {
            if (!$this->auth_methods_to_continue || !$this->smartMFA) {
                $newargs = $args;
                $args = [];
            } else {
                $newargs = [];
                foreach ($this->auth_methods_to_continue as $method) {
                    switch ($method) {
                        case 'publickey':
                            foreach ($args as $key => $arg) {
                                if ($arg instanceof PrivateKey || $arg instanceof Agent) {
                                    $newargs[] = $arg;
                                    unset($args[$key]);
                                    break;
                                }
                            }
                            break;
                        case 'keyboard-interactive':
                            $hasArray = $hasString = false;
                            foreach ($args as $arg) {
                                if ($hasArray || is_array($arg)) {
                                    $hasArray = true;
                                    break;
                                }
                                if ($hasString || Strings::is_stringable($arg)) {
                                    $hasString = true;
                                    break;
                                }
                            }
                            if ($hasArray && $hasString) {
                                foreach ($args as $key => $arg) {
                                    if (is_array($arg)) {
                                        $newargs[] = $arg;
                                        break 2;
                                    }
                                }
                            }
                            // fall-through
                        case 'password':
                            foreach ($args as $key => $arg) {
                                $newargs[] = $arg;
                                unset($args[$key]);
                                break;
                            }
                    }
                }
            }

            if (!count($newargs)) {
                return false;
            }

            foreach ($newargs as $arg) {
                if ($this->login_helper($username, $arg)) {
                    return true;
                }
            }
        }
        return false;
    }

    /**
     * Login Helper
     *
     * {@internal It might be worthwhile, at some point, to protect against {@link http://tools.ietf.org/html/rfc4251#section-9.3.9 traffic analysis}
     *           by sending dummy SSH_MSG_IGNORE messages.}
     *
     * @param string $username
     * @param string|AsymmetricKey|array[]|Agent|null ...$args
     * @return bool
     * @throws \UnexpectedValueException on receipt of unexpected packets
     * @throws \RuntimeException on other errors
     * @access private
     */
    private function login_helper($username, $password = null)
    {
        if (!($this->bitmap & self::MASK_CONNECTED)) {
            return false;
        }

        if (!($this->bitmap & self::MASK_LOGIN_REQ)) {
            $packet = Strings::packSSH2('Cs', MessageType::SERVICE_REQUEST, 'ssh-userauth');
            $this->send_binary_packet($packet);

            try {
                $response = $this->get_binary_packet();
            } catch (\Exception $e) {
                if ($this->retry_connect) {
                    $this->retry_connect = false;
                    $this->connect();
                    return $this->login_helper($username, $password);
                }
                $this->disconnect_helper(DisconnectReason::CONNECTION_LOST);
                throw new ConnectionClosedException('Connection closed by server');
            }

            list($type, $service) = Strings::unpackSSH2('Cs', $response);
            if ($type != MessageType::SERVICE_ACCEPT || $service != 'ssh-userauth') {
                $this->disconnect_helper(DisconnectReason::PROTOCOL_ERROR);
                throw new \UnexpectedValueException('Expected SSH_MSG_SERVICE_ACCEPT');
            }
            $this->bitmap |= self::MASK_LOGIN_REQ;
        }

        if (strlen($this->last_interactive_response)) {
            return !Strings::is_stringable($password) && !is_array($password) ? false : $this->keyboard_interactive_process($password);
        }

        if ($password instanceof PrivateKey) {
            return $this->privatekey_login($username, $password);
        }

        if ($password instanceof Agent) {
            return $this->ssh_agent_login($username, $password);
        }

        if (is_array($password)) {
            if ($this->keyboard_interactive_login($username, $password)) {
                $this->bitmap |= self::MASK_LOGIN;
                return true;
            }
            return false;
        }

        if (!isset($password)) {
            $packet = Strings::packSSH2(
                'Cs3',
                MessageType::USERAUTH_REQUEST,
                $username,
                'ssh-connection',
                'none'
            );

            $this->send_binary_packet($packet);

            $response = $this->get_binary_packet();

            list($type) = Strings::unpackSSH2('C', $response);
            switch ($type) {
                case MessageType::USERAUTH_SUCCESS:
                    $this->bitmap |= self::MASK_LOGIN;
                    return true;
                case MessageType::USERAUTH_FAILURE:
                    list($auth_methods) = Strings::unpackSSH2('L', $response);
                    $this->auth_methods_to_continue = $auth_methods;
                    // fall-through
                default:
                    return false;
            }
        }

        $packet = Strings::packSSH2(
            'Cs3bs',
            MessageType::USERAUTH_REQUEST,
            $username,
            'ssh-connection',
            'password',
            false,
            $password
        );

        // remove the username and password from the logged packet
        if (!defined('NET_SSH2_LOGGING')) {
            $logged = null;
        } else {
            $logged = Strings::packSSH2(
                'Cs3bs',
                MessageType::USERAUTH_REQUEST,
                $username,
                'ssh-connection',
                'password',
                false,
                'password'
            );
        }

        $this->send_binary_packet($packet, $logged);

        $response = $this->get_binary_packet();

        list($type) = Strings::unpackSSH2('C', $response);
        switch ($type) {
            case MessageTypeExtra::USERAUTH_PASSWD_CHANGEREQ: // in theory, the password can be changed
                $this->updateLogHistory('SSH_MSG_USERAUTH_INFO_REQUEST', 'SSH_MSG_USERAUTH_PASSWD_CHANGEREQ');

                list($message) = Strings::unpackSSH2('s', $response);
                $this->errors[] = 'SSH_MSG_USERAUTH_PASSWD_CHANGEREQ: ' . $message;

                return $this->disconnect_helper(DisconnectReason::AUTH_CANCELLED_BY_USER);
            case MessageType::USERAUTH_FAILURE:
                // can we use keyboard-interactive authentication?  if not then either the login is bad or the server employees
                // multi-factor authentication
                list($auth_methods, $partial_success) = Strings::unpackSSH2('Lb', $response);
                $this->auth_methods_to_continue = $auth_methods;
                if (!$partial_success && in_array('keyboard-interactive', $auth_methods)) {
                    if ($this->keyboard_interactive_login($username, $password)) {
                        $this->bitmap |= self::MASK_LOGIN;
                        return true;
                    }
                    return false;
                }
                return false;
            case MessageType::USERAUTH_SUCCESS:
                $this->bitmap |= self::MASK_LOGIN;
                return true;
        }

        return false;
    }

    /**
     * Login via keyboard-interactive authentication
     *
     * See {@link http://tools.ietf.org/html/rfc4256 RFC4256} for details.  This is not a full-featured keyboard-interactive authenticator.
     *
     * @param string $username
     * @param string|array $password
     * @return bool
     * @access private
     */
    private function keyboard_interactive_login($username, $password)
    {
        $packet = Strings::packSSH2(
            'Cs5',
            MessageType::USERAUTH_REQUEST,
            $username,
            'ssh-connection',
            'keyboard-interactive',
            '', // language tag
            '' // submethods
        );
        $this->send_binary_packet($packet);

        return $this->keyboard_interactive_process($password);
    }

    /**
     * Handle the keyboard-interactive requests / responses.
     *
     * @param string|array ...$responses
     * @return bool
     * @throws \RuntimeException on connection error
     * @access private
     */
    private function keyboard_interactive_process(...$responses)
    {
        if (strlen($this->last_interactive_response)) {
            $response = $this->last_interactive_response;
        } else {
            $orig = $response = $this->get_binary_packet();
        }

        list($type) = Strings::unpackSSH2('C', $response);
        switch ($type) {
            case MessageType::USERAUTH_INFO_REQUEST:
                list(
                    , // name; may be empty
                    , // instruction; may be empty
                    , // language tag; may be empty
                    $num_prompts
                ) = Strings::unpackSSH2('s3N', $response);

                for ($i = 0; $i < count($responses); $i++) {
                    if (is_array($responses[$i])) {
                        foreach ($responses[$i] as $key => $value) {
                            $this->keyboard_requests_responses[$key] = $value;
                        }
                        unset($responses[$i]);
                    }
                }
                $responses = array_values($responses);

                if (isset($this->keyboard_requests_responses)) {
                    for ($i = 0; $i < $num_prompts; $i++) {
                        list(
                            $prompt, // prompt - ie. "Password: "; must not be empty
                            // echo
                        ) = Strings::unpackSSH2('sC', $response);
                        foreach ($this->keyboard_requests_responses as $key => $value) {
                            if (substr($prompt, 0, strlen($key)) == $key) {
                                $responses[] = $value;
                                break;
                            }
                        }
                    }
                }

                // see http://tools.ietf.org/html/rfc4256#section-3.2
                if (strlen($this->last_interactive_response)) {
                    $this->last_interactive_response = '';
                } else {
                    $this->updateLogHistory('UNKNOWN (60)', 'SSH_MSG_USERAUTH_INFO_REQUEST');
                }

                if (!count($responses) && $num_prompts) {
                    $this->last_interactive_response = $orig;
                    return false;
                }

                /*
                   After obtaining the requested information from the user, the client
                   MUST respond with an SSH_MSG_USERAUTH_INFO_RESPONSE message.
                */
                // see http://tools.ietf.org/html/rfc4256#section-3.4
                $packet = $logged = pack('CN', MessageType::USERAUTH_INFO_RESPONSE, count($responses));
                for ($i = 0; $i < count($responses); $i++) {
                    $packet .= Strings::packSSH2('s', $responses[$i]);
                    $logged .= Strings::packSSH2('s', 'dummy-answer');
                }

                $this->send_binary_packet($packet, $logged);

                $this->updateLogHistory('UNKNOWN (61)', 'SSH_MSG_USERAUTH_INFO_RESPONSE');

                /*
                   After receiving the response, the server MUST send either an
                   SSH_MSG_USERAUTH_SUCCESS, SSH_MSG_USERAUTH_FAILURE, or another
                   SSH_MSG_USERAUTH_INFO_REQUEST message.
                */
                // maybe phpseclib should force close the connection after x request / responses?  unless something like that is done
                // there could be an infinite loop of request / responses.
                return $this->keyboard_interactive_process();
            case MessageType::USERAUTH_SUCCESS:
                return true;
            case MessageType::USERAUTH_FAILURE:
                list($auth_methods) = Strings::unpackSSH2('L', $response);
                $this->auth_methods_to_continue = $auth_methods;
                return false;
        }

        return false;
    }

    /**
     * Login with an ssh-agent provided key
     *
     * @param string $username
     * @param \phpseclib3\System\SSH\Agent $agent
     * @return bool
     * @access private
     */
    private function ssh_agent_login($username, Agent $agent)
    {
        $this->agent = $agent;
        $keys = $agent->requestIdentities();
        foreach ($keys as $key) {
            if ($this->privatekey_login($username, $key)) {
                return true;
            }
        }

        return false;
    }

    /**
     * Login with an RSA private key
     *
     * {@internal It might be worthwhile, at some point, to protect against {@link http://tools.ietf.org/html/rfc4251#section-9.3.9 traffic analysis}
     *           by sending dummy SSH_MSG_IGNORE messages.}
     *
     * @param string $username
     * @param \phpseclib3\Crypt\Common\PrivateKey $privatekey
     * @return bool
     * @throws \RuntimeException on connection error
     * @access private
     */
    private function privatekey_login($username, PrivateKey $privatekey)
    {
        $publickey = $privatekey->getPublicKey();

        if ($publickey instanceof RSA) {
            $privatekey = $privatekey->withPadding(RSA::SIGNATURE_PKCS1);
            $algos = ['rsa-sha2-256', 'rsa-sha2-512', 'ssh-rsa'];
            if (isset($this->preferred['hostkey'])) {
                $algos = array_intersect($this->preferred['hostkey'], $algos);
            }
            $algo = self::array_intersect_first($algos, $this->server_host_key_algorithms);
            switch ($algo) {
                case 'rsa-sha2-512':
                    $hash = 'sha512';
                    $signatureType = 'rsa-sha2-512';
                    break;
                case 'rsa-sha2-256':
                    $hash = 'sha256';
                    $signatureType = 'rsa-sha2-256';
                    break;
                //case 'ssh-rsa':
                default:
                    $hash = 'sha1';
                    $signatureType = 'ssh-rsa';
            }
        } elseif ($publickey instanceof EC) {
            $privatekey = $privatekey->withSignatureFormat('SSH2');
            $curveName = $privatekey->getCurve();
            switch ($curveName) {
                case 'Ed25519':
                    $hash = 'sha512';
                    $signatureType = 'ssh-ed25519';
                    break;
                case 'secp256r1': // nistp256
                    $hash = 'sha256';
                    $signatureType = 'ecdsa-sha2-nistp256';
                    break;
                case 'secp384r1': // nistp384
                    $hash = 'sha384';
                    $signatureType = 'ecdsa-sha2-nistp384';
                    break;
                case 'secp521r1': // nistp521
                    $hash = 'sha512';
                    $signatureType = 'ecdsa-sha2-nistp521';
                    break;
                default:
                    if (is_array($curveName)) {
                        throw new UnsupportedCurveException('Specified Curves are not supported by SSH2');
                    }
                    throw new UnsupportedCurveException('Named Curve of ' . $curveName . ' is not supported by phpseclib3\'s SSH2 implementation');
            }
        } elseif ($publickey instanceof DSA) {
            $privatekey = $privatekey->withSignatureFormat('SSH2');
            $hash = 'sha1';
            $signatureType = 'ssh-dss';
        } else {
            throw new UnsupportedAlgorithmException('Please use either an RSA key, an EC one or a DSA key');
        }

        $publickeyStr = $publickey->toString('OpenSSH', ['binary' => true]);

        $part1 = Strings::packSSH2(
            'Csss',
            MessageType::USERAUTH_REQUEST,
            $username,
            'ssh-connection',
            'publickey'
        );
        $part2 = Strings::packSSH2('ss', $signatureType, $publickeyStr);

        $packet = $part1 . chr(0) . $part2;
        $this->send_binary_packet($packet);

        $response = $this->get_binary_packet();

        list($type) = Strings::unpackSSH2('C', $response);
        switch ($type) {
            case MessageType::USERAUTH_FAILURE:
                list($auth_methods) = Strings::unpackSSH2('L', $response);
                $this->auth_methods_to_continue = $auth_methods;
                $this->errors[] = 'SSH_MSG_USERAUTH_FAILURE';
                return false;
            case MessageTypeExtra::USERAUTH_PK_OK:
                // we'll just take it on faith that the public key blob and the public key algorithm name are as
                // they should be
                $this->updateLogHistory('SSH_MSG_USERAUTH_INFO_REQUEST', 'SSH_MSG_USERAUTH_PK_OK');
                break;
            case MessageType::USERAUTH_SUCCESS:
                $this->bitmap |= self::MASK_LOGIN;
                return true;
            default:
                $this->disconnect_helper(DisconnectReason::BY_APPLICATION);
                throw new ConnectionClosedException('Unexpected response to publickey authentication pt 1');
        }

        $packet = $part1 . chr(1) . $part2;
        $privatekey = $privatekey->withHash($hash);
        $signature = $privatekey->sign(Strings::packSSH2('s', $this->session_id) . $packet);
        if ($publickey instanceof RSA) {
            $signature = Strings::packSSH2('ss', $signatureType, $signature);
        }
        $packet .= Strings::packSSH2('s', $signature);

        $this->send_binary_packet($packet);

        $response = $this->get_binary_packet();

        list($type) = Strings::unpackSSH2('C', $response);
        switch ($type) {
            case MessageType::USERAUTH_FAILURE:
                // either the login is bad or the server employs multi-factor authentication
                list($auth_methods) = Strings::unpackSSH2('L', $response);
                $this->auth_methods_to_continue = $auth_methods;
                return false;
            case MessageType::USERAUTH_SUCCESS:
                $this->bitmap |= self::MASK_LOGIN;
                return true;
        }

        $this->disconnect_helper(DisconnectReason::BY_APPLICATION);
        throw new ConnectionClosedException('Unexpected response to publickey authentication pt 2');
    }

    /**
     * Set Timeout
     *
     * $ssh->exec('ping 127.0.0.1'); on a Linux host will never return and will run indefinitely.  setTimeout() makes it so it'll timeout.
     * Setting $timeout to false or 0 will mean there is no timeout.
     *
     * @param mixed $timeout
     * @access public
     */
    public function setTimeout($timeout)
    {
        $this->timeout = $this->curTimeout = $timeout;
    }

    /**
     * Set Keep Alive
     *
     * Sends an SSH2_MSG_IGNORE message every x seconds, if x is a positive non-zero number.
     *
     * @param int $interval
     * @access public
     */
    public function setKeepAlive($interval)
    {
        $this->keepAlive = $interval;
    }

    /**
     * Get the output from stdError
     *
     * @access public
     */
    public function getStdError()
    {
        return $this->stdErrorLog;
    }

    /**
     * Execute Command
     *
     * If $callback is set to false then \phpseclib3\Net\SSH2::get_channel_packet(self::CHANNEL_EXEC) will need to be called manually.
     * In all likelihood, this is not a feature you want to be taking advantage of.
     *
     * @param string $command
     * @return string|bool
     * @psalm-return ($callback is callable ? bool : string|bool)
     * @throws \RuntimeException on connection error
     * @access public
     */
    public function exec($command, callable $callback = null)
    {
        $this->curTimeout = $this->timeout;
        $this->is_timeout = false;
        $this->stdErrorLog = '';

        if (!$this->isAuthenticated()) {
            return false;
        }

        if ($this->in_request_pty_exec) {
            throw new \RuntimeException('If you want to run multiple exec()\'s you will need to disable (and re-enable if appropriate) a PTY for each one.');
        }

        // RFC4254 defines the (client) window size as "bytes the other party can send before it must wait for the window to
        // be adjusted".  0x7FFFFFFF is, at 2GB, the max size.  technically, it should probably be decremented, but,
        // honestly, if you're transferring more than 2GB, you probably shouldn't be using phpseclib, anyway.
        // see http://tools.ietf.org/html/rfc4254#section-5.2 for more info
        $this->window_size_server_to_client[self::CHANNEL_EXEC] = $this->window_size;
        // 0x8000 is the maximum max packet size, per http://tools.ietf.org/html/rfc4253#section-6.1, although since PuTTy
        // uses 0x4000, that's what will be used here, as well.
        $packet_size = 0x4000;

        $packet = Strings::packSSH2(
            'CsN3',
            MessageType::CHANNEL_OPEN,
            'session',
            self::CHANNEL_EXEC,
            $this->window_size_server_to_client[self::CHANNEL_EXEC],
            $packet_size
        );
        $this->send_binary_packet($packet);

        $this->channel_status[self::CHANNEL_EXEC] = MessageType::CHANNEL_OPEN;

        $this->get_channel_packet(self::CHANNEL_EXEC);

        if ($this->request_pty === true) {
            $terminal_modes = pack('C', TerminalMode::TTY_OP_END);
            $packet = Strings::packSSH2(
                'CNsCsN4s',
                MessageType::CHANNEL_REQUEST,
                $this->server_channels[self::CHANNEL_EXEC],
                'pty-req',
                1,
                $this->term,
                $this->windowColumns,
                $this->windowRows,
                0,
                0,
                $terminal_modes
            );

            $this->send_binary_packet($packet);

            $this->channel_status[self::CHANNEL_EXEC] = MessageType::CHANNEL_REQUEST;
            if (!$this->get_channel_packet(self::CHANNEL_EXEC)) {
                $this->disconnect_helper(DisconnectReason::BY_APPLICATION);
                throw new \RuntimeException('Unable to request pseudo-terminal');
            }

            $this->in_request_pty_exec = true;
        }

        // sending a pty-req SSH_MSG_CHANNEL_REQUEST message is unnecessary and, in fact, in most cases, slows things
        // down.  the one place where it might be desirable is if you're doing something like \phpseclib3\Net\SSH2::exec('ping localhost &').
        // with a pty-req SSH_MSG_CHANNEL_REQUEST, exec() will return immediately and the ping process will then
        // then immediately terminate.  without such a request exec() will loop indefinitely.  the ping process won't end but
        // neither will your script.

        // although, in theory, the size of SSH_MSG_CHANNEL_REQUEST could exceed the maximum packet size established by
        // SSH_MSG_CHANNEL_OPEN_CONFIRMATION, RFC4254#section-5.1 states that the "maximum packet size" refers to the
        // "maximum size of an individual data packet". ie. SSH_MSG_CHANNEL_DATA.  RFC4254#section-5.2 corroborates.
        $packet = Strings::packSSH2(
            'CNsCs',
            MessageType::CHANNEL_REQUEST,
            $this->server_channels[self::CHANNEL_EXEC],
            'exec',
            1,
            $command
        );
        $this->send_binary_packet($packet);

        $this->channel_status[self::CHANNEL_EXEC] = MessageType::CHANNEL_REQUEST;

        if (!$this->get_channel_packet(self::CHANNEL_EXEC)) {
            return false;
        }

        $this->channel_status[self::CHANNEL_EXEC] = MessageType::CHANNEL_DATA;

        if ($callback === false || $this->in_request_pty_exec) {
            return true;
        }

        $output = '';
        while (true) {
            $temp = $this->get_channel_packet(self::CHANNEL_EXEC);
            switch (true) {
                case $temp === true:
                    return is_callable($callback) ? true : $output;
                case $temp === false:
                    return false;
                default:
                    if (is_callable($callback)) {
                        if ($callback($temp) === true) {
                            $this->close_channel(self::CHANNEL_EXEC);
                            return true;
                        }
                    } else {
                        $output .= $temp;
                    }
            }
        }
    }

    /**
     * Creates an interactive shell
     *
     * @see self::read()
     * @see self::write()
     * @return bool
     * @throws \UnexpectedValueException on receipt of unexpected packets
     * @throws \RuntimeException on other errors
     * @access private
     */
    private function initShell()
    {
        if ($this->in_request_pty_exec === true) {
            return true;
        }

        $this->window_size_server_to_client[self::CHANNEL_SHELL] = $this->window_size;
        $packet_size = 0x4000;

        $packet = Strings::packSSH2(
            'CsN3',
            MessageType::CHANNEL_OPEN,
            'session',
            self::CHANNEL_SHELL,
            $this->window_size_server_to_client[self::CHANNEL_SHELL],
            $packet_size
        );

        $this->send_binary_packet($packet);

        $this->channel_status[self::CHANNEL_SHELL] = MessageType::CHANNEL_OPEN;

        $this->get_channel_packet(self::CHANNEL_SHELL);

        $terminal_modes = pack('C', TerminalMode::TTY_OP_END);
        $packet = Strings::packSSH2(
            'CNsbsN4s',
            MessageType::CHANNEL_REQUEST,
            $this->server_channels[self::CHANNEL_SHELL],
            'pty-req',
            true, // want reply
            $this->term,
            $this->windowColumns,
            $this->windowRows,
            0,
            0,
            $terminal_modes
        );

        $this->send_binary_packet($packet);

        $this->channel_status[self::CHANNEL_SHELL] = MessageType::CHANNEL_REQUEST;

        if (!$this->get_channel_packet(self::CHANNEL_SHELL)) {
            throw new \RuntimeException('Unable to request pty');
        }

        $packet = Strings::packSSH2(
            'CNsb',
            MessageType::CHANNEL_REQUEST,
            $this->server_channels[self::CHANNEL_SHELL],
            'shell',
            true // want reply
        );
        $this->send_binary_packet($packet);

        $response = $this->get_channel_packet(self::CHANNEL_SHELL);
        if ($response === false) {
            throw new \RuntimeException('Unable to request shell');
        }

        $this->channel_status[self::CHANNEL_SHELL] = MessageType::CHANNEL_DATA;

        $this->bitmap |= self::MASK_SHELL;

        return true;
    }

    /**
     * Return the channel to be used with read() / write()
     *
     * @see self::read()
     * @see self::write()
     * @return int
     * @access public
     */
    private function get_interactive_channel()
    {
        switch (true) {
            case $this->in_subsystem:
                return self::CHANNEL_SUBSYSTEM;
            case $this->in_request_pty_exec:
                return self::CHANNEL_EXEC;
            default:
                return self::CHANNEL_SHELL;
        }
    }

    /**
     * Return an available open channel
     *
     * @return int
     * @access public
     */
    private function get_open_channel()
    {
        $channel = self::CHANNEL_EXEC;
        do {
            if (isset($this->channel_status[$channel]) && $this->channel_status[$channel] == MessageType::CHANNEL_OPEN) {
                return $channel;
            }
        } while ($channel++ < self::CHANNEL_SUBSYSTEM);

        return false;
    }

    /**
     * Request agent forwarding of remote server
     *
     * @return bool
     * @access public
     */
    public function requestAgentForwarding()
    {
        $request_channel = $this->get_open_channel();
        if ($request_channel === false) {
            return false;
        }

        $packet = Strings::packSSH2(
            'CNsC',
            MessageType::CHANNEL_REQUEST,
            $this->server_channels[$request_channel],
            'auth-agent-req@openssh.com',
            1
        );

        $this->channel_status[$request_channel] = MessageType::CHANNEL_REQUEST;

        $this->send_binary_packet($packet);

        if (!$this->get_channel_packet($request_channel)) {
            return false;
        }

        $this->channel_status[$request_channel] = MessageType::CHANNEL_OPEN;

        return true;
    }

    /**
     * Returns the output of an interactive shell
     *
     * Returns when there's a match for $expect, which can take the form of a string literal or,
     * if $mode == self::READ_REGEX, a regular expression.
     *
     * @see self::write()
     * @param string $expect
     * @param int $mode
     * @return string|bool|null
     * @throws \RuntimeException on connection error
     * @access public
     */
    public function read($expect = '', $mode = self::READ_SIMPLE)
    {
        $this->curTimeout = $this->timeout;
        $this->is_timeout = false;

        if (!$this->isAuthenticated()) {
            throw new InsufficientSetupException('Operation disallowed prior to login()');
        }

        if (!($this->bitmap & self::MASK_SHELL) && !$this->initShell()) {
            throw new \RuntimeException('Unable to initiate an interactive shell session');
        }

        $channel = $this->get_interactive_channel();

        if ($mode == self::READ_NEXT) {
            return $this->get_channel_packet($channel);
        }

        $match = $expect;
        while (true) {
            if ($mode == self::READ_REGEX) {
                preg_match($expect, substr($this->interactiveBuffer, -1024), $matches);
                $match = isset($matches[0]) ? $matches[0] : '';
            }
            $pos = strlen($match) ? strpos($this->interactiveBuffer, $match) : false;
            if ($pos !== false) {
                return Strings::shift($this->interactiveBuffer, $pos + strlen($match));
            }
            $response = $this->get_channel_packet($channel);
            if ($response === true) {
                $this->in_request_pty_exec = false;
                return Strings::shift($this->interactiveBuffer, strlen($this->interactiveBuffer));
            }

            $this->interactiveBuffer .= $response;
        }
    }

    /**
     * Inputs a command into an interactive shell.
     *
     * @see self::read()
     * @param string $cmd
     * @return bool
     * @throws \RuntimeException on connection error
     * @access public
     */
    public function write($cmd)
    {
        if (!$this->isAuthenticated()) {
            throw new InsufficientSetupException('Operation disallowed prior to login()');
        }

        if (!($this->bitmap & self::MASK_SHELL) && !$this->initShell()) {
            throw new \RuntimeException('Unable to initiate an interactive shell session');
        }

        return $this->send_channel_packet($this->get_interactive_channel(), $cmd);
    }

    /**
     * Start a subsystem.
     *
     * Right now only one subsystem at a time is supported. To support multiple subsystem's stopSubsystem() could accept
     * a string that contained the name of the subsystem, but at that point, only one subsystem of each type could be opened.
     * To support multiple subsystem's of the same name maybe it'd be best if startSubsystem() generated a new channel id and
     * returns that and then that that was passed into stopSubsystem() but that'll be saved for a future date and implemented
     * if there's sufficient demand for such a feature.
     *
     * @see self::stopSubsystem()
     * @param string $subsystem
     * @return bool
     * @access public
     */
    public function startSubsystem($subsystem)
    {
        $this->window_size_server_to_client[self::CHANNEL_SUBSYSTEM] = $this->window_size;

        $packet = Strings::packSSH2(
            'CsN3',
            MessageType::CHANNEL_OPEN,
            'session',
            self::CHANNEL_SUBSYSTEM,
            $this->window_size,
            0x4000
        );

        $this->send_binary_packet($packet);

        $this->channel_status[self::CHANNEL_SUBSYSTEM] = MessageType::CHANNEL_OPEN;

        $this->get_channel_packet(self::CHANNEL_SUBSYSTEM);

        $packet = Strings::packSSH2(
            'CNsCs',
            MessageType::CHANNEL_REQUEST,
            $this->server_channels[self::CHANNEL_SUBSYSTEM],
            'subsystem',
            1,
            $subsystem
        );
        $this->send_binary_packet($packet);

        $this->channel_status[self::CHANNEL_SUBSYSTEM] = MessageType::CHANNEL_REQUEST;

        if (!$this->get_channel_packet(self::CHANNEL_SUBSYSTEM)) {
            return false;
        }

        $this->channel_status[self::CHANNEL_SUBSYSTEM] = MessageType::CHANNEL_DATA;

        $this->bitmap |= self::MASK_SHELL;
        $this->in_subsystem = true;

        return true;
    }

    /**
     * Stops a subsystem.
     *
     * @see self::startSubsystem()
     * @return bool
     * @access public
     */
    public function stopSubsystem()
    {
        $this->in_subsystem = false;
        $this->close_channel(self::CHANNEL_SUBSYSTEM);
        return true;
    }

    /**
     * Closes a channel
     *
     * If read() timed out you might want to just close the channel and have it auto-restart on the next read() call
     *
     * @access public
     */
    public function reset()
    {
        $this->close_channel($this->get_interactive_channel());
    }

    /**
     * Is timeout?
     *
     * Did exec() or read() return because they timed out or because they encountered the end?
     *
     * @access public
     */
    public function isTimeout()
    {
        return $this->is_timeout;
    }

    /**
     * Disconnect
     *
     * @access public
     */
    public function disconnect()
    {
        $this->disconnect_helper(DisconnectReason::BY_APPLICATION);
        if (isset($this->realtime_log_file) && is_resource($this->realtime_log_file)) {
            fclose($this->realtime_log_file);
        }
        unset(self::$connections[$this->getResourceId()]);
    }

    /**
     * Destructor.
     *
     * Will be called, automatically, if you're supporting just PHP5.  If you're supporting PHP4, you'll need to call
     * disconnect().
     *
     * @access public
     */
    public function __destruct()
    {
        $this->disconnect();
    }

    /**
     * Is the connection still active?
     *
     * @return bool
     * @access public
     */
    public function isConnected()
    {
        return (bool) ($this->bitmap & self::MASK_CONNECTED);
    }

    /**
     * Have you successfully been logged in?
     *
     * @return bool
     * @access public
     */
    public function isAuthenticated()
    {
        return (bool) ($this->bitmap & self::MASK_LOGIN);
    }

    /**
     * Pings a server connection, or tries to reconnect if the connection has gone down
     *
     * Inspired by http://php.net/manual/en/mysqli.ping.php
     *
     * @return bool
     */
    public function ping()
    {
        if (!$this->isAuthenticated()) {
            if (!empty($this->auth)) {
                return $this->reconnect();
            }
            return false;
        }

        $this->window_size_server_to_client[self::CHANNEL_KEEP_ALIVE] = $this->window_size;
        $packet_size = 0x4000;
        $packet = Strings::packSSH2(
            'CsN3',
            MessageType::CHANNEL_OPEN,
            'session',
            self::CHANNEL_KEEP_ALIVE,
            $this->window_size_server_to_client[self::CHANNEL_KEEP_ALIVE],
            $packet_size
        );

        try {
            $this->send_binary_packet($packet);

            $this->channel_status[self::CHANNEL_KEEP_ALIVE] = MessageType::CHANNEL_OPEN;

            $response = $this->get_channel_packet(self::CHANNEL_KEEP_ALIVE);
        } catch (\RuntimeException $e) {
            return $this->reconnect();
        }

        $this->close_channel(self::CHANNEL_KEEP_ALIVE);
        return true;
    }

    /**
     * In situ reconnect method
     *
     * @return boolean
     */
    private function reconnect()
    {
        $this->reset_connection(DisconnectReason::CONNECTION_LOST);
        $this->retry_connect = true;
        $this->connect();
        foreach ($this->auth as $auth) {
            $result = $this->login(...$auth);
        }
        return $result;
    }

    /**
     * Resets a connection for re-use
     *
     * @param int $reason
     * @access private
     */
    protected function reset_connection($reason)
    {
        $this->disconnect_helper($reason);
        $this->decrypt = $this->encrypt = false;
        $this->decrypt_block_size = $this->encrypt_block_size = 8;
        $this->hmac_check = $this->hmac_create = false;
        $this->hmac_size = false;
        $this->session_id = false;
        $this->retry_connect = true;
        $this->get_seq_no = $this->send_seq_no = 0;
    }

    /**
     * Gets Binary Packets
     *
     * See '6. Binary Packet Protocol' of rfc4253 for more info.
     *
     * @see self::_send_binary_packet()
     * @param bool $skip_channel_filter
     * @return bool|string
     * @access private
     */
    private function get_binary_packet($skip_channel_filter = false)
    {
        if ($skip_channel_filter) {
            if (!is_resource($this->fsock)) {
                throw new \InvalidArgumentException('fsock is not a resource.');
            }
            $read = [$this->fsock];
            $write = $except = null;

            if (!$this->curTimeout) {
                if ($this->keepAlive <= 0) {
                    @stream_select($read, $write, $except, null);
                } else {
                    if (!@stream_select($read, $write, $except, $this->keepAlive)) {
                        $this->send_binary_packet(pack('CN', MessageType::IGNORE, 0));
                        return $this->get_binary_packet(true);
                    }
                }
            } else {
                if ($this->curTimeout < 0) {
                    $this->is_timeout = true;
                    return true;
                }

                $start = microtime(true);

                if ($this->keepAlive > 0 && $this->keepAlive < $this->curTimeout) {
                    if (!@stream_select($read, $write, $except, $this->keepAlive)) {
                        $this->send_binary_packet(pack('CN', MessageType::IGNORE, 0));
                        $elapsed = microtime(true) - $start;
                        $this->curTimeout -= $elapsed;
                        return $this->get_binary_packet(true);
                    }
                    $elapsed = microtime(true) - $start;
                    $this->curTimeout -= $elapsed;
                }

                $sec = (int) floor($this->curTimeout);
                $usec = (int) (1000000 * ($this->curTimeout - $sec));

                // this can return a "stream_select(): unable to select [4]: Interrupted system call" error
                if (!@stream_select($read, $write, $except, $sec, $usec)) {
                    $this->is_timeout = true;
                    return true;
                }
                $elapsed = microtime(true) - $start;
                $this->curTimeout -= $elapsed;
            }
        }

        if (!is_resource($this->fsock) || feof($this->fsock)) {
            $this->bitmap = 0;
            throw new ConnectionClosedException('Connection closed (by server) prematurely ' . $elapsed . 's');
        }

        $start = microtime(true);
        $raw = stream_get_contents($this->fsock, $this->decrypt_block_size);

        if (!strlen($raw)) {
            $this->bitmap = 0;
            throw new ConnectionClosedException('No data received from server');
        }

        if ($this->decrypt) {
            switch ($this->decryptName) {
                case 'aes128-gcm@openssh.com':
                case 'aes256-gcm@openssh.com':
                    $this->decrypt->setNonce(
                        $this->decryptFixedPart .
                        $this->decryptInvocationCounter
                    );
                    Strings::increment_str($this->decryptInvocationCounter);
                    $this->decrypt->setAAD($temp = Strings::shift($raw, 4));
                    extract(unpack('Npacket_length', $temp));
                    /**
                     * @var integer $packet_length
                     */

                    $raw .= $this->read_remaining_bytes($packet_length - $this->decrypt_block_size + 4);
                    $stop = microtime(true);
                    $tag = stream_get_contents($this->fsock, $this->decrypt_block_size);
                    $this->decrypt->setTag($tag);
                    $raw = $this->decrypt->decrypt($raw);
                    $raw = $temp . $raw;
                    $remaining_length = 0;
                    break;
                case 'chacha20-poly1305@openssh.com':
                    // This should be impossible, but we are checking anyway to narrow the type for Psalm.
                    if (!($this->decrypt instanceof ChaCha20)) {
                        throw new \LogicException('$this->decrypt is not a ' . ChaCha20::class);
                    }

                    $nonce = pack('N2', 0, $this->get_seq_no);

                    $this->lengthDecrypt->setNonce($nonce);
                    $temp = $this->lengthDecrypt->decrypt($aad = Strings::shift($raw, 4));
                    extract(unpack('Npacket_length', $temp));
                    /**
                     * @var integer $packet_length
                     */

                    $raw .= $this->read_remaining_bytes($packet_length - $this->decrypt_block_size + 4);
                    $stop = microtime(true);
                    $tag = stream_get_contents($this->fsock, 16);

                    $this->decrypt->setNonce($nonce);
                    $this->decrypt->setCounter(0);
                    // this is the same approach that's implemented in Salsa20::createPoly1305Key()
                    // but we don't want to use the same AEAD construction that RFC8439 describes
                    // for ChaCha20-Poly1305 so we won't rely on it (see Salsa20::poly1305())
                    $this->decrypt->setPoly1305Key(
                        $this->decrypt->encrypt(str_repeat("\0", 32))
                    );
                    $this->decrypt->setAAD($aad);
                    $this->decrypt->setCounter(1);
                    $this->decrypt->setTag($tag);
                    $raw = $this->decrypt->decrypt($raw);
                    $raw = $temp . $raw;
                    $remaining_length = 0;
                    break;
                default:
                    if (!$this->hmac_check instanceof Hash || !$this->hmac_check_etm) {
                        $raw = $this->decrypt->decrypt($raw);
                        break;
                    }
                    extract(unpack('Npacket_length', $temp = Strings::shift($raw, 4)));
                    /**
                     * @var integer $packet_length
                     */
                    $raw .= $this->read_remaining_bytes($packet_length - $this->decrypt_block_size + 4);
                    $stop = microtime(true);
                    $encrypted = $temp . $raw;
                    $raw = $temp . $this->decrypt->decrypt($raw);
                    $remaining_length = 0;
            }
        }

        if (strlen($raw) < 5) {
            $this->bitmap = 0;
            throw new \RuntimeException('Plaintext is too short');
        }
        extract(unpack('Npacket_length/Cpadding_length', Strings::shift($raw, 5)));
        /**
         * @var integer $packet_length
         * @var integer $padding_length
         */

        if (!isset($remaining_length)) {
            $remaining_length = $packet_length + 4 - $this->decrypt_block_size;
        }

        $buffer = $this->read_remaining_bytes($remaining_length);

        if (!isset($stop)) {
            $stop = microtime(true);
        }
        if (strlen($buffer)) {
            $raw .= $this->decrypt ? $this->decrypt->decrypt($buffer) : $buffer;
        }

        $payload = Strings::shift($raw, $packet_length - $padding_length - 1);
        $padding = Strings::shift($raw, $padding_length); // should leave $raw empty

        if ($this->hmac_check instanceof Hash) {
            $hmac = stream_get_contents($this->fsock, $this->hmac_size);
            if ($hmac === false || strlen($hmac) != $this->hmac_size) {
                $this->disconnect_helper(DisconnectReason::MAC_ERROR);
                throw new \RuntimeException('Error reading socket');
            }

            $reconstructed = !$this->hmac_check_etm ?
                pack('NCa*', $packet_length, $padding_length, $payload . $padding) :
                $encrypted;
            if (($this->hmac_check->getHash() & "\xFF\xFF\xFF\xFF") == 'umac') {
                $this->hmac_check->setNonce("\0\0\0\0" . pack('N', $this->get_seq_no));
                if ($hmac != $this->hmac_check->hash($reconstructed)) {
                    $this->disconnect_helper(DisconnectReason::MAC_ERROR);
                    throw new \RuntimeException('Invalid UMAC');
                }
            } else {
                if ($hmac != $this->hmac_check->hash(pack('Na*', $this->get_seq_no, $reconstructed))) {
                    $this->disconnect_helper(DisconnectReason::MAC_ERROR);
                    throw new \RuntimeException('Invalid HMAC');
                }
            }
        }

        switch ($this->decompress) {
            case self::NET_SSH2_COMPRESSION_ZLIB_AT_OPENSSH:
                if (!$this->isAuthenticated()) {
                    break;
                }
                // fall-through
            case self::NET_SSH2_COMPRESSION_ZLIB:
                if ($this->regenerate_decompression_context) {
                    $this->regenerate_decompression_context = false;

                    $cmf = ord($payload[0]);
                    $cm = $cmf & 0x0F;
                    if ($cm != 8) { // deflate
                        user_error("Only CM = 8 ('deflate') is supported ($cm)");
                    }
                    $cinfo = ($cmf & 0xF0) >> 4;
                    if ($cinfo > 7) {
                        user_error("CINFO above 7 is not allowed ($cinfo)");
                    }
                    $windowSize = 1 << ($cinfo + 8);

                    $flg = ord($payload[1]);
                    //$fcheck = $flg && 0x0F;
                    if ((($cmf << 8) | $flg) % 31) {
                        user_error('fcheck failed');
                    }
                    $fdict = boolval($flg & 0x20);
                    $flevel = ($flg & 0xC0) >> 6;

                    $this->decompress_context = inflate_init(ZLIB_ENCODING_RAW, ['window' => $cinfo + 8]);
                    $payload = substr($payload, 2);
                }
                if ($this->decompress_context) {
                    $payload = inflate_add($this->decompress_context, $payload, ZLIB_PARTIAL_FLUSH);
                }
        }

        $this->get_seq_no++;

        if (defined('NET_SSH2_LOGGING')) {
            $current = microtime(true);
            $message_number = sprintf(
                '<- %s (since last: %s, network: %ss)',
                ($constantName = MessageType::findConstantNameByValue($value = ord($payload[0])))
                    ? "SSH_MSG_$constantName"
                    : "UNKNOWN ($value)",
                round($current - $this->last_packet, 4),
                round($stop - $start, 4)
            );
            $this->append_log($message_number, $payload);
            $this->last_packet = $current;
        }

        return $this->filter($payload, $skip_channel_filter);
    }

    /**
     * Read Remaining Bytes
     *
     * @see self::get_binary_packet()
     * @param int $remaining_length
     * @return string
     * @access private
     */
    private function read_remaining_bytes($remaining_length)
    {
        if (!$remaining_length) {
            return '';
        }

        $adjustLength = false;
        if ($this->decrypt) {
            switch (true) {
                case $this->decryptName == 'aes128-gcm@openssh.com':
                case $this->decryptName == 'aes256-gcm@openssh.com':
                case $this->decryptName == 'chacha20-poly1305@openssh.com':
                case $this->hmac_check instanceof Hash && $this->hmac_check_etm:
                    $remaining_length += $this->decrypt_block_size - 4;
                    $adjustLength = true;
            }
        }

        // quoting <http://tools.ietf.org/html/rfc4253#section-6.1>,
        // "implementations SHOULD check that the packet length is reasonable"
        // PuTTY uses 0x9000 as the actual max packet size and so to shall we
        // don't do this when GCM mode is used since GCM mode doesn't encrypt the length
        if ($remaining_length < -$this->decrypt_block_size || $remaining_length > 0x9000 || $remaining_length % $this->decrypt_block_size != 0) {
            if (!$this->bad_key_size_fix && self::bad_algorithm_candidate($this->decrypt ? $this->decryptName : '') && !($this->bitmap & SSH2::MASK_LOGIN)) {
                $this->bad_key_size_fix = true;
                $this->reset_connection(DisconnectReason::KEY_EXCHANGE_FAILED);
                return false;
            }
            throw new \RuntimeException('Invalid size');
        }

        if ($adjustLength) {
            $remaining_length -= $this->decrypt_block_size - 4;
        }

        $buffer = '';
        while ($remaining_length > 0) {
            $temp = stream_get_contents($this->fsock, $remaining_length);
            if ($temp === false || feof($this->fsock)) {
                $this->disconnect_helper(DisconnectReason::CONNECTION_LOST);
                throw new \RuntimeException('Error reading from socket');
            }
            $buffer .= $temp;
            $remaining_length -= strlen($temp);
        }

        return $buffer;
    }

    /**
     * Filter Binary Packets
     *
     * Because some binary packets need to be ignored...
     *
     * @see self::_get_binary_packet()
     * @param string $payload
     * @param bool $skip_channel_filter
     * @return string|bool
     * @access private
     */
    private function filter($payload, $skip_channel_filter)
    {
        switch (ord($payload[0])) {
            case MessageType::DISCONNECT:
                Strings::shift($payload, 1);
                list($reason_code, $message) = Strings::unpackSSH2('Ns', $payload);
                $this->errors[] = 'SSH_MSG_DISCONNECT: SSH_DISCONNECT_' . DisconnectReason::getConstantNameByValue($reason_code) . "\r\n$message";
                $this->bitmap = 0;
                return false;
            case MessageType::IGNORE:
                $payload = $this->get_binary_packet($skip_channel_filter);
                break;
            case MessageType::DEBUG:
                Strings::shift($payload, 2); // second byte is "always_display"
                list($message) = Strings::unpackSSH2('s', $payload);
                $this->errors[] = "SSH_MSG_DEBUG: $message";
                $payload = $this->get_binary_packet($skip_channel_filter);
                break;
            case MessageType::UNIMPLEMENTED:
                return false;
            case MessageType::KEXINIT:
                if ($this->session_id !== false) {
                    if (!$this->key_exchange($payload)) {
                        $this->bitmap = 0;
                        return false;
                    }
                    $payload = $this->get_binary_packet($skip_channel_filter);
                }
        }

        // see http://tools.ietf.org/html/rfc4252#section-5.4; only called when the encryption has been activated and when we haven't already logged in
        if (($this->bitmap & self::MASK_CONNECTED) && !$this->isAuthenticated() && !is_bool($payload) && ord($payload[0]) == MessageType::USERAUTH_BANNER) {
            Strings::shift($payload, 1);
            list($this->banner_message) = Strings::unpackSSH2('s', $payload);
            $payload = $this->get_binary_packet();
        }

        // only called when we've already logged in
        if (($this->bitmap & self::MASK_CONNECTED) && $this->isAuthenticated()) {
            if (is_bool($payload)) {
                return $payload;
            }

            switch (ord($payload[0])) {
                case MessageType::CHANNEL_REQUEST:
                    if (strlen($payload) == 31) {
                        extract(unpack('cpacket_type/Nchannel/Nlength', $payload));
                        if (substr($payload, 9, $length) == 'keepalive@openssh.com' && isset($this->server_channels[$channel])) {
                            if (ord(substr($payload, 9 + $length))) { // want reply
                                $this->send_binary_packet(pack('CN', MessageType::CHANNEL_SUCCESS, $this->server_channels[$channel]));
                            }
                            $payload = $this->get_binary_packet($skip_channel_filter);
                        }
                    }
                    break;
                case MessageType::CHANNEL_DATA:
                case MessageType::CHANNEL_EXTENDED_DATA:
                case MessageType::CHANNEL_CLOSE:
                case MessageType::CHANNEL_EOF:
                    if (!$skip_channel_filter && !empty($this->server_channels)) {
                        $this->binary_packet_buffer = $payload;
                        $this->get_channel_packet(true);
                        $payload = $this->get_binary_packet();
                    }
                    break;
                case MessageType::GLOBAL_REQUEST: // see http://tools.ietf.org/html/rfc4254#section-4
                    Strings::shift($payload, 1);
                    list($request_name) = Strings::unpackSSH2('s', $payload);
                    $this->errors[] = "SSH_MSG_GLOBAL_REQUEST: $request_name";

                    try {
                        $this->send_binary_packet(pack('C', MessageType::REQUEST_FAILURE));
                    } catch (\RuntimeException $e) {
                        return $this->disconnect_helper(DisconnectReason::BY_APPLICATION);
                    }

                    $payload = $this->get_binary_packet($skip_channel_filter);
                    break;
                case MessageType::CHANNEL_OPEN: // see http://tools.ietf.org/html/rfc4254#section-5.1
                    Strings::shift($payload, 1);
                    list($data, $server_channel) = Strings::unpackSSH2('sN', $payload);
                    switch ($data) {
                        case 'auth-agent':
                        case 'auth-agent@openssh.com':
                            if (isset($this->agent)) {
                                $new_channel = self::CHANNEL_AGENT_FORWARD;

                                list(
                                    $remote_window_size,
                                    $remote_maximum_packet_size
                                ) = Strings::unpackSSH2('NN', $payload);

                                $this->packet_size_client_to_server[$new_channel] = $remote_window_size;
                                $this->window_size_server_to_client[$new_channel] = $remote_maximum_packet_size;
                                $this->window_size_client_to_server[$new_channel] = $this->window_size;

                                $packet_size = 0x4000;

                                $packet = pack(
                                    'CN4',
                                    MessageType::CHANNEL_OPEN_CONFIRMATION,
                                    $server_channel,
                                    $new_channel,
                                    $packet_size,
                                    $packet_size
                                );

                                $this->server_channels[$new_channel] = $server_channel;
                                $this->channel_status[$new_channel] = MessageType::CHANNEL_OPEN_CONFIRMATION;
                                $this->send_binary_packet($packet);
                            }
                            break;
                        default:
                            $packet = Strings::packSSH2(
                                'CN2ss',
                                MessageType::CHANNEL_OPEN_FAILURE,
                                $server_channel,
                                ChannelConnectionFailureReason::ADMINISTRATIVELY_PROHIBITED,
                                '', // description
                                '' // language tag
                            );

                            try {
                                $this->send_binary_packet($packet);
                            } catch (\RuntimeException $e) {
                                return $this->disconnect_helper(DisconnectReason::BY_APPLICATION);
                            }
                    }

                    $payload = $this->get_binary_packet($skip_channel_filter);
                    break;
                case MessageType::CHANNEL_WINDOW_ADJUST:
                    Strings::shift($payload, 1);
                    list($channel, $window_size) = Strings::unpackSSH2('NN', $payload);

                    $this->window_size_client_to_server[$channel] += $window_size;

                    $payload = ($this->bitmap & self::MASK_WINDOW_ADJUST) ? true : $this->get_binary_packet($skip_channel_filter);
            }
        }

        return $payload;
    }

    /**
     * Enable Quiet Mode
     *
     * Suppress stderr from output
     *
     * @access public
     */
    public function enableQuietMode()
    {
        $this->quiet_mode = true;
    }

    /**
     * Disable Quiet Mode
     *
     * Show stderr in output
     *
     * @access public
     */
    public function disableQuietMode()
    {
        $this->quiet_mode = false;
    }

    /**
     * Returns whether Quiet Mode is enabled or not
     *
     * @see self::enableQuietMode()
     * @see self::disableQuietMode()
     * @access public
     * @return bool
     */
    public function isQuietModeEnabled()
    {
        return $this->quiet_mode;
    }

    /**
     * Enable request-pty when using exec()
     *
     * @access public
     */
    public function enablePTY()
    {
        $this->request_pty = true;
    }

    /**
     * Disable request-pty when using exec()
     *
     * @access public
     */
    public function disablePTY()
    {
        if ($this->in_request_pty_exec) {
            $this->close_channel(self::CHANNEL_EXEC);
            $this->in_request_pty_exec = false;
        }
        $this->request_pty = false;
    }

    /**
     * Returns whether request-pty is enabled or not
     *
     * @see self::enablePTY()
     * @see self::disablePTY()
     * @access public
     * @return bool
     */
    public function isPTYEnabled()
    {
        return $this->request_pty;
    }

    /**
     * Gets channel data
     *
     * Returns the data as a string. bool(true) is returned if:
     *
     * - the server closes the channel
     * - if the connection times out
     * - if the channel status is CHANNEL_OPEN and the response was CHANNEL_OPEN_CONFIRMATION
     * - if the channel status is CHANNEL_REQUEST and the response was CHANNEL_SUCCESS
     *
     * bool(false) is returned if:
     *
     * - if the channel status is CHANNEL_REQUEST and the response was CHANNEL_FAILURE
     *
     * @param int $client_channel
     * @param bool $skip_extended
     * @return mixed
     * @throws \RuntimeException on connection error
     * @access private
     */
    protected function get_channel_packet($client_channel, $skip_extended = false)
    {
        if (!empty($this->channel_buffers[$client_channel])) {
            switch ($this->channel_status[$client_channel]) {
                case MessageType::CHANNEL_REQUEST:
                    foreach ($this->channel_buffers[$client_channel] as $i => $packet) {
                        switch (ord($packet[0])) {
                            case MessageType::CHANNEL_SUCCESS:
                            case MessageType::CHANNEL_FAILURE:
                                unset($this->channel_buffers[$client_channel][$i]);
                                return substr($packet, 1);
                        }
                    }
                    break;
                default:
                    return substr(array_shift($this->channel_buffers[$client_channel]), 1);
            }
        }

        while (true) {
            if ($this->binary_packet_buffer !== false) {
                $response = $this->binary_packet_buffer;
                $this->binary_packet_buffer = false;
            } else {
                $response = $this->get_binary_packet(true);
                if ($response === true && $this->is_timeout) {
                    if ($client_channel == self::CHANNEL_EXEC && !$this->request_pty) {
                        $this->close_channel($client_channel);
                    }
                    return true;
                }
                if ($response === false) {
                    $this->disconnect_helper(DisconnectReason::CONNECTION_LOST);
                    throw new ConnectionClosedException('Connection closed by server');
                }
            }

            if ($client_channel == -1 && $response === true) {
                return true;
            }
            list($type, $channel) = Strings::unpackSSH2('CN', $response);

            // will not be setup yet on incoming channel open request
            if (isset($channel) && isset($this->channel_status[$channel]) && isset($this->window_size_server_to_client[$channel])) {
                $this->window_size_server_to_client[$channel] -= strlen($response);

                // resize the window, if appropriate
                if ($this->window_size_server_to_client[$channel] < 0) {
                // PuTTY does something more analogous to the following:
                //if ($this->window_size_server_to_client[$channel] < 0x3FFFFFFF) {
                    $packet = pack('CNN', MessageType::CHANNEL_WINDOW_ADJUST, $this->server_channels[$channel], $this->window_resize);
                    $this->send_binary_packet($packet);
                    $this->window_size_server_to_client[$channel] += $this->window_resize;
                }

                switch ($type) {
                    case MessageType::CHANNEL_EXTENDED_DATA:
                        /*
                        if ($client_channel == self::CHANNEL_EXEC) {
                            $this->send_channel_packet($client_channel, chr(0));
                        }
                        */
                        // currently, there's only one possible value for $data_type_code: NET_SSH2_EXTENDED_DATA_STDERR
                        list($data_type_code, $data) = Strings::unpackSSH2('Ns', $response);
                        $this->stdErrorLog .= $data;
                        if ($skip_extended || $this->quiet_mode) {
                            continue 2;
                        }
                        if ($client_channel == $channel && $this->channel_status[$channel] == MessageType::CHANNEL_DATA) {
                            return $data;
                        }
                        $this->channel_buffers[$channel][] = chr($type) . $data;

                        continue 2;
                    case MessageType::CHANNEL_REQUEST:
                        if ($this->channel_status[$channel] == MessageType::CHANNEL_CLOSE) {
                            continue 2;
                        }
                        list($value) = Strings::unpackSSH2('s', $response);
                        switch ($value) {
                            case 'exit-signal':
                                list(
                                    , // FALSE
                                    $signal_name,
                                    , // core dumped
                                    $error_message
                                ) = Strings::unpackSSH2('bsbs', $response);

                                $this->errors[] = "SSH_MSG_CHANNEL_REQUEST (exit-signal): $signal_name";
                                if (strlen($error_message)) {
                                    $this->errors[count($this->errors) - 1] .= "\r\n$error_message";
                                }

                                $this->send_binary_packet(pack('CN', MessageType::CHANNEL_EOF, $this->server_channels[$client_channel]));
                                $this->send_binary_packet(pack('CN', MessageType::CHANNEL_CLOSE, $this->server_channels[$channel]));

                                $this->channel_status[$channel] = MessageType::CHANNEL_EOF;

                                continue 3;
                            case 'exit-status':
                                list(, $this->exit_status) = Strings::unpackSSH2('CN', $response);

                                // "The client MAY ignore these messages."
                                // -- http://tools.ietf.org/html/rfc4254#section-6.10

                                continue 3;
                            default:
                                // "Some systems may not implement signals, in which case they SHOULD ignore this message."
                                //  -- http://tools.ietf.org/html/rfc4254#section-6.9
                                continue 3;
                        }
                }

                switch ($this->channel_status[$channel]) {
                    case MessageType::CHANNEL_OPEN:
                        switch ($type) {
                            case MessageType::CHANNEL_OPEN_CONFIRMATION:
                                list(
                                    $this->server_channels[$channel],
                                    $window_size,
                                    $this->packet_size_client_to_server[$channel]
                                ) = Strings::unpackSSH2('NNN', $response);

                                if ($window_size < 0) {
                                    $window_size &= 0x7FFFFFFF;
                                    $window_size += 0x80000000;
                                }
                                $this->window_size_client_to_server[$channel] = $window_size;
                                $result = $client_channel == $channel ? true : $this->get_channel_packet($client_channel, $skip_extended);
                                $this->on_channel_open();
                                return $result;
                            case MessageType::CHANNEL_OPEN_FAILURE:
                                $this->disconnect_helper(DisconnectReason::BY_APPLICATION);
                                throw new \RuntimeException('Unable to open channel');
                            default:
                                if ($client_channel == $channel) {
                                    $this->disconnect_helper(DisconnectReason::BY_APPLICATION);
                                    throw new \RuntimeException('Unexpected response to open request');
                                }
                                return $this->get_channel_packet($client_channel, $skip_extended);
                        }
                        break;
                    case MessageType::CHANNEL_REQUEST:
                        switch ($type) {
                            case MessageType::CHANNEL_SUCCESS:
                                return true;
                            case MessageType::CHANNEL_FAILURE:
                                return false;
                            case MessageType::CHANNEL_DATA:
                                list($data) = Strings::unpackSSH2('s', $response);
                                $this->channel_buffers[$channel][] = chr($type) . $data;
                                return $this->get_channel_packet($client_channel, $skip_extended);
                            default:
                                $this->disconnect_helper(DisconnectReason::BY_APPLICATION);
                                throw new \RuntimeException('Unable to fulfill channel request');
                        }
                    case MessageType::CHANNEL_CLOSE:
                        return $type == MessageType::CHANNEL_CLOSE ? true : $this->get_channel_packet($client_channel, $skip_extended);
                }
            }

            // ie. $this->channel_status[$channel] == SshMsg::CHANNEL_DATA

            switch ($type) {
                case MessageType::CHANNEL_DATA:
                    /*
                    if ($channel == self::CHANNEL_EXEC) {
                        // SCP requires null packets, such as this, be sent.  further, in the case of the ssh.com SSH server
                        // this actually seems to make things twice as fast.  more to the point, the message right after
                        // SSH_MSG_CHANNEL_DATA (usually SSH_MSG_IGNORE) won't block for as long as it would have otherwise.
                        // in OpenSSH it slows things down but only by a couple thousandths of a second.
                        $this->send_channel_packet($channel, chr(0));
                    }
                    */
                    list($data) = Strings::unpackSSH2('s', $response);

                    if ($channel == self::CHANNEL_AGENT_FORWARD) {
                        $agent_response = $this->agent->forwardData($data);
                        if (!is_bool($agent_response)) {
                            $this->send_channel_packet($channel, $agent_response);
                        }
                        break;
                    }

                    if ($client_channel == $channel) {
                        return $data;
                    }
                    $this->channel_buffers[$channel][] = chr($type) . $data;
                    break;
                case MessageType::CHANNEL_CLOSE:
                    $this->curTimeout = 5;

                    if ($this->bitmap & self::MASK_SHELL) {
                        $this->bitmap &= ~self::MASK_SHELL;
                    }
                    if ($this->channel_status[$channel] != MessageType::CHANNEL_EOF) {
                        $this->send_binary_packet(pack('CN', MessageType::CHANNEL_CLOSE, $this->server_channels[$channel]));
                    }

                    $this->channel_status[$channel] = MessageType::CHANNEL_CLOSE;
                    if ($client_channel == $channel) {
                        return true;
                    }
<<<<<<< HEAD
                case MessageType::CHANNEL_EOF:
=======
                    // fall-through
                case NET_SSH2_MSG_CHANNEL_EOF:
>>>>>>> 57495306
                    break;
                default:
                    $this->disconnect_helper(DisconnectReason::BY_APPLICATION);
                    throw new \RuntimeException("Error reading channel data ($type)");
            }
        }
    }

    /**
     * Sends Binary Packets
     *
     * See '6. Binary Packet Protocol' of rfc4253 for more info.
     *
     * @param string $data
     * @param string $logged
     * @see self::_get_binary_packet()
     * @return void
     * @access private
     */
    protected function send_binary_packet($data, $logged = null)
    {
        if (!is_resource($this->fsock) || feof($this->fsock)) {
            $this->bitmap = 0;
            throw new ConnectionClosedException('Connection closed prematurely');
        }

        if (!isset($logged)) {
            $logged = $data;
        }

        switch ($this->compress) {
            case self::NET_SSH2_COMPRESSION_ZLIB_AT_OPENSSH:
                if (!$this->isAuthenticated()) {
                    break;
                }
                // fall-through
            case self::NET_SSH2_COMPRESSION_ZLIB:
                if (!$this->regenerate_compression_context) {
                    $header = '';
                } else {
                    $this->regenerate_compression_context = false;
                    $this->compress_context = deflate_init(ZLIB_ENCODING_RAW, ['window' => 15]);
                    $header = "\x78\x9C";
                }
                if ($this->compress_context) {
                    $data = $header . deflate_add($this->compress_context, $data, ZLIB_PARTIAL_FLUSH);
                }
        }

        // 4 (packet length) + 1 (padding length) + 4 (minimal padding amount) == 9
        $packet_length = strlen($data) + 9;
        if ($this->encrypt && $this->encrypt->usesNonce()) {
            $packet_length -= 4;
        }
        // round up to the nearest $this->encrypt_block_size
        $packet_length += (($this->encrypt_block_size - 1) * $packet_length) % $this->encrypt_block_size;
        // subtracting strlen($data) is obvious - subtracting 5 is necessary because of packet_length and padding_length
        $padding_length = $packet_length - strlen($data) - 5;
        switch (true) {
            case $this->encrypt && $this->encrypt->usesNonce():
            case $this->hmac_create instanceof Hash && $this->hmac_create_etm:
                $padding_length += 4;
                $packet_length += 4;
        }

        $padding = Random::string($padding_length);

        // we subtract 4 from packet_length because the packet_length field isn't supposed to include itself
        $packet = pack('NCa*', $packet_length - 4, $padding_length, $data . $padding);

        $hmac = '';
        if ($this->hmac_create instanceof Hash && !$this->hmac_create_etm) {
            if (($this->hmac_create->getHash() & "\xFF\xFF\xFF\xFF") == 'umac') {
                $this->hmac_create->setNonce("\0\0\0\0" . pack('N', $this->send_seq_no));
                $hmac = $this->hmac_create->hash($packet);
            } else {
                $hmac = $this->hmac_create->hash(pack('Na*', $this->send_seq_no, $packet));
            }
        }

        if ($this->encrypt) {
            switch ($this->encryptName) {
                case 'aes128-gcm@openssh.com':
                case 'aes256-gcm@openssh.com':
                    $this->encrypt->setNonce(
                        $this->encryptFixedPart .
                        $this->encryptInvocationCounter
                    );
                    Strings::increment_str($this->encryptInvocationCounter);
                    $this->encrypt->setAAD($temp = ($packet & "\xFF\xFF\xFF\xFF"));
                    $packet = $temp . $this->encrypt->encrypt(substr($packet, 4));
                    break;
                case 'chacha20-poly1305@openssh.com':
                    // This should be impossible, but we are checking anyway to narrow the type for Psalm.
                    if (!($this->encrypt instanceof ChaCha20)) {
                        throw new \LogicException('$this->encrypt is not a ' . ChaCha20::class);
                    }

                    $nonce = pack('N2', 0, $this->send_seq_no);

                    $this->encrypt->setNonce($nonce);
                    $this->lengthEncrypt->setNonce($nonce);

                    $length = $this->lengthEncrypt->encrypt($packet & "\xFF\xFF\xFF\xFF");

                    $this->encrypt->setCounter(0);
                    // this is the same approach that's implemented in Salsa20::createPoly1305Key()
                    // but we don't want to use the same AEAD construction that RFC8439 describes
                    // for ChaCha20-Poly1305 so we won't rely on it (see Salsa20::poly1305())
                    $this->encrypt->setPoly1305Key(
                        $this->encrypt->encrypt(str_repeat("\0", 32))
                    );
                    $this->encrypt->setAAD($length);
                    $this->encrypt->setCounter(1);
                    $packet = $length . $this->encrypt->encrypt(substr($packet, 4));
                    break;
                default:
                    $packet = $this->hmac_create instanceof Hash && $this->hmac_create_etm ?
                        ($packet & "\xFF\xFF\xFF\xFF") . $this->encrypt->encrypt(substr($packet, 4)) :
                        $this->encrypt->encrypt($packet);
            }
        }

        if ($this->hmac_create instanceof Hash && $this->hmac_create_etm) {
            if (($this->hmac_create->getHash() & "\xFF\xFF\xFF\xFF") == 'umac') {
                $this->hmac_create->setNonce("\0\0\0\0" . pack('N', $this->send_seq_no));
                $hmac = $this->hmac_create->hash($packet);
            } else {
                $hmac = $this->hmac_create->hash(pack('Na*', $this->send_seq_no, $packet));
            }
        }

        $this->send_seq_no++;

        $packet .= $this->encrypt && $this->encrypt->usesNonce() ? $this->encrypt->getTag() : $hmac;

        $start = microtime(true);
        $sent = @fputs($this->fsock, $packet);
        $stop = microtime(true);

        if (defined('NET_SSH2_LOGGING')) {
            $current = microtime(true);
            $message_number = sprintf(
                '-> %s (since last: %s, network: %ss)',
                ($constantName = MessageType::findConstantNameByValue($value = ord($logged[0]), false))
                    ? "SSH_MSG_$constantName"
                    : "UNKNOWN ($value)",
                round($current - $this->last_packet, 4),
                round($stop - $start, 4)
            );
            $this->append_log($message_number, $logged);
            $this->last_packet = $current;
        }

        if (strlen($packet) != $sent) {
            $this->bitmap = 0;
            throw new \RuntimeException("Only $sent of " . strlen($packet) . " bytes were sent");
        }
    }

    /**
     * Logs data packets
     *
     * Makes sure that only the last 1MB worth of packets will be logged
     *
     * @param string $message_number
     * @param string $message
     * @access private
     */
    private function append_log($message_number, $message)
    {
        if (!defined('NET_SSH2_LOGGING')) {
            return;
        }

        // remove the byte identifying the message type from all but the first two messages (ie. the identification strings)
        if (strlen($message_number) > 2) {
            Strings::shift($message);
        }

        switch (NET_SSH2_LOGGING) {
            // useful for benchmarks
            case self::LOG_SIMPLE:
                $this->message_number_log[] = $message_number;
                break;
            // the most useful log for SSH2
            case self::LOG_COMPLEX:
                $this->message_number_log[] = $message_number;
                $this->log_size += strlen($message);
                $this->message_log[] = $message;
                while ($this->log_size > self::LOG_MAX_SIZE) {
                    $this->log_size -= strlen(array_shift($this->message_log));
                    array_shift($this->message_number_log);
                }
                break;
            // dump the output out realtime; packets may be interspersed with non packets,
            // passwords won't be filtered out and select other packets may not be correctly
            // identified
            case self::LOG_REALTIME:
                switch (PHP_SAPI) {
                    case 'cli':
                        $start = $stop = "\r\n";
                        break;
                    default:
                        $start = '<pre>';
                        $stop = '</pre>';
                }
                echo $start . $this->format_log([$message], [$message_number]) . $stop;
                @flush();
                @ob_flush();
                break;
            // basically the same thing as self::LOG_REALTIME with the caveat that NET_SSH2_LOG_REALTIME_FILENAME
            // needs to be defined and that the resultant log file will be capped out at self::LOG_MAX_SIZE.
            // the earliest part of the log file is denoted by the first <<< START >>> and is not going to necessarily
            // at the beginning of the file
            case self::LOG_REALTIME_FILE:
                if (!isset($this->realtime_log_file)) {
                    // PHP doesn't seem to like using constants in fopen()
                    $filename = NET_SSH2_LOG_REALTIME_FILENAME;
                    $fp = fopen($filename, 'w');
                    $this->realtime_log_file = $fp;
                }
                if (!is_resource($this->realtime_log_file)) {
                    break;
                }
                $entry = $this->format_log([$message], [$message_number]);
                if ($this->realtime_log_wrap) {
                    $temp = "<<< START >>>\r\n";
                    $entry .= $temp;
                    fseek($this->realtime_log_file, ftell($this->realtime_log_file) - strlen($temp));
                }
                $this->realtime_log_size += strlen($entry);
                if ($this->realtime_log_size > self::LOG_MAX_SIZE) {
                    fseek($this->realtime_log_file, 0);
                    $this->realtime_log_size = strlen($entry);
                    $this->realtime_log_wrap = true;
                }
                fputs($this->realtime_log_file, $entry);
        }
    }

    /**
     * Sends channel data
     *
     * Spans multiple SSH_MSG_CHANNEL_DATAs if appropriate
     *
     * @param int $client_channel
     * @param string $data
     * @return bool
     * @access private
     */
    protected function send_channel_packet($client_channel, $data)
    {
        while (strlen($data)) {
            if (!$this->window_size_client_to_server[$client_channel]) {
                $this->bitmap ^= self::MASK_WINDOW_ADJUST;
                // using an invalid channel will let the buffers be built up for the valid channels
                $this->get_channel_packet(-1);
                $this->bitmap ^= self::MASK_WINDOW_ADJUST;
            }

            /* The maximum amount of data allowed is determined by the maximum
               packet size for the channel, and the current window size, whichever
               is smaller.
                 -- http://tools.ietf.org/html/rfc4254#section-5.2 */
            $max_size = min(
                $this->packet_size_client_to_server[$client_channel],
                $this->window_size_client_to_server[$client_channel]
            );

            $temp = Strings::shift($data, $max_size);
            $packet = Strings::packSSH2(
                'CNs',
                MessageType::CHANNEL_DATA,
                $this->server_channels[$client_channel],
                $temp
            );
            $this->window_size_client_to_server[$client_channel] -= strlen($temp);
            $this->send_binary_packet($packet);
        }

        return true;
    }

    /**
     * Closes and flushes a channel
     *
     * \phpseclib3\Net\SSH2 doesn't properly close most channels.  For exec() channels are normally closed by the server
     * and for SFTP channels are presumably closed when the client disconnects.  This functions is intended
     * for SCP more than anything.
     *
     * @param int $client_channel
     * @param bool $want_reply
     * @return void
     * @access private
     */
    private function close_channel($client_channel, $want_reply = false)
    {
        // see http://tools.ietf.org/html/rfc4254#section-5.3

        $this->send_binary_packet(pack('CN', MessageType::CHANNEL_EOF, $this->server_channels[$client_channel]));

        if (!$want_reply) {
            $this->send_binary_packet(pack('CN', MessageType::CHANNEL_CLOSE, $this->server_channels[$client_channel]));
        }

        $this->channel_status[$client_channel] = MessageType::CHANNEL_CLOSE;

        $this->curTimeout = 5;

        while (!is_bool($this->get_channel_packet($client_channel))) {
        }

        if ($this->is_timeout) {
            $this->disconnect();
        }

        if ($want_reply) {
            $this->send_binary_packet(pack('CN', MessageType::CHANNEL_CLOSE, $this->server_channels[$client_channel]));
        }

        if ($this->bitmap & self::MASK_SHELL) {
            $this->bitmap &= ~self::MASK_SHELL;
        }
    }

    /**
     * Disconnect
     *
     * @param int $reason
     * @return false
     * @access protected
     */
    protected function disconnect_helper($reason)
    {
        if ($this->bitmap & self::MASK_CONNECTED) {
            $data = Strings::packSSH2('CNss', MessageType::DISCONNECT, $reason, '', '');
            try {
                $this->send_binary_packet($data);
            } catch (\Exception $e) {
            }
        }

        $this->bitmap = 0;
        if (is_resource($this->fsock) && get_resource_type($this->fsock) === 'stream') {
            fclose($this->fsock);
        }

        return false;
    }

    /**
     * Returns a log of the packets that have been sent and received.
     *
     * Returns a string if NET_SSH2_LOGGING == self::LOG_COMPLEX, an array if NET_SSH2_LOGGING == self::LOG_SIMPLE and false if !defined('NET_SSH2_LOGGING')
     *
     * @access public
     * @return array|false|string
     */
    public function getLog()
    {
        if (!defined('NET_SSH2_LOGGING')) {
            return false;
        }

        switch (NET_SSH2_LOGGING) {
            case self::LOG_SIMPLE:
                return $this->message_number_log;
            case self::LOG_COMPLEX:
                $log = $this->format_log($this->message_log, $this->message_number_log);
                return PHP_SAPI == 'cli' ? $log : '<pre>' . $log . '</pre>';
            default:
                return false;
        }
    }

    /**
     * Formats a log for printing
     *
     * @param array $message_log
     * @param array $message_number_log
     * @access private
     * @return string
     */
    protected function format_log($message_log, $message_number_log)
    {
        $output = '';
        for ($i = 0; $i < count($message_log); $i++) {
            $output .= $message_number_log[$i] . "\r\n";
            $current_log = $message_log[$i];
            $j = 0;
            do {
                if (strlen($current_log)) {
                    $output .= str_pad(dechex($j), 7, '0', STR_PAD_LEFT) . '0  ';
                }
                $fragment = Strings::shift($current_log, $this->log_short_width);
                $hex = substr(preg_replace_callback('#.#s', function ($matches) {
                    return $this->log_boundary . str_pad(dechex(ord($matches[0])), 2, '0', STR_PAD_LEFT);
                }, $fragment), strlen($this->log_boundary));
                // replace non ASCII printable characters with dots
                // http://en.wikipedia.org/wiki/ASCII#ASCII_printable_characters
                // also replace < with a . since < messes up the output on web browsers
                $raw = preg_replace('#[^\x20-\x7E]|<#', '.', $fragment);
                $output .= str_pad($hex, $this->log_long_width - $this->log_short_width, ' ') . $raw . "\r\n";
                $j++;
            } while (strlen($current_log));
            $output .= "\r\n";
        }

        return $output;
    }

    /**
     * Helper function for agent->on_channel_open()
     *
     * Used when channels are created to inform agent
     * of said channel opening. Must be called after
     * channel open confirmation received
     *
     * @access private
     */
    private function on_channel_open()
    {
        if (isset($this->agent)) {
            $this->agent->registerChannelOpen($this);
        }
    }

    /**
     * Returns the first value of the intersection of two arrays or false if
     * the intersection is empty. The order is defined by the first parameter.
     *
     * @param array $array1
     * @param array $array2
     * @return mixed False if intersection is empty, else intersected value.
     * @access private
     */
    private static function array_intersect_first($array1, $array2)
    {
        foreach ($array1 as $value) {
            if (in_array($value, $array2)) {
                return $value;
            }
        }
        return false;
    }

    /**
     * Returns all errors
     *
     * @return string[]
     * @access public
     */
    public function getErrors()
    {
        return $this->errors;
    }

    /**
     * Returns the last error
     *
     * @return string
     * @access public
     */
    public function getLastError()
    {
        $count = count($this->errors);

        if ($count > 0) {
            return $this->errors[$count - 1];
        }
    }

    /**
     * Return the server identification.
     *
     * @return string|false
     * @access public
     */
    public function getServerIdentification()
    {
        $this->connect();

        return $this->server_identifier;
    }

    /**
     * Returns a list of algorithms the server supports
     *
     * @return array
     * @access public
     */
    public function getServerAlgorithms()
    {
        $this->connect();

        return [
            'kex' => $this->kex_algorithms,
            'hostkey' => $this->server_host_key_algorithms,
            'client_to_server' => [
                'crypt' => $this->encryption_algorithms_client_to_server,
                'mac' => $this->mac_algorithms_client_to_server,
                'comp' => $this->compression_algorithms_client_to_server,
                'lang' => $this->languages_client_to_server
            ],
            'server_to_client' => [
                'crypt' => $this->encryption_algorithms_server_to_client,
                'mac' => $this->mac_algorithms_server_to_client,
                'comp' => $this->compression_algorithms_server_to_client,
                'lang' => $this->languages_server_to_client
            ]
        ];
    }

    /**
     * Returns a list of KEX algorithms that phpseclib supports
     *
     * @return array
     * @access public
     */
    public static function getSupportedKEXAlgorithms()
    {
        $kex_algorithms = [
            // Elliptic Curve Diffie-Hellman Key Agreement (ECDH) using
            // Curve25519. See doc/curve25519-sha256@libssh.org.txt in the
            // libssh repository for more information.
            'curve25519-sha256',
            'curve25519-sha256@libssh.org',

            'ecdh-sha2-nistp256', // RFC 5656
            'ecdh-sha2-nistp384', // RFC 5656
            'ecdh-sha2-nistp521', // RFC 5656

            'diffie-hellman-group-exchange-sha256',// RFC 4419
            'diffie-hellman-group-exchange-sha1',  // RFC 4419

            // Diffie-Hellman Key Agreement (DH) using integer modulo prime
            // groups.
            'diffie-hellman-group14-sha256',
            'diffie-hellman-group14-sha1', // REQUIRED
            'diffie-hellman-group15-sha512',
            'diffie-hellman-group16-sha512',
            'diffie-hellman-group17-sha512',
            'diffie-hellman-group18-sha512',

            'diffie-hellman-group1-sha1', // REQUIRED
        ];

        return $kex_algorithms;
    }

    /**
     * Returns a list of host key algorithms that phpseclib supports
     *
     * @return array
     * @access public
     */
    public static function getSupportedHostKeyAlgorithms()
    {
        return [
            'ssh-ed25519', // https://tools.ietf.org/html/draft-ietf-curdle-ssh-ed25519-02
            'ecdsa-sha2-nistp256', // RFC 5656
            'ecdsa-sha2-nistp384', // RFC 5656
            'ecdsa-sha2-nistp521', // RFC 5656
            'rsa-sha2-256', // RFC 8332
            'rsa-sha2-512', // RFC 8332
            'ssh-rsa', // RECOMMENDED  sign   Raw RSA Key
            'ssh-dss'  // REQUIRED     sign   Raw DSS Key
        ];
    }

    /**
     * Returns a list of symmetric key algorithms that phpseclib supports
     *
     * @return array
     * @access public
     */
    public static function getSupportedEncryptionAlgorithms()
    {
        $algos = [
            // from <https://tools.ietf.org/html/rfc5647>:
            'aes128-gcm@openssh.com',
            'aes256-gcm@openssh.com',

            // from <http://tools.ietf.org/html/rfc4345#section-4>:
            'arcfour256',
            'arcfour128',

            //'arcfour',      // OPTIONAL          the ARCFOUR stream cipher with a 128-bit key

            // CTR modes from <http://tools.ietf.org/html/rfc4344#section-4>:
            'aes128-ctr',     // RECOMMENDED       AES (Rijndael) in SDCTR mode, with 128-bit key
            'aes192-ctr',     // RECOMMENDED       AES with 192-bit key
            'aes256-ctr',     // RECOMMENDED       AES with 256-bit key

            // from <https://git.io/fhxOl>:
            // one of the big benefits of chacha20-poly1305 is speed. the problem is...
            // libsodium doesn't generate the poly1305 keys in the way ssh does and openssl's PHP bindings don't even
            // seem to support poly1305 currently. so even if libsodium or openssl are being used for the chacha20
            // part, pure-PHP has to be used for the poly1305 part and that's gonna cause a big slow down.
            // speed-wise it winds up being faster to use AES (when openssl or mcrypt are available) and some HMAC
            // (which is always gonna be super fast to compute thanks to the hash extension, which
            // "is bundled and compiled into PHP by default")
            'chacha20-poly1305@openssh.com',

            'twofish128-ctr', // OPTIONAL          Twofish in SDCTR mode, with 128-bit key
            'twofish192-ctr', // OPTIONAL          Twofish with 192-bit key
            'twofish256-ctr', // OPTIONAL          Twofish with 256-bit key

            'aes128-cbc',     // RECOMMENDED       AES with a 128-bit key
            'aes192-cbc',     // OPTIONAL          AES with a 192-bit key
            'aes256-cbc',     // OPTIONAL          AES in CBC mode, with a 256-bit key

            'twofish128-cbc', // OPTIONAL          Twofish with a 128-bit key
            'twofish192-cbc', // OPTIONAL          Twofish with a 192-bit key
            'twofish256-cbc',
            'twofish-cbc',    // OPTIONAL          alias for "twofish256-cbc"
                              //                   (this is being retained for historical reasons)

            'blowfish-ctr',   // OPTIONAL          Blowfish in SDCTR mode

            'blowfish-cbc',   // OPTIONAL          Blowfish in CBC mode

            '3des-ctr',       // RECOMMENDED       Three-key 3DES in SDCTR mode

            '3des-cbc',       // REQUIRED          three-key 3DES in CBC mode

             //'none'           // OPTIONAL          no encryption; NOT RECOMMENDED
        ];

        if (self::$crypto_engine) {
            $engines = [self::$crypto_engine];
        } else {
            $engines = [
                'libsodium',
                'OpenSSL (GCM)',
                'OpenSSL',
                'mcrypt',
                'Eval',
                'PHP'
            ];
        }

        $ciphers = [];

        foreach ($engines as $engine) {
            foreach ($algos as $algo) {
                $obj = self::encryption_algorithm_to_crypt_instance($algo);
                if ($obj instanceof Rijndael) {
                    $obj->setKeyLength(preg_replace('#[^\d]#', '', $algo));
                }
                switch ($algo) {
                    case 'chacha20-poly1305@openssh.com':
                    case 'arcfour128':
                    case 'arcfour256':
                        if ($engine != 'Eval') {
                            continue 2;
                        }
                        break;
                    case 'aes128-gcm@openssh.com':
                    case 'aes256-gcm@openssh.com':
                        if ($engine == 'OpenSSL') {
                            continue 2;
                        }
                        $obj->setNonce('dummydummydu');
                }
                if ($obj->isValidEngine($engine)) {
                    $algos = array_diff($algos, [$algo]);
                    $ciphers[] = $algo;
                }
            }
        }

        return $ciphers;
    }

    /**
     * Returns a list of MAC algorithms that phpseclib supports
     *
     * @return array
     * @access public
     */
    public static function getSupportedMACAlgorithms()
    {
        return [
            'hmac-sha2-256-etm@openssh.com',
            'hmac-sha2-512-etm@openssh.com',
            'umac-64-etm@openssh.com',
            'umac-128-etm@openssh.com',
            'hmac-sha1-etm@openssh.com',

            // from <http://www.ietf.org/rfc/rfc6668.txt>:
            'hmac-sha2-256',// RECOMMENDED     HMAC-SHA256 (digest length = key length = 32)
            'hmac-sha2-512',// OPTIONAL        HMAC-SHA512 (digest length = key length = 64)

            // from <https://tools.ietf.org/html/draft-miller-secsh-umac-01>:
            'umac-64@openssh.com',
            'umac-128@openssh.com',

            'hmac-sha1-96', // RECOMMENDED     first 96 bits of HMAC-SHA1 (digest length = 12, key length = 20)
            'hmac-sha1',    // REQUIRED        HMAC-SHA1 (digest length = key length = 20)
            'hmac-md5-96',  // OPTIONAL        first 96 bits of HMAC-MD5 (digest length = 12, key length = 16)
            'hmac-md5',     // OPTIONAL        HMAC-MD5 (digest length = key length = 16)
            //'none'          // OPTIONAL        no MAC; NOT RECOMMENDED
        ];
    }

    /**
     * Returns a list of compression algorithms that phpseclib supports
     *
     * @return array
     * @access public
     */
    public static function getSupportedCompressionAlgorithms()
    {
        $algos = ['none']; // REQUIRED        no compression
        if (function_exists('deflate_init')) {
            $algos[] = 'zlib@openssh.com'; // https://datatracker.ietf.org/doc/html/draft-miller-secsh-compression-delayed
            $algos[] = 'zlib';
        }
        return $algos;
    }

    /**
     * Return list of negotiated algorithms
     *
     * Uses the same format as https://www.php.net/ssh2-methods-negotiated
     *
     * @return array
     * @access public
     */
    public function getAlgorithmsNegotiated()
    {
        $this->connect();

        $compression_map = [
            self::NET_SSH2_COMPRESSION_NONE => 'none',
            self::NET_SSH2_COMPRESSION_ZLIB => 'zlib',
            self::NET_SSH2_COMPRESSION_ZLIB_AT_OPENSSH => 'zlib@openssh.com'
        ];

        return [
            'kex' => $this->kex_algorithm,
            'hostkey' => $this->signature_format,
            'client_to_server' => [
                'crypt' => $this->encryptName,
                'mac' => $this->hmac_create_name,
                'comp' => $compression_map[$this->compress],
            ],
            'server_to_client' => [
                'crypt' => $this->decryptName,
                'mac' => $this->hmac_check_name,
                'comp' => $compression_map[$this->decompress],
            ]
        ];
    }

    /**
     * Allows you to set the terminal
     *
     * @param string $term
     * @access public
     */
    public function setTerminal($term)
    {
        $this->term = $term;
    }

    /**
     * Accepts an associative array with up to four parameters as described at
     * <https://www.php.net/manual/en/function.ssh2-connect.php>
     *
     * @param array $methods
     * @access public
     */
    public function setPreferredAlgorithms(array $methods)
    {
        $preferred = $methods;

        if (isset($preferred['kex'])) {
            $preferred['kex'] = array_intersect(
                $preferred['kex'],
                static::getSupportedKEXAlgorithms()
            );
        }

        if (isset($preferred['hostkey'])) {
            $preferred['hostkey'] = array_intersect(
                $preferred['hostkey'],
                static::getSupportedHostKeyAlgorithms()
            );
        }

        $keys = ['client_to_server', 'server_to_client'];
        foreach ($keys as $key) {
            if (isset($preferred[$key])) {
                $a = &$preferred[$key];
                if (isset($a['crypt'])) {
                    $a['crypt'] = array_intersect(
                        $a['crypt'],
                        static::getSupportedEncryptionAlgorithms()
                    );
                }
                if (isset($a['comp'])) {
                    $a['comp'] = array_intersect(
                        $a['comp'],
                        static::getSupportedCompressionAlgorithms()
                    );
                }
                if (isset($a['mac'])) {
                    $a['mac'] = array_intersect(
                        $a['mac'],
                        static::getSupportedMACAlgorithms()
                    );
                }
            }
        }

        $keys = [
            'kex',
            'hostkey',
            'client_to_server/crypt',
            'client_to_server/comp',
            'client_to_server/mac',
            'server_to_client/crypt',
            'server_to_client/comp',
            'server_to_client/mac',
        ];
        foreach ($keys as $key) {
            $p = $preferred;
            $m = $methods;

            $subkeys = explode('/', $key);
            foreach ($subkeys as $subkey) {
                if (!isset($p[$subkey])) {
                    continue 2;
                }
                $p = $p[$subkey];
                $m = $m[$subkey];
            }

            if (count($p) != count($m)) {
                $diff = array_diff($m, $p);
                $msg = count($diff) == 1 ?
                    ' is not a supported algorithm' :
                    ' are not supported algorithms';
                throw new UnsupportedAlgorithmException(implode(', ', $diff) . $msg);
            }
        }

        $this->preferred = $preferred;
    }

    /**
     * Returns the banner message.
     *
     * Quoting from the RFC, "in some jurisdictions, sending a warning message before
     * authentication may be relevant for getting legal protection."
     *
     * @return string
     * @access public
     */
    public function getBannerMessage()
    {
        return $this->banner_message;
    }

    /**
     * Returns the server public host key.
     *
     * Caching this the first time you connect to a server and checking the result on subsequent connections
     * is recommended.  Returns false if the server signature is not signed correctly with the public host key.
     *
     * @return string|false
     * @throws \RuntimeException on badly formatted keys
     * @throws \phpseclib3\Exception\NoSupportedAlgorithmsException when the key isn't in a supported format
     * @access public
     */
    public function getServerPublicHostKey()
    {
        if (!($this->bitmap & self::MASK_CONSTRUCTOR)) {
            $this->connect();
        }

        $signature = $this->signature;
        $server_public_host_key = base64_encode($this->server_public_host_key);

        if ($this->signature_validated) {
            return $this->bitmap ?
                $this->signature_format . ' ' . $server_public_host_key :
                false;
        }

        $this->signature_validated = true;

        switch ($this->signature_format) {
            case 'ssh-ed25519':
            case 'ecdsa-sha2-nistp256':
            case 'ecdsa-sha2-nistp384':
            case 'ecdsa-sha2-nistp521':
                $key = EC::loadFormat('OpenSSH', $server_public_host_key)
                    ->withSignatureFormat('SSH2');
                switch ($this->signature_format) {
                    case 'ssh-ed25519':
                        $hash = 'sha512';
                        break;
                    case 'ecdsa-sha2-nistp256':
                        $hash = 'sha256';
                        break;
                    case 'ecdsa-sha2-nistp384':
                        $hash = 'sha384';
                        break;
                    case 'ecdsa-sha2-nistp521':
                        $hash = 'sha512';
                }
                $key = $key->withHash($hash);
                break;
            case 'ssh-dss':
                $key = DSA::loadFormat('OpenSSH', $server_public_host_key)
                    ->withSignatureFormat('SSH2')
                    ->withHash('sha1');
                break;
            case 'ssh-rsa':
            case 'rsa-sha2-256':
            case 'rsa-sha2-512':
                // could be ssh-rsa, rsa-sha2-256, rsa-sha2-512
                // we don't check here because we already checked in key_exchange
                // some signatures have the type embedded within the message and some don't
                list(, $signature) = Strings::unpackSSH2('ss', $signature);

                $key = RSA::loadFormat('OpenSSH', $server_public_host_key)
                    ->withPadding(RSA::SIGNATURE_PKCS1);
                switch ($this->signature_format) {
                    case 'rsa-sha2-512':
                        $hash = 'sha512';
                        break;
                    case 'rsa-sha2-256':
                        $hash = 'sha256';
                        break;
                    //case 'ssh-rsa':
                    default:
                        $hash = 'sha1';
                }
                $key = $key->withHash($hash);
                break;
            default:
                $this->disconnect_helper(DisconnectReason::HOST_KEY_NOT_VERIFIABLE);
                throw new NoSupportedAlgorithmsException('Unsupported signature format');
        }

        if (!$key->verify($this->exchange_hash, $signature)) {
            return $this->disconnect_helper(DisconnectReason::HOST_KEY_NOT_VERIFIABLE);
        };

        return $this->signature_format . ' ' . $server_public_host_key;
    }

    /**
     * Returns the exit status of an SSH command or false.
     *
     * @return false|int
     * @access public
     */
    public function getExitStatus()
    {
        if (is_null($this->exit_status)) {
            return false;
        }
        return $this->exit_status;
    }

    /**
     * Returns the number of columns for the terminal window size.
     *
     * @return int
     * @access public
     */
    public function getWindowColumns()
    {
        return $this->windowColumns;
    }

    /**
     * Returns the number of rows for the terminal window size.
     *
     * @return int
     * @access public
     */
    public function getWindowRows()
    {
        return $this->windowRows;
    }

    /**
     * Sets the number of columns for the terminal window size.
     *
     * @param int $value
     * @access public
     */
    public function setWindowColumns($value)
    {
        $this->windowColumns = $value;
    }

    /**
     * Sets the number of rows for the terminal window size.
     *
     * @param int $value
     * @access public
     */
    public function setWindowRows($value)
    {
        $this->windowRows = $value;
    }

    /**
     * Sets the number of columns and rows for the terminal window size.
     *
     * @param int $columns
     * @param int $rows
     * @access public
     */
    public function setWindowSize($columns = 80, $rows = 24)
    {
        $this->windowColumns = $columns;
        $this->windowRows = $rows;
    }

    /**
     * To String Magic Method
     *
     * @return string
     * @access public
     */
    #[\ReturnTypeWillChange]
    public function __toString()
    {
        return $this->getResourceId();
    }

    /**
     * Get Resource ID
     *
     * We use {} because that symbols should not be in URL according to
     * {@link http://tools.ietf.org/html/rfc3986#section-2 RFC}.
     * It will safe us from any conflicts, because otherwise regexp will
     * match all alphanumeric domains.
     *
     * @return string
     */
    public function getResourceId()
    {
        return '{' . spl_object_hash($this) . '}';
    }

    /**
     * Return existing connection
     *
     * @param string $id
     *
     * @return bool|SSH2 will return false if no such connection
     */
    public static function getConnectionByResourceId($id)
    {
        if (isset(self::$connections[$id])) {
            return self::$connections[$id] instanceof \WeakReference ? self::$connections[$id]->get() : self::$connections[$id];
        }
        return false;
    }

    /**
     * Return all excising connections
     *
     * @return array<string, SSH2>
     */
    public static function getConnections()
    {
        if (!class_exists('WeakReference')) {
            /** @var array<string, SSH2> */
            return self::$connections;
        }
        $temp = [];
        foreach (self::$connections as $key => $ref) {
            $temp[$key] = $ref->get();
        }
        return $temp;
    }

    /**
     * Update packet types in log history
     *
     * @param string $old
     * @param string $new
     * @access private
     */
    private function updateLogHistory($old, $new)
    {
        if (defined('NET_SSH2_LOGGING') && NET_SSH2_LOGGING == self::LOG_COMPLEX) {
            $this->message_number_log[count($this->message_number_log) - 1] = str_replace(
                $old,
                $new,
                $this->message_number_log[count($this->message_number_log) - 1]
            );
        }
    }

    /**
     * Return the list of authentication methods that may productively continue authentication.
     *
     * @see https://tools.ietf.org/html/rfc4252#section-5.1
     * @return array|null
     */
    public function getAuthMethodsToContinue()
    {
        return $this->auth_methods_to_continue;
    }

    /**
     * Enables "smart" multi-factor authentication (MFA)
     */
    public function enableSmartMFA()
    {
        $this->smartMFA = true;
    }

    /**
     * Disables "smart" multi-factor authentication (MFA)
     */
    public function disableSmartMFA()
    {
        $this->smartMFA = false;
    }
}<|MERGE_RESOLUTION|>--- conflicted
+++ resolved
@@ -4027,12 +4027,8 @@
                     if ($client_channel == $channel) {
                         return true;
                     }
-<<<<<<< HEAD
+                    // fall-through
                 case MessageType::CHANNEL_EOF:
-=======
-                    // fall-through
-                case NET_SSH2_MSG_CHANNEL_EOF:
->>>>>>> 57495306
                     break;
                 default:
                     $this->disconnect_helper(DisconnectReason::BY_APPLICATION);
