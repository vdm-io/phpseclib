--- conflicted
+++ resolved
@@ -2586,13 +2586,8 @@
 
         $match = $expect;
         while (true) {
-<<<<<<< HEAD
             if ($mode == self::READ_REGEX) {
-                preg_match($expect, $this->interactiveBuffer, $matches);
-=======
-            if ($mode == NET_SSH2_READ_REGEX) {
                 preg_match($expect, substr($this->interactiveBuffer, -1024), $matches);
->>>>>>> 6a80da4c
                 $match = isset($matches[0]) ? $matches[0] : '';
             }
             $pos = strlen($match) ? strpos($this->interactiveBuffer, $match) : false;
