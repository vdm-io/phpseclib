<?php

/**
 * Pure-PHP implementation of SSHv2.
 *
 * PHP version 5
 *
 * Here are some examples of how to use this library:
 * <code>
 * <?php
 *    include 'vendor/autoload.php';
 *
 *    $ssh = new \phpseclib3\Net\SSH2('www.domain.tld');
 *    if (!$ssh->login('username', 'password')) {
 *        exit('Login Failed');
 *    }
 *
 *    echo $ssh->exec('pwd');
 *    echo $ssh->exec('ls -la');
 * ?>
 * </code>
 *
 * <code>
 * <?php
 *    include 'vendor/autoload.php';
 *
 *    $key = \phpseclib3\Crypt\PublicKeyLoader::load('...', '(optional) password');
 *
 *    $ssh = new \phpseclib3\Net\SSH2('www.domain.tld');
 *    if (!$ssh->login('username', $key)) {
 *        exit('Login Failed');
 *    }
 *
 *    echo $ssh->read('username@username:~$');
 *    $ssh->write("ls -la\n");
 *    echo $ssh->read('username@username:~$');
 * ?>
 * </code>
 *
 * @category  Net
 * @package   SSH2
 * @author    Jim Wigginton <terrafrost@php.net>
 * @copyright 2007 Jim Wigginton
 * @license   http://www.opensource.org/licenses/mit-license.html  MIT License
 * @link      http://phpseclib.sourceforge.net
 */

namespace phpseclib3\Net;

use phpseclib3\Crypt\Blowfish;
use phpseclib3\Crypt\Hash;
use phpseclib3\Crypt\Random;
use phpseclib3\Crypt\RC4;
use phpseclib3\Crypt\Rijndael;
use phpseclib3\Crypt\Common\PrivateKey;
use phpseclib3\Crypt\RSA;
use phpseclib3\Crypt\DSA;
use phpseclib3\Crypt\EC;
use phpseclib3\Crypt\DH;
use phpseclib3\Crypt\TripleDES;
use phpseclib3\Crypt\Twofish;
use phpseclib3\Crypt\ChaCha20;
use phpseclib3\Math\BigInteger; // Used to do Diffie-Hellman key exchange and DSA/RSA signature verification.
use phpseclib3\System\SSH\Agent;
use phpseclib3\System\SSH\Agent\Identity as AgentIdentity;
use phpseclib3\Exception\NoSupportedAlgorithmsException;
use phpseclib3\Exception\UnsupportedAlgorithmException;
use phpseclib3\Exception\UnsupportedCurveException;
use phpseclib3\Exception\ConnectionClosedException;
use phpseclib3\Exception\UnableToConnectException;
use phpseclib3\Exception\InsufficientSetupException;
use phpseclib3\Common\Functions\Strings;

/**
 * Pure-PHP implementation of SSHv2.
 *
 * @package SSH2
 * @author  Jim Wigginton <terrafrost@php.net>
 * @access  public
 */
class SSH2
{
    /**#@+
     * Execution Bitmap Masks
     *
     * @see \phpseclib3\Net\SSH2::bitmap
     * @access private
     */
    const MASK_CONSTRUCTOR   = 0x00000001;
    const MASK_CONNECTED     = 0x00000002;
    const MASK_LOGIN_REQ     = 0x00000004;
    const MASK_LOGIN         = 0x00000008;
    const MASK_SHELL         = 0x00000010;
    const MASK_WINDOW_ADJUST = 0x00000020;
    /**#@-*/

    /**#@+
     * Channel constants
     *
     * RFC4254 refers not to client and server channels but rather to sender and recipient channels.  we don't refer
     * to them in that way because RFC4254 toggles the meaning. the client sends a SSH_MSG_CHANNEL_OPEN message with
     * a sender channel and the server sends a SSH_MSG_CHANNEL_OPEN_CONFIRMATION in response, with a sender and a
     * recipient channel.  at first glance, you might conclude that SSH_MSG_CHANNEL_OPEN_CONFIRMATION's sender channel
     * would be the same thing as SSH_MSG_CHANNEL_OPEN's sender channel, but it's not, per this snippet:
     *     The 'recipient channel' is the channel number given in the original
     *     open request, and 'sender channel' is the channel number allocated by
     *     the other side.
     *
     * @see \phpseclib3\Net\SSH2::send_channel_packet()
     * @see \phpseclib3\Net\SSH2::get_channel_packet()
     * @access private
    */
    const CHANNEL_EXEC          = 1; // PuTTy uses 0x100
    const CHANNEL_SHELL         = 2;
    const CHANNEL_SUBSYSTEM     = 3;
    const CHANNEL_AGENT_FORWARD = 4;
    const CHANNEL_KEEP_ALIVE    = 5;
    /**#@-*/

    /**#@+
     * @access public
     * @see \phpseclib3\Net\SSH2::getLog()
    */
    /**
     * Returns the message numbers
     */
    const LOG_SIMPLE = 1;
    /**
     * Returns the message content
     */
    const LOG_COMPLEX = 2;
    /**
     * Outputs the content real-time
     */
    const LOG_REALTIME = 3;
    /**
     * Dumps the content real-time to a file
     */
    const LOG_REALTIME_FILE = 4;
    /**
     * Make sure that the log never gets larger than this
     */
    const LOG_MAX_SIZE = 1048576; // 1024 * 1024
    /**#@-*/

    /**#@+
     * @access public
     * @see \phpseclib3\Net\SSH2::read()
    */
    /**
     * Returns when a string matching $expect exactly is found
     */
    const READ_SIMPLE = 1;
    /**
     * Returns when a string matching the regular expression $expect is found
     */
    const READ_REGEX = 2;
    /**
     * Returns whenever a data packet is received.
     *
     * Some data packets may only contain a single character so it may be necessary
     * to call read() multiple times when using this option
     */
    const READ_NEXT = 3;
    /**#@-*/

    /**
     * The SSH identifier
     *
     * @var string
     * @access private
     */
    private $identifier;

    /**
     * The Socket Object
     *
     * @var object
     * @access private
     */
    private $fsock;

    /**
     * Execution Bitmap
     *
     * The bits that are set represent functions that have been called already.  This is used to determine
     * if a requisite function has been successfully executed.  If not, an error should be thrown.
     *
     * @var int
     * @access private
     */
    protected $bitmap = 0;

    /**
     * Error information
     *
     * @see self::getErrors()
     * @see self::getLastError()
     * @var array
     * @access private
     */
    private $errors = [];

    /**
     * Server Identifier
     *
     * @see self::getServerIdentification()
     * @var array|false
     * @access private
     */
    private $server_identifier = false;

    /**
     * Key Exchange Algorithms
     *
     * @see self::getKexAlgorithims()
     * @var array|false
     * @access private
     */
    private $kex_algorithms = false;

    /**
     * Key Exchange Algorithm
     *
     * @see self::getMethodsNegotiated()
     * @var string|false
     * @access private
     */
    private $kex_algorithm = false;

    /**
     * Minimum Diffie-Hellman Group Bit Size in RFC 4419 Key Exchange Methods
     *
     * @see self::_key_exchange()
     * @var int
     * @access private
     */
    private $kex_dh_group_size_min = 1536;

    /**
     * Preferred Diffie-Hellman Group Bit Size in RFC 4419 Key Exchange Methods
     *
     * @see self::_key_exchange()
     * @var int
     * @access private
     */
    private $kex_dh_group_size_preferred = 2048;

    /**
     * Maximum Diffie-Hellman Group Bit Size in RFC 4419 Key Exchange Methods
     *
     * @see self::_key_exchange()
     * @var int
     * @access private
     */
    private $kex_dh_group_size_max = 4096;

    /**
     * Server Host Key Algorithms
     *
     * @see self::getServerHostKeyAlgorithms()
     * @var array|false
     * @access private
     */
    private $server_host_key_algorithms = false;

    /**
     * Encryption Algorithms: Client to Server
     *
     * @see self::getEncryptionAlgorithmsClient2Server()
     * @var array|false
     * @access private
     */
    private $encryption_algorithms_client_to_server = false;

    /**
     * Encryption Algorithms: Server to Client
     *
     * @see self::getEncryptionAlgorithmsServer2Client()
     * @var array|false
     * @access private
     */
    private $encryption_algorithms_server_to_client = false;

    /**
     * MAC Algorithms: Client to Server
     *
     * @see self::getMACAlgorithmsClient2Server()
     * @var array|false
     * @access private
     */
    private $mac_algorithms_client_to_server = false;

    /**
     * MAC Algorithms: Server to Client
     *
     * @see self::getMACAlgorithmsServer2Client()
     * @var array|false
     * @access private
     */
    private $mac_algorithms_server_to_client = false;

    /**
     * Compression Algorithms: Client to Server
     *
     * @see self::getCompressionAlgorithmsClient2Server()
     * @var array|false
     * @access private
     */
    private $compression_algorithms_client_to_server = false;

    /**
     * Compression Algorithms: Server to Client
     *
     * @see self::getCompressionAlgorithmsServer2Client()
     * @var array|false
     * @access private
     */
    private $compression_algorithms_server_to_client = false;

    /**
     * Languages: Server to Client
     *
     * @see self::getLanguagesServer2Client()
     * @var array|false
     * @access private
     */
    private $languages_server_to_client = false;

    /**
     * Languages: Client to Server
     *
     * @see self::getLanguagesClient2Server()
     * @var array|false
     * @access private
     */
    private $languages_client_to_server = false;

    /**
     * Preferred Algorithms
     *
     * @see self::setPreferredAlgorithms()
     * @var array
     * @access private
     */
    private $preferred = [];

    /**
     * Block Size for Server to Client Encryption
     *
     * "Note that the length of the concatenation of 'packet_length',
     *  'padding_length', 'payload', and 'random padding' MUST be a multiple
     *  of the cipher block size or 8, whichever is larger.  This constraint
     *  MUST be enforced, even when using stream ciphers."
     *
     *  -- http://tools.ietf.org/html/rfc4253#section-6
     *
     * @see self::__construct()
     * @see self::_send_binary_packet()
     * @var int
     * @access private
     */
    private $encrypt_block_size = 8;

    /**
     * Block Size for Client to Server Encryption
     *
     * @see self::__construct()
     * @see self::_get_binary_packet()
     * @var int
     * @access private
     */
    private $decrypt_block_size = 8;

    /**
     * Server to Client Encryption Object
     *
     * @see self::_get_binary_packet()
     * @var object
     * @access private
     */
    private $decrypt = false;

    /**
     * Server to Client Length Encryption Object
     *
     * @see self::_get_binary_packet()
     * @var object
     * @access private
     */
    private $lengthDecrypt = false;

    /**
     * Client to Server Encryption Object
     *
     * @see self::_send_binary_packet()
     * @var object
     * @access private
     */
    private $encrypt = false;

    /**
     * Client to Server Length Encryption Object
     *
     * @see self::_send_binary_packet()
     * @var object
     * @access private
     */
    private $lengthEncrypt = false;

    /**
     * Client to Server HMAC Object
     *
     * @see self::_send_binary_packet()
     * @var object
     * @access private
     */
    private $hmac_create = false;

    /**
     * Server to Client HMAC Object
     *
     * @see self::_get_binary_packet()
     * @var object
     * @access private
     */
    private $hmac_check = false;

    /**
     * Size of server to client HMAC
     *
     * We need to know how big the HMAC will be for the server to client direction so that we know how many bytes to read.
     * For the client to server side, the HMAC object will make the HMAC as long as it needs to be.  All we need to do is
     * append it.
     *
     * @see self::_get_binary_packet()
     * @var int
     * @access private
     */
    private $hmac_size = false;

    /**
     * Server Public Host Key
     *
     * @see self::getServerPublicHostKey()
     * @var string
     * @access private
     */
    private $server_public_host_key;

    /**
     * Session identifier
     *
     * "The exchange hash H from the first key exchange is additionally
     *  used as the session identifier, which is a unique identifier for
     *  this connection."
     *
     *  -- http://tools.ietf.org/html/rfc4253#section-7.2
     *
     * @see self::_key_exchange()
     * @var string
     * @access private
     */
    private $session_id = false;

    /**
     * Exchange hash
     *
     * The current exchange hash
     *
     * @see self::_key_exchange()
     * @var string
     * @access private
     */
    private $exchange_hash = false;

    /**
     * Message Numbers
     *
     * @see self::__construct()
     * @var array
     * @access private
     */
    private $message_numbers = [];

    /**
     * Disconnection Message 'reason codes' defined in RFC4253
     *
     * @see self::__construct()
     * @var array
     * @access private
     */
    private $disconnect_reasons = [];

    /**
     * SSH_MSG_CHANNEL_OPEN_FAILURE 'reason codes', defined in RFC4254
     *
     * @see self::__construct()
     * @var array
     * @access private
     */
    private $channel_open_failure_reasons = [];

    /**
     * Terminal Modes
     *
     * @link http://tools.ietf.org/html/rfc4254#section-8
     * @see self::__construct()
     * @var array
     * @access private
     */
    private $terminal_modes = [];

    /**
     * SSH_MSG_CHANNEL_EXTENDED_DATA's data_type_codes
     *
     * @link http://tools.ietf.org/html/rfc4254#section-5.2
     * @see self::__construct()
     * @var array
     * @access private
     */
    private $channel_extended_data_type_codes = [];

    /**
     * Send Sequence Number
     *
     * See 'Section 6.4.  Data Integrity' of rfc4253 for more info.
     *
     * @see self::_send_binary_packet()
     * @var int
     * @access private
     */
    private $send_seq_no = 0;

    /**
     * Get Sequence Number
     *
     * See 'Section 6.4.  Data Integrity' of rfc4253 for more info.
     *
     * @see self::_get_binary_packet()
     * @var int
     * @access private
     */
    private $get_seq_no = 0;

    /**
     * Server Channels
     *
     * Maps client channels to server channels
     *
     * @see self::get_channel_packet()
     * @see self::exec()
     * @var array
     * @access private
     */
    protected $server_channels = [];

    /**
     * Channel Buffers
     *
     * If a client requests a packet from one channel but receives two packets from another those packets should
     * be placed in a buffer
     *
     * @see self::get_channel_packet()
     * @see self::exec()
     * @var array
     * @access private
     */
    private $channel_buffers = [];

    /**
     * Channel Status
     *
     * Contains the type of the last sent message
     *
     * @see self::get_channel_packet()
     * @var array
     * @access private
     */
    protected $channel_status = [];

    /**
     * Packet Size
     *
     * Maximum packet size indexed by channel
     *
     * @see self::send_channel_packet()
     * @var array
     * @access private
     */
    private $packet_size_client_to_server = [];

    /**
     * Message Number Log
     *
     * @see self::getLog()
     * @var array
     * @access private
     */
    private $message_number_log = [];

    /**
     * Message Log
     *
     * @see self::getLog()
     * @var array
     * @access private
     */
    private $message_log = [];

    /**
     * The Window Size
     *
     * Bytes the other party can send before it must wait for the window to be adjusted (0x7FFFFFFF = 2GB)
     *
     * @var int
     * @see self::send_channel_packet()
     * @see self::exec()
     * @access private
     */
    protected $window_size = 0x7FFFFFFF;

    /**
     * What we resize the window to
     *
     * When PuTTY resizes the window it doesn't add an additional 0x7FFFFFFF bytes - it adds 0x40000000 bytes.
     * Some SFTP clients (GoAnywhere) don't support adding 0x7FFFFFFF to the window size after the fact so
     * we'll just do what PuTTY does
     *
     * @var int
     * @see self::_send_channel_packet()
     * @see self::exec()
     * @access private
     */
    var $window_resize = 0x40000000;

    /**
     * Window size, server to client
     *
     * Window size indexed by channel
     *
     * @see self::send_channel_packet()
     * @var array
     * @access private
     */
    protected $window_size_server_to_client = [];

    /**
     * Window size, client to server
     *
     * Window size indexed by channel
     *
     * @see self::get_channel_packet()
     * @var array
     * @access private
     */
    private $window_size_client_to_server = [];

    /**
     * Server signature
     *
     * Verified against $this->session_id
     *
     * @see self::getServerPublicHostKey()
     * @var string
     * @access private
     */
    private $signature = '';

    /**
     * Server signature format
     *
     * ssh-rsa or ssh-dss.
     *
     * @see self::getServerPublicHostKey()
     * @var string
     * @access private
     */
    private $signature_format = '';

    /**
     * Interactive Buffer
     *
     * @see self::read()
     * @var array
     * @access private
     */
    private $interactiveBuffer = '';

    /**
     * Current log size
     *
     * Should never exceed self::LOG_MAX_SIZE
     *
     * @see self::_send_binary_packet()
     * @see self::_get_binary_packet()
     * @var int
     * @access private
     */
    private $log_size;

    /**
     * Timeout
     *
     * @see self::setTimeout()
     * @access private
     */
    protected $timeout;

    /**
     * Current Timeout
     *
     * @see self::get_channel_packet()
     * @access private
     */
    protected $curTimeout;

    /**
     * Real-time log file pointer
     *
     * @see self::_append_log()
     * @var resource
     * @access private
     */
    private $realtime_log_file;

    /**
     * Real-time log file size
     *
     * @see self::_append_log()
     * @var int
     * @access private
     */
    private $realtime_log_size;

    /**
     * Has the signature been validated?
     *
     * @see self::getServerPublicHostKey()
     * @var bool
     * @access private
     */
    private $signature_validated = false;

    /**
     * Real-time log file wrap boolean
     *
     * @see self::_append_log()
     * @access private
     */
    private $realtime_log_wrap;

    /**
     * Flag to suppress stderr from output
     *
     * @see self::enableQuietMode()
     * @access private
     */
    private $quiet_mode = false;

    /**
     * Time of first network activity
     *
     * @var int
     * @access private
     */
    private $last_packet;

    /**
     * Exit status returned from ssh if any
     *
     * @var int
     * @access private
     */
    private $exit_status;

    /**
     * Flag to request a PTY when using exec()
     *
     * @var bool
     * @see self::enablePTY()
     * @access private
     */
    private $request_pty = false;

    /**
     * Flag set while exec() is running when using enablePTY()
     *
     * @var bool
     * @access private
     */
    private $in_request_pty_exec = false;

    /**
     * Flag set after startSubsystem() is called
     *
     * @var bool
     * @access private
     */
    private $in_subsystem;

    /**
     * Contents of stdError
     *
     * @var string
     * @access private
     */
    private $stdErrorLog;

    /**
     * The Last Interactive Response
     *
     * @see self::_keyboard_interactive_process()
     * @var string
     * @access private
     */
    private $last_interactive_response = '';

    /**
     * Keyboard Interactive Request / Responses
     *
     * @see self::_keyboard_interactive_process()
     * @var array
     * @access private
     */
    private $keyboard_requests_responses = [];

    /**
     * Banner Message
     *
     * Quoting from the RFC, "in some jurisdictions, sending a warning message before
     * authentication may be relevant for getting legal protection."
     *
     * @see self::_filter()
     * @see self::getBannerMessage()
     * @var string
     * @access private
     */
    private $banner_message = '';

    /**
     * Did read() timeout or return normally?
     *
     * @see self::isTimeout()
     * @var bool
     * @access private
     */
    private $is_timeout = false;

    /**
     * Log Boundary
     *
     * @see self::_format_log()
     * @var string
     * @access private
     */
    private $log_boundary = ':';

    /**
     * Log Long Width
     *
     * @see self::_format_log()
     * @var int
     * @access private
     */
    private $log_long_width = 65;

    /**
     * Log Short Width
     *
     * @see self::_format_log()
     * @var int
     * @access private
     */
    private $log_short_width = 16;

    /**
     * Hostname
     *
     * @see self::__construct()
     * @see self::_connect()
     * @var string
     * @access private
     */
    private $host;

    /**
     * Port Number
     *
     * @see self::__construct()
     * @see self::_connect()
     * @var int
     * @access private
     */
    private $port;

    /**
     * Number of columns for terminal window size
     *
     * @see self::getWindowColumns()
     * @see self::setWindowColumns()
     * @see self::setWindowSize()
     * @var int
     * @access private
     */
    private $windowColumns = 80;

    /**
     * Number of columns for terminal window size
     *
     * @see self::getWindowRows()
     * @see self::setWindowRows()
     * @see self::setWindowSize()
     * @var int
     * @access private
     */
    private $windowRows = 24;

    /**
     * Crypto Engine
     *
     * @see self::setCryptoEngine()
     * @see self::_key_exchange()
     * @var int
     * @access private
     */
    private static $crypto_engine = false;

    /**
     * A System_SSH_Agent for use in the SSH2 Agent Forwarding scenario
     *
     * @var \phpseclib3\System\Ssh\Agent
     * @access private
     */
    private $agent;

    /**
     * Connection storage to replicates ssh2 extension functionality:
     * {@link http://php.net/manual/en/wrappers.ssh2.php#refsect1-wrappers.ssh2-examples}
     *
     * @var SSH2[]
     */
    private static $connections;

    /**
     * Send the identification string first?
     *
     * @var bool
     * @access private
     */
    private $send_id_string_first = true;

    /**
     * Send the key exchange initiation packet first?
     *
     * @var bool
     * @access private
     */
    private $send_kex_first = true;

    /**
     * Some versions of OpenSSH incorrectly calculate the key size
     *
     * @var bool
     * @access private
     */
    private $bad_key_size_fix = false;

    /**
     * Should we try to re-connect to re-establish keys?
     *
     * @var bool
     * @access private
     */
    private $retry_connect = false;

    /**
     * Binary Packet Buffer
     *
     * @var string|false
     * @access private
     */
    private $binary_packet_buffer = false;

    /**
     * Preferred Signature Format
     *
     * @var string|false
     * @access private
     */
    protected $preferred_signature_format = false;

    /**
     * Authentication Credentials
     *
     * @var array
     * @access private
     */
    protected $auth = [];

    /**
     * Default Constructor.
     *
     * $host can either be a string, representing the host, or a stream resource.
     *
     * @param mixed $host
     * @param int $port
     * @param int $timeout
     * @see self::login()
     * @return SSH2|void
     * @access public
     */
    public function __construct($host, $port = 22, $timeout = 10)
    {
        $this->message_numbers = [
            1 => 'NET_SSH2_MSG_DISCONNECT',
            2 => 'NET_SSH2_MSG_IGNORE',
            3 => 'NET_SSH2_MSG_UNIMPLEMENTED',
            4 => 'NET_SSH2_MSG_DEBUG',
            5 => 'NET_SSH2_MSG_SERVICE_REQUEST',
            6 => 'NET_SSH2_MSG_SERVICE_ACCEPT',
            20 => 'NET_SSH2_MSG_KEXINIT',
            21 => 'NET_SSH2_MSG_NEWKEYS',
            30 => 'NET_SSH2_MSG_KEXDH_INIT',
            31 => 'NET_SSH2_MSG_KEXDH_REPLY',
            50 => 'NET_SSH2_MSG_USERAUTH_REQUEST',
            51 => 'NET_SSH2_MSG_USERAUTH_FAILURE',
            52 => 'NET_SSH2_MSG_USERAUTH_SUCCESS',
            53 => 'NET_SSH2_MSG_USERAUTH_BANNER',

            80 => 'NET_SSH2_MSG_GLOBAL_REQUEST',
            81 => 'NET_SSH2_MSG_REQUEST_SUCCESS',
            82 => 'NET_SSH2_MSG_REQUEST_FAILURE',
            90 => 'NET_SSH2_MSG_CHANNEL_OPEN',
            91 => 'NET_SSH2_MSG_CHANNEL_OPEN_CONFIRMATION',
            92 => 'NET_SSH2_MSG_CHANNEL_OPEN_FAILURE',
            93 => 'NET_SSH2_MSG_CHANNEL_WINDOW_ADJUST',
            94 => 'NET_SSH2_MSG_CHANNEL_DATA',
            95 => 'NET_SSH2_MSG_CHANNEL_EXTENDED_DATA',
            96 => 'NET_SSH2_MSG_CHANNEL_EOF',
            97 => 'NET_SSH2_MSG_CHANNEL_CLOSE',
            98 => 'NET_SSH2_MSG_CHANNEL_REQUEST',
            99 => 'NET_SSH2_MSG_CHANNEL_SUCCESS',
            100 => 'NET_SSH2_MSG_CHANNEL_FAILURE'
        ];
        $this->disconnect_reasons = [
            1 => 'NET_SSH2_DISCONNECT_HOST_NOT_ALLOWED_TO_CONNECT',
            2 => 'NET_SSH2_DISCONNECT_PROTOCOL_ERROR',
            3 => 'NET_SSH2_DISCONNECT_KEY_EXCHANGE_FAILED',
            4 => 'NET_SSH2_DISCONNECT_RESERVED',
            5 => 'NET_SSH2_DISCONNECT_MAC_ERROR',
            6 => 'NET_SSH2_DISCONNECT_COMPRESSION_ERROR',
            7 => 'NET_SSH2_DISCONNECT_SERVICE_NOT_AVAILABLE',
            8 => 'NET_SSH2_DISCONNECT_PROTOCOL_VERSION_NOT_SUPPORTED',
            9 => 'NET_SSH2_DISCONNECT_HOST_KEY_NOT_VERIFIABLE',
            10 => 'NET_SSH2_DISCONNECT_CONNECTION_LOST',
            11 => 'NET_SSH2_DISCONNECT_BY_APPLICATION',
            12 => 'NET_SSH2_DISCONNECT_TOO_MANY_CONNECTIONS',
            13 => 'NET_SSH2_DISCONNECT_AUTH_CANCELLED_BY_USER',
            14 => 'NET_SSH2_DISCONNECT_NO_MORE_AUTH_METHODS_AVAILABLE',
            15 => 'NET_SSH2_DISCONNECT_ILLEGAL_USER_NAME'
        ];
        $this->channel_open_failure_reasons = [
            1 => 'NET_SSH2_OPEN_ADMINISTRATIVELY_PROHIBITED'
        ];
        $this->terminal_modes = [
            0 => 'NET_SSH2_TTY_OP_END'
        ];
        $this->channel_extended_data_type_codes = [
            1 => 'NET_SSH2_EXTENDED_DATA_STDERR'
        ];

        $this->define_array(
            $this->message_numbers,
            $this->disconnect_reasons,
            $this->channel_open_failure_reasons,
            $this->terminal_modes,
            $this->channel_extended_data_type_codes,
            [60 => 'NET_SSH2_MSG_USERAUTH_PASSWD_CHANGEREQ'],
            [60 => 'NET_SSH2_MSG_USERAUTH_PK_OK'],
            [60 => 'NET_SSH2_MSG_USERAUTH_INFO_REQUEST',
                  61 => 'NET_SSH2_MSG_USERAUTH_INFO_RESPONSE'],
            // RFC 4419 - diffie-hellman-group-exchange-sha{1,256}
            [30 => 'NET_SSH2_MSG_KEXDH_GEX_REQUEST_OLD',
                  31 => 'NET_SSH2_MSG_KEXDH_GEX_GROUP',
                  32 => 'NET_SSH2_MSG_KEXDH_GEX_INIT',
                  33 => 'NET_SSH2_MSG_KEXDH_GEX_REPLY',
                  34 => 'NET_SSH2_MSG_KEXDH_GEX_REQUEST'],
            // RFC 5656 - Elliptic Curves (for curve25519-sha256@libssh.org)
            [30 => 'NET_SSH2_MSG_KEX_ECDH_INIT',
                  31 => 'NET_SSH2_MSG_KEX_ECDH_REPLY']
        );

        self::$connections[$this->getResourceId()] = $this;

        if (is_resource($host)) {
            $this->fsock = $host;
            return;
        }

        if (is_string($host)) {
            $this->host = $host;
            $this->port = $port;
            $this->timeout = $timeout;
        }
    }

    /**
     * Set Crypto Engine Mode
     *
     * Possible $engine values:
     * OpenSSL, mcrypt, Eval, PHP
     *
     * @param int $engine
     * @access public
     */
    public static function setCryptoEngine($engine)
    {
        self::$crypto_engine = $engine;
    }

    /**
     * Send Identification String First
     *
     * https://tools.ietf.org/html/rfc4253#section-4.2 says "when the connection has been established,
     * both sides MUST send an identification string". It does not say which side sends it first. In
     * theory it shouldn't matter but it is a fact of life that some SSH servers are simply buggy
     *
     * @access public
     */
    public function sendIdentificationStringFirst()
    {
        $this->send_id_string_first = true;
    }

    /**
     * Send Identification String Last
     *
     * https://tools.ietf.org/html/rfc4253#section-4.2 says "when the connection has been established,
     * both sides MUST send an identification string". It does not say which side sends it first. In
     * theory it shouldn't matter but it is a fact of life that some SSH servers are simply buggy
     *
     * @access public
     */
    public function sendIdentificationStringLast()
    {
        $this->send_id_string_first = false;
    }

    /**
     * Send SSH_MSG_KEXINIT First
     *
     * https://tools.ietf.org/html/rfc4253#section-7.1 says "key exchange begins by each sending
     * sending the [SSH_MSG_KEXINIT] packet". It does not say which side sends it first. In theory
     * it shouldn't matter but it is a fact of life that some SSH servers are simply buggy
     *
     * @access public
     */
    public function sendKEXINITFirst()
    {
        $this->send_kex_first = true;
    }

    /**
     * Send SSH_MSG_KEXINIT Last
     *
     * https://tools.ietf.org/html/rfc4253#section-7.1 says "key exchange begins by each sending
     * sending the [SSH_MSG_KEXINIT] packet". It does not say which side sends it first. In theory
     * it shouldn't matter but it is a fact of life that some SSH servers are simply buggy
     *
     * @access public
     */
    public function sendKEXINITLast()
    {
        $this->send_kex_first = false;
    }

    /**
     * Connect to an SSHv2 server
     *
     * @return bool
     * @throws \UnexpectedValueException on receipt of unexpected packets
     * @throws \RuntimeException on other errors
     * @access private
     */
    private function connect()
    {
        if ($this->bitmap & self::MASK_CONSTRUCTOR) {
            return false;
        }

        $this->bitmap |= self::MASK_CONSTRUCTOR;

        $this->curTimeout = $this->timeout;

        $this->last_packet = microtime(true);

        if (!is_resource($this->fsock)) {
            $start = microtime(true);
            // with stream_select a timeout of 0 means that no timeout takes place;
            // with fsockopen a timeout of 0 means that you instantly timeout
            // to resolve this incompatibility a timeout of 100,000 will be used for fsockopen if timeout is 0
            $this->fsock = @fsockopen($this->host, $this->port, $errno, $errstr, $this->curTimeout == 0 ? 100000 : $this->curTimeout);
            if (!$this->fsock) {
                $host = $this->host . ':' . $this->port;
                throw new UnableToConnectException(rtrim("Cannot connect to $host. Error $errno. $errstr"));
            }
            $elapsed = microtime(true) - $start;

            if ($this->curTimeout) {
                $this->curTimeout-= $elapsed;
                if ($this->curTimeout < 0) {
                    $this->is_timeout = true;
                    return false;
                }
            }
        }

        $this->identifier = $this->generate_identifier();

        if ($this->send_id_string_first) {
            fputs($this->fsock, $this->identifier . "\r\n");
        }

        /* According to the SSH2 specs,

          "The server MAY send other lines of data before sending the version
           string.  Each line SHOULD be terminated by a Carriage Return and Line
           Feed.  Such lines MUST NOT begin with "SSH-", and SHOULD be encoded
           in ISO-10646 UTF-8 [RFC3629] (language is not specified).  Clients
           MUST be able to process such lines." */
        $data = '';
        while (!feof($this->fsock) && !preg_match('#(.*)^(SSH-(\d\.\d+).*)#ms', $data, $matches)) {
            $line = '';
            while (true) {
                if ($this->curTimeout) {
                    if ($this->curTimeout < 0) {
                        $this->is_timeout = true;
                        return false;
                    }
                    $read = [$this->fsock];
                    $write = $except = null;
                    $start = microtime(true);
                    $sec = floor($this->curTimeout);
                    $usec = 1000000 * ($this->curTimeout - $sec);
                    if (stream_select($read, $write, $except, $sec, $usec) === false) {
                        $this->is_timeout = true;
                        return false;
                    }
                    $elapsed = microtime(true) - $start;
                    $this->curTimeout-= $elapsed;
                }

                $temp = stream_get_line($this->fsock, 255, "\n");
                if (strlen($temp) == 255) {
                    continue;
                }
                if ($temp === false) {
                    return false;
                }

                $line.= "$temp\n";

                // quoting RFC4253, "Implementers who wish to maintain
                // compatibility with older, undocumented versions of this protocol may
                // want to process the identification string without expecting the
                // presence of the carriage return character for reasons described in
                // Section 5 of this document."

                //if (substr($line, -2) == "\r\n") {
                //    break;
                //}

                break;
            }

            $data.= $line;
        }

        if (feof($this->fsock)) {
            $this->bitmap = 0;
            throw new ConnectionClosedException('Connection closed by server');
        }

        $extra = $matches[1];

        if (defined('NET_SSH2_LOGGING')) {
            $this->append_log('<-', $matches[0]);
            $this->append_log('->', $this->identifier . "\r\n");
        }

        $this->server_identifier = trim($temp, "\r\n");
        if (strlen($extra)) {
            $this->errors[] = $data;
        }

        if (version_compare($matches[3], '1.99', '<')) {
            $this->bitmap = 0;
            throw new UnableToConnectException("Cannot connect to SSH $matches[3] servers");
        }

        if (!$this->send_id_string_first) {
            fputs($this->fsock, $this->identifier . "\r\n");
        }

        if (!$this->send_kex_first) {
            $response = $this->get_binary_packet();
            if ($response === false) {
                $this->bitmap = 0;
                throw new ConnectionClosedException('Connection closed by server');
            }

            if (!strlen($response) || ord($response[0]) != NET_SSH2_MSG_KEXINIT) {
                $this->bitmap = 0;
                throw new \UnexpectedValueException('Expected SSH_MSG_KEXINIT');
            }

            if (!$this->key_exchange($response)) {
                return false;
            }
        }

        if ($this->send_kex_first && !$this->key_exchange()) {
            return false;
        }

        $this->bitmap|= self::MASK_CONNECTED;

        return true;
    }

    /**
     * Generates the SSH identifier
     *
     * You should overwrite this method in your own class if you want to use another identifier
     *
     * @access protected
     * @return string
     */
    private function generate_identifier()
    {
        $identifier = 'SSH-2.0-phpseclib_3.0';

        $ext = [];
        if (extension_loaded('sodium')) {
            $ext[] = 'libsodium';
        }

        if (extension_loaded('openssl')) {
            $ext[] = 'openssl';
        } elseif (extension_loaded('mcrypt')) {
            $ext[] = 'mcrypt';
        }

        if (extension_loaded('gmp')) {
            $ext[] = 'gmp';
        } elseif (extension_loaded('bcmath')) {
            $ext[] = 'bcmath';
        }

        if (!empty($ext)) {
            $identifier .= ' (' . implode(', ', $ext) . ')';
        }

        return $identifier;
    }

    /**
     * Key Exchange
     *
     * @return bool
     * @param string|bool $kexinit_payload_server optional
     * @throws \UnexpectedValueException on receipt of unexpected packets
     * @throws \RuntimeException on other errors
     * @throws \phpseclib3\Exception\NoSupportedAlgorithmsException when none of the algorithms phpseclib has loaded are compatible
     * @access private
     */
    private function key_exchange($kexinit_payload_server = false)
    {
        $preferred = $this->preferred;

        $kex_algorithms = isset($preferred['kex']) ?
            $preferred['kex'] :
            SSH2::getSupportedKEXAlgorithms();
        $server_host_key_algorithms = isset($preferred['hostkey']) ?
            $preferred['hostkey'] :
            SSH2::getSupportedHostKeyAlgorithms();
        $s2c_encryption_algorithms = isset($preferred['server_to_client']['crypt']) ?
            $preferred['server_to_client']['crypt'] :
            SSH2::getSupportedEncryptionAlgorithms();
        $c2s_encryption_algorithms = isset($preferred['client_to_server']['crypt']) ?
            $preferred['client_to_server']['crypt'] :
            SSH2::getSupportedEncryptionAlgorithms();
        $s2c_mac_algorithms = isset($preferred['server_to_client']['mac']) ?
            $preferred['server_to_client']['mac'] :
            SSH2::getSupportedMACAlgorithms();
        $c2s_mac_algorithms = isset($preferred['client_to_server']['mac']) ?
            $preferred['client_to_server']['mac'] :
            SSH2::getSupportedMACAlgorithms();
        $s2c_compression_algorithms = isset($preferred['server_to_client']['comp']) ?
            $preferred['server_to_client']['comp'] :
            SSH2::getSupportedCompressionAlgorithms();
        $c2s_compression_algorithms = isset($preferred['client_to_server']['comp']) ?
            $preferred['client_to_server']['comp'] :
            SSH2::getSupportedCompressionAlgorithms();

        // some SSH servers have buggy implementations of some of the above algorithms
        switch (true) {
            case $this->server_identifier == 'SSH-2.0-SSHD':
            case substr($this->server_identifier, 0, 13) == 'SSH-2.0-DLINK':
                if (!isset($preferred['server_to_client']['mac'])) {
                    $s2c_mac_algorithms = array_values(array_diff(
                        $s2c_mac_algorithms,
                        ['hmac-sha1-96', 'hmac-md5-96']
                    ));
                }
                if (!isset($preferred['client_to_server']['mac'])) {
                    $c2s_mac_algorithms = array_values(array_diff(
                        $c2s_mac_algorithms,
                        ['hmac-sha1-96', 'hmac-md5-96']
                    ));
                }
        }

        $client_cookie = Random::string(16);

        $kexinit_payload_client = pack('Ca*', NET_SSH2_MSG_KEXINIT, $client_cookie);
        $kexinit_payload_client.= Strings::packSSH2(
            'L10bN',
            $kex_algorithms,
            $server_host_key_algorithms,
            $c2s_encryption_algorithms,
            $s2c_encryption_algorithms,
            $c2s_mac_algorithms,
            $s2c_mac_algorithms,
            $c2s_compression_algorithms,
            $s2c_compression_algorithms,
            [], // language, client to server
            [], // language, server to client
            false, // first_kex_packet_follows
            0 // reserved for future extension
        );

        if ($this->send_kex_first) {
            $this->send_binary_packet($kexinit_payload_client);

            $kexinit_payload_server = $this->get_binary_packet();
            if ($kexinit_payload_server === false) {
                $this->disconnect_helper(NET_SSH2_DISCONNECT_CONNECTION_LOST);
                throw new ConnectionClosedException('Connection closed by server');
            }

            if (!strlen($kexinit_payload_server) || ord($kexinit_payload_server[0]) != NET_SSH2_MSG_KEXINIT) {
                $this->disconnect_helper(NET_SSH2_DISCONNECT_PROTOCOL_ERROR);
                throw new \UnexpectedValueException('Expected SSH_MSG_KEXINIT');
            }
        }

        $response = $kexinit_payload_server;
        Strings::shift($response, 1); // skip past the message number (it should be SSH_MSG_KEXINIT)
        $server_cookie = Strings::shift($response, 16);

        list(
            $this->kex_algorithms,
            $this->server_host_key_algorithms,
            $this->encryption_algorithms_client_to_server,
            $this->encryption_algorithms_server_to_client,
            $this->mac_algorithms_client_to_server,
            $this->mac_algorithms_server_to_client,
            $this->compression_algorithms_client_to_server,
            $this->compression_algorithms_server_to_client,
            $this->languages_client_to_server,
            $this->languages_server_to_client,
            $first_kex_packet_follows
        ) = Strings::unpackSSH2('L10C', $response);

        if (!$this->send_kex_first) {
            $this->send_binary_packet($kexinit_payload_client);
        }

        // we need to decide upon the symmetric encryption algorithms before we do the diffie-hellman key exchange

        // we don't initialize any crypto-objects, yet - we do that, later. for now, we need the lengths to make the
        // diffie-hellman key exchange as fast as possible
        $decrypt = self::array_intersect_first($s2c_encryption_algorithms, $this->encryption_algorithms_server_to_client);
        $decryptKeyLength = $this->encryption_algorithm_to_key_size($decrypt);
        if ($decryptKeyLength === null) {
            $this->disconnect_helper(NET_SSH2_DISCONNECT_KEY_EXCHANGE_FAILED);
            throw new NoSupportedAlgorithmsException('No compatible server to client encryption algorithms found');
        }

        $encrypt = self::array_intersect_first($c2s_encryption_algorithms, $this->encryption_algorithms_client_to_server);
        $encryptKeyLength = $this->encryption_algorithm_to_key_size($encrypt);
        if ($encryptKeyLength === null) {
            $this->disconnect_helper(NET_SSH2_DISCONNECT_KEY_EXCHANGE_FAILED);
            throw new NoSupportedAlgorithmsException('No compatible client to server encryption algorithms found');
        }

        // through diffie-hellman key exchange a symmetric key is obtained
        $this->kex_algorithm = self::array_intersect_first($kex_algorithms, $this->kex_algorithms);
        if ($this->kex_algorithm === false) {
            $this->disconnect_helper(NET_SSH2_DISCONNECT_KEY_EXCHANGE_FAILED);
            throw new NoSupportedAlgorithmsException('No compatible key exchange algorithms found');
        }

        switch ($this->kex_algorithm) {
            case 'diffie-hellman-group15-sha512':
            case 'diffie-hellman-group16-sha512':
            case 'diffie-hellman-group17-sha512':
            case 'diffie-hellman-group18-sha512':
            case 'ecdh-sha2-nistp521':
                $kexHash = new Hash('sha512');
                break;
            case 'ecdh-sha2-nistp384':
                $kexHash = new Hash('sha384');
                break;
            case 'diffie-hellman-group-exchange-sha256':
            case 'diffie-hellman-group14-sha256':
            case 'ecdh-sha2-nistp256':
            case 'curve25519-sha256@libssh.org':
            case 'curve25519-sha256':
                $kexHash = new Hash('sha256');
                break;
            default:
                $kexHash = new Hash('sha1');
        }

        $server_host_key_algorithm = $this->_array_intersect_first($server_host_key_algorithms, $this->server_host_key_algorithms);
        if ($server_host_key_algorithm === false) {
            user_error('No compatible server host key algorithms found');
            return $this->_disconnect(NET_SSH2_DISCONNECT_KEY_EXCHANGE_FAILED);
        }

        $mac_algorithm_in = $this->_array_intersect_first($s2c_mac_algorithms, $this->mac_algorithms_server_to_client);
        if ($mac_algorithm_in === false) {
            user_error('No compatible server to client message authentication algorithms found');
            return $this->_disconnect(NET_SSH2_DISCONNECT_KEY_EXCHANGE_FAILED);
        }

        $compression_algorithm_out = $this->_array_intersect_first($c2s_compression_algorithms, $this->compression_algorithms_client_to_server);
        if ($compression_algorithm_out === false) {
            user_error('No compatible client to server compression algorithms found');
            return $this->_disconnect(NET_SSH2_DISCONNECT_KEY_EXCHANGE_FAILED);
        }
        //$this->decompress = $compression_algorithm_out == 'zlib';

        $compression_algorithm_in = $this->_array_intersect_first($s2c_compression_algorithms, $this->compression_algorithms_client_to_server);
        if ($compression_algorithm_in === false) {
            user_error('No compatible server to client compression algorithms found');
            return $this->_disconnect(NET_SSH2_DISCONNECT_KEY_EXCHANGE_FAILED);
        }
        //$this->compress = $compression_algorithm_in == 'zlib';

        // Only relevant in diffie-hellman-group-exchange-sha{1,256}, otherwise empty.

        $exchange_hash_rfc4419 = '';

        if (strpos($this->kex_algorithm, 'curve25519-sha256') === 0 || strpos($this->kex_algorithm, 'ecdh-sha2-nistp') === 0) {
            $curve = strpos($this->kex_algorithm, 'curve25519-sha256') === 0 ?
                'Curve25519' :
                substr($this->kex_algorithm, 10);
            $ourPrivate = EC::createKey($curve);
            $ourPublicBytes = $ourPrivate->getPublicKey()->getEncodedCoordinates();
            $clientKexInitMessage = 'NET_SSH2_MSG_KEX_ECDH_INIT';
            $serverKexReplyMessage = 'NET_SSH2_MSG_KEX_ECDH_REPLY';
        } else {
            if (strpos($this->kex_algorithm, 'diffie-hellman-group-exchange') === 0) {
                $dh_group_sizes_packed = pack(
                    'NNN',
                    $this->kex_dh_group_size_min,
                    $this->kex_dh_group_size_preferred,
                    $this->kex_dh_group_size_max
                );
                $packet = pack(
                    'Ca*',
                    NET_SSH2_MSG_KEXDH_GEX_REQUEST,
                    $dh_group_sizes_packed
                );
                $this->send_binary_packet($packet);
                $this->updateLogHistory('UNKNOWN (34)', 'NET_SSH2_MSG_KEXDH_GEX_REQUEST');

                $response = $this->get_binary_packet();
                if ($response === false) {
                    $this->disconnect_helper(NET_SSH2_DISCONNECT_KEY_EXCHANGE_FAILED);
                    throw new ConnectionClosedException('Connection closed by server');
                }

                list($type, $primeBytes, $gBytes) = Strings::unpackSSH2('Css', $response);
                if ($type != NET_SSH2_MSG_KEXDH_GEX_GROUP) {
                    $this->disconnect_helper(NET_SSH2_DISCONNECT_PROTOCOL_ERROR);
                    throw new \UnexpectedValueException('Expected SSH_MSG_KEX_DH_GEX_GROUP');
                }
                $this->updateLogHistory('NET_SSH2_MSG_KEXDH_REPLY', 'NET_SSH2_MSG_KEXDH_GEX_GROUP');
                $prime = new BigInteger($primeBytes, -256);
                $g = new BigInteger($gBytes, -256);

                $exchange_hash_rfc4419 = $dh_group_sizes_packed . Strings::packSSH2(
                    'ss',
                    $primeBytes,
                    $gBytes
                );

                $params = DH::createParameters($prime, $g);
                $clientKexInitMessage = 'NET_SSH2_MSG_KEXDH_GEX_INIT';
                $serverKexReplyMessage = 'NET_SSH2_MSG_KEXDH_GEX_REPLY';
            } else {
                $params = DH::createParameters($this->kex_algorithm);
                $clientKexInitMessage = 'NET_SSH2_MSG_KEXDH_INIT';
                $serverKexReplyMessage = 'NET_SSH2_MSG_KEXDH_REPLY';
            }

            $keyLength = min($kexHash->getLengthInBytes(), max($encryptKeyLength, $decryptKeyLength));

            $ourPrivate = DH::createKey($params, 16 * $keyLength); // 2 * 8 * $keyLength
            $ourPublic = $ourPrivate->getPublicKey()->toBigInteger();
            $ourPublicBytes = $ourPublic->toBytes(true);
        }

        $data = pack('CNa*', constant($clientKexInitMessage), strlen($ourPublicBytes), $ourPublicBytes);

        $this->send_binary_packet($data);

        switch ($clientKexInitMessage) {
            case 'NET_SSH2_MSG_KEX_ECDH_INIT':
                $this->updateLogHistory('NET_SSH2_MSG_KEXDH_INIT', 'NET_SSH2_MSG_KEX_ECDH_INIT');
                break;
            case 'NET_SSH2_MSG_KEXDH_GEX_INIT':
                $this->updateLogHistory('UNKNOWN (32)', 'NET_SSH2_MSG_KEXDH_GEX_INIT');
        }

        $response = $this->get_binary_packet();
        if ($response === false) {
            $this->disconnect_helper(NET_SSH2_DISCONNECT_CONNECTION_LOST);
            throw new ConnectionClosedException('Connection closed by server');
        }
        if (!strlen($response)) {
            return false;
        }

        list(
            $type,
            $server_public_host_key,
            $theirPublicBytes,
            $this->signature
        ) = Strings::unpackSSH2('Csss', $response);

        if ($type != constant($serverKexReplyMessage)) {
            $this->disconnect_helper(NET_SSH2_DISCONNECT_PROTOCOL_ERROR);
            throw new \UnexpectedValueException("Expected $serverKexReplyMessage");
        }
        switch ($serverKexReplyMessage) {
            case 'NET_SSH2_MSG_KEX_ECDH_REPLY':
                $this->updateLogHistory('NET_SSH2_MSG_KEXDH_REPLY', 'NET_SSH2_MSG_KEX_ECDH_REPLY');
                break;
            case 'NET_SSH2_MSG_KEXDH_GEX_REPLY':
                $this->updateLogHistory('UNKNOWN (33)', 'NET_SSH2_MSG_KEXDH_GEX_REPLY');
        }

        $this->server_public_host_key = $server_public_host_key;
        list($public_key_format) = Strings::unpackSSH2('s', $server_public_host_key);

        if (strlen($this->signature) < 4) {
            return false;
        }
        $temp = unpack('Nlength', substr($this->signature, 0, 4));
        $this->signature_format = substr($this->signature, 4, $temp['length']);
        $keyBytes = DH::computeSecret($ourPrivate, $theirPublicBytes);
        if (($keyBytes & "\xFF\x80") === "\x00\x00") {
            $keyBytes = substr($keyBytes, 1);
        } elseif (($keyBytes[0] & "\x80") === "\x80") {
            $keyBytes = "\0$keyBytes";
        }

        $this->exchange_hash = Strings::packSSH2('s5',
            $this->identifier,
            $this->server_identifier,
            $kexinit_payload_client,
            $kexinit_payload_server,
            $this->server_public_host_key
        );
        $this->exchange_hash.= $exchange_hash_rfc4419;
        $this->exchange_hash.= Strings::packSSH2('s3',
            $ourPublicBytes,
            $theirPublicBytes,
            $keyBytes
        );

        $this->exchange_hash = $kexHash->hash($this->exchange_hash);

        if ($this->session_id === false) {
            $this->session_id = $this->exchange_hash;
        }

<<<<<<< HEAD
        $server_host_key_algorithm = self::array_intersect_first($server_host_key_algorithms, $this->server_host_key_algorithms);
        if ($server_host_key_algorithm === false) {
            $this->disconnect_helper(NET_SSH2_DISCONNECT_KEY_EXCHANGE_FAILED);
            throw new NoSupportedAlgorithmsException('No compatible server host key algorithms found');
        }

=======
>>>>>>> 07e11601
        switch ($server_host_key_algorithm) {
            case 'rsa-sha2-256':
            case 'rsa-sha2-512':
            //case 'ssh-rsa':
                $expected_key_format = 'ssh-rsa';
                break;
            default:
                $expected_key_format = $server_host_key_algorithm;
        }
        if ($public_key_format != $expected_key_format || $this->signature_format != $server_host_key_algorithm) {
            switch (true) {
                case $this->signature_format == $server_host_key_algorithm:
                case $server_host_key_algorithm != 'rsa-sha2-256' && $server_host_key_algorithm != 'rsa-sha2-512':
                case $this->signature_format != 'ssh-rsa':
                    $this->disconnect_helper(NET_SSH2_DISCONNECT_HOST_KEY_NOT_VERIFIABLE);
                    throw new \RuntimeException('Server Host Key Algorithm Mismatch');
            }
        }

        $packet = pack('C', NET_SSH2_MSG_NEWKEYS);
        $this->send_binary_packet($packet);

        $response = $this->get_binary_packet();

        if ($response === false) {
            $this->disconnect_helper(NET_SSH2_DISCONNECT_CONNECTION_LOST);
            throw new ConnectionClosedException('Connection closed by server');
        }

        list($type) = Strings::unpackSSH2('C', $response);
        if ($type != NET_SSH2_MSG_NEWKEYS) {
            $this->disconnect_helper(NET_SSH2_DISCONNECT_PROTOCOL_ERROR);
            throw new \UnexpectedValueException('Expected SSH_MSG_NEWKEYS');
        }

        $keyBytes = pack('Na*', strlen($keyBytes), $keyBytes);

        $this->encrypt = self::encryption_algorithm_to_crypt_instance($encrypt);
        if ($this->encrypt) {
            if (self::$crypto_engine) {
                $this->encrypt->setPreferredEngine(self::$crypto_engine);
            }
            if ($this->encrypt->getBlockLengthInBytes()) {
                $this->encrypt_block_size = $this->encrypt->getBlockLengthInBytes();
            }
            $this->encrypt->disablePadding();

            if ($this->encrypt->usesIV()) {
                $iv = $kexHash->hash($keyBytes . $this->exchange_hash . 'A' . $this->session_id);
                while ($this->encrypt_block_size > strlen($iv)) {
                    $iv.= $kexHash->hash($keyBytes . $this->exchange_hash . $iv);
                }
                $this->encrypt->setIV(substr($iv, 0, $this->encrypt_block_size));
            }

            switch ($encrypt) {
                case 'aes128-gcm@openssh.com':
                case 'aes256-gcm@openssh.com':
                    $nonce = $kexHash->hash($keyBytes . $this->exchange_hash . 'A' . $this->session_id);
                    $this->encrypt->fixed = substr($nonce, 0, 4);
                    $this->encrypt->invocation_counter = substr($nonce, 4, 8);
                case 'chacha20-poly1305@openssh.com':
                    break;
                default:
                    $this->encrypt->enableContinuousBuffer();
            }

            $key = $kexHash->hash($keyBytes . $this->exchange_hash . 'C' . $this->session_id);
            while ($encryptKeyLength > strlen($key)) {
                $key.= $kexHash->hash($keyBytes . $this->exchange_hash . $key);
            }
            switch ($encrypt) {
                case 'chacha20-poly1305@openssh.com':
                    $encryptKeyLength = 32;
                    $this->lengthEncrypt = self::encryption_algorithm_to_crypt_instance($encrypt);
                    $this->lengthEncrypt->setKey(substr($key, 32, 32));
            }
            $this->encrypt->setKey(substr($key, 0, $encryptKeyLength));
            $this->encrypt->name = $encrypt;
        }

        $this->decrypt = self::encryption_algorithm_to_crypt_instance($decrypt);
        if ($this->decrypt) {
            if (self::$crypto_engine) {
                $this->decrypt->setPreferredEngine(self::$crypto_engine);
            }
            if ($this->decrypt->getBlockLengthInBytes()) {
                $this->decrypt_block_size = $this->decrypt->getBlockLengthInBytes();
            }
            $this->decrypt->disablePadding();

            if ($this->decrypt->usesIV()) {
                $iv = $kexHash->hash($keyBytes . $this->exchange_hash . 'B' . $this->session_id);
                while ($this->decrypt_block_size > strlen($iv)) {
                    $iv.= $kexHash->hash($keyBytes . $this->exchange_hash . $iv);
                }
                $this->decrypt->setIV(substr($iv, 0, $this->decrypt_block_size));
            }

            switch ($decrypt) {
                case 'aes128-gcm@openssh.com':
                case 'aes256-gcm@openssh.com':
                    // see https://tools.ietf.org/html/rfc5647#section-7.1
                    $nonce = $kexHash->hash($keyBytes . $this->exchange_hash . 'B' . $this->session_id);
                    $this->decrypt->fixed = substr($nonce, 0, 4);
                    $this->decrypt->invocation_counter = substr($nonce, 4, 8);
                case 'chacha20-poly1305@openssh.com':
                    break;
                default:
                    $this->decrypt->enableContinuousBuffer();
            }

            $key = $kexHash->hash($keyBytes . $this->exchange_hash . 'D' . $this->session_id);
            while ($decryptKeyLength > strlen($key)) {
                $key.= $kexHash->hash($keyBytes . $this->exchange_hash . $key);
            }
            switch ($decrypt) {
                case 'chacha20-poly1305@openssh.com':
                    $decryptKeyLength = 32;
                    $this->lengthDecrypt = self::encryption_algorithm_to_crypt_instance($decrypt);
                    $this->lengthDecrypt->setKey(substr($key, 32, 32));
            }
            $this->decrypt->setKey(substr($key, 0, $decryptKeyLength));
            $this->decrypt->name = $decrypt;
        }

        /* The "arcfour128" algorithm is the RC4 cipher, as described in
           [SCHNEIER], using a 128-bit key.  The first 1536 bytes of keystream
           generated by the cipher MUST be discarded, and the first byte of the
           first encrypted packet MUST be encrypted using the 1537th byte of
           keystream.

           -- http://tools.ietf.org/html/rfc4345#section-4 */
        if ($encrypt == 'arcfour128' || $encrypt == 'arcfour256') {
            $this->encrypt->encrypt(str_repeat("\0", 1536));
        }
        if ($decrypt == 'arcfour128' || $decrypt == 'arcfour256') {
            $this->decrypt->decrypt(str_repeat("\0", 1536));
        }

<<<<<<< HEAD
        $mac_algorithm = self::array_intersect_first($c2s_mac_algorithms, $this->mac_algorithms_client_to_server);
        if ($mac_algorithm === false) {
            $this->disconnect_helper(NET_SSH2_DISCONNECT_KEY_EXCHANGE_FAILED);
            throw new NoSupportedAlgorithmsException('No compatible client to server message authentication algorithms found');
        }

        if (!$this->encrypt->usesNonce()) {
            list($this->hmac_create, $createKeyLength) = self::mac_algorithm_to_hash_instance($mac_algorithm);
        } else {
            $this->hmac_create = new \stdClass;
            $this->hmac_create->name = $mac_algorithm;
            //$mac_algorithm = 'none';
            $createKeyLength = 0;
        }

        if ($this->hmac_create instanceof Hash) {
            $key = $kexHash->hash($keyBytes . $this->exchange_hash . 'E' . $this->session_id);
            while ($createKeyLength > strlen($key)) {
                $key.= $kexHash->hash($keyBytes . $this->exchange_hash . $key);
            }
            $this->hmac_create->setKey(substr($key, 0, $createKeyLength));
            $this->hmac_create->name = $mac_algorithm;
            $this->hmac_create->etm = preg_match('#-etm@openssh\.com$#', $mac_algorithm);
        }

        $mac_algorithm = self::array_intersect_first($s2c_mac_algorithms, $this->mac_algorithms_server_to_client);
        if ($mac_algorithm === false) {
            $this->disconnect_helper(NET_SSH2_DISCONNECT_KEY_EXCHANGE_FAILED);
            throw new NoSupportedAlgorithmsException('No compatible server to client message authentication algorithms found');
        }
=======
        $mac_algorithm_out = $this->_array_intersect_first($c2s_mac_algorithms, $this->mac_algorithms_client_to_server);
        if ($mac_algorithm_out === false) {
            user_error('No compatible client to server message authentication algorithms found');
            return $this->_disconnect(NET_SSH2_DISCONNECT_KEY_EXCHANGE_FAILED);
        }

        $createKeyLength = 0; // ie. $mac_algorithm == 'none'
        switch ($mac_algorithm_out) {
            case 'hmac-sha2-256':
                $this->hmac_create = new Hash('sha256');
                $createKeyLength = 32;
                break;
            case 'hmac-sha1':
                $this->hmac_create = new Hash('sha1');
                $createKeyLength = 20;
                break;
            case 'hmac-sha1-96':
                $this->hmac_create = new Hash('sha1-96');
                $createKeyLength = 20;
                break;
            case 'hmac-md5':
                $this->hmac_create = new Hash('md5');
                $createKeyLength = 16;
                break;
            case 'hmac-md5-96':
                $this->hmac_create = new Hash('md5-96');
                $createKeyLength = 16;
        }
        $this->hmac_create->name = $mac_algorithm_out;

        $checkKeyLength = 0;
        $this->hmac_size = 0;
        switch ($mac_algorithm_in) {
            case 'hmac-sha2-256':
                $this->hmac_check = new Hash('sha256');
                $checkKeyLength = 32;
                $this->hmac_size = 32;
                break;
            case 'hmac-sha1':
                $this->hmac_check = new Hash('sha1');
                $checkKeyLength = 20;
                $this->hmac_size = 20;
                break;
            case 'hmac-sha1-96':
                $this->hmac_check = new Hash('sha1-96');
                $checkKeyLength = 20;
                $this->hmac_size = 12;
                break;
            case 'hmac-md5':
                $this->hmac_check = new Hash('md5');
                $checkKeyLength = 16;
                $this->hmac_size = 16;
                break;
            case 'hmac-md5-96':
                $this->hmac_check = new Hash('md5-96');
                $checkKeyLength = 16;
                $this->hmac_size = 12;
        }
        $this->hmac_check->name = $mac_algorithm_in;
>>>>>>> 07e11601

        if (!$this->decrypt->usesNonce()) {
            list($this->hmac_check, $checkKeyLength) = self::mac_algorithm_to_hash_instance($mac_algorithm);
            $this->hmac_size = $this->hmac_check->getLengthInBytes();
        } else {
            $this->hmac_check = new \stdClass;
            $this->hmac_check->name = $mac_algorithm;
            //$mac_algorithm = 'none';
            $checkKeyLength = 0;
            $this->hmac_size = 0;
        }

        if ($this->hmac_check instanceof Hash) {
            $key = $kexHash->hash($keyBytes . $this->exchange_hash . 'F' . $this->session_id);
            while ($checkKeyLength > strlen($key)) {
                $key.= $kexHash->hash($keyBytes . $this->exchange_hash . $key);
            }
            $this->hmac_check->setKey(substr($key, 0, $checkKeyLength));
            $this->hmac_check->name = $mac_algorithm;
            $this->hmac_check->etm = preg_match('#-etm@openssh\.com$#', $mac_algorithm);
        }

<<<<<<< HEAD
        $compression_algorithm = self::array_intersect_first($s2c_compression_algorithms, $this->compression_algorithms_server_to_client);
        if ($compression_algorithm === false) {
            $this->disconnect_helper(NET_SSH2_DISCONNECT_KEY_EXCHANGE_FAILED);
            throw new NoSupportedAlgorithmsException('No compatible server to client compression algorithms found');
        }
        $this->decompress = $compression_algorithm == 'zlib';

        $compression_algorithm = self::array_intersect_first($c2s_compression_algorithms, $this->compression_algorithms_client_to_server);
        if ($compression_algorithm === false) {
            $this->disconnect_helper(NET_SSH2_DISCONNECT_KEY_EXCHANGE_FAILED);
            throw new NoSupportedAlgorithmsException('No compatible client to server compression algorithms found');
        }
        $this->compress = $compression_algorithm == 'zlib';

=======
>>>>>>> 07e11601
        return true;
    }

    /**
     * Maps an encryption algorithm name to the number of key bytes.
     *
     * @param string $algorithm Name of the encryption algorithm
     * @return int|null Number of bytes as an integer or null for unknown
     * @access private
     */
    private function encryption_algorithm_to_key_size($algorithm)
    {
        if ($this->bad_key_size_fix && self::bad_algorithm_candidate($algorithm)) {
            return 16;
        }

        switch ($algorithm) {
            case 'none':
                return 0;
            case 'aes128-gcm@openssh.com':
            case 'aes128-cbc':
            case 'aes128-ctr':
            case 'arcfour':
            case 'arcfour128':
            case 'blowfish-cbc':
            case 'blowfish-ctr':
            case 'twofish128-cbc':
            case 'twofish128-ctr':
                return 16;
            case '3des-cbc':
            case '3des-ctr':
            case 'aes192-cbc':
            case 'aes192-ctr':
            case 'twofish192-cbc':
            case 'twofish192-ctr':
                return 24;
            case 'aes256-gcm@openssh.com':
            case 'aes256-cbc':
            case 'aes256-ctr':
            case 'arcfour256':
            case 'twofish-cbc':
            case 'twofish256-cbc':
            case 'twofish256-ctr':
                return 32;
            case 'chacha20-poly1305@openssh.com':
                return 64;
        }
        return null;
    }

    /**
     * Maps an encryption algorithm name to an instance of a subclass of
     * \phpseclib3\Crypt\Common\SymmetricKey.
     *
     * @param string $algorithm Name of the encryption algorithm
     * @return mixed Instance of \phpseclib3\Crypt\Common\SymmetricKey or null for unknown
     * @access private
     */
    private static function encryption_algorithm_to_crypt_instance($algorithm)
    {
        switch ($algorithm) {
            case '3des-cbc':
                return new TripleDES('cbc');
            case '3des-ctr':
                return new TripleDES('ctr');
            case 'aes256-cbc':
            case 'aes192-cbc':
            case 'aes128-cbc':
                return new Rijndael('cbc');
            case 'aes256-ctr':
            case 'aes192-ctr':
            case 'aes128-ctr':
                return new Rijndael('ctr');
            case 'blowfish-cbc':
                return new Blowfish('cbc');
            case 'blowfish-ctr':
                return new Blowfish('ctr');
            case 'twofish128-cbc':
            case 'twofish192-cbc':
            case 'twofish256-cbc':
            case 'twofish-cbc':
                return new Twofish('cbc');
            case 'twofish128-ctr':
            case 'twofish192-ctr':
            case 'twofish256-ctr':
                return new Twofish('ctr');
            case 'arcfour':
            case 'arcfour128':
            case 'arcfour256':
                return new RC4();
            case 'aes128-gcm@openssh.com':
            case 'aes256-gcm@openssh.com':
                return new Rijndael('gcm');
            case 'chacha20-poly1305@openssh.com':
                return new ChaCha20();
        }
        return null;
    }

    /**
     * Maps an encryption algorithm name to an instance of a subclass of
     * \phpseclib3\Crypt\Hash.
     *
     * @param string $algorithm Name of the encryption algorithm
     * @return mixed Instance of \phpseclib3\Crypt\Hash or null for unknown
     * @access private
     */
    private static function mac_algorithm_to_hash_instance($algorithm)
    {
        switch ($algorithm) {
            case 'umac-64@openssh.com':
            case 'umac-64-etm@openssh.com':
                return [new Hash('umac-64'), 16];
            case 'umac-128@openssh.com':
            case 'umac-128-etm@openssh.com':
                return [new Hash('umac-128'), 16];
            case 'hmac-sha2-512':
            case 'hmac-sha2-512-etm@openssh.com':
                return [new Hash('sha512'), 64];
            case 'hmac-sha2-256':
            case 'hmac-sha2-256-etm@openssh.com':
                return [new Hash('sha256'), 32];
            case 'hmac-sha1':
            case 'hmac-sha1-etm@openssh.com':
                return [new Hash('sha1'), 20];
            case 'hmac-sha1-96':
                return [new Hash('sha1-96'), 20];
            case 'hmac-md5':
                return [new Hash('md5'), 16];
            case 'hmac-md5-96':
                return [new Hash('md5-96'), 16];
        }
    }

    /*
     * Tests whether or not proposed algorithm has a potential for issues
     *
     * @link https://www.chiark.greenend.org.uk/~sgtatham/putty/wishlist/ssh2-aesctr-openssh.html
     * @link https://bugzilla.mindrot.org/show_bug.cgi?id=1291
     * @param string $algorithm Name of the encryption algorithm
     * @return bool
     * @access private
     */
    private static function bad_algorithm_candidate($algorithm)
    {
        switch ($algorithm) {
            case 'arcfour256':
            case 'aes192-ctr':
            case 'aes256-ctr':
                return true;
        }

        return false;
    }

    /**
     * Login
     *
     * The $password parameter can be a plaintext password, a \phpseclib3\Crypt\RSA object or an array
     *
     * @param string $username
     * @param string[] ...$args
     * @return bool
     * @see self::_login()
     * @access public
     */
    public function login($username, ...$args)
    {
        $this->auth[] = func_get_args();

        // try logging with 'none' as an authentication method first since that's what
        // PuTTY does
        if (substr($this->server_identifier, 0, 13) != 'SSH-2.0-CoreFTP') {
            if ($this->sublogin($username)) {
                return true;
            }
            if (!count($args)) {
                return false;
            }
        }
        return $this->sublogin($username, ...$args);
    }

    /**
     * Login Helper
     *
     * @param string $username
     * @param string[] ...$args
     * @return bool
     * @see self::_login_helper()
     * @access private
     */
    protected function sublogin($username, ...$args)
    {
        if (!($this->bitmap & self::MASK_CONSTRUCTOR)) {
            if (!$this->connect()) {
                return false;
            }
        }

        if (empty($args)) {
            return $this->login_helper($username);
        }

        foreach ($args as $arg) {
            if ($this->login_helper($username, $arg)) {
                return true;
            }
        }
        return false;
    }

    /**
     * Login Helper
     *
     * @param string $username
     * @param string $password
     * @return bool
     * @throws \UnexpectedValueException on receipt of unexpected packets
     * @throws \RuntimeException on other errors
     * @access private
     * @internal It might be worthwhile, at some point, to protect against {@link http://tools.ietf.org/html/rfc4251#section-9.3.9 traffic analysis}
     *           by sending dummy SSH_MSG_IGNORE messages.
     */
    private function login_helper($username, $password = null)
    {
        if (!($this->bitmap & self::MASK_CONNECTED)) {
            return false;
        }

        if (!($this->bitmap & self::MASK_LOGIN_REQ)) {
            $packet = Strings::packSSH2('Cs', NET_SSH2_MSG_SERVICE_REQUEST, 'ssh-userauth');
            $this->send_binary_packet($packet);

            $response = $this->get_binary_packet();
            if ($response === false) {
                if ($this->retry_connect) {
                    $this->retry_connect = false;
                    if (!$this->connect()) {
                        return false;
                    }
                    return $this->login_helper($username, $password);
                }
                $this->disconnect_helper(NET_SSH2_DISCONNECT_CONNECTION_LOST);
                throw new ConnectionClosedException('Connection closed by server');
            }

            list($type, $service) = Strings::unpackSSH2('Cs', $response);
            if ($type != NET_SSH2_MSG_SERVICE_ACCEPT || $service != 'ssh-userauth') {
                $this->disconnect_helper(NET_SSH2_DISCONNECT_PROTOCOL_ERROR);
                throw new \UnexpectedValueException('Expected SSH_MSG_SERVICE_ACCEPT');
            }
            $this->bitmap |= self::MASK_LOGIN_REQ;
        }

        if (strlen($this->last_interactive_response)) {
            return !is_string($password) && !is_array($password) ? false : $this->keyboard_interactive_process($password);
        }

        if ($password instanceof PrivateKey) {
            return $this->privatekey_login($username, $password);
        }

        if ($password instanceof Agent) {
            return $this->ssh_agent_login($username, $password);
        }

        if (is_array($password)) {
            if ($this->keyboard_interactive_login($username, $password)) {
                $this->bitmap |= self::MASK_LOGIN;
                return true;
            }
            return false;
        }

        if (!isset($password)) {
           $packet = Strings::packSSH2(
               'Cs3',
               NET_SSH2_MSG_USERAUTH_REQUEST,
               $username,
               'ssh-connection',
               'none'
            );

            $this->send_binary_packet($packet);

            $response = $this->get_binary_packet();
            if ($response === false) {
                $this->disconnect_helper(NET_SSH2_DISCONNECT_CONNECTION_LOST);
                throw new ConnectionClosedException('Connection closed by server');
            }

            list($type) = Strings::unpackSSH2('C', $response);
            switch ($type) {
                case NET_SSH2_MSG_USERAUTH_SUCCESS:
                    $this->bitmap |= self::MASK_LOGIN;
                    return true;
                //case NET_SSH2_MSG_USERAUTH_FAILURE:
                default:
                    return false;
            }
        }

        if (!is_string($password)) {
            throw new \UnexpectedValueException('$password needs to either be an instance of \phpseclib3\Crypt\Common\PrivateKey, \System\SSH\Agent, an array or a string');
        }

        $packet = Strings::packSSH2(
            'Cs3bs',
            NET_SSH2_MSG_USERAUTH_REQUEST,
            $username,
            'ssh-connection',
            'password',
            false,
            $password
        );

        // remove the username and password from the logged packet
        if (!defined('NET_SSH2_LOGGING')) {
            $logged = null;
        } else {
            $logged = Strings::packSSH2(
                'Cs3bs',
                NET_SSH2_MSG_USERAUTH_REQUEST,
                $username,
                'ssh-connection',
                'password',
                false,
                'password'
            );
        }

        $this->send_binary_packet($packet, $logged);

        $response = $this->get_binary_packet();
        if ($response === false) {
            $this->disconnect_helper(NET_SSH2_DISCONNECT_CONNECTION_LOST);
            throw new ConnectionClosedException('Connection closed by server');
        }

        list($type) = Strings::unpackSSH2('C', $response);
        switch ($type) {
            case NET_SSH2_MSG_USERAUTH_PASSWD_CHANGEREQ: // in theory, the password can be changed
                $this->updateLogHistory('UNKNOWN (60)', 'NET_SSH2_MSG_USERAUTH_PASSWD_CHANGEREQ');

                list($message) = Strings::unpackSSH2('s', $response);
                $this->errors[] = 'SSH_MSG_USERAUTH_PASSWD_CHANGEREQ: ' . $message;

                return $this->disconnect_helper(NET_SSH2_DISCONNECT_AUTH_CANCELLED_BY_USER);
            case NET_SSH2_MSG_USERAUTH_FAILURE:
                // can we use keyboard-interactive authentication?  if not then either the login is bad or the server employees
                // multi-factor authentication
                list($auth_methods, $partial_success) = Strings::unpackSSH2('Lb', $response);
                if (!$partial_success && in_array('keyboard-interactive', $auth_methods)) {
                    if ($this->keyboard_interactive_login($username, $password)) {
                        $this->bitmap |= self::MASK_LOGIN;
                        return true;
                    }
                    return false;
                }
                return false;
            case NET_SSH2_MSG_USERAUTH_SUCCESS:
                $this->bitmap |= self::MASK_LOGIN;
                return true;
        }

        return false;
    }

    /**
     * Login via keyboard-interactive authentication
     *
     * See {@link http://tools.ietf.org/html/rfc4256 RFC4256} for details.  This is not a full-featured keyboard-interactive authenticator.
     *
     * @param string $username
     * @param string $password
     * @return bool
     * @access private
     */
    private function keyboard_interactive_login($username, $password)
    {
        $packet = Strings::packSSH2(
            'Cs5',
            NET_SSH2_MSG_USERAUTH_REQUEST,
            $username,
            'ssh-connection',
            'keyboard-interactive',
            '', // language tag
            '' // submethods
        );
        $this->send_binary_packet($packet);

        return $this->keyboard_interactive_process($password);
    }

    /**
     * Handle the keyboard-interactive requests / responses.
     *
     * @param mixed[] ...$responses
     * @return bool
     * @throws \RuntimeException on connection error
     * @access private
     */
    private function keyboard_interactive_process(...$responses)
    {
        if (strlen($this->last_interactive_response)) {
            $response = $this->last_interactive_response;
        } else {
            $orig = $response = $this->get_binary_packet();
            if ($response === false) {
                $this->disconnect_helper(NET_SSH2_DISCONNECT_CONNECTION_LOST);
                throw new ConnectionClosedException('Connection closed by server');
            }
        }

        list($type) = Strings::unpackSSH2('C', $response);
        switch ($type) {
            case NET_SSH2_MSG_USERAUTH_INFO_REQUEST:
                list(
                    , // name; may be empty
                    , // instruction; may be empty
                    , // language tag; may be empty
                    $num_prompts
                ) = Strings::unpackSSH2('s3N', $response);

                for ($i = 0; $i < count($responses); $i++) {
                    if (is_array($responses[$i])) {
                        foreach ($responses[$i] as $key => $value) {
                            $this->keyboard_requests_responses[$key] = $value;
                        }
                        unset($responses[$i]);
                    }
                }
                $responses = array_values($responses);

                if (isset($this->keyboard_requests_responses)) {
                    for ($i = 0; $i < $num_prompts; $i++) {
                        list(
                            $prompt, // prompt - ie. "Password: "; must not be empty
                            // echo
                        ) = Strings::unpackSSH2('sC', $response);
                        foreach ($this->keyboard_requests_responses as $key => $value) {
                            if (substr($prompt, 0, strlen($key)) == $key) {
                                $responses[] = $value;
                                break;
                            }
                        }
                    }
                }

                // see http://tools.ietf.org/html/rfc4256#section-3.2
                if (strlen($this->last_interactive_response)) {
                    $this->last_interactive_response = '';
                } else {
                    $this->updateLogHistory('UNKNOWN (60)', 'NET_SSH2_MSG_USERAUTH_INFO_REQUEST');
                }

                if (!count($responses) && $num_prompts) {
                    $this->last_interactive_response = $orig;
                    return false;
                }

                /*
                   After obtaining the requested information from the user, the client
                   MUST respond with an SSH_MSG_USERAUTH_INFO_RESPONSE message.
                */
                // see http://tools.ietf.org/html/rfc4256#section-3.4
                $packet = $logged = pack('CN', NET_SSH2_MSG_USERAUTH_INFO_RESPONSE, count($responses));
                for ($i = 0; $i < count($responses); $i++) {
                    $packet.= Strings::packSSH2('s', $responses[$i]);
                    $logged.= Strings::packSSH2('s', 'dummy-answer');
                }

                $this->send_binary_packet($packet, $logged);

                $this->updateLogHistory('UNKNOWN (61)', 'NET_SSH2_MSG_USERAUTH_INFO_RESPONSE');

                /*
                   After receiving the response, the server MUST send either an
                   SSH_MSG_USERAUTH_SUCCESS, SSH_MSG_USERAUTH_FAILURE, or another
                   SSH_MSG_USERAUTH_INFO_REQUEST message.
                */
                // maybe phpseclib should force close the connection after x request / responses?  unless something like that is done
                // there could be an infinite loop of request / responses.
                return $this->keyboard_interactive_process();
            case NET_SSH2_MSG_USERAUTH_SUCCESS:
                return true;
            case NET_SSH2_MSG_USERAUTH_FAILURE:
                return false;
        }

        return false;
    }

    /**
     * Login with an ssh-agent provided key
     *
     * @param string $username
     * @param \phpseclib3\System\SSH\Agent $agent
     * @return bool
     * @access private
     */
    private function ssh_agent_login($username, Agent $agent)
    {
        $this->agent = $agent;
        $keys = $agent->requestIdentities();
        foreach ($keys as $key) {
            if ($this->privatekey_login($username, $key)) {
                return true;
            }
        }

        return false;
    }

    /**
     * Login with an RSA private key
     *
     * @param string $username
     * @param \phpseclib3\Crypt\Common\PrivateKey $privatekey
     * @return bool
     * @throws \RuntimeException on connection error
     * @access private
     * @internal It might be worthwhile, at some point, to protect against {@link http://tools.ietf.org/html/rfc4251#section-9.3.9 traffic analysis}
     *           by sending dummy SSH_MSG_IGNORE messages.
     */
    private function privatekey_login($username, PrivateKey $privatekey)
    {
        $publickey = $privatekey->getPublicKey();

        if ($publickey instanceof RSA) {
            $privatekey = $privatekey->withPadding(RSA::SIGNATURE_PKCS1);
            $algos = ['rsa-sha2-256', 'rsa-sha2-512', 'ssh-rsa'];
            if (isset($this->preferred['hostkey'])) {
                $algos = array_intersect($this->preferred['hostkey'] , $algos);
            }
            $algo = self::array_intersect_first($algos, $this->server_host_key_algorithms);
            switch ($algo) {
                case 'rsa-sha2-512':
                    $hash = 'sha512';
                    $signatureType = 'rsa-sha2-512';
                    break;
                case 'rsa-sha2-256':
                    $hash = 'sha256';
                    $signatureType = 'rsa-sha2-256';
                    break;
                //case 'ssh-rsa':
                default:
                    $hash = 'sha1';
                    $signatureType = 'ssh-rsa';
            }
        } else if ($publickey instanceof EC) {
            $privatekey = $privatekey->withSignatureFormat('SSH2');
            $curveName = $privatekey->getCurve();
            switch ($curveName) {
                case 'Ed25519':
                    $hash = 'sha512';
                    $signatureType = 'ssh-ed25519';
                    break;
                case 'secp256r1': // nistp256
                    $hash = 'sha256';
                    $signatureType = 'ecdsa-sha2-nistp256';
                    break;
                case 'secp384r1': // nistp384
                    $hash = 'sha384';
                    $signatureType = 'ecdsa-sha2-nistp384';
                    break;
                case 'secp521r1': // nistp521
                    $hash = 'sha512';
                    $signatureType = 'ecdsa-sha2-nistp521';
                    break;
                default:
                    if (is_array($curveName)) {
                        throw new UnsupportedCurveException('Specified Curves are not supported by SSH2');
                    }
                    throw new UnsupportedCurveException('Named Curve of ' . $curveName . ' is not supported by phpseclib3\'s SSH2 implementation');
            }
        } else if ($publickey instanceof DSA) {
            $privatekey = $privatekey->withSignatureFormat('SSH2');
            $hash = 'sha1';
            $signatureType = 'ssh-dss';
        } else {
            throw new UnsupportedAlgorithmException('Please use either an RSA key, an EC one or a DSA key');
        }

        $publickeyStr = $publickey->toString('OpenSSH', ['binary' => true]);

        $part1 = Strings::packSSH2(
            'Csss',
            NET_SSH2_MSG_USERAUTH_REQUEST,
            $username,
            'ssh-connection',
            'publickey'
        );
        $part2 = Strings::packSSH2('ss', $signatureType, $publickeyStr);

        $packet = $part1 . chr(0) . $part2;
        $this->send_binary_packet($packet);

        $response = $this->get_binary_packet();
        if ($response === false) {
            $this->disconnect_helper(NET_SSH2_DISCONNECT_CONNECTION_LOST);
            throw new ConnectionClosedException('Connection closed by server');
        }

        list($type) = Strings::unpackSSH2('C', $response);
        switch ($type) {
            case NET_SSH2_MSG_USERAUTH_FAILURE:
                list($message) = Strings::unpackSSH2('s', $response);
                $this->errors[] = 'SSH_MSG_USERAUTH_FAILURE: ' . $message;
                return false;
            case NET_SSH2_MSG_USERAUTH_PK_OK:
                // we'll just take it on faith that the public key blob and the public key algorithm name are as
                // they should be
                $this->updateLogHistory('UNKNOWN (60)', 'NET_SSH2_MSG_USERAUTH_PK_OK');
        }

        $packet = $part1 . chr(1) . $part2;
        $privatekey = $privatekey->withHash($hash);
        $signature = $privatekey->sign(Strings::packSSH2('s', $this->session_id) . $packet);
        if ($publickey instanceof RSA) {
            $signature = Strings::packSSH2('ss', $signatureType, $signature);
        }
        $packet.= Strings::packSSH2('s', $signature);

        $this->send_binary_packet($packet);

        $response = $this->get_binary_packet();
        if ($response === false) {
            $this->disconnect_helper(NET_SSH2_DISCONNECT_CONNECTION_LOST);
            throw new ConnectionClosedException('Connection closed by server');
        }

        list($type) = Strings::unpackSSH2('C', $response);
        switch ($type) {
            case NET_SSH2_MSG_USERAUTH_FAILURE:
                // either the login is bad or the server employs multi-factor authentication
                return false;
            case NET_SSH2_MSG_USERAUTH_SUCCESS:
                $this->bitmap |= self::MASK_LOGIN;
                return true;
        }

        return false;
    }

    /**
     * Set Timeout
     *
     * $ssh->exec('ping 127.0.0.1'); on a Linux host will never return and will run indefinitely.  setTimeout() makes it so it'll timeout.
     * Setting $timeout to false or 0 will mean there is no timeout.
     *
     * @param mixed $timeout
     * @access public
     */
    public function setTimeout($timeout)
    {
        $this->timeout = $this->curTimeout = $timeout;
    }

    /**
     * Get the output from stdError
     *
     * @access public
     */
    public function getStdError()
    {
        return $this->stdErrorLog;
    }

    /**
     * Execute Command
     *
     * If $callback is set to false then \phpseclib3\Net\SSH2::get_channel_packet(self::CHANNEL_EXEC) will need to be called manually.
     * In all likelihood, this is not a feature you want to be taking advantage of.
     *
     * @param string $command
     * @param Callback $callback
     * @return string
     * @throws \RuntimeException on connection error
     * @access public
     */
    public function exec($command, $callback = null)
    {
        $this->curTimeout = $this->timeout;
        $this->is_timeout = false;
        $this->stdErrorLog = '';

        if (!$this->isAuthenticated()) {
            return false;
        }

        if ($this->in_request_pty_exec) {
            throw new \RuntimeException('If you want to run multiple exec()\'s you will need to disable (and re-enable if appropriate) a PTY for each one.');
        }

        // RFC4254 defines the (client) window size as "bytes the other party can send before it must wait for the window to
        // be adjusted".  0x7FFFFFFF is, at 2GB, the max size.  technically, it should probably be decremented, but,
        // honestly, if you're transferring more than 2GB, you probably shouldn't be using phpseclib, anyway.
        // see http://tools.ietf.org/html/rfc4254#section-5.2 for more info
        $this->window_size_server_to_client[self::CHANNEL_EXEC] = $this->window_size;
        // 0x8000 is the maximum max packet size, per http://tools.ietf.org/html/rfc4253#section-6.1, although since PuTTy
        // uses 0x4000, that's what will be used here, as well.
        $packet_size = 0x4000;

        $packet = Strings::packSSH2(
            'CsN3',
            NET_SSH2_MSG_CHANNEL_OPEN,
            'session',
            self::CHANNEL_EXEC,
            $this->window_size_server_to_client[self::CHANNEL_EXEC],
            $packet_size
        );
        $this->send_binary_packet($packet);

        $this->channel_status[self::CHANNEL_EXEC] = NET_SSH2_MSG_CHANNEL_OPEN;

        $response = $this->get_channel_packet(self::CHANNEL_EXEC);
        if ($response === false) {
            return false;
        }

        if ($this->request_pty === true) {
            $terminal_modes = pack('C', NET_SSH2_TTY_OP_END);
            $packet = Strings::packSSH2(
                'CNsCsN4s',
                NET_SSH2_MSG_CHANNEL_REQUEST,
                $this->server_channels[self::CHANNEL_EXEC],
                'pty-req',
                1,
                'vt100',
                $this->windowColumns,
                $this->windowRows,
                0,
                0,
                $terminal_modes
            );

            $this->send_binary_packet($packet);

            $response = $this->get_binary_packet();
            if ($response === false) {
                $this->disconnect_helper(NET_SSH2_DISCONNECT_CONNECTION_LOST);
                throw new ConnectionClosedException('Connection closed by server');
            }

            list($type) = Strings::unpackSSH2('C', $response);
            switch ($type) {
                case NET_SSH2_MSG_CHANNEL_SUCCESS:
                    break;
                case NET_SSH2_MSG_CHANNEL_FAILURE:
                default:
                    $this->disconnect_helper(NET_SSH2_DISCONNECT_BY_APPLICATION);
                    throw new \RuntimeException('Unable to request pseudo-terminal');
            }
            $this->in_request_pty_exec = true;
        }

        // sending a pty-req SSH_MSG_CHANNEL_REQUEST message is unnecessary and, in fact, in most cases, slows things
        // down.  the one place where it might be desirable is if you're doing something like \phpseclib3\Net\SSH2::exec('ping localhost &').
        // with a pty-req SSH_MSG_CHANNEL_REQUEST, exec() will return immediately and the ping process will then
        // then immediately terminate.  without such a request exec() will loop indefinitely.  the ping process won't end but
        // neither will your script.

        // although, in theory, the size of SSH_MSG_CHANNEL_REQUEST could exceed the maximum packet size established by
        // SSH_MSG_CHANNEL_OPEN_CONFIRMATION, RFC4254#section-5.1 states that the "maximum packet size" refers to the
        // "maximum size of an individual data packet". ie. SSH_MSG_CHANNEL_DATA.  RFC4254#section-5.2 corroborates.
        $packet = Strings::packSSH2(
            'CNsCs',
            NET_SSH2_MSG_CHANNEL_REQUEST,
            $this->server_channels[self::CHANNEL_EXEC],
            'exec',
            1,
            $command
        );
        $this->send_binary_packet($packet);

        $this->channel_status[self::CHANNEL_EXEC] = NET_SSH2_MSG_CHANNEL_REQUEST;

        $response = $this->get_channel_packet(self::CHANNEL_EXEC);
        if ($response === false) {
            return false;
        }

        $this->channel_status[self::CHANNEL_EXEC] = NET_SSH2_MSG_CHANNEL_DATA;

        if ($callback === false || $this->in_request_pty_exec) {
            return true;
        }

        $output = '';
        while (true) {
            $temp = $this->get_channel_packet(self::CHANNEL_EXEC);
            switch (true) {
                case $temp === true:
                    return is_callable($callback) ? true : $output;
                case $temp === false:
                    return false;
                default:
                    if (is_callable($callback)) {
                        if ($callback($temp) === true) {
                            $this->close_channel(self::CHANNEL_EXEC);
                            return true;
                        }
                    } else {
                        $output.= $temp;
                    }
            }
        }
    }

    /**
     * Creates an interactive shell
     *
     * @see self::read()
     * @see self::write()
     * @return bool
     * @throws \UnexpectedValueException on receipt of unexpected packets
     * @throws \RuntimeException on other errors
     * @access private
     */
    private function initShell()
    {
        if ($this->in_request_pty_exec === true) {
            return true;
        }

        $this->window_size_server_to_client[self::CHANNEL_SHELL] = $this->window_size;
        $packet_size = 0x4000;

        $packet = Strings::packSSH2(
            'CsN3',
            NET_SSH2_MSG_CHANNEL_OPEN,
            'session',
            self::CHANNEL_SHELL,
            $this->window_size_server_to_client[self::CHANNEL_SHELL],
            $packet_size
        );

        $this->send_binary_packet($packet);

        $this->channel_status[self::CHANNEL_SHELL] = NET_SSH2_MSG_CHANNEL_OPEN;

        $response = $this->get_channel_packet(self::CHANNEL_SHELL);
        if ($response === false) {
            return false;
        }

        $terminal_modes = pack('C', NET_SSH2_TTY_OP_END);
        $packet = Strings::packSSH2(
            'CNsCsN4s',
            NET_SSH2_MSG_CHANNEL_REQUEST,
            $this->server_channels[self::CHANNEL_SHELL],
            'pty-req',
            1,
            'vt100',
            $this->windowColumns,
            $this->windowRows,
            0,
            0,
            $terminal_modes
        );

        $this->send_binary_packet($packet);

        $response = $this->get_binary_packet();
        if ($response === false) {
            $this->disconnect_helper(NET_SSH2_DISCONNECT_CONNECTION_LOST);
            throw new ConnectionClosedException('Connection closed by server');
        }

        list($type) = Strings::unpackSSH2('C', $response);

        switch ($type) {
            case NET_SSH2_MSG_CHANNEL_SUCCESS:
            // if a pty can't be opened maybe commands can still be executed
            case NET_SSH2_MSG_CHANNEL_FAILURE:
                break;
            default:
                $this->disconnect_helper(NET_SSH2_DISCONNECT_BY_APPLICATION);
                throw new \UnexpectedValueException('Unable to request pseudo-terminal');
        }

        $packet = Strings::packSSH2(
            'CNsb',
            NET_SSH2_MSG_CHANNEL_REQUEST,
            $this->server_channels[self::CHANNEL_SHELL],
            'shell',
            true // want reply
        );
        $this->send_binary_packet($packet);

        $this->channel_status[self::CHANNEL_SHELL] = NET_SSH2_MSG_CHANNEL_REQUEST;

        $response = $this->get_channel_packet(self::CHANNEL_SHELL);
        if ($response === false) {
            return false;
        }

        $this->channel_status[self::CHANNEL_SHELL] = NET_SSH2_MSG_CHANNEL_DATA;

        $this->bitmap |= self::MASK_SHELL;

        return true;
    }

    /**
     * Return the channel to be used with read() / write()
     *
     * @see self::read()
     * @see self::write()
     * @return int
     * @access public
     */
    private function get_interactive_channel()
    {
        switch (true) {
            case $this->in_subsystem:
                return self::CHANNEL_SUBSYSTEM;
            case $this->in_request_pty_exec:
                return self::CHANNEL_EXEC;
            default:
                return self::CHANNEL_SHELL;
        }
    }

    /**
     * Return an available open channel
     *
     * @return int
     * @access public
     */
    private function get_open_channel()
    {
        $channel = self::CHANNEL_EXEC;
        do {
            if (isset($this->channel_status[$channel]) && $this->channel_status[$channel] == NET_SSH2_MSG_CHANNEL_OPEN) {
                return $channel;
            }
        } while ($channel++ < self::CHANNEL_SUBSYSTEM);

        return false;
    }

    /**
     * Request agent forwarding of remote server
     *
     * @return bool
     * @access public
     */
    public function requestAgentForwarding()
    {
        $request_channel = $this->get_open_channel();
        if ($request_channel === false) {
            return false;
        }

        $packet = Strings::packSSH2(
            'CNsC',
            NET_SSH2_MSG_CHANNEL_REQUEST,
            $this->server_channels[$request_channel],
            'auth-agent-req@openssh.com',
            1
        );

        $this->channel_status[$request_channel] = NET_SSH2_MSG_CHANNEL_REQUEST;

        $this->send_binary_packet($packet);

        $response = $this->get_channel_packet($request_channel);
        if ($response === false) {
            return false;
        }

        $this->channel_status[$request_channel] = NET_SSH2_MSG_CHANNEL_OPEN;

        return true;
    }

    /**
     * Returns the output of an interactive shell
     *
     * Returns when there's a match for $expect, which can take the form of a string literal or,
     * if $mode == self::READ_REGEX, a regular expression.
     *
     * @see self::write()
     * @param string $expect
     * @param int $mode
     * @return string|bool|null
     * @throws \RuntimeException on connection error
     * @access public
     */
    public function read($expect = '', $mode = self::READ_SIMPLE)
    {
        $this->curTimeout = $this->timeout;
        $this->is_timeout = false;

        if (!$this->isAuthenticated()) {
            throw new InsufficientSetupException('Operation disallowed prior to login()');
        }

        if (!($this->bitmap & self::MASK_SHELL) && !$this->initShell()) {
            throw new \RuntimeException('Unable to initiate an interactive shell session');
        }

        $channel = $this->get_interactive_channel();

        if ($mode == self::READ_NEXT) {
            return $this->get_channel_packet($channel);
        }

        $match = $expect;
        while (true) {
            if ($mode == self::READ_REGEX) {
                preg_match($expect, substr($this->interactiveBuffer, -1024), $matches);
                $match = isset($matches[0]) ? $matches[0] : '';
            }
            $pos = strlen($match) ? strpos($this->interactiveBuffer, $match) : false;
            if ($pos !== false) {
                return Strings::shift($this->interactiveBuffer, $pos + strlen($match));
            }
            $response = $this->get_channel_packet($channel);
            if (is_bool($response)) {
                $this->in_request_pty_exec = false;
                return $response ? Strings::shift($this->interactiveBuffer, strlen($this->interactiveBuffer)) : false;
            }

            $this->interactiveBuffer.= $response;
        }
    }

    /**
     * Inputs a command into an interactive shell.
     *
     * @see self::read()
     * @param string $cmd
     * @return bool
     * @throws \RuntimeException on connection error
     * @access public
     */
    public function write($cmd)
    {
        if (!$this->isAuthenticated()) {
            throw new InsufficientSetupException('Operation disallowed prior to login()');
        }

        if (!($this->bitmap & self::MASK_SHELL) && !$this->initShell()) {
            throw new \RuntimeException('Unable to initiate an interactive shell session');
        }

        return $this->send_channel_packet($this->get_interactive_channel(), $cmd);
    }

    /**
     * Start a subsystem.
     *
     * Right now only one subsystem at a time is supported. To support multiple subsystem's stopSubsystem() could accept
     * a string that contained the name of the subsystem, but at that point, only one subsystem of each type could be opened.
     * To support multiple subsystem's of the same name maybe it'd be best if startSubsystem() generated a new channel id and
     * returns that and then that that was passed into stopSubsystem() but that'll be saved for a future date and implemented
     * if there's sufficient demand for such a feature.
     *
     * @see self::stopSubsystem()
     * @param string $subsystem
     * @return bool
     * @access public
     */
    public function startSubsystem($subsystem)
    {
        $this->window_size_server_to_client[self::CHANNEL_SUBSYSTEM] = $this->window_size;

        $packet = Strings::packSSH2(
            'CsN3',
            NET_SSH2_MSG_CHANNEL_OPEN,
            'session',
            self::CHANNEL_SUBSYSTEM,
            $this->window_size,
            0x4000
        );

        $this->send_binary_packet($packet);

        $this->channel_status[self::CHANNEL_SUBSYSTEM] = NET_SSH2_MSG_CHANNEL_OPEN;

        $response = $this->get_channel_packet(self::CHANNEL_SUBSYSTEM);
        if ($response === false) {
            return false;
        }

        $packet = Strings::packSSH2(
            'CNsCs',
            NET_SSH2_MSG_CHANNEL_REQUEST,
            $this->server_channels[self::CHANNEL_SUBSYSTEM],
            'subsystem',
            1,
            $subsystem
        );
        $this->send_binary_packet($packet);

        $this->channel_status[self::CHANNEL_SUBSYSTEM] = NET_SSH2_MSG_CHANNEL_REQUEST;

        $response = $this->get_channel_packet(self::CHANNEL_SUBSYSTEM);
        if ($response === false) {
            return false;
        }

        $this->channel_status[self::CHANNEL_SUBSYSTEM] = NET_SSH2_MSG_CHANNEL_DATA;

        $this->bitmap |= self::MASK_SHELL;
        $this->in_subsystem = true;

        return true;
    }

    /**
     * Stops a subsystem.
     *
     * @see self::startSubsystem()
     * @return bool
     * @access public
     */
    public function stopSubsystem()
    {
        $this->in_subsystem = false;
        $this->close_channel(self::CHANNEL_SUBSYSTEM);
        return true;
    }

    /**
     * Closes a channel
     *
     * If read() timed out you might want to just close the channel and have it auto-restart on the next read() call
     *
     * @access public
     */
    public function reset()
    {
        $this->close_channel($this->get_interactive_channel());
    }

    /**
     * Is timeout?
     *
     * Did exec() or read() return because they timed out or because they encountered the end?
     *
     * @access public
     */
    public function isTimeout()
    {
        return $this->is_timeout;
    }

    /**
     * Disconnect
     *
     * @access public
     */
    public function disconnect()
    {
        $this->disconnect_helper(NET_SSH2_DISCONNECT_BY_APPLICATION);
        if (isset($this->realtime_log_file) && is_resource($this->realtime_log_file)) {
            fclose($this->realtime_log_file);
        }
        unset(self::$connections[$this->getResourceId()]);
    }

    /**
     * Destructor.
     *
     * Will be called, automatically, if you're supporting just PHP5.  If you're supporting PHP4, you'll need to call
     * disconnect().
     *
     * @access public
     */
    public function __destruct()
    {
        $this->disconnect();
    }

    /**
     * Is the connection still active?
     *
     * @return bool
     * @access public
     */
    public function isConnected()
    {
        return (bool) ($this->bitmap & self::MASK_CONNECTED);
    }

    /**
     * Have you successfully been logged in?
     *
     * @return bool
     * @access public
     */
    public function isAuthenticated()
    {
        return (bool) ($this->bitmap & self::MASK_LOGIN);
    }

    /**
     * Pings a server connection, or tries to reconnect if the connection has gone down
     *
     * Inspired by http://php.net/manual/en/mysqli.ping.php
     *
     * @return bool
     */
    public function ping()
    {
        if (!$this->isAuthenticated()) {
            if (!empty($this->auth)) {
                return $this->reconnect();
            }
            return false;
        }

        $this->window_size_server_to_client[self::CHANNEL_KEEP_ALIVE] = $this->window_size;
        $packet_size = 0x4000;
        $packet = Strings::packSSH2(
            'CsN3',
            NET_SSH2_MSG_CHANNEL_OPEN,
            'session',
            self::CHANNEL_KEEP_ALIVE,
            $this->window_size_server_to_client[self::CHANNEL_KEEP_ALIVE],
            $packet_size
        );

        try {
            $this->send_binary_packet($packet);

            $this->channel_status[self::CHANNEL_KEEP_ALIVE] = NET_SSH2_MSG_CHANNEL_OPEN;

            $response = $this->get_channel_packet(self::CHANNEL_KEEP_ALIVE);
        } catch (\RuntimeException $e) {
            return $this->reconnect();
        }

        $this->close_channel(NET_SSH2_CHANNEL_KEEP_ALIVE);
        return true;
    }

    /**
     * In situ reconnect method
     *
     * @return boolean
     */
    private function reconnect()
    {
        $this->reset_connection(NET_SSH2_DISCONNECT_CONNECTION_LOST);
        $this->retry_connect = true;
        if (!$this->connect()) {
            return false;
        }
        foreach ($this->auth as $auth) {
            $result = $this->login(...$auth);
        }
        return $result;
    }

    /**
     * Resets a connection for re-use
     *
     * @param int $reason
     * @access private
     */
    protected function reset_connection($reason)
    {
        $this->disconnect_helper($reason);
        $this->decrypt = $this->encrypt = false;
        $this->decrypt_block_size = $this->encrypt_block_size = 8;
        $this->hmac_check = $this->hmac_create = false;
        $this->hmac_size = false;
        $this->session_id = false;
        $this->retry_connect = true;
        $this->get_seq_no = $this->send_seq_no = 0;
    }

    /**
     * Gets Binary Packets
     *
     * See '6. Binary Packet Protocol' of rfc4253 for more info.
     *
     * @see self::_send_binary_packet()
     * @param bool $skip_channel_filter
     * @return string
     * @access private
     */
    private function get_binary_packet($skip_channel_filter = false)
    {
        if (!is_resource($this->fsock) || feof($this->fsock)) {
            $this->bitmap = 0;
            throw new ConnectionClosedException('Connection closed prematurely');
        }

        $start = microtime(true);
        $raw = stream_get_contents($this->fsock, $this->decrypt_block_size);

        if (!strlen($raw)) {
            return '';
        }

        if ($this->decrypt) {
            switch ($this->decrypt->name) {
                case 'aes128-gcm@openssh.com':
                case 'aes256-gcm@openssh.com':
                    $this->decrypt->setNonce(
                        $this->decrypt->fixed .
                        $this->decrypt->invocation_counter
                    );
                    Strings::increment_str($this->decrypt->invocation_counter);
                    $this->decrypt->setAAD($temp = Strings::shift($raw, 4));
                    extract(unpack('Npacket_length', $temp));
                    /**
                     * @var integer $packet_length
                     */

                    $raw.= $this->read_remaining_bytes($packet_length - $this->decrypt_block_size + 4);
                    $stop = microtime(true);
                    $tag = stream_get_contents($this->fsock, $this->decrypt_block_size);
                    $this->decrypt->setTag($tag);
                    $raw = $this->decrypt->decrypt($raw);
                    $raw = $temp . $raw;
                    $remaining_length = 0;
                    break;
                case 'chacha20-poly1305@openssh.com':
                    $nonce = pack('N2', 0, $this->get_seq_no);

                    $this->lengthDecrypt->setNonce($nonce);
                    $temp = $this->lengthDecrypt->decrypt($aad = Strings::shift($raw, 4));
                    extract(unpack('Npacket_length', $temp));
                    /**
                     * @var integer $packet_length
                     */

                    $raw.= $this->read_remaining_bytes($packet_length - $this->decrypt_block_size + 4);
                    $stop = microtime(true);
                    $tag = stream_get_contents($this->fsock, 16);

                    $this->decrypt->setNonce($nonce);
                    $this->decrypt->setCounter(0);
                    // this is the same approach that's implemented in Salsa20::createPoly1305Key()
                    // but we don't want to use the same AEAD construction that RFC8439 describes
                    // for ChaCha20-Poly1305 so we won't rely on it (see Salsa20::poly1305())
                    $this->decrypt->setPoly1305Key(
                        $this->decrypt->encrypt(str_repeat("\0", 32))
                    );
                    $this->decrypt->setAAD($aad);
                    $this->decrypt->setCounter(1);
                    $this->decrypt->setTag($tag);
                    $raw = $this->decrypt->decrypt($raw);
                    $raw = $temp . $raw;
                    $remaining_length = 0;
                    break;
                default:
                    if (!$this->hmac_check instanceof Hash || !$this->hmac_check->etm) {
                        $raw = $this->decrypt->decrypt($raw);
                        break;
                    }
                    extract(unpack('Npacket_length', $temp = Strings::shift($raw, 4)));
                    /**
                     * @var integer $packet_length
                     */
                    $raw.= $this->read_remaining_bytes($packet_length - $this->decrypt_block_size + 4);
                    $stop = microtime(true);
                    $encrypted = $temp . $raw;
                    $raw = $temp . $this->decrypt->decrypt($raw);
                    $remaining_length = 0;
            }
        }

        if (strlen($raw) < 5) {
            return false;
        }
        extract(unpack('Npacket_length/Cpadding_length', Strings::shift($raw, 5)));
        /**
         * @var integer $packet_length
         * @var integer $padding_length
         */

        if (!isset($remaining_length)) {
            $remaining_length = $packet_length + 4 - $this->decrypt_block_size;
        }

        $buffer = $this->read_remaining_bytes($remaining_length);

        if (!isset($stop)) {
            $stop = microtime(true);
        }
        if (strlen($buffer)) {
            $raw.= $this->decrypt ? $this->decrypt->decrypt($buffer) : $buffer;
        }

        $payload = Strings::shift($raw, $packet_length - $padding_length - 1);
        $padding = Strings::shift($raw, $padding_length); // should leave $raw empty

        if ($this->hmac_check instanceof Hash) {
            $hmac = stream_get_contents($this->fsock, $this->hmac_size);
            if ($hmac === false || strlen($hmac) != $this->hmac_size) {
                $this->disconnect_helper(NET_SSH2_DISCONNECT_MAC_ERROR);
                throw new \RuntimeException('Error reading socket');
            }

            $reconstructed = !$this->hmac_check->etm ?
                pack('NCa*', $packet_length, $padding_length, $payload . $padding) :
                $encrypted;
            if (($this->hmac_check->getHash() & "\xFF\xFF\xFF\xFF") == 'umac') {
                $this->hmac_check->setNonce("\0\0\0\0" . pack('N', $this->get_seq_no));
                if ($hmac != $this->hmac_check->hash($reconstructed)) {
                    $this->disconnect_helper(NET_SSH2_DISCONNECT_MAC_ERROR);
                    throw new \RuntimeException('Invalid UMAC');
                }
            } else {
                if ($hmac != $this->hmac_check->hash(pack('Na*', $this->get_seq_no, $reconstructed))) {
                    $this->disconnect_helper(NET_SSH2_DISCONNECT_MAC_ERROR);
                    throw new \RuntimeException('Invalid HMAC');
                }
            }
        }

        //if ($this->decompress) {
        //    $payload = gzinflate(substr($payload, 2));
        //}

        $this->get_seq_no++;

        if (defined('NET_SSH2_LOGGING')) {
            $current = microtime(true);
            $message_number = isset($this->message_numbers[ord($payload[0])]) ? $this->message_numbers[ord($payload[0])] : 'UNKNOWN (' . ord($payload[0]) . ')';
            $message_number = '<- ' . $message_number .
                              ' (since last: ' . round($current - $this->last_packet, 4) . ', network: ' . round($stop - $start, 4) . 's)';
            $this->append_log($message_number, $payload);
            $this->last_packet = $current;
        }

        return $this->filter($payload, $skip_channel_filter);
    }

    /**
     * Read Remaining Bytes
     *
     * @see self::get_binary_packet()
     * @param int $remaining_length
     * @return string
     * @access private
     */
    private function read_remaining_bytes($remaining_length)
    {
        if (!$remaining_length) {
            return '';
        }

        $adjustLength = false;
        if ($this->decrypt) {
            switch (true) {
                case $this->decrypt->name == 'aes128-gcm@openssh.com':
                case $this->decrypt->name == 'aes256-gcm@openssh.com':
                case $this->decrypt->name == 'chacha20-poly1305@openssh.com':
                case $this->hmac_check instanceof Hash && $this->hmac_check->etm:
                    $remaining_length+= $this->decrypt_block_size - 4;
                    $adjustLength = true;
            }
        }

        // quoting <http://tools.ietf.org/html/rfc4253#section-6.1>,
        // "implementations SHOULD check that the packet length is reasonable"
        // PuTTY uses 0x9000 as the actual max packet size and so to shall we
        // don't do this when GCM mode is used since GCM mode doesn't encrypt the length
        if ($remaining_length < -$this->decrypt_block_size || $remaining_length > 0x9000 || $remaining_length % $this->decrypt_block_size != 0) {
            if (!$this->bad_key_size_fix && self::bad_algorithm_candidate($this->decrypt ? $this->decrypt->name : '') && !($this->bitmap & SSH2::MASK_LOGIN)) {
                $this->bad_key_size_fix = true;
                $this->reset_connection(NET_SSH2_DISCONNECT_KEY_EXCHANGE_FAILED);
                return false;
            }
            throw new \RuntimeException('Invalid size');
        }

        if ($adjustLength) {
            $remaining_length-= $this->decrypt_block_size - 4;
        }

        $buffer = '';
        while ($remaining_length > 0) {
            $temp = stream_get_contents($this->fsock, $remaining_length);
            if ($temp === false || feof($this->fsock)) {
                $this->disconnect_helper(NET_SSH2_DISCONNECT_CONNECTION_LOST);
                throw new \RuntimeException('Error reading from socket');
            }
            $buffer.= $temp;
            $remaining_length-= strlen($temp);
        }

        return $buffer;
    }

    /**
     * Filter Binary Packets
     *
     * Because some binary packets need to be ignored...
     *
     * @see self::_get_binary_packet()
     * @param string $payload
     * @param bool $skip_channel_filter
     * @return string
     * @access private
     */
    private function filter($payload, $skip_channel_filter)
    {
        switch (ord($payload[0])) {
            case NET_SSH2_MSG_DISCONNECT:
                Strings::shift($payload, 1);
                list($reason_code, $message) = Strings::unpackSSH2('Ns', $payload);
                $this->errors[] = 'SSH_MSG_DISCONNECT: ' . $this->disconnect_reasons[$reason_code] . "\r\n$message";
                $this->bitmap = 0;
                return false;
            case NET_SSH2_MSG_IGNORE:
                $payload = $this->get_binary_packet($skip_channel_filter);
                break;
            case NET_SSH2_MSG_DEBUG:
                Strings::shift($payload, 2); // second byte is "always_display"
                list($message) = Strings::unpackSSH2('s', $payload);
                $this->errors[] = "SSH_MSG_DEBUG: $message";
                $payload = $this->get_binary_packet($skip_channel_filter);
                break;
            case NET_SSH2_MSG_UNIMPLEMENTED:
                return false;
            case NET_SSH2_MSG_KEXINIT:
                if ($this->session_id !== false) {
                    if (!$this->key_exchange($payload)) {
                        $this->bitmap = 0;
                        return false;
                    }
                    $payload = $this->get_binary_packet($skip_channel_filter);
                }
        }

        // see http://tools.ietf.org/html/rfc4252#section-5.4; only called when the encryption has been activated and when we haven't already logged in
        if (($this->bitmap & self::MASK_CONNECTED) && !$this->isAuthenticated() && ord($payload[0]) == NET_SSH2_MSG_USERAUTH_BANNER) {
            Strings::shift($payload, 1);
            list($this->banner_message) = Strings::unpackSSH2('s', $payload);
            $payload = $this->get_binary_packet();
        }

        // only called when we've already logged in
        if (($this->bitmap & self::MASK_CONNECTED) && $this->isAuthenticated()) {
            switch (ord($payload[0])) {
                case NET_SSH2_MSG_CHANNEL_DATA:
                case NET_SSH2_MSG_CHANNEL_EXTENDED_DATA:
                case NET_SSH2_MSG_CHANNEL_REQUEST:
                case NET_SSH2_MSG_CHANNEL_CLOSE:
                case NET_SSH2_MSG_CHANNEL_EOF:
                    if (!$skip_channel_filter && !empty($this->server_channels)) {
                        $this->binary_packet_buffer = $payload;
                        $this->get_channel_packet(true);
                        $payload = $this->get_binary_packet();
                    }
                    break;
                case NET_SSH2_MSG_GLOBAL_REQUEST: // see http://tools.ietf.org/html/rfc4254#section-4
                    Strings::shift($payload, 1);
                    list($request_name) = Strings::unpackSSH2('s', $payload);
                    $this->errors[] = "SSH_MSG_GLOBAL_REQUEST: $request_name";

                    try {
                        $this->send_binary_packet(pack('C', NET_SSH2_MSG_REQUEST_FAILURE));
                    } catch (\RuntimeException $e) {
                        return $this->disconnect_helper(NET_SSH2_DISCONNECT_BY_APPLICATION);
                    }

                    $payload = $this->get_binary_packet($skip_channel_filter);
                    break;
                case NET_SSH2_MSG_CHANNEL_OPEN: // see http://tools.ietf.org/html/rfc4254#section-5.1
                    Strings::shift($payload, 1);
                    list($data, $server_channel) = Strings::unpackSSH2('sN', $payload);
                    switch ($data) {
                        case 'auth-agent':
                        case 'auth-agent@openssh.com':
                            if (isset($this->agent)) {
                                $new_channel = self::CHANNEL_AGENT_FORWARD;

                                list(
                                    $remote_window_size,
                                    $remote_maximum_packet_size
                                ) = Strings::unpackSSH2('NN', $payload);

                                $this->packet_size_client_to_server[$new_channel] = $remote_window_size;
                                $this->window_size_server_to_client[$new_channel] = $remote_maximum_packet_size;
                                $this->window_size_client_to_server[$new_channel] = $this->window_size;

                                $packet_size = 0x4000;

                                $packet = pack(
                                    'CN4',
                                    NET_SSH2_MSG_CHANNEL_OPEN_CONFIRMATION,
                                    $server_channel,
                                    $new_channel,
                                    $packet_size,
                                    $packet_size
                                );

                                $this->server_channels[$new_channel] = $server_channel;
                                $this->channel_status[$new_channel] = NET_SSH2_MSG_CHANNEL_OPEN_CONFIRMATION;
                                $this->send_binary_packet($packet);
                            }
                            break;
                        default:
                            $packet = Strings::packSSH2(
                                'CN2ss',
                                NET_SSH2_MSG_CHANNEL_OPEN_FAILURE,
                                $server_channel,
                                NET_SSH2_OPEN_ADMINISTRATIVELY_PROHIBITED,
                                '', // description
                                '' // language tag
                            );

                            try {
                                $this->send_binary_packet($packet);
                            } catch (\RuntimeException $e) {
                                return $this->disconnect_helper(NET_SSH2_DISCONNECT_BY_APPLICATION);
                            }
                    }

                    $payload = $this->get_binary_packet($skip_channel_filter);
                    break;
                case NET_SSH2_MSG_CHANNEL_WINDOW_ADJUST:
                    Strings::shift($payload, 1);
                    list($channel, $window_size) = Strings::unpackSSH2('NN', $payload);

                    $this->window_size_client_to_server[$channel]+= $window_size;

                    $payload = ($this->bitmap & self::MASK_WINDOW_ADJUST) ? true : $this->get_binary_packet($skip_channel_filter);
            }
        }

        return $payload;
    }

    /**
     * Enable Quiet Mode
     *
     * Suppress stderr from output
     *
     * @access public
     */
    public function enableQuietMode()
    {
        $this->quiet_mode = true;
    }

    /**
     * Disable Quiet Mode
     *
     * Show stderr in output
     *
     * @access public
     */
    public function disableQuietMode()
    {
        $this->quiet_mode = false;
    }

    /**
     * Returns whether Quiet Mode is enabled or not
     *
     * @see self::enableQuietMode()
     * @see self::disableQuietMode()
     * @access public
     * @return bool
     */
    public function isQuietModeEnabled()
    {
        return $this->quiet_mode;
    }

    /**
     * Enable request-pty when using exec()
     *
     * @access public
     */
    public function enablePTY()
    {
        $this->request_pty = true;
    }

    /**
     * Disable request-pty when using exec()
     *
     * @access public
     */
    public function disablePTY()
    {
        if ($this->in_request_pty_exec) {
            $this->close_channel(self::CHANNEL_EXEC);
            $this->in_request_pty_exec = false;
        }
        $this->request_pty = false;
    }

    /**
     * Returns whether request-pty is enabled or not
     *
     * @see self::enablePTY()
     * @see self::disablePTY()
     * @access public
     * @return bool
     */
    public function isPTYEnabled()
    {
        return $this->request_pty;
    }

    /**
     * Gets channel data
     *
     * Returns the data as a string if it's available and false if not.
     *
     * @param int $client_channel
     * @param bool $skip_extended
     * @return mixed
     * @throws \RuntimeException on connection error
     * @access private
     */
    protected function get_channel_packet($client_channel, $skip_extended = false)
    {
        if (!empty($this->channel_buffers[$client_channel])) {
            return array_shift($this->channel_buffers[$client_channel]);
        }

        while (true) {
            if ($this->binary_packet_buffer !== false) {
                $response = $this->binary_packet_buffer;
                $this->binary_packet_buffer = false;
            } else {
                $read = [$this->fsock];
                $write = $except = null;

                if (!$this->curTimeout) {
                    stream_select($read, $write, $except, null);
                } else {
                    if ($this->curTimeout < 0) {
                        $this->is_timeout = true;
                        return true;
                    }

                    $read = [$this->fsock];
                    $write = $except = null;

                    $start = microtime(true);
                    $sec = floor($this->curTimeout);
                    $usec = 1000000 * ($this->curTimeout - $sec);
                    if (!stream_select($read, $write, $except, $sec, $usec)) {
                        $this->is_timeout = true;
                        if ($client_channel == self::CHANNEL_EXEC && !$this->request_pty) {
                            $this->close_channel($client_channel);
                        }
                        return true;
                    }
                    $elapsed = microtime(true) - $start;
                    $this->curTimeout-= $elapsed;
                }

                $response = $this->get_binary_packet(true);
                if ($response === false) {
                    $this->disconnect_helper(NET_SSH2_DISCONNECT_CONNECTION_LOST);
                    throw new ConnectionClosedException('Connection closed by server');
                }
            }

            if ($client_channel == -1 && $response === true) {
                return true;
            }
            list($type, $channel) = Strings::unpackSSH2('CN', $response);

            // will not be setup yet on incoming channel open request
            if (isset($channel) && isset($this->channel_status[$channel]) && isset($this->window_size_server_to_client[$channel])) {
                $this->window_size_server_to_client[$channel]-= strlen($response);

                // resize the window, if appropriate
                if ($this->window_size_server_to_client[$channel] < 0) {
                // PuTTY does something more analogous to the following:
                //if ($this->window_size_server_to_client[$channel] < 0x3FFFFFFF) {
                    $packet = pack('CNN', NET_SSH2_MSG_CHANNEL_WINDOW_ADJUST, $this->server_channels[$channel], $this->window_resize);
                    $this->send_binary_packet($packet);
                    $this->window_size_server_to_client[$channel]+= $this->window_resize;
                }

                switch ($type) {
                    case NET_SSH2_MSG_CHANNEL_EXTENDED_DATA:
                        /*
                        if ($client_channel == self::CHANNEL_EXEC) {
                            $this->send_channel_packet($client_channel, chr(0));
                        }
                        */
                        // currently, there's only one possible value for $data_type_code: NET_SSH2_EXTENDED_DATA_STDERR
                        list($data_type_code, $data) = Strings::unpackSSH2('Ns', $response);
                        $this->stdErrorLog.= $data;
                        if ($skip_extended || $this->quiet_mode) {
                            continue 2;
                        }
                        if ($client_channel == $channel && $this->channel_status[$channel] == NET_SSH2_MSG_CHANNEL_DATA) {
                            return $data;
                        }
                        if (!isset($this->channel_buffers[$channel])) {
                            $this->channel_buffers[$channel] = [];
                        }
                        $this->channel_buffers[$channel][] = $data;

                        continue 2;
                    case NET_SSH2_MSG_CHANNEL_REQUEST:
                        if ($this->channel_status[$channel] == NET_SSH2_MSG_CHANNEL_CLOSE) {
                            continue 2;
                        }
                        list($value) = Strings::unpackSSH2('s', $response);
                        switch ($value) {
                            case 'exit-signal':
                                list(
                                    , // FALSE
                                    $signal_name,
                                    , // core dumped
                                    $error_message
                                ) = Strings::unpackSSH2('bsbs', $response);

                                $this->errors[] = "SSH_MSG_CHANNEL_REQUEST (exit-signal): $signal_name";
                                if (strlen($error_message)) {
                                    $this->errors[count($this->errors) - 1].= "\r\n$error_message";
                                }

                                $this->send_binary_packet(pack('CN', NET_SSH2_MSG_CHANNEL_EOF, $this->server_channels[$client_channel]));
                                $this->send_binary_packet(pack('CN', NET_SSH2_MSG_CHANNEL_CLOSE, $this->server_channels[$channel]));

                                $this->channel_status[$channel] = NET_SSH2_MSG_CHANNEL_EOF;

                                continue 3;
                            case 'exit-status':
                                list(, $this->exit_status) = Strings::unpackSSH2('CN', $response);

                                // "The client MAY ignore these messages."
                                // -- http://tools.ietf.org/html/rfc4254#section-6.10

                                continue 3;
                            default:
                                // "Some systems may not implement signals, in which case they SHOULD ignore this message."
                                //  -- http://tools.ietf.org/html/rfc4254#section-6.9
                                continue 3;
                        }
                }

                switch ($this->channel_status[$channel]) {
                    case NET_SSH2_MSG_CHANNEL_OPEN:
                        switch ($type) {
                            case NET_SSH2_MSG_CHANNEL_OPEN_CONFIRMATION:
                                list(
                                    $this->server_channels[$channel],
                                    $window_size,
                                    $this->packet_size_client_to_server[$channel]
                                ) = Strings::unpackSSH2('NNN', $response);

                                if ($window_size < 0) {
                                    $window_size&= 0x7FFFFFFF;
                                    $window_size+= 0x80000000;
                                }
                                $this->window_size_client_to_server[$channel] = $window_size;
                                $result = $client_channel == $channel ? true : $this->get_channel_packet($client_channel, $skip_extended);
                                $this->on_channel_open();
                                return $result;
                            //case NET_SSH2_MSG_CHANNEL_OPEN_FAILURE:
                            default:
                                $this->disconnect_helper(NET_SSH2_DISCONNECT_BY_APPLICATION);
                                throw new \RuntimeException('Unable to open channel');
                        }
                        break;
                    case NET_SSH2_MSG_CHANNEL_REQUEST:
                        switch ($type) {
                            case NET_SSH2_MSG_CHANNEL_SUCCESS:
                                return true;
                            case NET_SSH2_MSG_CHANNEL_FAILURE:
                                return false;
                            default:
                                $this->disconnect_helper(NET_SSH2_DISCONNECT_BY_APPLICATION);
                                throw new \RuntimeException('Unable to fulfill channel request');
                        }
                    case NET_SSH2_MSG_CHANNEL_CLOSE:
                        return $type == NET_SSH2_MSG_CHANNEL_CLOSE ? true : $this->get_channel_packet($client_channel, $skip_extended);
                }
            }

            // ie. $this->channel_status[$channel] == NET_SSH2_MSG_CHANNEL_DATA

            switch ($type) {
                case NET_SSH2_MSG_CHANNEL_DATA:
                    /*
                    if ($channel == self::CHANNEL_EXEC) {
                        // SCP requires null packets, such as this, be sent.  further, in the case of the ssh.com SSH server
                        // this actually seems to make things twice as fast.  more to the point, the message right after
                        // SSH_MSG_CHANNEL_DATA (usually SSH_MSG_IGNORE) won't block for as long as it would have otherwise.
                        // in OpenSSH it slows things down but only by a couple thousandths of a second.
                        $this->send_channel_packet($channel, chr(0));
                    }
                    */
                    list($data) = Strings::unpackSSH2('s', $response);

                    if ($channel == self::CHANNEL_AGENT_FORWARD) {
                        $agent_response = $this->agent->forwardData($data);
                        if (!is_bool($agent_response)) {
                            $this->send_channel_packet($channel, $agent_response);
                        }
                        break;
                    }

                    if ($client_channel == $channel) {
                        return $data;
                    }
                    if (!isset($this->channel_buffers[$channel])) {
                        $this->channel_buffers[$channel] = [];
                    }
                    $this->channel_buffers[$channel][] = $data;
                    break;
                case NET_SSH2_MSG_CHANNEL_CLOSE:
                    $this->curTimeout = 5;

                    if ($this->bitmap & self::MASK_SHELL) {
                        $this->bitmap&= ~self::MASK_SHELL;
                    }
                    if ($this->channel_status[$channel] != NET_SSH2_MSG_CHANNEL_EOF) {
                        $this->send_binary_packet(pack('CN', NET_SSH2_MSG_CHANNEL_CLOSE, $this->server_channels[$channel]));
                    }

                    $this->channel_status[$channel] = NET_SSH2_MSG_CHANNEL_CLOSE;
                    if ($client_channel == $channel) {
                        return true;
                    }
                case NET_SSH2_MSG_CHANNEL_EOF:
                    break;
                default:
                    $this->disconnect_helper(NET_SSH2_DISCONNECT_BY_APPLICATION);
                    throw new \RuntimeException('Error reading channel data');
            }
        }
    }

    /**
     * Sends Binary Packets
     *
     * See '6. Binary Packet Protocol' of rfc4253 for more info.
     *
     * @param string $data
     * @param string $logged
     * @see self::_get_binary_packet()
     * @return bool
     * @access private
     */
    protected function send_binary_packet($data, $logged = null)
    {
        if (!is_resource($this->fsock) || feof($this->fsock)) {
            $this->bitmap = 0;
            throw new ConnectionClosedException('Connection closed prematurely');
        }

        //if ($this->compress) {
        //    // the -4 removes the checksum:
        //    // http://php.net/function.gzcompress#57710
        //    $data = substr(gzcompress($data), 0, -4);
        //}

        // 4 (packet length) + 1 (padding length) + 4 (minimal padding amount) == 9
        $packet_length = strlen($data) + 9;
        if ($this->encrypt && $this->encrypt->usesNonce()) {
            $packet_length-= 4;
        }
        // round up to the nearest $this->encrypt_block_size
        $packet_length+= (($this->encrypt_block_size - 1) * $packet_length) % $this->encrypt_block_size;
        // subtracting strlen($data) is obvious - subtracting 5 is necessary because of packet_length and padding_length
        $padding_length = $packet_length - strlen($data) - 5;
        switch (true) {
            case $this->encrypt && $this->encrypt->usesNonce():
            case $this->hmac_create instanceof Hash && $this->hmac_create->etm:
                $padding_length+= 4;
                $packet_length+= 4;
        }

        $padding = Random::string($padding_length);

        // we subtract 4 from packet_length because the packet_length field isn't supposed to include itself
        $packet = pack('NCa*', $packet_length - 4, $padding_length, $data . $padding);

        $hmac = '';
        if ($this->hmac_create instanceof Hash && !$this->hmac_create->etm) {
            if (($this->hmac_create->getHash() & "\xFF\xFF\xFF\xFF") == 'umac') {
                $this->hmac_create->setNonce("\0\0\0\0" . pack('N', $this->send_seq_no));
                $hmac = $this->hmac_create->hash($packet);
            } else {
                $hmac = $this->hmac_create->hash(pack('Na*', $this->send_seq_no, $packet));
            }
        }

        if ($this->encrypt) {
            switch ($this->encrypt->name) {
                case 'aes128-gcm@openssh.com':
                case 'aes256-gcm@openssh.com':
                    $this->encrypt->setNonce(
                        $this->encrypt->fixed .
                        $this->encrypt->invocation_counter
                    );
                    Strings::increment_str($this->encrypt->invocation_counter);
                    $this->encrypt->setAAD($temp = ($packet & "\xFF\xFF\xFF\xFF"));
                    $packet = $temp . $this->encrypt->encrypt(substr($packet, 4));
                    break;
                case 'chacha20-poly1305@openssh.com':
                    $nonce = pack('N2', 0, $this->send_seq_no);

                    $this->encrypt->setNonce($nonce);
                    $this->lengthEncrypt->setNonce($nonce);

                    $length = $this->lengthEncrypt->encrypt($packet & "\xFF\xFF\xFF\xFF");

                    $this->encrypt->setCounter(0);
                    // this is the same approach that's implemented in Salsa20::createPoly1305Key()
                    // but we don't want to use the same AEAD construction that RFC8439 describes
                    // for ChaCha20-Poly1305 so we won't rely on it (see Salsa20::poly1305())
                    $this->encrypt->setPoly1305Key(
                        $this->encrypt->encrypt(str_repeat("\0", 32))
                    );
                    $this->encrypt->setAAD($length);
                    $this->encrypt->setCounter(1);
                    $packet = $length . $this->encrypt->encrypt(substr($packet, 4));
                    break;
                default:
                    $packet = $this->hmac_create instanceof Hash && $this->hmac_create->etm ?
                        ($packet & "\xFF\xFF\xFF\xFF") . $this->encrypt->encrypt(substr($packet, 4)) :
                        $this->encrypt->encrypt($packet);
            }
        }

        if ($this->hmac_create instanceof Hash && $this->hmac_create->etm) {
            if (($this->hmac_create->getHash() & "\xFF\xFF\xFF\xFF") == 'umac') {
                $this->hmac_create->setNonce("\0\0\0\0" . pack('N', $this->send_seq_no));
                $hmac = $this->hmac_create->hash($packet);
            } else {
                $hmac = $this->hmac_create->hash(pack('Na*', $this->send_seq_no, $packet));
            }
        }

        $this->send_seq_no++;

        $packet.= $this->encrypt && $this->encrypt->usesNonce() ? $this->encrypt->getTag() : $hmac;

        $start = microtime(true);
        $sent = @fputs($this->fsock, $packet);
        $stop = microtime(true);

        if (defined('NET_SSH2_LOGGING')) {
            $current = microtime(true);
            $message_number = isset($this->message_numbers[ord($data[0])]) ? $this->message_numbers[ord($data[0])] : 'UNKNOWN (' . ord($data[0]) . ')';
            $message_number = '-> ' . $message_number .
                              ' (since last: ' . round($current - $this->last_packet, 4) . ', network: ' . round($stop - $start, 4) . 's)';
            $this->append_log($message_number, isset($logged) ? $logged : $data);
            $this->last_packet = $current;
        }

        if (strlen($packet) != $sent) {
            $this->bitmap = 0;
            throw new \RuntimeException("Only $sent of " . strlen($packet) . " bytes were sent");
        }
    }

    /**
     * Logs data packets
     *
     * Makes sure that only the last 1MB worth of packets will be logged
     *
     * @param string $message_number
     * @param string $message
     * @access private
     */
    private function append_log($message_number, $message)
    {
        // remove the byte identifying the message type from all but the first two messages (ie. the identification strings)
        if (strlen($message_number) > 2) {
            Strings::shift($message);
        }

        switch (NET_SSH2_LOGGING) {
            // useful for benchmarks
            case self::LOG_SIMPLE:
                $this->message_number_log[] = $message_number;
                break;
            // the most useful log for SSH2
            case self::LOG_COMPLEX:
                $this->message_number_log[] = $message_number;
                $this->log_size+= strlen($message);
                $this->message_log[] = $message;
                while ($this->log_size > self::LOG_MAX_SIZE) {
                    $this->log_size-= strlen(array_shift($this->message_log));
                    array_shift($this->message_number_log);
                }
                break;
            // dump the output out realtime; packets may be interspersed with non packets,
            // passwords won't be filtered out and select other packets may not be correctly
            // identified
            case self::LOG_REALTIME:
                switch (PHP_SAPI) {
                    case 'cli':
                        $start = $stop = "\r\n";
                        break;
                    default:
                        $start = '<pre>';
                        $stop = '</pre>';
                }
                echo $start . $this->format_log([$message], [$message_number]) . $stop;
                @flush();
                @ob_flush();
                break;
            // basically the same thing as self::LOG_REALTIME with the caveat that NET_SSH2_LOG_REALTIME_FILENAME
            // needs to be defined and that the resultant log file will be capped out at self::LOG_MAX_SIZE.
            // the earliest part of the log file is denoted by the first <<< START >>> and is not going to necessarily
            // at the beginning of the file
            case self::LOG_REALTIME_FILE:
                if (!isset($this->realtime_log_file)) {
                    // PHP doesn't seem to like using constants in fopen()
                    $filename = NET_SSH2_LOG_REALTIME_FILENAME;
                    $fp = fopen($filename, 'w');
                    $this->realtime_log_file = $fp;
                }
                if (!is_resource($this->realtime_log_file)) {
                    break;
                }
                $entry = $this->format_log([$message], [$message_number]);
                if ($this->realtime_log_wrap) {
                    $temp = "<<< START >>>\r\n";
                    $entry.= $temp;
                    fseek($this->realtime_log_file, ftell($this->realtime_log_file) - strlen($temp));
                }
                $this->realtime_log_size+= strlen($entry);
                if ($this->realtime_log_size > self::LOG_MAX_SIZE) {
                    fseek($this->realtime_log_file, 0);
                    $this->realtime_log_size = strlen($entry);
                    $this->realtime_log_wrap = true;
                }
                fputs($this->realtime_log_file, $entry);
        }
    }

    /**
     * Sends channel data
     *
     * Spans multiple SSH_MSG_CHANNEL_DATAs if appropriate
     *
     * @param int $client_channel
     * @param string $data
     * @return bool
     * @access private
     */
    protected function send_channel_packet($client_channel, $data)
    {
        while (strlen($data)) {
            if (!$this->window_size_client_to_server[$client_channel]) {
                $this->bitmap^= self::MASK_WINDOW_ADJUST;
                // using an invalid channel will let the buffers be built up for the valid channels
                $this->get_channel_packet(-1);
                $this->bitmap^= self::MASK_WINDOW_ADJUST;
            }

            /* The maximum amount of data allowed is determined by the maximum
               packet size for the channel, and the current window size, whichever
               is smaller.
                 -- http://tools.ietf.org/html/rfc4254#section-5.2 */
            $max_size = min(
                $this->packet_size_client_to_server[$client_channel],
                $this->window_size_client_to_server[$client_channel]
            );

            $temp = Strings::shift($data, $max_size);
            $packet = Strings::packSSH2(
                'CNs',
                NET_SSH2_MSG_CHANNEL_DATA,
                $this->server_channels[$client_channel],
                $temp
            );
            $this->window_size_client_to_server[$client_channel]-= strlen($temp);
            $this->send_binary_packet($packet);
        }

        return true;
    }

    /**
     * Closes and flushes a channel
     *
     * \phpseclib3\Net\SSH2 doesn't properly close most channels.  For exec() channels are normally closed by the server
     * and for SFTP channels are presumably closed when the client disconnects.  This functions is intended
     * for SCP more than anything.
     *
     * @param int $client_channel
     * @param bool $want_reply
     * @return bool
     * @access private
     */
    private function close_channel($client_channel, $want_reply = false)
    {
        // see http://tools.ietf.org/html/rfc4254#section-5.3

        $this->send_binary_packet(pack('CN', NET_SSH2_MSG_CHANNEL_EOF, $this->server_channels[$client_channel]));

        if (!$want_reply) {
            $this->send_binary_packet(pack('CN', NET_SSH2_MSG_CHANNEL_CLOSE, $this->server_channels[$client_channel]));
        }

        $this->channel_status[$client_channel] = NET_SSH2_MSG_CHANNEL_CLOSE;

        $this->curTimeout = 5;

        while (!is_bool($this->get_channel_packet($client_channel))) {
        }

        if ($this->is_timeout) {
            $this->disconnect();
        }

        if ($want_reply) {
            $this->send_binary_packet(pack('CN', NET_SSH2_MSG_CHANNEL_CLOSE, $this->server_channels[$client_channel]));
        }

        if ($this->bitmap & self::MASK_SHELL) {
            $this->bitmap&= ~self::MASK_SHELL;
        }
    }

    /**
     * Disconnect
     *
     * @param int $reason
     * @return bool
     * @access protected
     */
    protected function disconnect_helper($reason)
    {
        if ($this->bitmap & self::MASK_CONNECTED) {
            $data = Strings::packSSH2('CNss', NET_SSH2_MSG_DISCONNECT, $reason, '', '');
            try {
                $this->send_binary_packet($data);
            } catch (\Exception $e) {
            }
        }

        $this->bitmap = 0;
        if (is_resource($this->fsock) && get_resource_type($this->fsock) == 'stream') {
            fclose($this->fsock);
        }

        return false;
    }

    /**
     * Define Array
     *
     * Takes any number of arrays whose indices are integers and whose values are strings and defines a bunch of
     * named constants from it, using the value as the name of the constant and the index as the value of the constant.
     * If any of the constants that would be defined already exists, none of the constants will be defined.
     *
     * @param mixed[] ...$args
     * @access protected
     */
    protected function define_array(...$args)
    {
        foreach ($args as $arg) {
            foreach ($arg as $key => $value) {
                if (!defined($value)) {
                    define($value, $key);
                } else {
                    break 2;
                }
            }
        }
    }

    /**
     * Returns a log of the packets that have been sent and received.
     *
     * Returns a string if NET_SSH2_LOGGING == self::LOG_COMPLEX, an array if NET_SSH2_LOGGING == self::LOG_SIMPLE and false if !defined('NET_SSH2_LOGGING')
     *
     * @access public
     * @return array|false|string
     */
    public function getLog()
    {
        if (!defined('NET_SSH2_LOGGING')) {
            return false;
        }

        switch (NET_SSH2_LOGGING) {
            case self::LOG_SIMPLE:
                return $this->message_number_log;
            case self::LOG_COMPLEX:
                $log = $this->format_log($this->message_log, $this->message_number_log);
                return PHP_SAPI == 'cli' ? $log : '<pre>' . $log . '</pre>';
            default:
                return false;
        }
    }

    /**
     * Formats a log for printing
     *
     * @param array $message_log
     * @param array $message_number_log
     * @access private
     * @return string
     */
    protected function format_log($message_log, $message_number_log)
    {
        $output = '';
        for ($i = 0; $i < count($message_log); $i++) {
            $output.= $message_number_log[$i] . "\r\n";
            $current_log = $message_log[$i];
            $j = 0;
            do {
                if (strlen($current_log)) {
                    $output.= str_pad(dechex($j), 7, '0', STR_PAD_LEFT) . '0  ';
                }
                $fragment = Strings::shift($current_log, $this->log_short_width);
                $hex = substr(preg_replace_callback('#.#s', function ($matches) {
                    return $this->log_boundary . str_pad(dechex(ord($matches[0])), 2, '0', STR_PAD_LEFT);
                }, $fragment), strlen($this->log_boundary));
                // replace non ASCII printable characters with dots
                // http://en.wikipedia.org/wiki/ASCII#ASCII_printable_characters
                // also replace < with a . since < messes up the output on web browsers
                $raw = preg_replace('#[^\x20-\x7E]|<#', '.', $fragment);
                $output.= str_pad($hex, $this->log_long_width - $this->log_short_width, ' ') . $raw . "\r\n";
                $j++;
            } while (strlen($current_log));
            $output.= "\r\n";
        }

        return $output;
    }

    /**
     * Helper function for agent->on_channel_open()
     *
     * Used when channels are created to inform agent
     * of said channel opening. Must be called after
     * channel open confirmation received
     *
     * @access private
     */
    private function on_channel_open()
    {
        if (isset($this->agent)) {
            $this->agent->registerChannelOpen($this);
        }
    }

    /**
     * Returns the first value of the intersection of two arrays or false if
     * the intersection is empty. The order is defined by the first parameter.
     *
     * @param array $array1
     * @param array $array2
     * @return mixed False if intersection is empty, else intersected value.
     * @access private
     */
    private static function array_intersect_first($array1, $array2)
    {
        foreach ($array1 as $value) {
            if (in_array($value, $array2)) {
                return $value;
            }
        }
        return false;
    }

    /**
     * Returns all errors
     *
     * @return string[]
     * @access public
     */
    public function getErrors()
    {
        return $this->errors;
    }

    /**
     * Returns the last error
     *
     * @return string
     * @access public
     */
    public function getLastError()
    {
        $count = count($this->errors);

        if ($count > 0) {
            return $this->errors[$count - 1];
        }
    }

    /**
     * Return the server identification.
     *
     * @return string
     * @access public
     */
    public function getServerIdentification()
    {
        $this->connect();

        return $this->server_identifier;
    }

    /**
     * Returns a list of algorithms the server supports
     *
     * @return array
     * @access public
     */
    public function getServerAlgorithms()
    {
        $this->connect();

        return [
            'kex' => $this->kex_algorithms,
            'hostkey' => $this->server_host_key_algorithms,
            'client_to_server' => [
                'crypt' => $this->encryption_algorithms_client_to_server,
                'mac' => $this->mac_algorithms_client_to_server,
                'comp' => $this->compression_algorithms_client_to_server,
                'lang' => $this->languages_client_to_server
            ],
            'server_to_client' => [
                'crypt' => $this->encryption_algorithms_server_to_client,
                'mac' => $this->mac_algorithms_server_to_client,
                'comp' => $this->compression_algorithms_server_to_client,
                'lang' => $this->languages_server_to_client
            ]
        ];
    }

    /**
     * Returns a list of KEX algorithms that phpseclib supports
     *
     * @return array
     * @access public
     */
    public static function getSupportedKEXAlgorithms()
    {
        $kex_algorithms = [
            // Elliptic Curve Diffie-Hellman Key Agreement (ECDH) using
            // Curve25519. See doc/curve25519-sha256@libssh.org.txt in the
            // libssh repository for more information.
            'curve25519-sha256',
            'curve25519-sha256@libssh.org',

            'ecdh-sha2-nistp256', // RFC 5656
            'ecdh-sha2-nistp384', // RFC 5656
            'ecdh-sha2-nistp521', // RFC 5656

            'diffie-hellman-group-exchange-sha256',// RFC 4419
            'diffie-hellman-group-exchange-sha1',  // RFC 4419

            // Diffie-Hellman Key Agreement (DH) using integer modulo prime
            // groups.
            'diffie-hellman-group14-sha256',
            'diffie-hellman-group14-sha1', // REQUIRED
            'diffie-hellman-group15-sha512',
            'diffie-hellman-group16-sha512',
            'diffie-hellman-group17-sha512',
            'diffie-hellman-group18-sha512',

            'diffie-hellman-group1-sha1', // REQUIRED
        ];

        return $kex_algorithms;
    }

    /**
     * Returns a list of host key algorithms that phpseclib supports
     *
     * @return array
     * @access public
     */
    public static function getSupportedHostKeyAlgorithms()
    {
        return [
            'ssh-ed25519', // https://tools.ietf.org/html/draft-ietf-curdle-ssh-ed25519-02
            'ecdsa-sha2-nistp256', // RFC 5656
            'ecdsa-sha2-nistp384', // RFC 5656
            'ecdsa-sha2-nistp521', // RFC 5656
            'rsa-sha2-256', // RFC 8332
            'rsa-sha2-512', // RFC 8332
            'ssh-rsa', // RECOMMENDED  sign   Raw RSA Key
            'ssh-dss'  // REQUIRED     sign   Raw DSS Key
        ];
    }

    /**
     * Returns a list of symmetric key algorithms that phpseclib supports
     *
     * @return array
     * @access public
     */
    public static function getSupportedEncryptionAlgorithms()
    {
        $algos = [
            // from <https://tools.ietf.org/html/rfc5647>:
            'aes128-gcm@openssh.com',
            'aes256-gcm@openssh.com',

            // from <http://tools.ietf.org/html/rfc4345#section-4>:
            'arcfour256',
            'arcfour128',

            //'arcfour',      // OPTIONAL          the ARCFOUR stream cipher with a 128-bit key

            // CTR modes from <http://tools.ietf.org/html/rfc4344#section-4>:
            'aes128-ctr',     // RECOMMENDED       AES (Rijndael) in SDCTR mode, with 128-bit key
            'aes192-ctr',     // RECOMMENDED       AES with 192-bit key
            'aes256-ctr',     // RECOMMENDED       AES with 256-bit key

            // from <https://git.io/fhxOl>:
            // one of the big benefits of chacha20-poly1305 is speed. the problem is...
            // libsodium doesn't generate the poly1305 keys in the way ssh does and openssl's PHP bindings don't even
            // seem to support poly1305 currently. so even if libsodium or openssl are being used for the chacha20
            // part, pure-PHP has to be used for the poly1305 part and that's gonna cause a big slow down.
            // speed-wise it winds up being faster to use AES (when openssl or mcrypt are available) and some HMAC
            // (which is always gonna be super fast to compute thanks to the hash extension, which
            // "is bundled and compiled into PHP by default")
            'chacha20-poly1305@openssh.com',

            'twofish128-ctr', // OPTIONAL          Twofish in SDCTR mode, with 128-bit key
            'twofish192-ctr', // OPTIONAL          Twofish with 192-bit key
            'twofish256-ctr', // OPTIONAL          Twofish with 256-bit key

            'aes128-cbc',     // RECOMMENDED       AES with a 128-bit key
            'aes192-cbc',     // OPTIONAL          AES with a 192-bit key
            'aes256-cbc',     // OPTIONAL          AES in CBC mode, with a 256-bit key

            'twofish128-cbc', // OPTIONAL          Twofish with a 128-bit key
            'twofish192-cbc', // OPTIONAL          Twofish with a 192-bit key
            'twofish256-cbc',
            'twofish-cbc',    // OPTIONAL          alias for "twofish256-cbc"
                              //                   (this is being retained for historical reasons)

            'blowfish-ctr',   // OPTIONAL          Blowfish in SDCTR mode

            'blowfish-cbc',   // OPTIONAL          Blowfish in CBC mode

            '3des-ctr',       // RECOMMENDED       Three-key 3DES in SDCTR mode

            '3des-cbc',       // REQUIRED          three-key 3DES in CBC mode

             //'none'           // OPTIONAL          no encryption; NOT RECOMMENDED
        ];

        if (self::$crypto_engine) {
            $engines = [self::$crypto_engine];
        } else {
            $engines = [
                'libsodium',
                'OpenSSL (GCM)',
                'OpenSSL',
                'mcrypt',
                'Eval',
                'PHP'
            	];
        }

        $ciphers = [];

        foreach ($engines as $engine) {
            foreach ($algos as $algo) {
                $obj = self::encryption_algorithm_to_crypt_instance($algo);
                if ($obj instanceof Rijndael ) {
                    $obj->setKeyLength(preg_replace('#[^\d]#', '', $algo));
                }
                switch ($algo) {
                    case 'chacha20-poly1305@openssh.com':
                    case 'arcfour128':
                    case 'arcfour256':
                        if ($engine != 'Eval') {
                            continue 2;
                        }
                        break;
                    case 'aes128-gcm@openssh.com':
                    case 'aes256-gcm@openssh.com':
                        if ($engine == 'OpenSSL') {
                            continue 2;
                        }
                        $obj->setNonce('dummydummydu');
                }
                if ($obj->isValidEngine($engine)) {
                    $algos = array_diff($algos, [$algo]);
                    $ciphers[] = $algo;
                }
            }
        }

        return $ciphers;
    }

    /**
     * Returns a list of MAC algorithms that phpseclib supports
     *
     * @return array
     * @access public
     */
    public static function getSupportedMACAlgorithms()
    {
        return [
            'hmac-sha2-256-etm@openssh.com',
            'hmac-sha2-512-etm@openssh.com',
            'umac-64-etm@openssh.com',
            'umac-128-etm@openssh.com',
            'hmac-sha1-etm@openssh.com',

            // from <http://www.ietf.org/rfc/rfc6668.txt>:
            'hmac-sha2-256',// RECOMMENDED     HMAC-SHA256 (digest length = key length = 32)
            'hmac-sha2-512',// OPTIONAL        HMAC-SHA512 (digest length = key length = 64)

            // from <https://tools.ietf.org/html/draft-miller-secsh-umac-01>:
            'umac-64@openssh.com',
            'umac-128@openssh.com',

            'hmac-sha1-96', // RECOMMENDED     first 96 bits of HMAC-SHA1 (digest length = 12, key length = 20)
            'hmac-sha1',    // REQUIRED        HMAC-SHA1 (digest length = key length = 20)
            'hmac-md5-96',  // OPTIONAL        first 96 bits of HMAC-MD5 (digest length = 12, key length = 16)
            'hmac-md5',     // OPTIONAL        HMAC-MD5 (digest length = key length = 16)
            //'none'          // OPTIONAL        no MAC; NOT RECOMMENDED
        ];
    }

    /**
     * Returns a list of compression algorithms that phpseclib supports
     *
     * @return array
     * @access public
     */
    public static function getSupportedCompressionAlgorithms()
    {
        return [
            'none'   // REQUIRED        no compression
            //'zlib' // OPTIONAL        ZLIB (LZ77) compression
        ];
    }

    /**
     * Return list of negotiated algorithms
     *
     * Uses the same format as https://www.php.net/ssh2-methods-negotiated
     *
     * @return array
     * @access public
     */
    public function getAlgorithmsNegotiated()
    {
        $this->connect();

        return [
            'kex' => $this->kex_algorithm,
            'hostkey' => $this->signature_format,
            'client_to_server' => [
                'crypt' => $this->encrypt->name,
                'mac' => $this->hmac_create->name,
                'comp' => 'none',
            ],
            'server_to_client' => [
                'crypt' => $this->decrypt->name,
                'mac' => $this->hmac_check->name,
                'comp' => 'none',
            ]
        ];
    }

    /**
     * Accepts an associative array with up to four parameters as described at
     * <https://www.php.net/manual/en/function.ssh2-connect.php>
     *
     * @param array $methods
     * @access public
     */
    public function setPreferredAlgorithms(array $methods)
    {
        $preferred = $methods;

        if (isset($preferred['kex'])) {
            $preferred['kex'] = array_intersect(
                $preferred['kex'],
                static::getSupportedKEXAlgorithms()
            );
        }

        if (isset($preferred['hostkey'])) {
            $preferred['hostkey'] = array_intersect(
                $preferred['hostkey'],
                static::getSupportedHostKeyAlgorithms()
            );
        }

        $keys = ['client_to_server', 'server_to_client'];
        foreach ($keys as $key) {
            if (isset($preferred[$key])) {
                $a = &$preferred[$key];
                if (isset($a['crypt'])) {
                    $a['crypt'] = array_intersect(
                        $a['crypt'],
                        static::getSupportedEncryptionAlgorithms()
                    );
                }
                if (isset($a['comp'])) {
                    $a['comp'] = array_intersect(
                        $a['comp'],
                        static::getSupportedCompressionAlgorithms()
                    );
                }
                if (isset($a['mac'])) {
                    $a['mac'] = array_intersect(
                        $a['mac'],
                        static::getSupportedMACAlgorithms()
                    );
                }
            }
        }

        $keys = [
            'kex',
            'hostkey',
            'client_to_server/crypt',
            'client_to_server/comp',
            'client_to_server/mac',
            'server_to_client/crypt',
            'server_to_client/comp',
            'server_to_client/mac',
        ];
        foreach ($keys as $key) {
            $p = $preferred;
            $m = $methods;

            $subkeys = explode('/', $key);
            foreach ($subkeys as $subkey) {
                if (!isset($p[$subkey])) {
                    continue 2;
                }
                $p = $p[$subkey];
                $m = $m[$subkey];
            }

            if (count($p) != count($m)) {
                $diff = array_diff($m, $p);
                $msg = count($diff) == 1 ?
                    ' is not a supported algorithm' :
                    ' are not supported algorithms';
                throw new UnsupportedAlgorithmException(implode(', ', $diff) . $msg);
            }
        }

        $this->preferred = $preferred;
    }

    /**
     * Returns the banner message.
     *
     * Quoting from the RFC, "in some jurisdictions, sending a warning message before
     * authentication may be relevant for getting legal protection."
     *
     * @return string
     * @access public
     */
    public function getBannerMessage()
    {
        return $this->banner_message;
    }

    /**
     * Returns the server public host key.
     *
     * Caching this the first time you connect to a server and checking the result on subsequent connections
     * is recommended.  Returns false if the server signature is not signed correctly with the public host key.
     *
     * @return mixed
     * @throws \RuntimeException on badly formatted keys
     * @throws \phpseclib3\Exception\NoSupportedAlgorithmsException when the key isn't in a supported format
     * @access public
     */
    public function getServerPublicHostKey()
    {
        if (!($this->bitmap & self::MASK_CONSTRUCTOR)) {
            if (!$this->connect()) {
                return false;
            }
        }

        $signature = $this->signature;
        $server_public_host_key = base64_encode($this->server_public_host_key);

        if ($this->signature_validated) {
            return $this->bitmap ?
                $this->signature_format . ' ' . $server_public_host_key :
                false;
        }

        $this->signature_validated = true;

        switch ($this->signature_format) {
            case 'ssh-ed25519':
            case 'ecdsa-sha2-nistp256':
            case 'ecdsa-sha2-nistp384':
            case 'ecdsa-sha2-nistp521':
                $key = EC::loadFormat('OpenSSH', $server_public_host_key)
                    ->withSignatureFormat('SSH2');
                switch ($this->signature_format) {
                    case 'ssh-ed25519':
                        $hash = 'sha512';
                        break;
                    case 'ecdsa-sha2-nistp256':
                        $hash = 'sha256';
                        break;
                    case 'ecdsa-sha2-nistp384':
                        $hash = 'sha384';
                        break;
                    case 'ecdsa-sha2-nistp521':
                        $hash = 'sha512';
                }
                $key = $key->withHash($hash);
                break;
            case 'ssh-dss':
                $key = DSA::loadFormat('OpenSSH', $server_public_host_key)
                    ->withSignatureFormat('SSH2')
                    ->withHash('sha1');
                break;
            case 'ssh-rsa':
            case 'rsa-sha2-256':
            case 'rsa-sha2-512':
                if (strlen($signature) < 15) {
                    return false;
                }
                Strings::shift($signature, 11);
                $temp = unpack('Nlength', Strings::shift($signature, 4));
                $signature = Strings::shift($signature, $temp['length']);

                $key = RSA::loadFormat('OpenSSH', $server_public_host_key)
                    ->withPadding(RSA::SIGNATURE_PKCS1);
                switch ($this->signature_format) {
                    case 'rsa-sha2-512':
                        $hash = 'sha512';
                        break;
                    case 'rsa-sha2-256':
                        $hash = 'sha256';
                        break;
                    //case 'ssh-rsa':
                    default:
                        $hash = 'sha1';
                }
                $key = $key->withHash($hash);
                break;
            default:
                $this->disconnect_helper(NET_SSH2_DISCONNECT_HOST_KEY_NOT_VERIFIABLE);
                throw new NoSupportedAlgorithmsException('Unsupported signature format');
        }

        if (!$key->verify($this->exchange_hash, $signature)) {
            return $this->disconnect_helper(NET_SSH2_DISCONNECT_HOST_KEY_NOT_VERIFIABLE);
        };

        return $this->signature_format . ' ' . $server_public_host_key;
    }

    /**
     * Returns the exit status of an SSH command or false.
     *
     * @return false|int
     * @access public
     */
    public function getExitStatus()
    {
        if (is_null($this->exit_status)) {
            return false;
        }
        return $this->exit_status;
    }

    /**
     * Returns the number of columns for the terminal window size.
     *
     * @return int
     * @access public
     */
    public function getWindowColumns()
    {
        return $this->windowColumns;
    }

    /**
     * Returns the number of rows for the terminal window size.
     *
     * @return int
     * @access public
     */
    public function getWindowRows()
    {
        return $this->windowRows;
    }

    /**
     * Sets the number of columns for the terminal window size.
     *
     * @param int $value
     * @access public
     */
    public function setWindowColumns($value)
    {
        $this->windowColumns = $value;
    }

    /**
     * Sets the number of rows for the terminal window size.
     *
     * @param int $value
     * @access public
     */
    public function setWindowRows($value)
    {
        $this->windowRows = $value;
    }

    /**
     * Sets the number of columns and rows for the terminal window size.
     *
     * @param int $columns
     * @param int $rows
     * @access public
     */
    public function setWindowSize($columns = 80, $rows = 24)
    {
        $this->windowColumns = $columns;
        $this->windowRows = $rows;
    }

    /**
     * To String Magic Method
     *
     * @return string
     * @access public
     */
    public function __toString()
    {
        return $this->getResourceId();
    }

    /**
     * Get Resource ID
     *
     * We use {} because that symbols should not be in URL according to
     * {@link http://tools.ietf.org/html/rfc3986#section-2 RFC}.
     * It will safe us from any conflicts, because otherwise regexp will
     * match all alphanumeric domains.
     *
     * @return string
     */
    public function getResourceId()
    {
        return '{' . spl_object_hash($this) . '}';
    }

    /**
     * Return existing connection
     *
     * @param string $id
     *
     * @return bool|SSH2 will return false if no such connection
     */
    public static function getConnectionByResourceId($id)
    {
        return isset(self::$connections[$id]) ? self::$connections[$id] : false;
    }

    /**
     * Return all excising connections
     *
     * @return SSH2[]
     */
    public static function getConnections()
    {
        return self::$connections;
    }

    /*
     * Update packet types in log history
     *
     * @param string $old
     * @param string $new
     * @access private
     */
    private function updateLogHistory($old, $new)
    {
        if (defined('NET_SSH2_LOGGING') && NET_SSH2_LOGGING == self::LOG_COMPLEX) {
            $this->message_number_log[count($this->message_number_log) - 1] = str_replace(
                $old,
                $new,
                $this->message_number_log[count($this->message_number_log) - 1]
            );
        }
    }
}<|MERGE_RESOLUTION|>--- conflicted
+++ resolved
@@ -1503,6 +1503,38 @@
             throw new NoSupportedAlgorithmsException('No compatible key exchange algorithms found');
         }
 
+        $server_host_key_algorithm = self::array_intersect_first($server_host_key_algorithms, $this->server_host_key_algorithms);
+        if ($server_host_key_algorithm === false) {
+            $this->disconnect_helper(NET_SSH2_DISCONNECT_KEY_EXCHANGE_FAILED);
+            throw new NoSupportedAlgorithmsException('No compatible server host key algorithms found');
+        }
+
+        $mac_algorithm_out = self::array_intersect_first($c2s_mac_algorithms, $this->mac_algorithms_client_to_server);
+        if ($mac_algorithm_out === false) {
+            $this->disconnect_helper(NET_SSH2_DISCONNECT_KEY_EXCHANGE_FAILED);
+            throw new NoSupportedAlgorithmsException('No compatible client to server message authentication algorithms found');
+        }
+
+        $mac_algorithm_in = self::array_intersect_first($s2c_mac_algorithms, $this->mac_algorithms_server_to_client);
+        if ($mac_algorithm_in === false) {
+            $this->disconnect_helper(NET_SSH2_DISCONNECT_KEY_EXCHANGE_FAILED);
+            throw new NoSupportedAlgorithmsException('No compatible server to client message authentication algorithms found');
+        }
+
+        $compression_algorithm_in = self::array_intersect_first($s2c_compression_algorithms, $this->compression_algorithms_server_to_client);
+        if ($compression_algorithm_in === false) {
+            $this->disconnect_helper(NET_SSH2_DISCONNECT_KEY_EXCHANGE_FAILED);
+            throw new NoSupportedAlgorithmsException('No compatible server to client compression algorithms found');
+        }
+        $this->decompress = $compression_algorithm_in == 'zlib';
+
+        $compression_algorithm_out = self::array_intersect_first($c2s_compression_algorithms, $this->compression_algorithms_client_to_server);
+        if ($compression_algorithm_out === false) {
+            $this->disconnect_helper(NET_SSH2_DISCONNECT_KEY_EXCHANGE_FAILED);
+            throw new NoSupportedAlgorithmsException('No compatible client to server compression algorithms found');
+        }
+        $this->compress = $compression_algorithm_out == 'zlib';
+
         switch ($this->kex_algorithm) {
             case 'diffie-hellman-group15-sha512':
             case 'diffie-hellman-group16-sha512':
@@ -1524,32 +1556,6 @@
             default:
                 $kexHash = new Hash('sha1');
         }
-
-        $server_host_key_algorithm = $this->_array_intersect_first($server_host_key_algorithms, $this->server_host_key_algorithms);
-        if ($server_host_key_algorithm === false) {
-            user_error('No compatible server host key algorithms found');
-            return $this->_disconnect(NET_SSH2_DISCONNECT_KEY_EXCHANGE_FAILED);
-        }
-
-        $mac_algorithm_in = $this->_array_intersect_first($s2c_mac_algorithms, $this->mac_algorithms_server_to_client);
-        if ($mac_algorithm_in === false) {
-            user_error('No compatible server to client message authentication algorithms found');
-            return $this->_disconnect(NET_SSH2_DISCONNECT_KEY_EXCHANGE_FAILED);
-        }
-
-        $compression_algorithm_out = $this->_array_intersect_first($c2s_compression_algorithms, $this->compression_algorithms_client_to_server);
-        if ($compression_algorithm_out === false) {
-            user_error('No compatible client to server compression algorithms found');
-            return $this->_disconnect(NET_SSH2_DISCONNECT_KEY_EXCHANGE_FAILED);
-        }
-        //$this->decompress = $compression_algorithm_out == 'zlib';
-
-        $compression_algorithm_in = $this->_array_intersect_first($s2c_compression_algorithms, $this->compression_algorithms_client_to_server);
-        if ($compression_algorithm_in === false) {
-            user_error('No compatible server to client compression algorithms found');
-            return $this->_disconnect(NET_SSH2_DISCONNECT_KEY_EXCHANGE_FAILED);
-        }
-        //$this->compress = $compression_algorithm_in == 'zlib';
 
         // Only relevant in diffie-hellman-group-exchange-sha{1,256}, otherwise empty.
 
@@ -1691,15 +1697,6 @@
             $this->session_id = $this->exchange_hash;
         }
 
-<<<<<<< HEAD
-        $server_host_key_algorithm = self::array_intersect_first($server_host_key_algorithms, $this->server_host_key_algorithms);
-        if ($server_host_key_algorithm === false) {
-            $this->disconnect_helper(NET_SSH2_DISCONNECT_KEY_EXCHANGE_FAILED);
-            throw new NoSupportedAlgorithmsException('No compatible server host key algorithms found');
-        }
-
-=======
->>>>>>> 07e11601
         switch ($server_host_key_algorithm) {
             case 'rsa-sha2-256':
             case 'rsa-sha2-512':
@@ -1840,19 +1837,12 @@
             $this->decrypt->decrypt(str_repeat("\0", 1536));
         }
 
-<<<<<<< HEAD
-        $mac_algorithm = self::array_intersect_first($c2s_mac_algorithms, $this->mac_algorithms_client_to_server);
-        if ($mac_algorithm === false) {
-            $this->disconnect_helper(NET_SSH2_DISCONNECT_KEY_EXCHANGE_FAILED);
-            throw new NoSupportedAlgorithmsException('No compatible client to server message authentication algorithms found');
-        }
-
         if (!$this->encrypt->usesNonce()) {
-            list($this->hmac_create, $createKeyLength) = self::mac_algorithm_to_hash_instance($mac_algorithm);
+            list($this->hmac_create, $createKeyLength) = self::mac_algorithm_to_hash_instance($mac_algorithm_out);
         } else {
             $this->hmac_create = new \stdClass;
-            $this->hmac_create->name = $mac_algorithm;
-            //$mac_algorithm = 'none';
+            $this->hmac_create->name = $mac_algorithm_out;
+            //$mac_algorithm_out = 'none';
             $createKeyLength = 0;
         }
 
@@ -1862,84 +1852,17 @@
                 $key.= $kexHash->hash($keyBytes . $this->exchange_hash . $key);
             }
             $this->hmac_create->setKey(substr($key, 0, $createKeyLength));
-            $this->hmac_create->name = $mac_algorithm;
-            $this->hmac_create->etm = preg_match('#-etm@openssh\.com$#', $mac_algorithm);
-        }
-
-        $mac_algorithm = self::array_intersect_first($s2c_mac_algorithms, $this->mac_algorithms_server_to_client);
-        if ($mac_algorithm === false) {
-            $this->disconnect_helper(NET_SSH2_DISCONNECT_KEY_EXCHANGE_FAILED);
-            throw new NoSupportedAlgorithmsException('No compatible server to client message authentication algorithms found');
-        }
-=======
-        $mac_algorithm_out = $this->_array_intersect_first($c2s_mac_algorithms, $this->mac_algorithms_client_to_server);
-        if ($mac_algorithm_out === false) {
-            user_error('No compatible client to server message authentication algorithms found');
-            return $this->_disconnect(NET_SSH2_DISCONNECT_KEY_EXCHANGE_FAILED);
-        }
-
-        $createKeyLength = 0; // ie. $mac_algorithm == 'none'
-        switch ($mac_algorithm_out) {
-            case 'hmac-sha2-256':
-                $this->hmac_create = new Hash('sha256');
-                $createKeyLength = 32;
-                break;
-            case 'hmac-sha1':
-                $this->hmac_create = new Hash('sha1');
-                $createKeyLength = 20;
-                break;
-            case 'hmac-sha1-96':
-                $this->hmac_create = new Hash('sha1-96');
-                $createKeyLength = 20;
-                break;
-            case 'hmac-md5':
-                $this->hmac_create = new Hash('md5');
-                $createKeyLength = 16;
-                break;
-            case 'hmac-md5-96':
-                $this->hmac_create = new Hash('md5-96');
-                $createKeyLength = 16;
-        }
-        $this->hmac_create->name = $mac_algorithm_out;
-
-        $checkKeyLength = 0;
-        $this->hmac_size = 0;
-        switch ($mac_algorithm_in) {
-            case 'hmac-sha2-256':
-                $this->hmac_check = new Hash('sha256');
-                $checkKeyLength = 32;
-                $this->hmac_size = 32;
-                break;
-            case 'hmac-sha1':
-                $this->hmac_check = new Hash('sha1');
-                $checkKeyLength = 20;
-                $this->hmac_size = 20;
-                break;
-            case 'hmac-sha1-96':
-                $this->hmac_check = new Hash('sha1-96');
-                $checkKeyLength = 20;
-                $this->hmac_size = 12;
-                break;
-            case 'hmac-md5':
-                $this->hmac_check = new Hash('md5');
-                $checkKeyLength = 16;
-                $this->hmac_size = 16;
-                break;
-            case 'hmac-md5-96':
-                $this->hmac_check = new Hash('md5-96');
-                $checkKeyLength = 16;
-                $this->hmac_size = 12;
-        }
-        $this->hmac_check->name = $mac_algorithm_in;
->>>>>>> 07e11601
+            $this->hmac_create->name = $mac_algorithm_out;
+            $this->hmac_create->etm = preg_match('#-etm@openssh\.com$#', $mac_algorithm_out);
+        }
 
         if (!$this->decrypt->usesNonce()) {
-            list($this->hmac_check, $checkKeyLength) = self::mac_algorithm_to_hash_instance($mac_algorithm);
+            list($this->hmac_check, $checkKeyLength) = self::mac_algorithm_to_hash_instance($mac_algorithm_in);
             $this->hmac_size = $this->hmac_check->getLengthInBytes();
         } else {
             $this->hmac_check = new \stdClass;
-            $this->hmac_check->name = $mac_algorithm;
-            //$mac_algorithm = 'none';
+            $this->hmac_check->name = $mac_algorithm_in;
+            //$mac_algorithm_in = 'none';
             $checkKeyLength = 0;
             $this->hmac_size = 0;
         }
@@ -1950,27 +1873,10 @@
                 $key.= $kexHash->hash($keyBytes . $this->exchange_hash . $key);
             }
             $this->hmac_check->setKey(substr($key, 0, $checkKeyLength));
-            $this->hmac_check->name = $mac_algorithm;
-            $this->hmac_check->etm = preg_match('#-etm@openssh\.com$#', $mac_algorithm);
-        }
-
-<<<<<<< HEAD
-        $compression_algorithm = self::array_intersect_first($s2c_compression_algorithms, $this->compression_algorithms_server_to_client);
-        if ($compression_algorithm === false) {
-            $this->disconnect_helper(NET_SSH2_DISCONNECT_KEY_EXCHANGE_FAILED);
-            throw new NoSupportedAlgorithmsException('No compatible server to client compression algorithms found');
-        }
-        $this->decompress = $compression_algorithm == 'zlib';
-
-        $compression_algorithm = self::array_intersect_first($c2s_compression_algorithms, $this->compression_algorithms_client_to_server);
-        if ($compression_algorithm === false) {
-            $this->disconnect_helper(NET_SSH2_DISCONNECT_KEY_EXCHANGE_FAILED);
-            throw new NoSupportedAlgorithmsException('No compatible client to server compression algorithms found');
-        }
-        $this->compress = $compression_algorithm == 'zlib';
-
-=======
->>>>>>> 07e11601
+            $this->hmac_check->name = $mac_algorithm_in;
+            $this->hmac_check->etm = preg_match('#-etm@openssh\.com$#', $mac_algorithm_in);
+        }
+
         return true;
     }
 
