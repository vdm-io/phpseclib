<?php

/**
 * Pure-PHP implementation of SSHv2.
 *
 * PHP version 5
 *
 * Here are some examples of how to use this library:
 * <code>
 * <?php
 *    include 'vendor/autoload.php';
 *
 *    $ssh = new \phpseclib\Net\SSH2('www.domain.tld');
 *    if (!$ssh->login('username', 'password')) {
 *        exit('Login Failed');
 *    }
 *
 *    echo $ssh->exec('pwd');
 *    echo $ssh->exec('ls -la');
 * ?>
 * </code>
 *
 * <code>
 * <?php
 *    include 'vendor/autoload.php';
 *
 *    $key = new \phpseclib\Crypt\RSA();
 *    //$key->setPassword('whatever');
 *    $key->loadKey(file_get_contents('privatekey'));
 *
 *    $ssh = new \phpseclib\Net\SSH2('www.domain.tld');
 *    if (!$ssh->login('username', $key)) {
 *        exit('Login Failed');
 *    }
 *
 *    echo $ssh->read('username@username:~$');
 *    $ssh->write("ls -la\n");
 *    echo $ssh->read('username@username:~$');
 * ?>
 * </code>
 *
 * @category  Net
 * @package   SSH2
 * @author    Jim Wigginton <terrafrost@php.net>
 * @copyright 2007 Jim Wigginton
 * @license   http://www.opensource.org/licenses/mit-license.html  MIT License
 * @link      http://phpseclib.sourceforge.net
 */

namespace phpseclib\Net;

use phpseclib\Crypt\Base;
use phpseclib\Crypt\Blowfish;
use phpseclib\Crypt\Hash;
use phpseclib\Crypt\Random;
use phpseclib\Crypt\RC4;
use phpseclib\Crypt\Rijndael;
use phpseclib\Crypt\RSA;
use phpseclib\Crypt\TripleDES;
use phpseclib\Crypt\Twofish;
use phpseclib\Math\BigInteger; // Used to do Diffie-Hellman key exchange and DSA/RSA signature verification.
use phpseclib\System\SSH\Agent;

/**#@+
 * @access private
 */
/**
 * No compression
 */
define('NET_SSH2_COMPRESSION_NONE',  1);
/**
 * zlib compression
 */
define('NET_SSH2_COMPRESSION_ZLIB', 2);
/**
 * zlib@openssh.com
 */
define('NET_SSH2_COMPRESSION_ZLIB_AT_OPENSSH', 3);
/**#@-*/

/**
 * Pure-PHP implementation of SSHv2.
 *
 * @package SSH2
 * @author  Jim Wigginton <terrafrost@php.net>
 * @access  public
 */
class SSH2
{
    /**#@+
     * Execution Bitmap Masks
     *
     * @see \phpseclib\Net\SSH2::bitmap
     * @access private
     */
    const MASK_CONSTRUCTOR   = 0x00000001;
    const MASK_CONNECTED     = 0x00000002;
    const MASK_LOGIN_REQ     = 0x00000004;
    const MASK_LOGIN         = 0x00000008;
    const MASK_SHELL         = 0x00000010;
    const MASK_WINDOW_ADJUST = 0x00000020;
    /**#@-*/

    /**#@+
     * Channel constants
     *
     * RFC4254 refers not to client and server channels but rather to sender and recipient channels.  we don't refer
     * to them in that way because RFC4254 toggles the meaning. the client sends a SSH_MSG_CHANNEL_OPEN message with
     * a sender channel and the server sends a SSH_MSG_CHANNEL_OPEN_CONFIRMATION in response, with a sender and a
     * recepient channel.  at first glance, you might conclude that SSH_MSG_CHANNEL_OPEN_CONFIRMATION's sender channel
     * would be the same thing as SSH_MSG_CHANNEL_OPEN's sender channel, but it's not, per this snipet:
     *     The 'recipient channel' is the channel number given in the original
     *     open request, and 'sender channel' is the channel number allocated by
     *     the other side.
     *
     * @see \phpseclib\Net\SSH2::_send_channel_packet()
     * @see \phpseclib\Net\SSH2::_get_channel_packet()
     * @access private
    */
    const CHANNEL_EXEC          = 1; // PuTTy uses 0x100
    const CHANNEL_SHELL         = 2;
    const CHANNEL_SUBSYSTEM     = 3;
    const CHANNEL_AGENT_FORWARD = 4;
    const CHANNEL_KEEP_ALIVE    = 5;
    /**#@-*/

    /**#@+
     * @access public
     * @see \phpseclib\Net\SSH2::getLog()
    */
    /**
     * Returns the message numbers
     */
    const LOG_SIMPLE = 1;
    /**
     * Returns the message content
     */
    const LOG_COMPLEX = 2;
    /**
     * Outputs the content real-time
     */
    const LOG_REALTIME = 3;
    /**
     * Dumps the content real-time to a file
     */
    const LOG_REALTIME_FILE = 4;
    /**
     * Make sure that the log never gets larger than this
     */
    const LOG_MAX_SIZE = 1048576; // 1024 * 1024
    /**#@-*/

    /**#@+
     * @access public
     * @see \phpseclib\Net\SSH2::read()
    */
    /**
     * Returns when a string matching $expect exactly is found
     */
    const READ_SIMPLE = 1;
    /**
     * Returns when a string matching the regular expression $expect is found
     */
    const READ_REGEX = 2;
    /**
     * Returns whenever a data packet is received.
     *
     * Some data packets may only contain a single character so it may be necessary
     * to call read() multiple times when using this option
     */
    const READ_NEXT = 3;
    /**#@-*/

    /**
     * The SSH identifier
     *
     * @var string
     * @access private
     */
    var $identifier;

    /**
     * The Socket Object
     *
     * @var object
     * @access private
     */
    var $fsock;

    /**
     * Execution Bitmap
     *
     * The bits that are set represent functions that have been called already.  This is used to determine
     * if a requisite function has been successfully executed.  If not, an error should be thrown.
     *
     * @var int
     * @access private
     */
    var $bitmap = 0;

    /**
     * Error information
     *
     * @see self::getErrors()
     * @see self::getLastError()
     * @var string
     * @access private
     */
    var $errors = array();

    /**
     * Server Identifier
     *
     * @see self::getServerIdentification()
     * @var array|false
     * @access private
     */
    var $server_identifier = false;

    /**
     * Key Exchange Algorithms
     *
     * @see self::getKexAlgorithims()
     * @var array|false
     * @access private
     */
    var $kex_algorithms = false;

    /**
     * Key Exchange Algorithm
     *
     * @see self::getMethodsNegotiated()
     * @var string|false
     * @access private
     */
    var $kex_algorithm = false;

    /**
     * Minimum Diffie-Hellman Group Bit Size in RFC 4419 Key Exchange Methods
     *
     * @see self::_key_exchange()
     * @var int
     * @access private
     */
    var $kex_dh_group_size_min = 1536;

    /**
     * Preferred Diffie-Hellman Group Bit Size in RFC 4419 Key Exchange Methods
     *
     * @see self::_key_exchange()
     * @var int
     * @access private
     */
    var $kex_dh_group_size_preferred = 2048;

    /**
     * Maximum Diffie-Hellman Group Bit Size in RFC 4419 Key Exchange Methods
     *
     * @see self::_key_exchange()
     * @var int
     * @access private
     */
    var $kex_dh_group_size_max = 4096;

    /**
     * Server Host Key Algorithms
     *
     * @see self::getServerHostKeyAlgorithms()
     * @var array|false
     * @access private
     */
    var $server_host_key_algorithms = false;

    /**
     * Encryption Algorithms: Client to Server
     *
     * @see self::getEncryptionAlgorithmsClient2Server()
     * @var array|false
     * @access private
     */
    var $encryption_algorithms_client_to_server = false;

    /**
     * Encryption Algorithms: Server to Client
     *
     * @see self::getEncryptionAlgorithmsServer2Client()
     * @var array|false
     * @access private
     */
    var $encryption_algorithms_server_to_client = false;

    /**
     * MAC Algorithms: Client to Server
     *
     * @see self::getMACAlgorithmsClient2Server()
     * @var array|false
     * @access private
     */
    var $mac_algorithms_client_to_server = false;

    /**
     * MAC Algorithms: Server to Client
     *
     * @see self::getMACAlgorithmsServer2Client()
     * @var array|false
     * @access private
     */
    var $mac_algorithms_server_to_client = false;

    /**
     * Compression Algorithms: Client to Server
     *
     * @see self::getCompressionAlgorithmsClient2Server()
     * @var array|false
     * @access private
     */
    var $compression_algorithms_client_to_server = false;

    /**
     * Compression Algorithms: Server to Client
     *
     * @see self::getCompressionAlgorithmsServer2Client()
     * @var array|false
     * @access private
     */
    var $compression_algorithms_server_to_client = false;

    /**
     * Languages: Server to Client
     *
     * @see self::getLanguagesServer2Client()
     * @var array|false
     * @access private
     */
    var $languages_server_to_client = false;

    /**
     * Languages: Client to Server
     *
     * @see self::getLanguagesClient2Server()
     * @var array|false
     * @access private
     */
    var $languages_client_to_server = false;

    /**
     * Preferred Algorithms
     *
     * @see self::setPreferredAlgorithms()
     * @var array
     * @access private
     */
    var $preferred = array();

    /**
     * Block Size for Server to Client Encryption
     *
     * "Note that the length of the concatenation of 'packet_length',
     *  'padding_length', 'payload', and 'random padding' MUST be a multiple
     *  of the cipher block size or 8, whichever is larger.  This constraint
     *  MUST be enforced, even when using stream ciphers."
     *
     *  -- http://tools.ietf.org/html/rfc4253#section-6
     *
     * @see self::__construct()
     * @see self::_send_binary_packet()
     * @var int
     * @access private
     */
    var $encrypt_block_size = 8;

    /**
     * Block Size for Client to Server Encryption
     *
     * @see self::__construct()
     * @see self::_get_binary_packet()
     * @var int
     * @access private
     */
    var $decrypt_block_size = 8;

    /**
     * Server to Client Encryption Object
     *
     * @see self::_get_binary_packet()
     * @var object
     * @access private
     */
    var $decrypt = false;

    /**
     * Client to Server Encryption Object
     *
     * @see self::_send_binary_packet()
     * @var object
     * @access private
     */
    var $encrypt = false;

    /**
     * Client to Server HMAC Object
     *
     * @see self::_send_binary_packet()
     * @var object
     * @access private
     */
    var $hmac_create = false;

    /**
     * Server to Client HMAC Object
     *
     * @see self::_get_binary_packet()
     * @var object
     * @access private
     */
    var $hmac_check = false;

    /**
     * Size of server to client HMAC
     *
     * We need to know how big the HMAC will be for the server to client direction so that we know how many bytes to read.
     * For the client to server side, the HMAC object will make the HMAC as long as it needs to be.  All we need to do is
     * append it.
     *
     * @see self::_get_binary_packet()
     * @var int
     * @access private
     */
    var $hmac_size = false;

    /**
     * Server Public Host Key
     *
     * @see self::getServerPublicHostKey()
     * @var string
     * @access private
     */
    var $server_public_host_key;

    /**
     * Session identifier
     *
     * "The exchange hash H from the first key exchange is additionally
     *  used as the session identifier, which is a unique identifier for
     *  this connection."
     *
     *  -- http://tools.ietf.org/html/rfc4253#section-7.2
     *
     * @see self::_key_exchange()
     * @var string
     * @access private
     */
    var $session_id = false;

    /**
     * Exchange hash
     *
     * The current exchange hash
     *
     * @see self::_key_exchange()
     * @var string
     * @access private
     */
    var $exchange_hash = false;

    /**
     * Message Numbers
     *
     * @see self::__construct()
     * @var array
     * @access private
     */
    var $message_numbers = array();

    /**
     * Disconnection Message 'reason codes' defined in RFC4253
     *
     * @see self::__construct()
     * @var array
     * @access private
     */
    var $disconnect_reasons = array();

    /**
     * SSH_MSG_CHANNEL_OPEN_FAILURE 'reason codes', defined in RFC4254
     *
     * @see self::__construct()
     * @var array
     * @access private
     */
    var $channel_open_failure_reasons = array();

    /**
     * Terminal Modes
     *
     * @link http://tools.ietf.org/html/rfc4254#section-8
     * @see self::__construct()
     * @var array
     * @access private
     */
    var $terminal_modes = array();

    /**
     * SSH_MSG_CHANNEL_EXTENDED_DATA's data_type_codes
     *
     * @link http://tools.ietf.org/html/rfc4254#section-5.2
     * @see self::__construct()
     * @var array
     * @access private
     */
    var $channel_extended_data_type_codes = array();

    /**
     * Send Sequence Number
     *
     * See 'Section 6.4.  Data Integrity' of rfc4253 for more info.
     *
     * @see self::_send_binary_packet()
     * @var int
     * @access private
     */
    var $send_seq_no = 0;

    /**
     * Get Sequence Number
     *
     * See 'Section 6.4.  Data Integrity' of rfc4253 for more info.
     *
     * @see self::_get_binary_packet()
     * @var int
     * @access private
     */
    var $get_seq_no = 0;

    /**
     * Server Channels
     *
     * Maps client channels to server channels
     *
     * @see self::_get_channel_packet()
     * @see self::exec()
     * @var array
     * @access private
     */
    var $server_channels = array();

    /**
     * Channel Buffers
     *
     * If a client requests a packet from one channel but receives two packets from another those packets should
     * be placed in a buffer
     *
     * @see self::_get_channel_packet()
     * @see self::exec()
     * @var array
     * @access private
     */
    var $channel_buffers = array();

    /**
     * Channel Status
     *
     * Contains the type of the last sent message
     *
     * @see self::_get_channel_packet()
     * @var array
     * @access private
     */
    var $channel_status = array();

    /**
     * Packet Size
     *
     * Maximum packet size indexed by channel
     *
     * @see self::_send_channel_packet()
     * @var array
     * @access private
     */
    var $packet_size_client_to_server = array();

    /**
     * Message Number Log
     *
     * @see self::getLog()
     * @var array
     * @access private
     */
    var $message_number_log = array();

    /**
     * Message Log
     *
     * @see self::getLog()
     * @var array
     * @access private
     */
    var $message_log = array();

    /**
     * The Window Size
     *
     * Bytes the other party can send before it must wait for the window to be adjusted (0x7FFFFFFF = 2GB)
     *
     * @var int
     * @see self::_send_channel_packet()
     * @see self::exec()
     * @access private
     */
    var $window_size = 0x7FFFFFFF;

    /**
     * What we resize the window to
     *
     * When PuTTY resizes the window it doesn't add an additional 0x7FFFFFFF bytes - it adds 0x40000000 bytes.
     * Some SFTP clients (GoAnywhere) don't support adding 0x7FFFFFFF to the window size after the fact so
     * we'll just do what PuTTY does
     *
     * @var int
     * @see self::_send_channel_packet()
     * @see self::exec()
     * @access private
     */
    var $window_resize = 0x40000000;

    /**
     * Window size, server to client
     *
     * Window size indexed by channel
     *
     * @see self::_send_channel_packet()
     * @var array
     * @access private
     */
    var $window_size_server_to_client = array();

    /**
     * Window size, client to server
     *
     * Window size indexed by channel
     *
     * @see self::_get_channel_packet()
     * @var array
     * @access private
     */
    var $window_size_client_to_server = array();

    /**
     * Server signature
     *
     * Verified against $this->session_id
     *
     * @see self::getServerPublicHostKey()
     * @var string
     * @access private
     */
    var $signature = '';

    /**
     * Server signature format
     *
     * ssh-rsa or ssh-dss.
     *
     * @see self::getServerPublicHostKey()
     * @var string
     * @access private
     */
    var $signature_format = '';

    /**
     * Interactive Buffer
     *
     * @see self::read()
     * @var array
     * @access private
     */
    var $interactiveBuffer = '';

    /**
     * Current log size
     *
     * Should never exceed self::LOG_MAX_SIZE
     *
     * @see self::_send_binary_packet()
     * @see self::_get_binary_packet()
     * @var int
     * @access private
     */
    var $log_size;

    /**
     * Timeout
     *
     * @see self::setTimeout()
     * @access private
     */
    var $timeout;

    /**
     * Current Timeout
     *
     * @see self::_get_channel_packet()
     * @access private
     */
    var $curTimeout;

    /**
     * Keep Alive Interval
     *
     * @see self::setKeepAlive()
     * @access private
     */
    var $keepAlive;

    /**
     * Real-time log file pointer
     *
     * @see self::_append_log()
     * @var resource
     * @access private
     */
    var $realtime_log_file;

    /**
     * Real-time log file size
     *
     * @see self::_append_log()
     * @var int
     * @access private
     */
    var $realtime_log_size;

    /**
     * Has the signature been validated?
     *
     * @see self::getServerPublicHostKey()
     * @var bool
     * @access private
     */
    var $signature_validated = false;

    /**
     * Real-time log file wrap boolean
     *
     * @see self::_append_log()
     * @access private
     */
    var $realtime_log_wrap;

    /**
     * Flag to suppress stderr from output
     *
     * @see self::enableQuietMode()
     * @access private
     */
    var $quiet_mode = false;

    /**
     * Time of first network activity
     *
     * @var int
     * @access private
     */
    var $last_packet;

    /**
     * Exit status returned from ssh if any
     *
     * @var int
     * @access private
     */
    var $exit_status;

    /**
     * Flag to request a PTY when using exec()
     *
     * @var bool
     * @see self::enablePTY()
     * @access private
     */
    var $request_pty = false;

    /**
     * Flag set while exec() is running when using enablePTY()
     *
     * @var bool
     * @access private
     */
    var $in_request_pty_exec = false;

    /**
     * Flag set after startSubsystem() is called
     *
     * @var bool
     * @access private
     */
    var $in_subsystem;

    /**
     * Contents of stdError
     *
     * @var string
     * @access private
     */
    var $stdErrorLog;

    /**
     * The Last Interactive Response
     *
     * @see self::_keyboard_interactive_process()
     * @var string
     * @access private
     */
    var $last_interactive_response = '';

    /**
     * Keyboard Interactive Request / Responses
     *
     * @see self::_keyboard_interactive_process()
     * @var array
     * @access private
     */
    var $keyboard_requests_responses = array();

    /**
     * Banner Message
     *
     * Quoting from the RFC, "in some jurisdictions, sending a warning message before
     * authentication may be relevant for getting legal protection."
     *
     * @see self::_filter()
     * @see self::getBannerMessage()
     * @var string
     * @access private
     */
    var $banner_message = '';

    /**
     * Did read() timeout or return normally?
     *
     * @see self::isTimeout()
     * @var bool
     * @access private
     */
    var $is_timeout = false;

    /**
     * Log Boundary
     *
     * @see self::_format_log()
     * @var string
     * @access private
     */
    var $log_boundary = ':';

    /**
     * Log Long Width
     *
     * @see self::_format_log()
     * @var int
     * @access private
     */
    var $log_long_width = 65;

    /**
     * Log Short Width
     *
     * @see self::_format_log()
     * @var int
     * @access private
     */
    var $log_short_width = 16;

    /**
     * Hostname
     *
     * @see self::__construct()
     * @see self::_connect()
     * @var string
     * @access private
     */
    var $host;

    /**
     * Port Number
     *
     * @see self::__construct()
     * @see self::_connect()
     * @var int
     * @access private
     */
    var $port;

    /**
     * Number of columns for terminal window size
     *
     * @see self::getWindowColumns()
     * @see self::setWindowColumns()
     * @see self::setWindowSize()
     * @var int
     * @access private
     */
    var $windowColumns = 80;

    /**
     * Number of columns for terminal window size
     *
     * @see self::getWindowRows()
     * @see self::setWindowRows()
     * @see self::setWindowSize()
     * @var int
     * @access private
     */
    var $windowRows = 24;

    /**
     * Crypto Engine
     *
     * @see self::setCryptoEngine()
     * @see self::_key_exchange()
     * @var int
     * @access private
     */
    var $crypto_engine = false;

    /**
     * A System_SSH_Agent for use in the SSH2 Agent Forwarding scenario
     *
     * @var System_SSH_Agent
     * @access private
     */
    var $agent;

    /**
     * Send the identification string first?
     *
     * @var bool
     * @access private
     */
    var $send_id_string_first = true;

    /**
     * Send the key exchange initiation packet first?
     *
     * @var bool
     * @access private
     */
    var $send_kex_first = true;

    /**
     * Some versions of OpenSSH incorrectly calculate the key size
     *
     * @var bool
     * @access private
     */
    var $bad_key_size_fix = false;

    /**
     * Should we try to re-connect to re-establish keys?
     *
     * @var bool
     * @access private
     */
    var $retry_connect = false;

    /**
     * Binary Packet Buffer
     *
     * @var string|false
     * @access private
     */
    var $binary_packet_buffer = false;

    /**
     * Preferred Signature Format
     *
     * @var string|false
     * @access private
     */
    var $preferred_signature_format = false;

    /**
     * Authentication Credentials
     *
     * @var array
     * @access private
     */
    var $auth = array();

    /**
     * The authentication methods that may productively continue authentication.
     *
     * @see https://tools.ietf.org/html/rfc4252#section-5.1
     * @var array|null
     * @access private
     */
    var $auth_methods_to_continue = null;

    /**
     * Compression method
     *
     * @var int
     * @access private
     */
    var $compress = NET_SSH2_COMPRESSION_NONE;

    /**
     * Decompression method
     *
     * @var resource|object
     * @access private
     */
    var $decompress = NET_SSH2_COMPRESSION_NONE;

    /**
     * Compression context
     *
     * @var int
     * @access private
     */
    var $compress_context;

    /**
     * Decompression context
     *
     * @var resource|object
     * @access private
     */
    var $decompress_context;

    /**
     * Regenerate Compression Context
     *
     * @var bool
     * @access private
     */
    var $regenerate_compression_context = false;

    /**
     * Regenerate Decompression Context
     *
     * @var bool
     * @access private
     */
    var $regenerate_decompression_context = false;

    /**
     * Default Constructor.
     *
     * $host can either be a string, representing the host, or a stream resource.
     *
     * @param mixed $host
     * @param int $port
     * @param int $timeout
     * @see self::login()
     * @return \phpseclib\Net\SSH2
     * @access public
     */
    function __construct($host, $port = 22, $timeout = 10)
    {
        $this->message_numbers = array(
            1 => 'NET_SSH2_MSG_DISCONNECT',
            2 => 'NET_SSH2_MSG_IGNORE',
            3 => 'NET_SSH2_MSG_UNIMPLEMENTED',
            4 => 'NET_SSH2_MSG_DEBUG',
            5 => 'NET_SSH2_MSG_SERVICE_REQUEST',
            6 => 'NET_SSH2_MSG_SERVICE_ACCEPT',
            20 => 'NET_SSH2_MSG_KEXINIT',
            21 => 'NET_SSH2_MSG_NEWKEYS',
            30 => 'NET_SSH2_MSG_KEXDH_INIT',
            31 => 'NET_SSH2_MSG_KEXDH_REPLY',
            50 => 'NET_SSH2_MSG_USERAUTH_REQUEST',
            51 => 'NET_SSH2_MSG_USERAUTH_FAILURE',
            52 => 'NET_SSH2_MSG_USERAUTH_SUCCESS',
            53 => 'NET_SSH2_MSG_USERAUTH_BANNER',

            80 => 'NET_SSH2_MSG_GLOBAL_REQUEST',
            81 => 'NET_SSH2_MSG_REQUEST_SUCCESS',
            82 => 'NET_SSH2_MSG_REQUEST_FAILURE',
            90 => 'NET_SSH2_MSG_CHANNEL_OPEN',
            91 => 'NET_SSH2_MSG_CHANNEL_OPEN_CONFIRMATION',
            92 => 'NET_SSH2_MSG_CHANNEL_OPEN_FAILURE',
            93 => 'NET_SSH2_MSG_CHANNEL_WINDOW_ADJUST',
            94 => 'NET_SSH2_MSG_CHANNEL_DATA',
            95 => 'NET_SSH2_MSG_CHANNEL_EXTENDED_DATA',
            96 => 'NET_SSH2_MSG_CHANNEL_EOF',
            97 => 'NET_SSH2_MSG_CHANNEL_CLOSE',
            98 => 'NET_SSH2_MSG_CHANNEL_REQUEST',
            99 => 'NET_SSH2_MSG_CHANNEL_SUCCESS',
            100 => 'NET_SSH2_MSG_CHANNEL_FAILURE'
        );
        $this->disconnect_reasons = array(
            1 => 'NET_SSH2_DISCONNECT_HOST_NOT_ALLOWED_TO_CONNECT',
            2 => 'NET_SSH2_DISCONNECT_PROTOCOL_ERROR',
            3 => 'NET_SSH2_DISCONNECT_KEY_EXCHANGE_FAILED',
            4 => 'NET_SSH2_DISCONNECT_RESERVED',
            5 => 'NET_SSH2_DISCONNECT_MAC_ERROR',
            6 => 'NET_SSH2_DISCONNECT_COMPRESSION_ERROR',
            7 => 'NET_SSH2_DISCONNECT_SERVICE_NOT_AVAILABLE',
            8 => 'NET_SSH2_DISCONNECT_PROTOCOL_VERSION_NOT_SUPPORTED',
            9 => 'NET_SSH2_DISCONNECT_HOST_KEY_NOT_VERIFIABLE',
            10 => 'NET_SSH2_DISCONNECT_CONNECTION_LOST',
            11 => 'NET_SSH2_DISCONNECT_BY_APPLICATION',
            12 => 'NET_SSH2_DISCONNECT_TOO_MANY_CONNECTIONS',
            13 => 'NET_SSH2_DISCONNECT_AUTH_CANCELLED_BY_USER',
            14 => 'NET_SSH2_DISCONNECT_NO_MORE_AUTH_METHODS_AVAILABLE',
            15 => 'NET_SSH2_DISCONNECT_ILLEGAL_USER_NAME'
        );
        $this->channel_open_failure_reasons = array(
            1 => 'NET_SSH2_OPEN_ADMINISTRATIVELY_PROHIBITED'
        );
        $this->terminal_modes = array(
            0 => 'NET_SSH2_TTY_OP_END'
        );
        $this->channel_extended_data_type_codes = array(
            1 => 'NET_SSH2_EXTENDED_DATA_STDERR'
        );

        $this->_define_array(
            $this->message_numbers,
            $this->disconnect_reasons,
            $this->channel_open_failure_reasons,
            $this->terminal_modes,
            $this->channel_extended_data_type_codes,
            array(60 => 'NET_SSH2_MSG_USERAUTH_PASSWD_CHANGEREQ'),
            array(60 => 'NET_SSH2_MSG_USERAUTH_PK_OK'),
            array(60 => 'NET_SSH2_MSG_USERAUTH_INFO_REQUEST',
                  61 => 'NET_SSH2_MSG_USERAUTH_INFO_RESPONSE'),
            // RFC 4419 - diffie-hellman-group-exchange-sha{1,256}
            array(30 => 'NET_SSH2_MSG_KEXDH_GEX_REQUEST_OLD',
                  31 => 'NET_SSH2_MSG_KEXDH_GEX_GROUP',
                  32 => 'NET_SSH2_MSG_KEXDH_GEX_INIT',
                  33 => 'NET_SSH2_MSG_KEXDH_GEX_REPLY',
                  34 => 'NET_SSH2_MSG_KEXDH_GEX_REQUEST'),
            // RFC 5656 - Elliptic Curves (for curve25519-sha256@libssh.org)
            array(30 => 'NET_SSH2_MSG_KEX_ECDH_INIT',
                  31 => 'NET_SSH2_MSG_KEX_ECDH_REPLY')
        );

        if (is_resource($host)) {
            $this->fsock = $host;
            return;
        }

        if (is_string($host)) {
            $this->host = $host;
            $this->port = $port;
            $this->timeout = $timeout;
        }
    }

    /**
     * Set Crypto Engine Mode
     *
     * Possible $engine values:
     * CRYPT_MODE_INTERNAL, CRYPT_MODE_MCRYPT
     *
     * @param int $engine
     * @access public
     */
    function setCryptoEngine($engine)
    {
        $this->crypto_engine = $engine;
    }

    /**
     * Send Identification String First
     *
     * https://tools.ietf.org/html/rfc4253#section-4.2 says "when the connection has been established,
     * both sides MUST send an identification string". It does not say which side sends it first. In
     * theory it shouldn't matter but it is a fact of life that some SSH servers are simply buggy
     *
     * @access public
     */
    function sendIdentificationStringFirst()
    {
        $this->send_id_string_first = true;
    }

    /**
     * Send Identification String Last
     *
     * https://tools.ietf.org/html/rfc4253#section-4.2 says "when the connection has been established,
     * both sides MUST send an identification string". It does not say which side sends it first. In
     * theory it shouldn't matter but it is a fact of life that some SSH servers are simply buggy
     *
     * @access public
     */
    function sendIdentificationStringLast()
    {
        $this->send_id_string_first = false;
    }

    /**
     * Send SSH_MSG_KEXINIT First
     *
     * https://tools.ietf.org/html/rfc4253#section-7.1 says "key exchange begins by each sending
     * sending the [SSH_MSG_KEXINIT] packet". It does not say which side sends it first. In theory
     * it shouldn't matter but it is a fact of life that some SSH servers are simply buggy
     *
     * @access public
     */
    function sendKEXINITFirst()
    {
        $this->send_kex_first = true;
    }

    /**
     * Send SSH_MSG_KEXINIT Last
     *
     * https://tools.ietf.org/html/rfc4253#section-7.1 says "key exchange begins by each sending
     * sending the [SSH_MSG_KEXINIT] packet". It does not say which side sends it first. In theory
     * it shouldn't matter but it is a fact of life that some SSH servers are simply buggy
     *
     * @access public
     */
    function sendKEXINITLast()
    {
        $this->send_kex_first = false;
    }

    /**
     * Connect to an SSHv2 server
     *
     * @return bool
     * @access private
     */
    function _connect()
    {
        if ($this->bitmap & self::MASK_CONSTRUCTOR) {
            return false;
        }

        $this->bitmap |= self::MASK_CONSTRUCTOR;

        $this->curTimeout = $this->timeout;

        $this->last_packet = microtime(true);

        if (!is_resource($this->fsock)) {
            $start = microtime(true);
            // with stream_select a timeout of 0 means that no timeout takes place;
            // with fsockopen a timeout of 0 means that you instantly timeout
            // to resolve this incompatibility a timeout of 100,000 will be used for fsockopen if timeout is 0
            $this->fsock = @fsockopen($this->host, $this->port, $errno, $errstr, $this->curTimeout == 0 ? 100000 : $this->curTimeout);
            if (!$this->fsock) {
                $host = $this->host . ':' . $this->port;
                user_error(rtrim("Cannot connect to $host. Error $errno. $errstr"));
                return false;
            }
            $elapsed = microtime(true) - $start;

            if ($this->curTimeout) {
                $this->curTimeout-= $elapsed;
                if ($this->curTimeout < 0) {
                    $this->is_timeout = true;
                    return false;
                }
            }
        }

        $this->identifier = $this->_generate_identifier();

        if ($this->send_id_string_first) {
            fputs($this->fsock, $this->identifier . "\r\n");
        }

        /* According to the SSH2 specs,

          "The server MAY send other lines of data before sending the version
           string.  Each line SHOULD be terminated by a Carriage Return and Line
           Feed.  Such lines MUST NOT begin with "SSH-", and SHOULD be encoded
           in ISO-10646 UTF-8 [RFC3629] (language is not specified).  Clients
           MUST be able to process such lines." */
        $data = '';
        while (!feof($this->fsock) && !preg_match('#(.*)^(SSH-(\d\.\d+).*)#ms', $data, $matches)) {
            $line = '';
            while (true) {
                if ($this->curTimeout) {
                    if ($this->curTimeout < 0) {
                        $this->is_timeout = true;
                        return false;
                    }
                    $read = array($this->fsock);
                    $write = $except = null;
                    $start = microtime(true);
                    $sec = floor($this->curTimeout);
                    $usec = 1000000 * ($this->curTimeout - $sec);
                    // on windows this returns a "Warning: Invalid CRT parameters detected" error
                    // the !count() is done as a workaround for <https://bugs.php.net/42682>
                    if (!@stream_select($read, $write, $except, $sec, $usec) && !count($read)) {
                        $this->is_timeout = true;
                        return false;
                    }
                    $elapsed = microtime(true) - $start;
                    $this->curTimeout-= $elapsed;
                }

                $temp = stream_get_line($this->fsock, 255, "\n");
                if (strlen($temp) == 255) {
                    continue;
                }
                if ($temp === false) {
                    return false;
                }

                $line.= "$temp\n";

                // quoting RFC4253, "Implementers who wish to maintain
                // compatibility with older, undocumented versions of this protocol may
                // want to process the identification string without expecting the
                // presence of the carriage return character for reasons described in
                // Section 5 of this document."

                //if (substr($line, -2) == "\r\n") {
                //    break;
                //}

                break;
            }

            $data.= $line;
        }

        if (feof($this->fsock)) {
            $this->bitmap = 0;
            user_error('Connection closed by server');
            return false;
        }

        $extra = $matches[1];

        if (defined('NET_SSH2_LOGGING')) {
            $this->_append_log('<-', $matches[0]);
            $this->_append_log('->', $this->identifier . "\r\n");
        }

        $this->server_identifier = trim($temp, "\r\n");
        if (strlen($extra)) {
            $this->errors[] = $data;
        }

        if (version_compare($matches[3], '1.99', '<')) {
            user_error("Cannot connect to SSH $matches[3] servers");
            return false;
        }

        if (!$this->send_id_string_first) {
            fputs($this->fsock, $this->identifier . "\r\n");
        }

        if (!$this->send_kex_first) {
            $response = $this->_get_binary_packet();
            if ($response === false) {
                $this->bitmap = 0;
                user_error('Connection closed by server');
                return false;
            }

            if (!strlen($response) || ord($response[0]) != NET_SSH2_MSG_KEXINIT) {
                user_error('Expected SSH_MSG_KEXINIT');
                return false;
            }

            if (!$this->_key_exchange($response)) {
                return false;
            }
        }

        if ($this->send_kex_first && !$this->_key_exchange()) {
            return false;
        }

        $this->bitmap|= self::MASK_CONNECTED;

        return true;
    }

    /**
     * Generates the SSH identifier
     *
     * You should overwrite this method in your own class if you want to use another identifier
     *
     * @access protected
     * @return string
     */
    function _generate_identifier()
    {
        $identifier = 'SSH-2.0-phpseclib_2.0';

        $ext = array();
        if (function_exists('sodium_crypto_box_publickey_from_secretkey')) {
            $ext[] = 'libsodium';
        }

        if (extension_loaded('openssl')) {
            $ext[] = 'openssl';
        } elseif (extension_loaded('mcrypt')) {
            $ext[] = 'mcrypt';
        }

        if (extension_loaded('gmp')) {
            $ext[] = 'gmp';
        } elseif (extension_loaded('bcmath')) {
            $ext[] = 'bcmath';
        }

        if (!empty($ext)) {
            $identifier .= ' (' . implode(', ', $ext) . ')';
        }

        return $identifier;
    }

    /**
     * Key Exchange
     *
     * @param string $kexinit_payload_server optional
     * @access private
     */
    function _key_exchange($kexinit_payload_server = false)
    {
        $preferred = $this->preferred;
        $send_kex = true;

        $kex_algorithms = isset($preferred['kex']) ?
            $preferred['kex'] :
            $this->getSupportedKEXAlgorithms();
        $server_host_key_algorithms = isset($preferred['hostkey']) ?
            $preferred['hostkey'] :
            $this->getSupportedHostKeyAlgorithms();
        $s2c_encryption_algorithms = isset($preferred['server_to_client']['crypt']) ?
            $preferred['server_to_client']['crypt'] :
            $this->getSupportedEncryptionAlgorithms();
        $c2s_encryption_algorithms = isset($preferred['client_to_server']['crypt']) ?
            $preferred['client_to_server']['crypt'] :
            $this->getSupportedEncryptionAlgorithms();
        $s2c_mac_algorithms = isset($preferred['server_to_client']['mac']) ?
            $preferred['server_to_client']['mac'] :
            $this->getSupportedMACAlgorithms();
        $c2s_mac_algorithms = isset($preferred['client_to_server']['mac']) ?
            $preferred['client_to_server']['mac'] :
            $this->getSupportedMACAlgorithms();
        $s2c_compression_algorithms = isset($preferred['server_to_client']['comp']) ?
            $preferred['server_to_client']['comp'] :
            $this->getSupportedCompressionAlgorithms();
        $c2s_compression_algorithms = isset($preferred['client_to_server']['comp']) ?
            $preferred['client_to_server']['comp'] :
            $this->getSupportedCompressionAlgorithms();

        // some SSH servers have buggy implementations of some of the above algorithms
        switch (true) {
            case $this->server_identifier == 'SSH-2.0-SSHD':
            case substr($this->server_identifier, 0, 13) == 'SSH-2.0-DLINK':
                if (!isset($preferred['server_to_client']['mac'])) {
                    $s2c_mac_algorithms = array_values(array_diff(
                        $s2c_mac_algorithms,
                        array('hmac-sha1-96', 'hmac-md5-96')
                    ));
                }
                if (!isset($preferred['client_to_server']['mac'])) {
                    $c2s_mac_algorithms = array_values(array_diff(
                        $c2s_mac_algorithms,
                        array('hmac-sha1-96', 'hmac-md5-96')
                    ));
                }
        }

        $str_kex_algorithms = implode(',', $kex_algorithms);
        $str_server_host_key_algorithms = implode(',', $server_host_key_algorithms);
        $encryption_algorithms_server_to_client = implode(',', $s2c_encryption_algorithms);
        $encryption_algorithms_client_to_server = implode(',', $c2s_encryption_algorithms);
        $mac_algorithms_server_to_client = implode(',', $s2c_mac_algorithms);
        $mac_algorithms_client_to_server = implode(',', $c2s_mac_algorithms);
        $compression_algorithms_server_to_client = implode(',', $s2c_compression_algorithms);
        $compression_algorithms_client_to_server = implode(',', $c2s_compression_algorithms);

        $client_cookie = Random::string(16);

        $kexinit_payload_client = pack(
            'Ca*Na*Na*Na*Na*Na*Na*Na*Na*Na*Na*CN',
            NET_SSH2_MSG_KEXINIT,
            $client_cookie,
            strlen($str_kex_algorithms),
            $str_kex_algorithms,
            strlen($str_server_host_key_algorithms),
            $str_server_host_key_algorithms,
            strlen($encryption_algorithms_client_to_server),
            $encryption_algorithms_client_to_server,
            strlen($encryption_algorithms_server_to_client),
            $encryption_algorithms_server_to_client,
            strlen($mac_algorithms_client_to_server),
            $mac_algorithms_client_to_server,
            strlen($mac_algorithms_server_to_client),
            $mac_algorithms_server_to_client,
            strlen($compression_algorithms_client_to_server),
            $compression_algorithms_client_to_server,
            strlen($compression_algorithms_server_to_client),
            $compression_algorithms_server_to_client,
            0,
            '',
            0,
            '',
            0,
            0
        );

        if ($kexinit_payload_server === false) {
            if (!$this->_send_binary_packet($kexinit_payload_client)) {
                return false;
            }

            $kexinit_payload_server = $this->_get_binary_packet();
            if ($kexinit_payload_server === false) {
                $this->bitmap = 0;
                user_error('Connection closed by server');
                return false;
            }

            if (!strlen($kexinit_payload_server) || ord($kexinit_payload_server[0]) != NET_SSH2_MSG_KEXINIT) {
                user_error('Expected SSH_MSG_KEXINIT');
                return false;
            }

            $send_kex = false;
        }

        $response = $kexinit_payload_server;
        $this->_string_shift($response, 1); // skip past the message number (it should be SSH_MSG_KEXINIT)
        $server_cookie = $this->_string_shift($response, 16);

        if (strlen($response) < 4) {
            return false;
        }
        $temp = unpack('Nlength', $this->_string_shift($response, 4));
        $this->kex_algorithms = explode(',', $this->_string_shift($response, $temp['length']));

        if (strlen($response) < 4) {
            return false;
        }
        $temp = unpack('Nlength', $this->_string_shift($response, 4));
        $this->server_host_key_algorithms = explode(',', $this->_string_shift($response, $temp['length']));

        if (strlen($response) < 4) {
            return false;
        }
        $temp = unpack('Nlength', $this->_string_shift($response, 4));
        $this->encryption_algorithms_client_to_server = explode(',', $this->_string_shift($response, $temp['length']));

        if (strlen($response) < 4) {
            return false;
        }
        $temp = unpack('Nlength', $this->_string_shift($response, 4));
        $this->encryption_algorithms_server_to_client = explode(',', $this->_string_shift($response, $temp['length']));

        if (strlen($response) < 4) {
            return false;
        }
        $temp = unpack('Nlength', $this->_string_shift($response, 4));
        $this->mac_algorithms_client_to_server = explode(',', $this->_string_shift($response, $temp['length']));

        if (strlen($response) < 4) {
            return false;
        }
        $temp = unpack('Nlength', $this->_string_shift($response, 4));
        $this->mac_algorithms_server_to_client = explode(',', $this->_string_shift($response, $temp['length']));

        if (strlen($response) < 4) {
            return false;
        }
        $temp = unpack('Nlength', $this->_string_shift($response, 4));
        $this->compression_algorithms_client_to_server = explode(',', $this->_string_shift($response, $temp['length']));

        if (strlen($response) < 4) {
            return false;
        }
        $temp = unpack('Nlength', $this->_string_shift($response, 4));
        $this->compression_algorithms_server_to_client = explode(',', $this->_string_shift($response, $temp['length']));

        if (strlen($response) < 4) {
            return false;
        }
        $temp = unpack('Nlength', $this->_string_shift($response, 4));
        $this->languages_client_to_server = explode(',', $this->_string_shift($response, $temp['length']));

        if (strlen($response) < 4) {
            return false;
        }
        $temp = unpack('Nlength', $this->_string_shift($response, 4));
        $this->languages_server_to_client = explode(',', $this->_string_shift($response, $temp['length']));

        if (!strlen($response)) {
            return false;
        }
        extract(unpack('Cfirst_kex_packet_follows', $this->_string_shift($response, 1)));
        $first_kex_packet_follows = $first_kex_packet_follows != 0;

        if ($send_kex && !$this->_send_binary_packet($kexinit_payload_client)) {
            return false;
        }

        // we need to decide upon the symmetric encryption algorithms before we do the diffie-hellman key exchange
        // we don't initialize any crypto-objects, yet - we do that, later. for now, we need the lengths to make the
        // diffie-hellman key exchange as fast as possible
        $decrypt = $this->_array_intersect_first($s2c_encryption_algorithms, $this->encryption_algorithms_server_to_client);
        $decryptKeyLength = $this->_encryption_algorithm_to_key_size($decrypt);
        if ($decryptKeyLength === null) {
            user_error('No compatible server to client encryption algorithms found');
            return $this->_disconnect(NET_SSH2_DISCONNECT_KEY_EXCHANGE_FAILED);
        }

        $encrypt = $this->_array_intersect_first($c2s_encryption_algorithms, $this->encryption_algorithms_client_to_server);
        $encryptKeyLength = $this->_encryption_algorithm_to_key_size($encrypt);
        if ($encryptKeyLength === null) {
            user_error('No compatible client to server encryption algorithms found');
            return $this->_disconnect(NET_SSH2_DISCONNECT_KEY_EXCHANGE_FAILED);
        }

        // through diffie-hellman key exchange a symmetric key is obtained
        $this->kex_algorithm = $kex_algorithm = $this->_array_intersect_first($kex_algorithms, $this->kex_algorithms);
        if ($kex_algorithm === false) {
            user_error('No compatible key exchange algorithms found');
            return $this->_disconnect(NET_SSH2_DISCONNECT_KEY_EXCHANGE_FAILED);
        }

        $server_host_key_algorithm = $this->_array_intersect_first($server_host_key_algorithms, $this->server_host_key_algorithms);
        if ($server_host_key_algorithm === false) {
            user_error('No compatible server host key algorithms found');
            return $this->_disconnect(NET_SSH2_DISCONNECT_KEY_EXCHANGE_FAILED);
        }

        $mac_algorithm_in = $this->_array_intersect_first($s2c_mac_algorithms, $this->mac_algorithms_server_to_client);
        if ($mac_algorithm_in === false) {
            user_error('No compatible server to client message authentication algorithms found');
            return $this->_disconnect(NET_SSH2_DISCONNECT_KEY_EXCHANGE_FAILED);
        }

        $compression_map = array(
            'none' => NET_SSH2_COMPRESSION_NONE,
            'zlib' => NET_SSH2_COMPRESSION_ZLIB,
            'zlib@openssh.com' => NET_SSH2_COMPRESSION_ZLIB_AT_OPENSSH
        );

        $compression_algorithm_out = $this->_array_intersect_first($c2s_compression_algorithms, $this->compression_algorithms_client_to_server);
        if ($compression_algorithm_out === false) {
            user_error('No compatible client to server compression algorithms found');
            return $this->_disconnect(NET_SSH2_DISCONNECT_KEY_EXCHANGE_FAILED);
        }
        $this->compress = $compression_map[$compression_algorithm_out];

        $compression_algorithm_in = $this->_array_intersect_first($s2c_compression_algorithms, $this->compression_algorithms_server_to_client);
        if ($compression_algorithm_in === false) {
            user_error('No compatible server to client compression algorithms found');
            return $this->_disconnect(NET_SSH2_DISCONNECT_KEY_EXCHANGE_FAILED);
        }
        $this->decompress = $compression_map[$compression_algorithm_in];

        // Only relevant in diffie-hellman-group-exchange-sha{1,256}, otherwise empty.
        $exchange_hash_rfc4419 = '';

        if ($kex_algorithm === 'curve25519-sha256@libssh.org') {
            $x = Random::string(32);
            $eBytes = sodium_crypto_box_publickey_from_secretkey($x);
            $clientKexInitMessage = 'NET_SSH2_MSG_KEX_ECDH_INIT';
            $serverKexReplyMessage = 'NET_SSH2_MSG_KEX_ECDH_REPLY';
            $kexHash = new Hash('sha256');
        } else {
            if (strpos($kex_algorithm, 'diffie-hellman-group-exchange') === 0) {
                $dh_group_sizes_packed = pack(
                    'NNN',
                    $this->kex_dh_group_size_min,
                    $this->kex_dh_group_size_preferred,
                    $this->kex_dh_group_size_max
                );
                $packet = pack(
                    'Ca*',
                    NET_SSH2_MSG_KEXDH_GEX_REQUEST,
                    $dh_group_sizes_packed
                );
                if (!$this->_send_binary_packet($packet)) {
                    return false;
                }
                $this->_updateLogHistory('UNKNOWN (34)', 'NET_SSH2_MSG_KEXDH_GEX_REQUEST');

                $response = $this->_get_binary_packet();
                if ($response === false) {
                    $this->bitmap = 0;
                    user_error('Connection closed by server');
                    return false;
                }
                extract(unpack('Ctype', $this->_string_shift($response, 1)));
                if ($type != NET_SSH2_MSG_KEXDH_GEX_GROUP) {
                    user_error('Expected SSH_MSG_KEX_DH_GEX_GROUP');
                    return false;
                }
                $this->_updateLogHistory('NET_SSH2_MSG_KEXDH_REPLY', 'NET_SSH2_MSG_KEXDH_GEX_GROUP');

                if (strlen($response) < 4) {
                    return false;
                }
                extract(unpack('NprimeLength', $this->_string_shift($response, 4)));
                $primeBytes = $this->_string_shift($response, $primeLength);
                $prime = new BigInteger($primeBytes, -256);

                if (strlen($response) < 4) {
                    return false;
                }
                extract(unpack('NgLength', $this->_string_shift($response, 4)));
                $gBytes = $this->_string_shift($response, $gLength);
                $g = new BigInteger($gBytes, -256);

                $exchange_hash_rfc4419 = pack(
                    'a*Na*Na*',
                    $dh_group_sizes_packed,
                    $primeLength,
                    $primeBytes,
                    $gLength,
                    $gBytes
                );

                $clientKexInitMessage = 'NET_SSH2_MSG_KEXDH_GEX_INIT';
                $serverKexReplyMessage = 'NET_SSH2_MSG_KEXDH_GEX_REPLY';
            } else {
                switch ($kex_algorithm) {
                    // see http://tools.ietf.org/html/rfc2409#section-6.2 and
                    // http://tools.ietf.org/html/rfc2412, appendex E
                    case 'diffie-hellman-group1-sha1':
                        $prime = 'FFFFFFFFFFFFFFFFC90FDAA22168C234C4C6628B80DC1CD129024E088A67CC74' .
                                '020BBEA63B139B22514A08798E3404DDEF9519B3CD3A431B302B0A6DF25F1437' .
                                '4FE1356D6D51C245E485B576625E7EC6F44C42E9A637ED6B0BFF5CB6F406B7ED' .
                                'EE386BFB5A899FA5AE9F24117C4B1FE649286651ECE65381FFFFFFFFFFFFFFFF';
                        break;
                    // see http://tools.ietf.org/html/rfc3526#section-3
                    case 'diffie-hellman-group14-sha1':
                        $prime = 'FFFFFFFFFFFFFFFFC90FDAA22168C234C4C6628B80DC1CD129024E088A67CC74' .
                                '020BBEA63B139B22514A08798E3404DDEF9519B3CD3A431B302B0A6DF25F1437' .
                                '4FE1356D6D51C245E485B576625E7EC6F44C42E9A637ED6B0BFF5CB6F406B7ED' .
                                'EE386BFB5A899FA5AE9F24117C4B1FE649286651ECE45B3DC2007CB8A163BF05' .
                                '98DA48361C55D39A69163FA8FD24CF5F83655D23DCA3AD961C62F356208552BB' .
                                '9ED529077096966D670C354E4ABC9804F1746C08CA18217C32905E462E36CE3B' .
                                'E39E772C180E86039B2783A2EC07A28FB5C55DF06F4C52C9DE2BCBF695581718' .
                                '3995497CEA956AE515D2261898FA051015728E5A8AACAA68FFFFFFFFFFFFFFFF';
                        break;
                }
                // For both diffie-hellman-group1-sha1 and diffie-hellman-group14-sha1
                // the generator field element is 2 (decimal) and the hash function is sha1.
                $g = new BigInteger(2);
                $prime = new BigInteger($prime, 16);
                $clientKexInitMessage = 'NET_SSH2_MSG_KEXDH_INIT';
                $serverKexReplyMessage = 'NET_SSH2_MSG_KEXDH_REPLY';
            }

            switch ($kex_algorithm) {
                case 'diffie-hellman-group-exchange-sha256':
                    $kexHash = new Hash('sha256');
                    break;
                default:
                    $kexHash = new Hash('sha1');
            }

            /* To increase the speed of the key exchange, both client and server may
            reduce the size of their private exponents.  It should be at least
            twice as long as the key material that is generated from the shared
            secret.  For more details, see the paper by van Oorschot and Wiener
            [VAN-OORSCHOT].

            -- http://tools.ietf.org/html/rfc4419#section-6.2 */
            $one = new BigInteger(1);
            $keyLength = min($kexHash->getLength(), max($encryptKeyLength, $decryptKeyLength));
            $max = $one->bitwise_leftShift(16 * $keyLength); // 2 * 8 * $keyLength
            $max = $max->subtract($one);

            $x = $one->random($one, $max);
            $e = $g->modPow($x, $prime);

            $eBytes = $e->toBytes(true);
        }
        $data = pack('CNa*', constant($clientKexInitMessage), strlen($eBytes), $eBytes);

        if (!$this->_send_binary_packet($data)) {
            $this->bitmap = 0;
            user_error('Connection closed by server');
            return false;
        }
        switch ($clientKexInitMessage) {
            case 'NET_SSH2_MSG_KEX_ECDH_INIT':
                $this->_updateLogHistory('NET_SSH2_MSG_KEXDH_INIT', 'NET_SSH2_MSG_KEX_ECDH_INIT');
                break;
            case 'NET_SSH2_MSG_KEXDH_GEX_INIT':
                $this->_updateLogHistory('UNKNOWN (32)', 'NET_SSH2_MSG_KEXDH_GEX_INIT');
        }

        $response = $this->_get_binary_packet();
        if ($response === false) {
            $this->bitmap = 0;
            user_error('Connection closed by server');
            return false;
        }
        if (!strlen($response)) {
            return false;
        }
        extract(unpack('Ctype', $this->_string_shift($response, 1)));

        if ($type != constant($serverKexReplyMessage)) {
            user_error("Expected $serverKexReplyMessage");
            return false;
        }
        switch ($serverKexReplyMessage) {
            case 'NET_SSH2_MSG_KEX_ECDH_REPLY':
                $this->_updateLogHistory('NET_SSH2_MSG_KEXDH_REPLY', 'NET_SSH2_MSG_KEX_ECDH_REPLY');
                break;
            case 'NET_SSH2_MSG_KEXDH_GEX_REPLY':
                $this->_updateLogHistory('UNKNOWN (33)', 'NET_SSH2_MSG_KEXDH_GEX_REPLY');
        }

        if (strlen($response) < 4) {
            return false;
        }
        $temp = unpack('Nlength', $this->_string_shift($response, 4));
        $this->server_public_host_key = $server_public_host_key = $this->_string_shift($response, $temp['length']);

        if (strlen($server_public_host_key) < 4) {
            return false;
        }
        $temp = unpack('Nlength', $this->_string_shift($server_public_host_key, 4));
        $public_key_format = $this->_string_shift($server_public_host_key, $temp['length']);

        if (strlen($response) < 4) {
            return false;
        }
        $temp = unpack('Nlength', $this->_string_shift($response, 4));
        $fBytes = $this->_string_shift($response, $temp['length']);

        if (strlen($response) < 4) {
            return false;
        }
        $temp = unpack('Nlength', $this->_string_shift($response, 4));
        $this->signature = $this->_string_shift($response, $temp['length']);

        if (strlen($this->signature) < 4) {
            return false;
        }
        $temp = unpack('Nlength', $this->_string_shift($this->signature, 4));
        $this->signature_format = $this->_string_shift($this->signature, $temp['length']);

        if ($kex_algorithm === 'curve25519-sha256@libssh.org') {
            if (strlen($fBytes) !== 32) {
                user_error('Received curve25519 public key of invalid length.');
                return false;
            }
            $key = new BigInteger(sodium_crypto_scalarmult($x, $fBytes), 256);
            // sodium_compat doesn't emulate sodium_memzero
            // also, with v1 of libsodium API the extension identifies itself as
            // libsodium whereas v2 of the libsodium API (what PHP 7.2+ includes)
            // identifies itself as sodium. sodium_compat uses the v1 API to
            // emulate the v2 API if it's the v1 API that's available
            if (extension_loaded('sodium') || extension_loaded('libsodium')) {
                sodium_memzero($x);
            }
        } else {
            $f = new BigInteger($fBytes, -256);
            $key = $f->modPow($x, $prime);
        }
        $keyBytes = $key->toBytes(true);

        $this->exchange_hash = pack(
            'Na*Na*Na*Na*Na*a*Na*Na*Na*',
            strlen($this->identifier),
            $this->identifier,
            strlen($this->server_identifier),
            $this->server_identifier,
            strlen($kexinit_payload_client),
            $kexinit_payload_client,
            strlen($kexinit_payload_server),
            $kexinit_payload_server,
            strlen($this->server_public_host_key),
            $this->server_public_host_key,
            $exchange_hash_rfc4419,
            strlen($eBytes),
            $eBytes,
            strlen($fBytes),
            $fBytes,
            strlen($keyBytes),
            $keyBytes
        );

        $this->exchange_hash = $kexHash->hash($this->exchange_hash);

        if ($this->session_id === false) {
            $this->session_id = $this->exchange_hash;
        }

        switch ($server_host_key_algorithm) {
            case 'ssh-dss':
                $expected_key_format = 'ssh-dss';
                break;
            //case 'rsa-sha2-256':
            //case 'rsa-sha2-512':
            //case 'ssh-rsa':
            default:
                $expected_key_format = 'ssh-rsa';
        }

        if ($public_key_format != $expected_key_format || $this->signature_format != $server_host_key_algorithm) {
            switch (true) {
                case $this->signature_format == $server_host_key_algorithm:
                case $server_host_key_algorithm != 'rsa-sha2-256' && $server_host_key_algorithm != 'rsa-sha2-512':
                case $this->signature_format != 'ssh-rsa':
                    user_error('Server Host Key Algorithm Mismatch');
                    return $this->_disconnect(NET_SSH2_DISCONNECT_KEY_EXCHANGE_FAILED);
            }
        }

        $packet = pack(
            'C',
            NET_SSH2_MSG_NEWKEYS
        );

        if (!$this->_send_binary_packet($packet)) {
            return false;
        }

        $response = $this->_get_binary_packet();

        if ($response === false) {
            $this->bitmap = 0;
            user_error('Connection closed by server');
            return false;
        }

        if (!strlen($response)) {
            return false;
        }
        extract(unpack('Ctype', $this->_string_shift($response, 1)));

        if ($type != NET_SSH2_MSG_NEWKEYS) {
            user_error('Expected SSH_MSG_NEWKEYS');
            return false;
        }

        $keyBytes = pack('Na*', strlen($keyBytes), $keyBytes);

        $this->encrypt = $this->_encryption_algorithm_to_crypt_instance($encrypt);
        if ($this->encrypt) {
            if ($this->crypto_engine) {
                $this->encrypt->setPreferredEngine($this->crypto_engine);
            }
            if ($this->encrypt->block_size) {
                $this->encrypt_block_size = $this->encrypt->block_size;
            }
            $this->encrypt->enableContinuousBuffer();
            $this->encrypt->disablePadding();

            if ($this->encrypt->getBlockLength()) {
                $this->encrypt_block_size = $this->encrypt->getBlockLength() >> 3;
            }

            $iv = $kexHash->hash($keyBytes . $this->exchange_hash . 'A' . $this->session_id);
            while ($this->encrypt_block_size > strlen($iv)) {
                $iv.= $kexHash->hash($keyBytes . $this->exchange_hash . $iv);
            }
            $this->encrypt->setIV(substr($iv, 0, $this->encrypt_block_size));

            $key = $kexHash->hash($keyBytes . $this->exchange_hash . 'C' . $this->session_id);
            while ($encryptKeyLength > strlen($key)) {
                $key.= $kexHash->hash($keyBytes . $this->exchange_hash . $key);
            }
            $this->encrypt->setKey(substr($key, 0, $encryptKeyLength));

            $this->encrypt->name = $decrypt;
        }

        $this->decrypt = $this->_encryption_algorithm_to_crypt_instance($decrypt);
        if ($this->decrypt) {
            if ($this->crypto_engine) {
                $this->decrypt->setPreferredEngine($this->crypto_engine);
            }
            if ($this->decrypt->block_size) {
                $this->decrypt_block_size = $this->decrypt->block_size;
            }
            $this->decrypt->enableContinuousBuffer();
            $this->decrypt->disablePadding();

            if ($this->decrypt->getBlockLength()) {
                $this->decrypt_block_size = $this->decrypt->getBlockLength() >> 3;
            }

            $iv = $kexHash->hash($keyBytes . $this->exchange_hash . 'B' . $this->session_id);
            while ($this->decrypt_block_size > strlen($iv)) {
                $iv.= $kexHash->hash($keyBytes . $this->exchange_hash . $iv);
            }
            $this->decrypt->setIV(substr($iv, 0, $this->decrypt_block_size));

            $key = $kexHash->hash($keyBytes . $this->exchange_hash . 'D' . $this->session_id);
            while ($decryptKeyLength > strlen($key)) {
                $key.= $kexHash->hash($keyBytes . $this->exchange_hash . $key);
            }
            $this->decrypt->setKey(substr($key, 0, $decryptKeyLength));

            $this->decrypt->name = $decrypt;
        }

        /* The "arcfour128" algorithm is the RC4 cipher, as described in
           [SCHNEIER], using a 128-bit key.  The first 1536 bytes of keystream
           generated by the cipher MUST be discarded, and the first byte of the
           first encrypted packet MUST be encrypted using the 1537th byte of
           keystream.

           -- http://tools.ietf.org/html/rfc4345#section-4 */
        if ($encrypt == 'arcfour128' || $encrypt == 'arcfour256') {
            $this->encrypt->encrypt(str_repeat("\0", 1536));
        }
        if ($decrypt == 'arcfour128' || $decrypt == 'arcfour256') {
            $this->decrypt->decrypt(str_repeat("\0", 1536));
        }

        $mac_algorithm_out = $this->_array_intersect_first($c2s_mac_algorithms, $this->mac_algorithms_client_to_server);
        if ($mac_algorithm_out === false) {
            user_error('No compatible client to server message authentication algorithms found');
            return $this->_disconnect(NET_SSH2_DISCONNECT_KEY_EXCHANGE_FAILED);
        }

        $createKeyLength = 0; // ie. $mac_algorithm == 'none'
        switch ($mac_algorithm_out) {
            case 'hmac-sha2-256':
                $this->hmac_create = new Hash('sha256');
                $createKeyLength = 32;
                break;
            case 'hmac-sha1':
                $this->hmac_create = new Hash('sha1');
                $createKeyLength = 20;
                break;
            case 'hmac-sha1-96':
                $this->hmac_create = new Hash('sha1-96');
                $createKeyLength = 20;
                break;
            case 'hmac-md5':
                $this->hmac_create = new Hash('md5');
                $createKeyLength = 16;
                break;
            case 'hmac-md5-96':
                $this->hmac_create = new Hash('md5-96');
                $createKeyLength = 16;
        }
        $this->hmac_create->name = $mac_algorithm_out;

        $checkKeyLength = 0;
        $this->hmac_size = 0;
        switch ($mac_algorithm_in) {
            case 'hmac-sha2-256':
                $this->hmac_check = new Hash('sha256');
                $checkKeyLength = 32;
                $this->hmac_size = 32;
                break;
            case 'hmac-sha1':
                $this->hmac_check = new Hash('sha1');
                $checkKeyLength = 20;
                $this->hmac_size = 20;
                break;
            case 'hmac-sha1-96':
                $this->hmac_check = new Hash('sha1-96');
                $checkKeyLength = 20;
                $this->hmac_size = 12;
                break;
            case 'hmac-md5':
                $this->hmac_check = new Hash('md5');
                $checkKeyLength = 16;
                $this->hmac_size = 16;
                break;
            case 'hmac-md5-96':
                $this->hmac_check = new Hash('md5-96');
                $checkKeyLength = 16;
                $this->hmac_size = 12;
        }
        $this->hmac_check->name = $mac_algorithm_in;

        $key = $kexHash->hash($keyBytes . $this->exchange_hash . 'E' . $this->session_id);
        while ($createKeyLength > strlen($key)) {
            $key.= $kexHash->hash($keyBytes . $this->exchange_hash . $key);
        }
        $this->hmac_create->setKey(substr($key, 0, $createKeyLength));

        $key = $kexHash->hash($keyBytes . $this->exchange_hash . 'F' . $this->session_id);
        while ($checkKeyLength > strlen($key)) {
            $key.= $kexHash->hash($keyBytes . $this->exchange_hash . $key);
        }
        $this->hmac_check->setKey(substr($key, 0, $checkKeyLength));

        $this->regenerate_compression_context = $this->regenerate_decompression_context = true;

        return true;
    }

    /**
     * Maps an encryption algorithm name to the number of key bytes.
     *
     * @param string $algorithm Name of the encryption algorithm
     * @return int|null Number of bytes as an integer or null for unknown
     * @access private
     */
    function _encryption_algorithm_to_key_size($algorithm)
    {
        if ($this->bad_key_size_fix && $this->_bad_algorithm_candidate($algorithm)) {
            return 16;
        }

        switch ($algorithm) {
            case 'none':
                return 0;
            case 'aes128-cbc':
            case 'aes128-ctr':
            case 'arcfour':
            case 'arcfour128':
            case 'blowfish-cbc':
            case 'blowfish-ctr':
            case 'twofish128-cbc':
            case 'twofish128-ctr':
                return 16;
            case '3des-cbc':
            case '3des-ctr':
            case 'aes192-cbc':
            case 'aes192-ctr':
            case 'twofish192-cbc':
            case 'twofish192-ctr':
                return 24;
            case 'aes256-cbc':
            case 'aes256-ctr':
            case 'arcfour256':
            case 'twofish-cbc':
            case 'twofish256-cbc':
            case 'twofish256-ctr':
                return 32;
        }
        return null;
    }

    /**
     * Maps an encryption algorithm name to an instance of a subclass of
     * \phpseclib\Crypt\Base.
     *
     * @param string $algorithm Name of the encryption algorithm
     * @return mixed Instance of \phpseclib\Crypt\Base or null for unknown
     * @access private
     */
    function _encryption_algorithm_to_crypt_instance($algorithm)
    {
        switch ($algorithm) {
            case '3des-cbc':
                return new TripleDES();
            case '3des-ctr':
                return new TripleDES(Base::MODE_CTR);
            case 'aes256-cbc':
            case 'aes192-cbc':
            case 'aes128-cbc':
                return new Rijndael();
            case 'aes256-ctr':
            case 'aes192-ctr':
            case 'aes128-ctr':
                return new Rijndael(Base::MODE_CTR);
            case 'blowfish-cbc':
                return new Blowfish();
            case 'blowfish-ctr':
                return new Blowfish(Base::MODE_CTR);
            case 'twofish128-cbc':
            case 'twofish192-cbc':
            case 'twofish256-cbc':
            case 'twofish-cbc':
                return new Twofish();
            case 'twofish128-ctr':
            case 'twofish192-ctr':
            case 'twofish256-ctr':
                return new Twofish(Base::MODE_CTR);
            case 'arcfour':
            case 'arcfour128':
            case 'arcfour256':
                return new RC4();
        }
        return null;
    }

    /**
     * Tests whether or not proposed algorithm has a potential for issues
     *
     * @link https://www.chiark.greenend.org.uk/~sgtatham/putty/wishlist/ssh2-aesctr-openssh.html
     * @link https://bugzilla.mindrot.org/show_bug.cgi?id=1291
     * @param string $algorithm Name of the encryption algorithm
     * @return bool
     * @access private
     */
    function _bad_algorithm_candidate($algorithm)
    {
        switch ($algorithm) {
            case 'arcfour256':
            case 'aes192-ctr':
            case 'aes256-ctr':
                return true;
        }

        return false;
    }

    /**
     * Login
     *
     * The $password parameter can be a plaintext password, a \phpseclib\Crypt\RSA object or an array
     *
     * @param string $username
     * @return bool
     * @see self::_login()
     * @access public
     */
    function login($username)
    {
        $args = func_get_args();
        $this->auth[] = $args;

        // try logging with 'none' as an authentication method first since that's what
        // PuTTY does
        if (substr($this->server_identifier, 0, 15) != 'SSH-2.0-CoreFTP' && $this->auth_methods_to_continue === null) {
            if ($this->_login($username)) {
                return true;
            }
            if (count($args) == 1) {
                return false;
            }
        }
        return call_user_func_array(array(&$this, '_login'), $args);
    }

    /**
     * Login Helper
     *
     * @param string $username
     * @return bool
     * @see self::_login_helper()
     * @access private
     */
    function _login($username)
    {
        if (!($this->bitmap & self::MASK_CONSTRUCTOR)) {
            if (!$this->_connect()) {
                return false;
            }
        }

        $args = array_slice(func_get_args(), 1);
        if (empty($args)) {
            return $this->_login_helper($username);
        }

        foreach ($args as $arg) {
            if ($this->_login_helper($username, $arg)) {
                return true;
            }
        }
        return false;
    }

    /**
     * Login Helper
     *
     * @param string $username
     * @param string $password
     * @return bool
     * @access private
     * @internal It might be worthwhile, at some point, to protect against {@link http://tools.ietf.org/html/rfc4251#section-9.3.9 traffic analysis}
     *           by sending dummy SSH_MSG_IGNORE messages.
     */
    function _login_helper($username, $password = null)
    {
        if (!($this->bitmap & self::MASK_CONNECTED)) {
            return false;
        }

        if (!($this->bitmap & self::MASK_LOGIN_REQ)) {
            $packet = pack(
                'CNa*',
                NET_SSH2_MSG_SERVICE_REQUEST,
                strlen('ssh-userauth'),
                'ssh-userauth'
            );

            if (!$this->_send_binary_packet($packet)) {
                return false;
            }

            $response = $this->_get_binary_packet();
            if ($response === false) {
                if ($this->retry_connect) {
                    $this->retry_connect = false;
                    if (!$this->_connect()) {
                        return false;
                    }
                    return $this->_login_helper($username, $password);
                }
                $this->bitmap = 0;
                user_error('Connection closed by server');
                return false;
            }

            if (strlen($response) < 4) {
                return false;
            }
            extract(unpack('Ctype', $this->_string_shift($response, 1)));

            if ($type != NET_SSH2_MSG_SERVICE_ACCEPT) {
                user_error('Expected SSH_MSG_SERVICE_ACCEPT');
                return false;
            }
            $this->bitmap |= self::MASK_LOGIN_REQ;
        }

        if (strlen($this->last_interactive_response)) {
            return !is_string($password) && !is_array($password) ? false : $this->_keyboard_interactive_process($password);
        }

        if ($password instanceof RSA) {
            return $this->_privatekey_login($username, $password);
        } elseif ($password instanceof Agent) {
            return $this->_ssh_agent_login($username, $password);
        }

        if (is_array($password)) {
            if ($this->_keyboard_interactive_login($username, $password)) {
                $this->bitmap |= self::MASK_LOGIN;
                return true;
            }
            return false;
        }

        if (!isset($password)) {
            $packet = pack(
                'CNa*Na*Na*',
                NET_SSH2_MSG_USERAUTH_REQUEST,
                strlen($username),
                $username,
                strlen('ssh-connection'),
                'ssh-connection',
                strlen('none'),
                'none'
            );

            if (!$this->_send_binary_packet($packet)) {
                return false;
            }

            $response = $this->_get_binary_packet();
            if ($response === false) {
                $this->bitmap = 0;
                user_error('Connection closed by server');
                return false;
            }

            if (!strlen($response)) {
                return false;
            }
            extract(unpack('Ctype', $this->_string_shift($response, 1)));

            switch ($type) {
                case NET_SSH2_MSG_USERAUTH_SUCCESS:
                    $this->bitmap |= self::MASK_LOGIN;
                    return true;
                case NET_SSH2_MSG_USERAUTH_FAILURE:
                    extract(unpack('Nmethodlistlen', $this->_string_shift($response, 4)));
                    $this->auth_methods_to_continue = explode(',', $this->_string_shift($response, $methodlistlen));
                default:
                    return false;
            }
        }

        $packet = pack(
            'CNa*Na*Na*CNa*',
            NET_SSH2_MSG_USERAUTH_REQUEST,
            strlen($username),
            $username,
            strlen('ssh-connection'),
            'ssh-connection',
            strlen('password'),
            'password',
            0,
            strlen($password),
            $password
        );

        // remove the username and password from the logged packet
        if (!defined('NET_SSH2_LOGGING')) {
            $logged = null;
        } else {
            $logged = pack(
                'CNa*Na*Na*CNa*',
                NET_SSH2_MSG_USERAUTH_REQUEST,
                strlen('username'),
                'username',
                strlen('ssh-connection'),
                'ssh-connection',
                strlen('password'),
                'password',
                0,
                strlen('password'),
                'password'
            );
        }

        if (!$this->_send_binary_packet($packet, $logged)) {
            return false;
        }

        $response = $this->_get_binary_packet();
        if ($response === false) {
            $this->bitmap = 0;
            user_error('Connection closed by server');
            return false;
        }

        if (!strlen($response)) {
            return false;
        }
        extract(unpack('Ctype', $this->_string_shift($response, 1)));

        switch ($type) {
            case NET_SSH2_MSG_USERAUTH_PASSWD_CHANGEREQ: // in theory, the password can be changed
                $this->_updateLogHistory('UNKNOWN (60)', 'NET_SSH2_MSG_USERAUTH_PASSWD_CHANGEREQ');
                if (strlen($response) < 4) {
                    return false;
                }
                extract(unpack('Nlength', $this->_string_shift($response, 4)));
                $this->errors[] = 'SSH_MSG_USERAUTH_PASSWD_CHANGEREQ: ' . $this->_string_shift($response, $length);
                return $this->_disconnect(NET_SSH2_DISCONNECT_AUTH_CANCELLED_BY_USER);
            case NET_SSH2_MSG_USERAUTH_FAILURE:
                // can we use keyboard-interactive authentication?  if not then either the login is bad or the server employees
                // multi-factor authentication
                if (strlen($response) < 4) {
                    return false;
                }
                extract(unpack('Nlength', $this->_string_shift($response, 4)));
                $auth_methods = explode(',', $this->_string_shift($response, $length));
                $this->auth_methods_to_continue = $auth_methods;
                if (!strlen($response)) {
                    return false;
                }
                extract(unpack('Cpartial_success', $this->_string_shift($response, 1)));
                $partial_success = $partial_success != 0;

                if (!$partial_success && in_array('keyboard-interactive', $auth_methods)) {
                    if ($this->_keyboard_interactive_login($username, $password)) {
                        $this->bitmap |= self::MASK_LOGIN;
                        return true;
                    }
                    return false;
                }
                return false;
            case NET_SSH2_MSG_USERAUTH_SUCCESS:
                $this->bitmap |= self::MASK_LOGIN;
                return true;
        }

        return false;
    }

    /**
     * Login via keyboard-interactive authentication
     *
     * See {@link http://tools.ietf.org/html/rfc4256 RFC4256} for details.  This is not a full-featured keyboard-interactive authenticator.
     *
     * @param string $username
     * @param string $password
     * @return bool
     * @access private
     */
    function _keyboard_interactive_login($username, $password)
    {
        $packet = pack(
            'CNa*Na*Na*Na*Na*',
            NET_SSH2_MSG_USERAUTH_REQUEST,
            strlen($username),
            $username,
            strlen('ssh-connection'),
            'ssh-connection',
            strlen('keyboard-interactive'),
            'keyboard-interactive',
            0,
            '',
            0,
            ''
        );

        if (!$this->_send_binary_packet($packet)) {
            return false;
        }

        return $this->_keyboard_interactive_process($password);
    }

    /**
     * Handle the keyboard-interactive requests / responses.
     *
     * @return bool
     * @access private
     */
    function _keyboard_interactive_process()
    {
        $responses = func_get_args();

        if (strlen($this->last_interactive_response)) {
            $response = $this->last_interactive_response;
        } else {
            $orig = $response = $this->_get_binary_packet();
            if ($response === false) {
                $this->bitmap = 0;
                user_error('Connection closed by server');
                return false;
            }
        }

        if (!strlen($response)) {
            return false;
        }
        extract(unpack('Ctype', $this->_string_shift($response, 1)));

        switch ($type) {
            case NET_SSH2_MSG_USERAUTH_INFO_REQUEST:
                if (strlen($response) < 4) {
                    return false;
                }
                extract(unpack('Nlength', $this->_string_shift($response, 4)));
                $this->_string_shift($response, $length); // name; may be empty
                if (strlen($response) < 4) {
                    return false;
                }
                extract(unpack('Nlength', $this->_string_shift($response, 4)));
                $this->_string_shift($response, $length); // instruction; may be empty
                if (strlen($response) < 4) {
                    return false;
                }
                extract(unpack('Nlength', $this->_string_shift($response, 4)));
                $this->_string_shift($response, $length); // language tag; may be empty
                if (strlen($response) < 4) {
                    return false;
                }
                extract(unpack('Nnum_prompts', $this->_string_shift($response, 4)));

                for ($i = 0; $i < count($responses); $i++) {
                    if (is_array($responses[$i])) {
                        foreach ($responses[$i] as $key => $value) {
                            $this->keyboard_requests_responses[$key] = $value;
                        }
                        unset($responses[$i]);
                    }
                }
                $responses = array_values($responses);

                if (isset($this->keyboard_requests_responses)) {
                    for ($i = 0; $i < $num_prompts; $i++) {
                        if (strlen($response) < 4) {
                            return false;
                        }
                        extract(unpack('Nlength', $this->_string_shift($response, 4)));
                        // prompt - ie. "Password: "; must not be empty
                        $prompt = $this->_string_shift($response, $length);
                        //$echo = $this->_string_shift($response) != chr(0);
                        foreach ($this->keyboard_requests_responses as $key => $value) {
                            if (substr($prompt, 0, strlen($key)) == $key) {
                                $responses[] = $value;
                                break;
                            }
                        }
                    }
                }

                // see http://tools.ietf.org/html/rfc4256#section-3.2
                if (strlen($this->last_interactive_response)) {
                    $this->last_interactive_response = '';
                } else {
                    $this->_updateLogHistory('UNKNOWN (60)', 'NET_SSH2_MSG_USERAUTH_INFO_REQUEST');
                }

                if (!count($responses) && $num_prompts) {
                    $this->last_interactive_response = $orig;
                    return false;
                }

                /*
                   After obtaining the requested information from the user, the client
                   MUST respond with an SSH_MSG_USERAUTH_INFO_RESPONSE message.
                */
                // see http://tools.ietf.org/html/rfc4256#section-3.4
                $packet = $logged = pack('CN', NET_SSH2_MSG_USERAUTH_INFO_RESPONSE, count($responses));
                for ($i = 0; $i < count($responses); $i++) {
                    $packet.= pack('Na*', strlen($responses[$i]), $responses[$i]);
                    $logged.= pack('Na*', strlen('dummy-answer'), 'dummy-answer');
                }

                if (!$this->_send_binary_packet($packet, $logged)) {
                    return false;
                }

                $this->_updateLogHistory('UNKNOWN (61)', 'NET_SSH2_MSG_USERAUTH_INFO_RESPONSE');

                /*
                   After receiving the response, the server MUST send either an
                   SSH_MSG_USERAUTH_SUCCESS, SSH_MSG_USERAUTH_FAILURE, or another
                   SSH_MSG_USERAUTH_INFO_REQUEST message.
                */
                // maybe phpseclib should force close the connection after x request / responses?  unless something like that is done
                // there could be an infinite loop of request / responses.
                return $this->_keyboard_interactive_process();
            case NET_SSH2_MSG_USERAUTH_SUCCESS:
                return true;
            case NET_SSH2_MSG_USERAUTH_FAILURE:
                extract(unpack('Nmethodlistlen', $this->_string_shift($response, 4)));
                $this->auth_methods_to_continue = explode(',', $this->_string_shift($response, $methodlistlen));
                return false;
        }

        return false;
    }

    /**
     * Login with an ssh-agent provided key
     *
     * @param string $username
     * @param \phpseclib\System\SSH\Agent $agent
     * @return bool
     * @access private
     */
    function _ssh_agent_login($username, $agent)
    {
        $this->agent = $agent;
        $keys = $agent->requestIdentities();
        foreach ($keys as $key) {
            if ($this->_privatekey_login($username, $key)) {
                return true;
            }
        }

        return false;
    }

    /**
     * Login with an RSA private key
     *
     * @param string $username
     * @param \phpseclib\Crypt\RSA $privatekey
     * @return bool
     * @access private
     * @internal It might be worthwhile, at some point, to protect against {@link http://tools.ietf.org/html/rfc4251#section-9.3.9 traffic analysis}
     *           by sending dummy SSH_MSG_IGNORE messages.
     */
    function _privatekey_login($username, $privatekey)
    {
        // see http://tools.ietf.org/html/rfc4253#page-15
        $publickey = $privatekey->getPublicKey(RSA::PUBLIC_FORMAT_RAW);
        if ($publickey === false) {
            return false;
        }

        $publickey = array(
            'e' => $publickey['e']->toBytes(true),
            'n' => $publickey['n']->toBytes(true)
        );
        $publickey = pack(
            'Na*Na*Na*',
            strlen('ssh-rsa'),
            'ssh-rsa',
            strlen($publickey['e']),
            $publickey['e'],
            strlen($publickey['n']),
            $publickey['n']
        );

        switch ($this->signature_format) {
            case 'rsa-sha2-512':
                $hash = 'sha512';
                $signatureType = 'rsa-sha2-512';
                break;
            case 'rsa-sha2-256':
                $hash = 'sha256';
                $signatureType = 'rsa-sha2-256';
                break;
            //case 'ssh-rsa':
            default:
                $hash = 'sha1';
                $signatureType = 'ssh-rsa';
        }

        $part1 = pack(
            'CNa*Na*Na*',
            NET_SSH2_MSG_USERAUTH_REQUEST,
            strlen($username),
            $username,
            strlen('ssh-connection'),
            'ssh-connection',
            strlen('publickey'),
            'publickey'
        );
        $part2 = pack('Na*Na*', strlen($signatureType), $signatureType, strlen($publickey), $publickey);

        $packet = $part1 . chr(0) . $part2;
        if (!$this->_send_binary_packet($packet)) {
            return false;
        }

        $response = $this->_get_binary_packet();
        if ($response === false) {
            $this->bitmap = 0;
            user_error('Connection closed by server');
            return false;
        }

        if (!strlen($response)) {
            return false;
        }
        extract(unpack('Ctype', $this->_string_shift($response, 1)));

        switch ($type) {
            case NET_SSH2_MSG_USERAUTH_FAILURE:
                if (strlen($response) < 4) {
                    return false;
                }
                extract(unpack('Nmethodlistlen', $this->_string_shift($response, 4)));
                $this->auth_methods_to_continue = explode(',', $this->_string_shift($response, $methodlistlen));
                $this->errors[] = 'SSH_MSG_USERAUTH_FAILURE';
                return false;
            case NET_SSH2_MSG_USERAUTH_PK_OK:
                // we'll just take it on faith that the public key blob and the public key algorithm name are as
                // they should be
                $this->_updateLogHistory('UNKNOWN (60)', 'NET_SSH2_MSG_USERAUTH_PK_OK');
                break;
            case NET_SSH2_MSG_USERAUTH_SUCCESS:
                $this->bitmap |= self::MASK_LOGIN;
                return true;
            default:
                user_error('Unexpected response to publickey authentication pt 1');
                return $this->_disconnect(NET_SSH2_DISCONNECT_BY_APPLICATION);
        }

        $packet = $part1 . chr(1) . $part2;
        $privatekey->setSignatureMode(RSA::SIGNATURE_PKCS1);
        $privatekey->setHash($hash);
        $signature = $privatekey->sign(pack('Na*a*', strlen($this->session_id), $this->session_id, $packet));
        $signature = pack('Na*Na*', strlen($signatureType), $signatureType, strlen($signature), $signature);
        $packet.= pack('Na*', strlen($signature), $signature);

        if (!$this->_send_binary_packet($packet)) {
            return false;
        }

        $response = $this->_get_binary_packet();
        if ($response === false) {
            $this->bitmap = 0;
            user_error('Connection closed by server');
            return false;
        }

        if (!strlen($response)) {
            return false;
        }
        extract(unpack('Ctype', $this->_string_shift($response, 1)));

        switch ($type) {
            case NET_SSH2_MSG_USERAUTH_FAILURE:
                // either the login is bad or the server employs multi-factor authentication
                extract(unpack('Nmethodlistlen', $this->_string_shift($response, 4)));
                $this->auth_methods_to_continue = explode(',', $this->_string_shift($response, $methodlistlen));
                return false;
            case NET_SSH2_MSG_USERAUTH_SUCCESS:
                $this->bitmap |= self::MASK_LOGIN;
                return true;
        }

        user_error('Unexpected response to publickey authentication pt 2');
        return $this->_disconnect(NET_SSH2_DISCONNECT_BY_APPLICATION);
    }

    /**
     * Set Timeout
     *
     * $ssh->exec('ping 127.0.0.1'); on a Linux host will never return and will run indefinitely.  setTimeout() makes it so it'll timeout.
     * Setting $timeout to false or 0 will mean there is no timeout.
     *
     * @param mixed $timeout
     * @access public
     */
    function setTimeout($timeout)
    {
        $this->timeout = $this->curTimeout = $timeout;
    }

    /**
     * Set Keep Alive
     *
     * Sends an SSH2_MSG_IGNORE message every x seconds, if x is a positive non-zero number.
     *
     * @param int $interval
     * @access public
     */
    function setKeepAlive($interval)
    {
        $this->keepAlive = $interval;
    }

    /**
     * Get the output from stdError
     *
     * @access public
     */
    function getStdError()
    {
        return $this->stdErrorLog;
    }

    /**
     * Execute Command
     *
     * If $callback is set to false then \phpseclib\Net\SSH2::_get_channel_packet(self::CHANNEL_EXEC) will need to be called manually.
     * In all likelihood, this is not a feature you want to be taking advantage of.
     *
     * @param string $command
     * @param Callback $callback
     * @return string
     * @access public
     */
    function exec($command, $callback = null)
    {
        $this->curTimeout = $this->timeout;
        $this->is_timeout = false;
        $this->stdErrorLog = '';

        if (!$this->isAuthenticated()) {
            return false;
        }

        if ($this->in_request_pty_exec) {
            user_error('If you want to run multiple exec()\'s you will need to disable (and re-enable if appropriate) a PTY for each one.');
            return false;
        }

        // RFC4254 defines the (client) window size as "bytes the other party can send before it must wait for the window to
        // be adjusted".  0x7FFFFFFF is, at 2GB, the max size.  technically, it should probably be decremented, but,
        // honestly, if you're transferring more than 2GB, you probably shouldn't be using phpseclib, anyway.
        // see http://tools.ietf.org/html/rfc4254#section-5.2 for more info
        $this->window_size_server_to_client[self::CHANNEL_EXEC] = $this->window_size;
        // 0x8000 is the maximum max packet size, per http://tools.ietf.org/html/rfc4253#section-6.1, although since PuTTy
        // uses 0x4000, that's what will be used here, as well.
        $packet_size = 0x4000;

        $packet = pack(
            'CNa*N3',
            NET_SSH2_MSG_CHANNEL_OPEN,
            strlen('session'),
            'session',
            self::CHANNEL_EXEC,
            $this->window_size_server_to_client[self::CHANNEL_EXEC],
            $packet_size
        );

        if (!$this->_send_binary_packet($packet)) {
            return false;
        }

        $this->channel_status[self::CHANNEL_EXEC] = NET_SSH2_MSG_CHANNEL_OPEN;

        $response = $this->_get_channel_packet(self::CHANNEL_EXEC);
        if ($response === false) {
            return false;
        }

        if ($this->request_pty === true) {
            $terminal_modes = pack('C', NET_SSH2_TTY_OP_END);
            $packet = pack(
                'CNNa*CNa*N5a*',
                NET_SSH2_MSG_CHANNEL_REQUEST,
                $this->server_channels[self::CHANNEL_EXEC],
                strlen('pty-req'),
                'pty-req',
                1,
                strlen('vt100'),
                'vt100',
                $this->windowColumns,
                $this->windowRows,
                0,
                0,
                strlen($terminal_modes),
                $terminal_modes
            );

            if (!$this->_send_binary_packet($packet)) {
                return false;
            }

            $this->channel_status[self::CHANNEL_EXEC] = NET_SSH2_MSG_CHANNEL_REQUEST;
            if (!$this->_get_channel_packet(self::CHANNEL_EXEC)) {
                user_error('Unable to request pseudo-terminal');
                return $this->_disconnect(NET_SSH2_DISCONNECT_BY_APPLICATION);
            }

            $this->in_request_pty_exec = true;
        }

        // sending a pty-req SSH_MSG_CHANNEL_REQUEST message is unnecessary and, in fact, in most cases, slows things
        // down.  the one place where it might be desirable is if you're doing something like \phpseclib\Net\SSH2::exec('ping localhost &').
        // with a pty-req SSH_MSG_CHANNEL_REQUEST, exec() will return immediately and the ping process will then
        // then immediately terminate.  without such a request exec() will loop indefinitely.  the ping process won't end but
        // neither will your script.

        // although, in theory, the size of SSH_MSG_CHANNEL_REQUEST could exceed the maximum packet size established by
        // SSH_MSG_CHANNEL_OPEN_CONFIRMATION, RFC4254#section-5.1 states that the "maximum packet size" refers to the
        // "maximum size of an individual data packet". ie. SSH_MSG_CHANNEL_DATA.  RFC4254#section-5.2 corroborates.
        $packet = pack(
            'CNNa*CNa*',
            NET_SSH2_MSG_CHANNEL_REQUEST,
            $this->server_channels[self::CHANNEL_EXEC],
            strlen('exec'),
            'exec',
            1,
            strlen($command),
            $command
        );
        if (!$this->_send_binary_packet($packet)) {
            return false;
        }

        $this->channel_status[self::CHANNEL_EXEC] = NET_SSH2_MSG_CHANNEL_REQUEST;

        $response = $this->_get_channel_packet(self::CHANNEL_EXEC);
        if ($response === false) {
            return false;
        }

        $this->channel_status[self::CHANNEL_EXEC] = NET_SSH2_MSG_CHANNEL_DATA;

        if ($callback === false || $this->in_request_pty_exec) {
            return true;
        }

        $output = '';
        while (true) {
            $temp = $this->_get_channel_packet(self::CHANNEL_EXEC);
            switch (true) {
                case $temp === true:
                    return is_callable($callback) ? true : $output;
                case $temp === false:
                    return false;
                default:
                    if (is_callable($callback)) {
                        if (call_user_func($callback, $temp) === true) {
                            $this->_close_channel(self::CHANNEL_EXEC);
                            return true;
                        }
                    } else {
                        $output.= $temp;
                    }
            }
        }
    }

    /**
     * Creates an interactive shell
     *
     * @see self::read()
     * @see self::write()
     * @return bool
     * @access private
     */
    function _initShell()
    {
        if ($this->in_request_pty_exec === true) {
            return true;
        }

        $this->window_size_server_to_client[self::CHANNEL_SHELL] = $this->window_size;
        $packet_size = 0x4000;

        $packet = pack(
            'CNa*N3',
            NET_SSH2_MSG_CHANNEL_OPEN,
            strlen('session'),
            'session',
            self::CHANNEL_SHELL,
            $this->window_size_server_to_client[self::CHANNEL_SHELL],
            $packet_size
        );

        if (!$this->_send_binary_packet($packet)) {
            return false;
        }

        $this->channel_status[self::CHANNEL_SHELL] = NET_SSH2_MSG_CHANNEL_OPEN;

        $response = $this->_get_channel_packet(self::CHANNEL_SHELL);
        if ($response === false) {
            return false;
        }

        $terminal_modes = pack('C', NET_SSH2_TTY_OP_END);
        $packet = pack(
            'CNNa*CNa*N5a*',
            NET_SSH2_MSG_CHANNEL_REQUEST,
            $this->server_channels[self::CHANNEL_SHELL],
            strlen('pty-req'),
            'pty-req',
            1,
            strlen('vt100'),
            'vt100',
            $this->windowColumns,
            $this->windowRows,
            0,
            0,
            strlen($terminal_modes),
            $terminal_modes
        );

        if (!$this->_send_binary_packet($packet)) {
            return false;
        }

        $this->channel_status[self::CHANNEL_SHELL] = NET_SSH2_MSG_CHANNEL_REQUEST;

        if (!$this->_get_channel_packet(self::CHANNEL_SHELL)) {
            user_error('Unable to request pseudo-terminal');
            return $this->_disconnect(NET_SSH2_DISCONNECT_BY_APPLICATION);
        }

        $packet = pack(
            'CNNa*C',
            NET_SSH2_MSG_CHANNEL_REQUEST,
            $this->server_channels[self::CHANNEL_SHELL],
            strlen('shell'),
            'shell',
            1
        );
        if (!$this->_send_binary_packet($packet)) {
            return false;
        }

        $response = $this->_get_channel_packet(self::CHANNEL_SHELL);
        if ($response === false) {
            return false;
        }

        $this->channel_status[self::CHANNEL_SHELL] = NET_SSH2_MSG_CHANNEL_DATA;

        $this->bitmap |= self::MASK_SHELL;

        return true;
    }

    /**
     * Return the channel to be used with read() / write()
     *
     * @see self::read()
     * @see self::write()
     * @return int
     * @access public
     */
    function _get_interactive_channel()
    {
        switch (true) {
            case $this->in_subsystem:
                return self::CHANNEL_SUBSYSTEM;
            case $this->in_request_pty_exec:
                return self::CHANNEL_EXEC;
            default:
                return self::CHANNEL_SHELL;
        }
    }

    /**
     * Return an available open channel
     *
     * @return int
     * @access public
     */
    function _get_open_channel()
    {
        $channel = self::CHANNEL_EXEC;
        do {
            if (isset($this->channel_status[$channel]) && $this->channel_status[$channel] == NET_SSH2_MSG_CHANNEL_OPEN) {
                return $channel;
            }
        } while ($channel++ < self::CHANNEL_SUBSYSTEM);

        return false;
    }

    /**
     * Returns the output of an interactive shell
     *
     * Returns when there's a match for $expect, which can take the form of a string literal or,
     * if $mode == self::READ_REGEX, a regular expression.
     *
     * @see self::write()
     * @param string $expect
     * @param int $mode
     * @return string|bool
     * @access public
     */
    function read($expect = '', $mode = self::READ_SIMPLE)
    {
        $this->curTimeout = $this->timeout;
        $this->is_timeout = false;

        if (!$this->isAuthenticated()) {
            user_error('Operation disallowed prior to login()');
            return false;
        }

        if (!($this->bitmap & self::MASK_SHELL) && !$this->_initShell()) {
            user_error('Unable to initiate an interactive shell session');
            return false;
        }

        $channel = $this->_get_interactive_channel();

        if ($mode == self::READ_NEXT) {
            return $this->_get_channel_packet($channel);
        }

        $match = $expect;
        while (true) {
            if ($mode == self::READ_REGEX) {
                preg_match($expect, substr($this->interactiveBuffer, -1024), $matches);
                $match = isset($matches[0]) ? $matches[0] : '';
            }
            $pos = strlen($match) ? strpos($this->interactiveBuffer, $match) : false;
            if ($pos !== false) {
                return $this->_string_shift($this->interactiveBuffer, $pos + strlen($match));
            }
            $response = $this->_get_channel_packet($channel);
            if (is_bool($response)) {
                $this->in_request_pty_exec = false;
                return $response ? $this->_string_shift($this->interactiveBuffer, strlen($this->interactiveBuffer)) : false;
            }

            $this->interactiveBuffer.= $response;
        }
    }

    /**
     * Inputs a command into an interactive shell.
     *
     * @see self::read()
     * @param string $cmd
     * @return bool
     * @access public
     */
    function write($cmd)
    {
        if (!$this->isAuthenticated()) {
            user_error('Operation disallowed prior to login()');
            return false;
        }

        if (!($this->bitmap & self::MASK_SHELL) && !$this->_initShell()) {
            user_error('Unable to initiate an interactive shell session');
            return false;
        }

        return $this->_send_channel_packet($this->_get_interactive_channel(), $cmd);
    }

    /**
     * Start a subsystem.
     *
     * Right now only one subsystem at a time is supported. To support multiple subsystem's stopSubsystem() could accept
     * a string that contained the name of the subsystem, but at that point, only one subsystem of each type could be opened.
     * To support multiple subsystem's of the same name maybe it'd be best if startSubsystem() generated a new channel id and
     * returns that and then that that was passed into stopSubsystem() but that'll be saved for a future date and implemented
     * if there's sufficient demand for such a feature.
     *
     * @see self::stopSubsystem()
     * @param string $subsystem
     * @return bool
     * @access public
     */
    function startSubsystem($subsystem)
    {
        $this->window_size_server_to_client[self::CHANNEL_SUBSYSTEM] = $this->window_size;

        $packet = pack(
            'CNa*N3',
            NET_SSH2_MSG_CHANNEL_OPEN,
            strlen('session'),
            'session',
            self::CHANNEL_SUBSYSTEM,
            $this->window_size,
            0x4000
        );

        if (!$this->_send_binary_packet($packet)) {
            return false;
        }

        $this->channel_status[self::CHANNEL_SUBSYSTEM] = NET_SSH2_MSG_CHANNEL_OPEN;

        $response = $this->_get_channel_packet(self::CHANNEL_SUBSYSTEM);
        if ($response === false) {
            return false;
        }

        $packet = pack(
            'CNNa*CNa*',
            NET_SSH2_MSG_CHANNEL_REQUEST,
            $this->server_channels[self::CHANNEL_SUBSYSTEM],
            strlen('subsystem'),
            'subsystem',
            1,
            strlen($subsystem),
            $subsystem
        );
        if (!$this->_send_binary_packet($packet)) {
            return false;
        }

        $this->channel_status[self::CHANNEL_SUBSYSTEM] = NET_SSH2_MSG_CHANNEL_REQUEST;

        $response = $this->_get_channel_packet(self::CHANNEL_SUBSYSTEM);

        if ($response === false) {
            return false;
        }

        $this->channel_status[self::CHANNEL_SUBSYSTEM] = NET_SSH2_MSG_CHANNEL_DATA;

        $this->bitmap |= self::MASK_SHELL;
        $this->in_subsystem = true;

        return true;
    }

    /**
     * Stops a subsystem.
     *
     * @see self::startSubsystem()
     * @return bool
     * @access public
     */
    function stopSubsystem()
    {
        $this->in_subsystem = false;
        $this->_close_channel(self::CHANNEL_SUBSYSTEM);
        return true;
    }

    /**
     * Closes a channel
     *
     * If read() timed out you might want to just close the channel and have it auto-restart on the next read() call
     *
     * @access public
     */
    function reset()
    {
        $this->_close_channel($this->_get_interactive_channel());
    }

    /**
     * Is timeout?
     *
     * Did exec() or read() return because they timed out or because they encountered the end?
     *
     * @access public
     */
    function isTimeout()
    {
        return $this->is_timeout;
    }

    /**
     * Disconnect
     *
     * @access public
     */
    function disconnect()
    {
        $this->_disconnect(NET_SSH2_DISCONNECT_BY_APPLICATION);
        if (isset($this->realtime_log_file) && is_resource($this->realtime_log_file)) {
            fclose($this->realtime_log_file);
        }
    }

    /**
     * Destructor.
     *
     * Will be called, automatically, if you're supporting just PHP5.  If you're supporting PHP4, you'll need to call
     * disconnect().
     *
     * @access public
     */
    function __destruct()
    {
        $this->disconnect();
    }

    /**
     * Is the connection still active?
     *
     * @return bool
     * @access public
     */
    function isConnected()
    {
        return (bool) ($this->bitmap & self::MASK_CONNECTED);
    }

    /**
     * Have you successfully been logged in?
     *
     * @return bool
     * @access public
     */
    function isAuthenticated()
    {
        return (bool) ($this->bitmap & self::MASK_LOGIN);
    }

    /**
     * Pings a server connection, or tries to reconnect if the connection has gone down
     *
     * Inspired by http://php.net/manual/en/mysqli.ping.php
     *
     * @return bool
     * @access public
     */
    function ping()
    {
        if (!$this->isAuthenticated()) {
            if (!empty($this->auth)) {
                return $this->_reconnect();
            }
            return false;
        }

        $this->window_size_server_to_client[self::CHANNEL_KEEP_ALIVE] = $this->window_size;
        $packet_size = 0x4000;
        $packet = pack(
            'CNa*N3',
            NET_SSH2_MSG_CHANNEL_OPEN,
            strlen('session'),
            'session',
            self::CHANNEL_KEEP_ALIVE,
            $this->window_size_server_to_client[self::CHANNEL_KEEP_ALIVE],
            $packet_size
        );

        if (!@$this->_send_binary_packet($packet)) {
            return $this->_reconnect();
        }

        $this->channel_status[self::CHANNEL_KEEP_ALIVE] = NET_SSH2_MSG_CHANNEL_OPEN;

        $response = @$this->_get_channel_packet(self::CHANNEL_KEEP_ALIVE);
        if ($response !== false) {
            $this->_close_channel(self::CHANNEL_KEEP_ALIVE);
            return true;
        }

        return $this->_reconnect();
    }

    /**
     * In situ reconnect method
     *
     * @return boolean
     * @access private
     */
    function _reconnect()
    {
        $this->_reset_connection(NET_SSH2_DISCONNECT_CONNECTION_LOST);
        $this->retry_connect = true;
        if (!$this->_connect()) {
            return false;
        }
        foreach ($this->auth as $auth) {
            $result = call_user_func_array(array(&$this, 'login'), $auth);
        }
        return $result;
    }

    /**
     * Resets a connection for re-use
     *
     * @param int $reason
     * @access private
     */
    function _reset_connection($reason)
    {
        $this->_disconnect($reason);
        $this->decrypt = $this->encrypt = false;
        $this->decrypt_block_size = $this->encrypt_block_size = 8;
        $this->hmac_check = $this->hmac_create = false;
        $this->hmac_size = false;
        $this->session_id = false;
        $this->retry_connect = true;
        $this->get_seq_no = $this->send_seq_no = 0;
    }

    /**
     * Gets Binary Packets
     *
     * See '6. Binary Packet Protocol' of rfc4253 for more info.
     *
     * @see self::_send_binary_packet()
     * @return string
     * @access private
     */
    function _get_binary_packet($skip_channel_filter = false)
    {
        if ($skip_channel_filter) {
            $read = array($this->fsock);
            $write = $except = null;

            if (!$this->curTimeout) {
                if ($this->keepAlive <= 0) {
                    @stream_select($read, $write, $except, null);
                } else {
                    if (!@stream_select($read, $write, $except, $this->keepAlive) && !count($read)) {
                        $this->_send_binary_packet(pack('CN', NET_SSH2_MSG_IGNORE, 0));
                        return $this->_get_binary_packet(true);
                    }
                }
            } else {
                if ($this->curTimeout < 0) {
                    $this->is_timeout = true;
                    return true;
                }

                $read = array($this->fsock);
                $write = $except = null;

                $start = microtime(true);

                if ($this->keepAlive > 0 && $this->keepAlive < $this->curTimeout) {
                    if (!@stream_select($read, $write, $except, $this->keepAlive) && !count($read)) {
                        $this->_send_binary_packet(pack('CN', NET_SSH2_MSG_IGNORE, 0));
                        $elapsed = microtime(true) - $start;
                        $this->curTimeout-= $elapsed;
                        return $this->_get_binary_packet(true);
                    }
                    $elapsed = microtime(true) - $start;
                    $this->curTimeout-= $elapsed;
                }

                $sec = floor($this->curTimeout);
                $usec = 1000000 * ($this->curTimeout - $sec);

                // on windows this returns a "Warning: Invalid CRT parameters detected" error
                if (!@stream_select($read, $write, $except, $sec, $usec) && !count($read)) {
                    $this->is_timeout = true;
                    return true;
                }
                $elapsed = microtime(true) - $start;
                $this->curTimeout-= $elapsed;
            }
        }

        if (!is_resource($this->fsock) || feof($this->fsock)) {
            $this->bitmap = 0;
            user_error('Connection closed (by server) prematurely ' . $elapsed . 's');
            return false;
        }

        $start = microtime(true);
        $raw = stream_get_contents($this->fsock, $this->decrypt_block_size);

        if (!strlen($raw)) {
            return '';
        }

        if ($this->decrypt !== false) {
            $raw = $this->decrypt->decrypt($raw);
        }
        if ($raw === false) {
            user_error('Unable to decrypt content');
            return false;
        }

        if (strlen($raw) < 5) {
            return false;
        }
        extract(unpack('Npacket_length/Cpadding_length', $this->_string_shift($raw, 5)));

        $remaining_length = $packet_length + 4 - $this->decrypt_block_size;

        // quoting <http://tools.ietf.org/html/rfc4253#section-6.1>,
        // "implementations SHOULD check that the packet length is reasonable"
        // PuTTY uses 0x9000 as the actual max packet size and so to shall we
        if ($remaining_length < -$this->decrypt_block_size || $remaining_length > 0x9000 || $remaining_length % $this->decrypt_block_size != 0) {
            if (!$this->bad_key_size_fix && $this->_bad_algorithm_candidate($this->decrypt->name) && !($this->bitmap & SSH2::MASK_LOGIN)) {
                $this->bad_key_size_fix = true;
                $this->_reset_connection(NET_SSH2_DISCONNECT_KEY_EXCHANGE_FAILED);
                return false;
            }
            user_error('Invalid size');
            return false;
        }

        $buffer = '';
        while ($remaining_length > 0) {
            $temp = stream_get_contents($this->fsock, $remaining_length);
            if ($temp === false || feof($this->fsock)) {
                $this->bitmap = 0;
                user_error('Error reading from socket');
                return false;
            }
            $buffer.= $temp;
            $remaining_length-= strlen($temp);
        }

        $stop = microtime(true);
        if (strlen($buffer)) {
            $raw.= $this->decrypt !== false ? $this->decrypt->decrypt($buffer) : $buffer;
        }

        $payload = $this->_string_shift($raw, $packet_length - $padding_length - 1);
        $padding = $this->_string_shift($raw, $padding_length); // should leave $raw empty

        if ($this->hmac_check !== false) {
            $hmac = stream_get_contents($this->fsock, $this->hmac_size);
            if ($hmac === false || strlen($hmac) != $this->hmac_size) {
                $this->bitmap = 0;
                user_error('Error reading socket');
                return false;
            } elseif ($hmac != $this->hmac_check->hash(pack('NNCa*', $this->get_seq_no, $packet_length, $padding_length, $payload . $padding))) {
                user_error('Invalid HMAC');
                return false;
            }
        }

        switch ($this->decompress) {
            case NET_SSH2_COMPRESSION_ZLIB_AT_OPENSSH:
                if (!$this->isAuthenticated()) {
                    break;
                }
            case NET_SSH2_COMPRESSION_ZLIB:
                if ($this->regenerate_decompression_context) {
                    $this->regenerate_decompression_context = false;

                    $cmf = ord($payload[0]);
                    $cm = $cmf & 0x0F;
                    if ($cm != 8) { // deflate
                        user_error("Only CM = 8 ('deflate') is supported ($cm)");
                    }
                    $cinfo = ($cmf & 0xF0) >> 4;
                    if ($cinfo > 7) {
                        user_error("CINFO above 7 is not allowed ($cinfo)");
                    }
                    $windowSize = 1 << ($cinfo + 8);

                    $flg = ord($payload[1]);
                    //$fcheck = $flg && 0x0F;
                    if ((($cmf << 8) | $flg) % 31) {
                        user_error('fcheck failed');
                    }
                    $fdict = boolval($flg & 0x20);
                    $flevel = ($flg & 0xC0) >> 6;

                    $this->decompress_context = inflate_init(ZLIB_ENCODING_RAW, ['window' => $cinfo + 8]);
                    $payload = substr($payload, 2);
                }
                if ($this->decompress_context) {
                    $payload = inflate_add($this->decompress_context, $payload, ZLIB_PARTIAL_FLUSH);
                }
        }

        $this->get_seq_no++;

        if (defined('NET_SSH2_LOGGING')) {
            $current = microtime(true);
            $message_number = isset($this->message_numbers[ord($payload[0])]) ? $this->message_numbers[ord($payload[0])] : 'UNKNOWN (' . ord($payload[0]) . ')';
            $message_number = '<- ' . $message_number .
                              ' (since last: ' . round($current - $this->last_packet, 4) . ', network: ' . round($stop - $start, 4) . 's)';
            $this->_append_log($message_number, $payload);
            $this->last_packet = $current;
        }

        return $this->_filter($payload, $skip_channel_filter);
    }

    /**
     * Filter Binary Packets
     *
     * Because some binary packets need to be ignored...
     *
     * @see self::_get_binary_packet()
     * @return string
     * @access private
     */
    function _filter($payload, $skip_channel_filter)
    {
        switch (ord($payload[0])) {
            case NET_SSH2_MSG_DISCONNECT:
                $this->_string_shift($payload, 1);
                if (strlen($payload) < 8) {
                    return false;
                }
                extract(unpack('Nreason_code/Nlength', $this->_string_shift($payload, 8)));
                $this->errors[] = 'SSH_MSG_DISCONNECT: ' . $this->disconnect_reasons[$reason_code] . "\r\n" . $this->_string_shift($payload, $length);
                $this->bitmap = 0;
                return false;
            case NET_SSH2_MSG_IGNORE:
                $payload = $this->_get_binary_packet($skip_channel_filter);
                break;
            case NET_SSH2_MSG_DEBUG:
                $this->_string_shift($payload, 2);
                if (strlen($payload) < 4) {
                    return false;
                }
                extract(unpack('Nlength', $this->_string_shift($payload, 4)));
                $this->errors[] = 'SSH_MSG_DEBUG: ' . $this->_string_shift($payload, $length);
                $payload = $this->_get_binary_packet($skip_channel_filter);
                break;
            case NET_SSH2_MSG_UNIMPLEMENTED:
                return false;
            case NET_SSH2_MSG_KEXINIT:
                if ($this->session_id !== false) {
                    $this->send_kex_first = false;
                    if (!$this->_key_exchange($payload)) {
                        $this->bitmap = 0;
                        return false;
                    }
                    $payload = $this->_get_binary_packet($skip_channel_filter);
                }
        }

        // see http://tools.ietf.org/html/rfc4252#section-5.4; only called when the encryption has been activated and when we haven't already logged in
        if (($this->bitmap & self::MASK_CONNECTED) && !$this->isAuthenticated() && ord($payload[0]) == NET_SSH2_MSG_USERAUTH_BANNER) {
            $this->_string_shift($payload, 1);
            if (strlen($payload) < 4) {
                return false;
            }
            extract(unpack('Nlength', $this->_string_shift($payload, 4)));
            $this->banner_message = $this->_string_shift($payload, $length);
            $payload = $this->_get_binary_packet();
        }

        // only called when we've already logged in
        if (($this->bitmap & self::MASK_CONNECTED) && $this->isAuthenticated()) {
            if (is_bool($payload)) {
                return $payload;
            }

            switch (ord($payload[0])) {
                case NET_SSH2_MSG_CHANNEL_REQUEST:
                    if (strlen($payload) == 31) {
                        extract(unpack('cpacket_type/Nchannel/Nlength', $payload));
                        if (substr($payload, 9, $length) == 'keepalive@openssh.com' && isset($this->server_channels[$channel])) {
                            if (ord(substr($payload, 9 + $length))) { // want reply
                                $this->_send_binary_packet(pack('CN', NET_SSH2_MSG_CHANNEL_SUCCESS, $this->server_channels[$channel]));
                            }
                            $payload = $this->_get_binary_packet($skip_channel_filter);
                        }
                    }
                    break;
                case NET_SSH2_MSG_CHANNEL_DATA:
                case NET_SSH2_MSG_CHANNEL_EXTENDED_DATA:
                case NET_SSH2_MSG_CHANNEL_CLOSE:
                case NET_SSH2_MSG_CHANNEL_EOF:
                    if (!$skip_channel_filter && !empty($this->server_channels)) {
                        $this->binary_packet_buffer = $payload;
                        $this->_get_channel_packet(true);
                        $payload = $this->_get_binary_packet();
                    }
                    break;
                case NET_SSH2_MSG_GLOBAL_REQUEST: // see http://tools.ietf.org/html/rfc4254#section-4
                    if (strlen($payload) < 4) {
                        return false;
                    }
                    extract(unpack('Nlength', $this->_string_shift($payload, 4)));
                    $this->errors[] = 'SSH_MSG_GLOBAL_REQUEST: ' . $this->_string_shift($payload, $length);

                    if (!$this->_send_binary_packet(pack('C', NET_SSH2_MSG_REQUEST_FAILURE))) {
                        return $this->_disconnect(NET_SSH2_DISCONNECT_BY_APPLICATION);
                    }

                    $payload = $this->_get_binary_packet($skip_channel_filter);
                    break;
                case NET_SSH2_MSG_CHANNEL_OPEN: // see http://tools.ietf.org/html/rfc4254#section-5.1
                    $this->_string_shift($payload, 1);
                    if (strlen($payload) < 4) {
                        return false;
                    }
                    extract(unpack('Nlength', $this->_string_shift($payload, 4)));
                    $data = $this->_string_shift($payload, $length);
                    if (strlen($payload) < 4) {
                        return false;
                    }
                    extract(unpack('Nserver_channel', $this->_string_shift($payload, 4)));
                    switch ($data) {
                        case 'auth-agent':
                        case 'auth-agent@openssh.com':
                            if (isset($this->agent)) {
                                $new_channel = self::CHANNEL_AGENT_FORWARD;

                                if (strlen($payload) < 8) {
                                    return false;
                                }
                                extract(unpack('Nremote_window_size', $this->_string_shift($payload, 4)));
                                extract(unpack('Nremote_maximum_packet_size', $this->_string_shift($payload, 4)));

                                $this->packet_size_client_to_server[$new_channel] = $remote_window_size;
                                $this->window_size_server_to_client[$new_channel] = $remote_maximum_packet_size;
                                $this->window_size_client_to_server[$new_channel] = $this->window_size;

                                $packet_size = 0x4000;

                                $packet = pack(
                                    'CN4',
                                    NET_SSH2_MSG_CHANNEL_OPEN_CONFIRMATION,
                                    $server_channel,
                                    $new_channel,
                                    $packet_size,
                                    $packet_size
                                );

                                $this->server_channels[$new_channel] = $server_channel;
                                $this->channel_status[$new_channel] = NET_SSH2_MSG_CHANNEL_OPEN_CONFIRMATION;
                                if (!$this->_send_binary_packet($packet)) {
                                    return false;
                                }
                            }
                            break;
                        default:
                            $packet = pack(
                                'CN3a*Na*',
                                NET_SSH2_MSG_REQUEST_FAILURE,
                                $server_channel,
                                NET_SSH2_OPEN_ADMINISTRATIVELY_PROHIBITED,
                                0,
                                '',
                                0,
                                ''
                            );

                            if (!$this->_send_binary_packet($packet)) {
                                return $this->_disconnect(NET_SSH2_DISCONNECT_BY_APPLICATION);
                            }
                    }
                    $payload = $this->_get_binary_packet($skip_channel_filter);
                    break;
                case NET_SSH2_MSG_CHANNEL_WINDOW_ADJUST:
                    $this->_string_shift($payload, 1);
                    if (strlen($payload) < 8) {
                        return false;
                    }
                    extract(unpack('Nchannel', $this->_string_shift($payload, 4)));
                    extract(unpack('Nwindow_size', $this->_string_shift($payload, 4)));
                    $this->window_size_client_to_server[$channel]+= $window_size;

                    $payload = ($this->bitmap & self::MASK_WINDOW_ADJUST) ? true : $this->_get_binary_packet($skip_channel_filter);
            }
        }

        return $payload;
    }

    /**
     * Enable Quiet Mode
     *
     * Suppress stderr from output
     *
     * @access public
     */
    function enableQuietMode()
    {
        $this->quiet_mode = true;
    }

    /**
     * Disable Quiet Mode
     *
     * Show stderr in output
     *
     * @access public
     */
    function disableQuietMode()
    {
        $this->quiet_mode = false;
    }

    /**
     * Returns whether Quiet Mode is enabled or not
     *
     * @see self::enableQuietMode()
     * @see self::disableQuietMode()
     * @access public
     * @return bool
     */
    function isQuietModeEnabled()
    {
        return $this->quiet_mode;
    }

    /**
     * Enable request-pty when using exec()
     *
     * @access public
     */
    function enablePTY()
    {
        $this->request_pty = true;
    }

    /**
     * Disable request-pty when using exec()
     *
     * @access public
     */
    function disablePTY()
    {
        if ($this->in_request_pty_exec) {
            $this->_close_channel(self::CHANNEL_EXEC);
            $this->in_request_pty_exec = false;
        }
        $this->request_pty = false;
    }

    /**
     * Returns whether request-pty is enabled or not
     *
     * @see self::enablePTY()
     * @see self::disablePTY()
     * @access public
     * @return bool
     */
    function isPTYEnabled()
    {
        return $this->request_pty;
    }

    /**
     * Gets channel data
     *
     * Returns the data as a string if it's available and false if not.
     *
     * @param int $client_channel
     * @param bool $skip_extended
     * @return mixed|bool
     * @access private
     */
    function _get_channel_packet($client_channel, $skip_extended = false)
    {
        if (!empty($this->channel_buffers[$client_channel])) {
            switch ($this->channel_status[$client_channel]) {
                case NET_SSH2_MSG_CHANNEL_REQUEST:
                    foreach ($this->channel_buffers[$client_channel] as $i => $packet) {
                        switch (ord($packet[0])) {
                            case NET_SSH2_MSG_CHANNEL_SUCCESS:
                            case NET_SSH2_MSG_CHANNEL_FAILURE:
                                unset($this->channel_buffers[$client_channel][$i]);
                                return substr($packet, 1);
                        }
                    }
                    break;
                default:
                    return substr(array_shift($this->channel_buffers[$client_channel]), 1);
            }
        }

        while (true) {
            if ($this->binary_packet_buffer !== false) {
                $response = $this->binary_packet_buffer;
                $this->binary_packet_buffer = false;
            } else {
                $response = $this->_get_binary_packet(true);
                if ($response === true && $this->is_timeout) {
                    if ($client_channel == self::CHANNEL_EXEC && !$this->request_pty) {
                        $this->_close_channel($client_channel);
                    }
                    return true;
                }
                if ($response === false) {
                    $this->bitmap = 0;
                    user_error('Connection closed by server');
                    return false;
                }
            }

            if ($client_channel == -1 && $response === true) {
                return true;
            }
            if (!strlen($response)) {
                return false;
            }
            extract(unpack('Ctype', $this->_string_shift($response, 1)));

            if (strlen($response) < 4) {
                return false;
            }
            if ($type == NET_SSH2_MSG_CHANNEL_OPEN) {
                extract(unpack('Nlength', $this->_string_shift($response, 4)));
            } else {
                extract(unpack('Nchannel', $this->_string_shift($response, 4)));
            }

            // will not be setup yet on incoming channel open request
            if (isset($channel) && isset($this->channel_status[$channel]) && isset($this->window_size_server_to_client[$channel])) {
                $this->window_size_server_to_client[$channel]-= strlen($response);

                // resize the window, if appropriate
                if ($this->window_size_server_to_client[$channel] < 0) {
                // PuTTY does something more analogous to the following:
                //if ($this->window_size_server_to_client[$channel] < 0x3FFFFFFF) {
                    $packet = pack('CNN', NET_SSH2_MSG_CHANNEL_WINDOW_ADJUST, $this->server_channels[$channel], $this->window_resize);
                    if (!$this->_send_binary_packet($packet)) {
                        return false;
                    }
                    $this->window_size_server_to_client[$channel]+= $this->window_resize;
                }

                switch ($type) {
                    case NET_SSH2_MSG_CHANNEL_EXTENDED_DATA:
                        /*
                        if ($client_channel == self::CHANNEL_EXEC) {
                            $this->_send_channel_packet($client_channel, chr(0));
                        }
                        */
                        // currently, there's only one possible value for $data_type_code: NET_SSH2_EXTENDED_DATA_STDERR
                        if (strlen($response) < 8) {
                            return false;
                        }
                        extract(unpack('Ndata_type_code/Nlength', $this->_string_shift($response, 8)));
                        $data = $this->_string_shift($response, $length);
                        $this->stdErrorLog.= $data;
                        if ($skip_extended || $this->quiet_mode) {
                            continue 2;
                        }
                        if ($client_channel == $channel && $this->channel_status[$channel] == NET_SSH2_MSG_CHANNEL_DATA) {
                            return $data;
                        }
                        $this->channel_buffers[$channel][] = chr($type) . $data;

                        continue 2;
                    case NET_SSH2_MSG_CHANNEL_REQUEST:
                        if ($this->channel_status[$channel] == NET_SSH2_MSG_CHANNEL_CLOSE) {
                            continue 2;
                        }
                        if (strlen($response) < 4) {
                            return false;
                        }
                        extract(unpack('Nlength', $this->_string_shift($response, 4)));
                        $value = $this->_string_shift($response, $length);
                        switch ($value) {
                            case 'exit-signal':
                                $this->_string_shift($response, 1);
                                if (strlen($response) < 4) {
                                    return false;
                                }
                                extract(unpack('Nlength', $this->_string_shift($response, 4)));
                                $this->errors[] = 'SSH_MSG_CHANNEL_REQUEST (exit-signal): ' . $this->_string_shift($response, $length);
                                $this->_string_shift($response, 1);
                                if (strlen($response) < 4) {
                                    return false;
                                }
                                extract(unpack('Nlength', $this->_string_shift($response, 4)));
                                if ($length) {
                                    $this->errors[count($this->errors)].= "\r\n" . $this->_string_shift($response, $length);
                                }

                                $this->_send_binary_packet(pack('CN', NET_SSH2_MSG_CHANNEL_EOF, $this->server_channels[$client_channel]));
                                $this->_send_binary_packet(pack('CN', NET_SSH2_MSG_CHANNEL_CLOSE, $this->server_channels[$channel]));

                                $this->channel_status[$channel] = NET_SSH2_MSG_CHANNEL_EOF;

                                continue 3;
                            case 'exit-status':
                                if (strlen($response) < 5) {
                                    return false;
                                }
                                extract(unpack('Cfalse/Nexit_status', $this->_string_shift($response, 5)));
                                $this->exit_status = $exit_status;

                                // "The client MAY ignore these messages."
                                // -- http://tools.ietf.org/html/rfc4254#section-6.10

                                continue 3;
                            default:
                                // "Some systems may not implement signals, in which case they SHOULD ignore this message."
                                //  -- http://tools.ietf.org/html/rfc4254#section-6.9
                                continue 3;
                        }
                }

                switch ($this->channel_status[$channel]) {
                    case NET_SSH2_MSG_CHANNEL_OPEN:
                        switch ($type) {
                            case NET_SSH2_MSG_CHANNEL_OPEN_CONFIRMATION:
                                if (strlen($response) < 4) {
                                    return false;
                                }
                                extract(unpack('Nserver_channel', $this->_string_shift($response, 4)));
                                $this->server_channels[$channel] = $server_channel;
                                if (strlen($response) < 4) {
                                    return false;
                                }
                                extract(unpack('Nwindow_size', $this->_string_shift($response, 4)));
                                if ($window_size < 0) {
                                    $window_size&= 0x7FFFFFFF;
                                    $window_size+= 0x80000000;
                                }
                                $this->window_size_client_to_server[$channel] = $window_size;
                                if (strlen($response) < 4) {
                                     return false;
                                }
                                $temp = unpack('Npacket_size_client_to_server', $this->_string_shift($response, 4));
                                $this->packet_size_client_to_server[$channel] = $temp['packet_size_client_to_server'];
                                $result = $client_channel == $channel ? true : $this->_get_channel_packet($client_channel, $skip_extended);
                                $this->_on_channel_open();
                                return $result;
                            case NET_SSH2_MSG_CHANNEL_OPEN_FAILURE:
                                user_error('Unable to open channel');
                                return $this->_disconnect(NET_SSH2_DISCONNECT_BY_APPLICATION);
                            default:
                                if ($client_channel == $channel) {
                                    user_error('Unexpected response to open request');
                                    return $this->_disconnect(NET_SSH2_DISCONNECT_BY_APPLICATION);
                                }
                                return $this->_get_channel_packet($client_channel, $skip_extended);
                        }
                        break;
                    case NET_SSH2_MSG_CHANNEL_REQUEST:
                        switch ($type) {
                            case NET_SSH2_MSG_CHANNEL_SUCCESS:
                                return true;
                            case NET_SSH2_MSG_CHANNEL_FAILURE:
                                return false;
                            case NET_SSH2_MSG_CHANNEL_DATA:
                                if (strlen($response) < 4) {
                                    return false;
                                }
                                extract(unpack('Nlength', $this->_string_shift($response, 4)));
                                $data = $this->_string_shift($response, $length);
                                $this->channel_buffers[$channel][] = chr($type) . $data;
                                return $this->_get_channel_packet($client_channel, $skip_extended);
                            default:
                                user_error('Unable to fulfill channel request');
                                return $this->_disconnect(NET_SSH2_DISCONNECT_BY_APPLICATION);
                        }
                    case NET_SSH2_MSG_CHANNEL_CLOSE:
                        return $type == NET_SSH2_MSG_CHANNEL_CLOSE ? true : $this->_get_channel_packet($client_channel, $skip_extended);
                }
            }

            // ie. $this->channel_status[$channel] == NET_SSH2_MSG_CHANNEL_DATA

            switch ($type) {
                case NET_SSH2_MSG_CHANNEL_DATA:
                    /*
                    if ($channel == self::CHANNEL_EXEC) {
                        // SCP requires null packets, such as this, be sent.  further, in the case of the ssh.com SSH server
                        // this actually seems to make things twice as fast.  more to the point, the message right after
                        // SSH_MSG_CHANNEL_DATA (usually SSH_MSG_IGNORE) won't block for as long as it would have otherwise.
                        // in OpenSSH it slows things down but only by a couple thousandths of a second.
                        $this->_send_channel_packet($channel, chr(0));
                    }
                    */
                    if (strlen($response) < 4) {
                        return false;
                    }
                    extract(unpack('Nlength', $this->_string_shift($response, 4)));
                    $data = $this->_string_shift($response, $length);

                    if ($channel == self::CHANNEL_AGENT_FORWARD) {
                        $agent_response = $this->agent->_forward_data($data);
                        if (!is_bool($agent_response)) {
                            $this->_send_channel_packet($channel, $agent_response);
                        }
                        break;
                    }

                    if ($client_channel == $channel) {
                        return $data;
                    }
                    $this->channel_buffers[$channel][] = chr($type) . $data;
                    break;
                case NET_SSH2_MSG_CHANNEL_CLOSE:
                    $this->curTimeout = 5;

                    if ($this->bitmap & self::MASK_SHELL) {
                        $this->bitmap&= ~self::MASK_SHELL;
                    }
                    if ($this->channel_status[$channel] != NET_SSH2_MSG_CHANNEL_EOF) {
                        $this->_send_binary_packet(pack('CN', NET_SSH2_MSG_CHANNEL_CLOSE, $this->server_channels[$channel]));
                    }

                    $this->channel_status[$channel] = NET_SSH2_MSG_CHANNEL_CLOSE;
                    if ($client_channel == $channel) {
                        return true;
                    }
                case NET_SSH2_MSG_CHANNEL_EOF:
                    break;
                default:
                    user_error("Error reading channel data ($type)");
                    return $this->_disconnect(NET_SSH2_DISCONNECT_BY_APPLICATION);
            }
        }
    }

    /**
     * Sends Binary Packets
     *
     * See '6. Binary Packet Protocol' of rfc4253 for more info.
     *
     * @param string $data
     * @param string $logged
     * @see self::_get_binary_packet()
     * @return bool
     * @access private
     */
    function _send_binary_packet($data, $logged = null)
    {
        if (!is_resource($this->fsock) || feof($this->fsock)) {
            $this->bitmap = 0;
            user_error('Connection closed prematurely');
            return false;
        }

        if (!isset($logged)) {
            $logged = $data;
        }

        switch ($this->compress) {
            case NET_SSH2_COMPRESSION_ZLIB_AT_OPENSSH:
                if (!$this->isAuthenticated()) {
                    break;
                }
            case NET_SSH2_COMPRESSION_ZLIB:
                if (!$this->regenerate_compression_context) {
                    $header = '';
                } else {
                    $this->regenerate_compression_context = false;
                    $this->compress_context = deflate_init(ZLIB_ENCODING_RAW, ['window' => 15]);
                    $header = "\x78\x9C";
                }
                if ($this->compress_context) {
                    $data = $header . deflate_add($this->compress_context, $data, ZLIB_PARTIAL_FLUSH);
                }
        }

        // 4 (packet length) + 1 (padding length) + 4 (minimal padding amount) == 9
        $packet_length = strlen($data) + 9;
        // round up to the nearest $this->encrypt_block_size
        $packet_length+= (($this->encrypt_block_size - 1) * $packet_length) % $this->encrypt_block_size;
        // subtracting strlen($data) is obvious - subtracting 5 is necessary because of packet_length and padding_length
        $padding_length = $packet_length - strlen($data) - 5;
        $padding = Random::string($padding_length);

        // we subtract 4 from packet_length because the packet_length field isn't supposed to include itself
        $packet = pack('NCa*', $packet_length - 4, $padding_length, $data . $padding);

        $hmac = $this->hmac_create !== false ? $this->hmac_create->hash(pack('Na*', $this->send_seq_no, $packet)) : '';
        $this->send_seq_no++;

        if ($this->encrypt !== false) {
            $packet = $this->encrypt->encrypt($packet);
        }

        $packet.= $hmac;

        $start = microtime(true);
        $result = strlen($packet) == @fputs($this->fsock, $packet);
        $stop = microtime(true);

        if (defined('NET_SSH2_LOGGING')) {
<<<<<<< HEAD
            $current = microtime(true);
            $message_number = isset($this->message_numbers[ord($data[0])]) ? $this->message_numbers[ord($data[0])] : 'UNKNOWN (' . ord($data[0]) . ')';
=======
            $current = strtok(microtime(), ' ') + strtok('');
            $message_number = isset($this->message_numbers[ord($logged[0])]) ? $this->message_numbers[ord($logged[0])] : 'UNKNOWN (' . ord($logged[0]) . ')';
>>>>>>> da6c1b06
            $message_number = '-> ' . $message_number .
                              ' (since last: ' . round($current - $this->last_packet, 4) . ', network: ' . round($stop - $start, 4) . 's)';
            $this->_append_log($message_number, $logged);
            $this->last_packet = $current;
        }

        return $result;
    }

    /**
     * Logs data packets
     *
     * Makes sure that only the last 1MB worth of packets will be logged
     *
     * @param string $message_number
     * @param string $message
     * @access private
     */
    function _append_log($message_number, $message)
    {
        // remove the byte identifying the message type from all but the first two messages (ie. the identification strings)
        if (strlen($message_number) > 2) {
            $this->_string_shift($message);
        }

        switch (NET_SSH2_LOGGING) {
            // useful for benchmarks
            case self::LOG_SIMPLE:
                $this->message_number_log[] = $message_number;
                break;
            // the most useful log for SSH2
            case self::LOG_COMPLEX:
                $this->message_number_log[] = $message_number;
                $this->log_size+= strlen($message);
                $this->message_log[] = $message;
                while ($this->log_size > self::LOG_MAX_SIZE) {
                    $this->log_size-= strlen(array_shift($this->message_log));
                    array_shift($this->message_number_log);
                }
                break;
            // dump the output out realtime; packets may be interspersed with non packets,
            // passwords won't be filtered out and select other packets may not be correctly
            // identified
            case self::LOG_REALTIME:
                switch (PHP_SAPI) {
                    case 'cli':
                        $start = $stop = "\r\n";
                        break;
                    default:
                        $start = '<pre>';
                        $stop = '</pre>';
                }
                echo $start . $this->_format_log(array($message), array($message_number)) . $stop;
                @flush();
                @ob_flush();
                break;
            // basically the same thing as self::LOG_REALTIME with the caveat that self::LOG_REALTIME_FILE
            // needs to be defined and that the resultant log file will be capped out at self::LOG_MAX_SIZE.
            // the earliest part of the log file is denoted by the first <<< START >>> and is not going to necessarily
            // at the beginning of the file
            case self::LOG_REALTIME_FILE:
                if (!isset($this->realtime_log_file)) {
                    // PHP doesn't seem to like using constants in fopen()
                    $filename = self::LOG_REALTIME_FILENAME;
                    $fp = fopen($filename, 'w');
                    $this->realtime_log_file = $fp;
                }
                if (!is_resource($this->realtime_log_file)) {
                    break;
                }
                $entry = $this->_format_log(array($message), array($message_number));
                if ($this->realtime_log_wrap) {
                    $temp = "<<< START >>>\r\n";
                    $entry.= $temp;
                    fseek($this->realtime_log_file, ftell($this->realtime_log_file) - strlen($temp));
                }
                $this->realtime_log_size+= strlen($entry);
                if ($this->realtime_log_size > self::LOG_MAX_SIZE) {
                    fseek($this->realtime_log_file, 0);
                    $this->realtime_log_size = strlen($entry);
                    $this->realtime_log_wrap = true;
                }
                fputs($this->realtime_log_file, $entry);
        }
    }

    /**
     * Sends channel data
     *
     * Spans multiple SSH_MSG_CHANNEL_DATAs if appropriate
     *
     * @param int $client_channel
     * @param string $data
     * @return bool
     * @access private
     */
    function _send_channel_packet($client_channel, $data)
    {
        while (strlen($data)) {
            if (!$this->window_size_client_to_server[$client_channel]) {
                $this->bitmap^= self::MASK_WINDOW_ADJUST;
                // using an invalid channel will let the buffers be built up for the valid channels
                $this->_get_channel_packet(-1);
                $this->bitmap^= self::MASK_WINDOW_ADJUST;
            }

            /* The maximum amount of data allowed is determined by the maximum
               packet size for the channel, and the current window size, whichever
               is smaller.
                 -- http://tools.ietf.org/html/rfc4254#section-5.2 */
            $max_size = min(
                $this->packet_size_client_to_server[$client_channel],
                $this->window_size_client_to_server[$client_channel]
            );

            $temp = $this->_string_shift($data, $max_size);
            $packet = pack(
                'CN2a*',
                NET_SSH2_MSG_CHANNEL_DATA,
                $this->server_channels[$client_channel],
                strlen($temp),
                $temp
            );
            $this->window_size_client_to_server[$client_channel]-= strlen($temp);
            if (!$this->_send_binary_packet($packet)) {
                return false;
            }
        }

        return true;
    }

    /**
     * Closes and flushes a channel
     *
     * \phpseclib\Net\SSH2 doesn't properly close most channels.  For exec() channels are normally closed by the server
     * and for SFTP channels are presumably closed when the client disconnects.  This functions is intended
     * for SCP more than anything.
     *
     * @param int $client_channel
     * @param bool $want_reply
     * @return bool
     * @access private
     */
    function _close_channel($client_channel, $want_reply = false)
    {
        // see http://tools.ietf.org/html/rfc4254#section-5.3

        $this->_send_binary_packet(pack('CN', NET_SSH2_MSG_CHANNEL_EOF, $this->server_channels[$client_channel]));

        if (!$want_reply) {
            $this->_send_binary_packet(pack('CN', NET_SSH2_MSG_CHANNEL_CLOSE, $this->server_channels[$client_channel]));
        }

        $this->channel_status[$client_channel] = NET_SSH2_MSG_CHANNEL_CLOSE;

        $this->curTimeout = 5;

        while (!is_bool($this->_get_channel_packet($client_channel))) {
        }

        if ($this->is_timeout) {
            $this->disconnect();
        }

        if ($want_reply) {
            $this->_send_binary_packet(pack('CN', NET_SSH2_MSG_CHANNEL_CLOSE, $this->server_channels[$client_channel]));
        }

        if ($this->bitmap & self::MASK_SHELL) {
            $this->bitmap&= ~self::MASK_SHELL;
        }
    }

    /**
     * Disconnect
     *
     * @param int $reason
     * @return bool
     * @access private
     */
    function _disconnect($reason)
    {
        if ($this->bitmap & self::MASK_CONNECTED) {
            $data = pack('CNNa*Na*', NET_SSH2_MSG_DISCONNECT, $reason, 0, '', 0, '');
            $this->_send_binary_packet($data);
        }

        $this->bitmap = 0;
        if (is_resource($this->fsock) && get_resource_type($this->fsock) == 'stream') {
            fclose($this->fsock);
        }

        return false;
    }

    /**
     * String Shift
     *
     * Inspired by array_shift
     *
     * @param string $string
     * @param int $index
     * @return string
     * @access private
     */
    function _string_shift(&$string, $index = 1)
    {
        $substr = substr($string, 0, $index);
        $string = substr($string, $index);
        return $substr;
    }

    /**
     * Define Array
     *
     * Takes any number of arrays whose indices are integers and whose values are strings and defines a bunch of
     * named constants from it, using the value as the name of the constant and the index as the value of the constant.
     * If any of the constants that would be defined already exists, none of the constants will be defined.
     *
     * @access private
     */
    function _define_array()
    {
        $args = func_get_args();
        foreach ($args as $arg) {
            foreach ($arg as $key => $value) {
                if (!defined($value)) {
                    define($value, $key);
                } else {
                    break 2;
                }
            }
        }
    }

    /**
     * Returns a log of the packets that have been sent and received.
     *
     * Returns a string if NET_SSH2_LOGGING == self::LOG_COMPLEX, an array if NET_SSH2_LOGGING == self::LOG_SIMPLE and false if !defined('NET_SSH2_LOGGING')
     *
     * @access public
     * @return array|false|string
     */
    function getLog()
    {
        if (!defined('NET_SSH2_LOGGING')) {
            return false;
        }

        switch (NET_SSH2_LOGGING) {
            case self::LOG_SIMPLE:
                return $this->message_number_log;
            case self::LOG_COMPLEX:
                $log = $this->_format_log($this->message_log, $this->message_number_log);
                return PHP_SAPI == 'cli' ? $log : '<pre>' . $log . '</pre>';
            default:
                return false;
        }
    }

    /**
     * Formats a log for printing
     *
     * @param array $message_log
     * @param array $message_number_log
     * @access private
     * @return string
     */
    function _format_log($message_log, $message_number_log)
    {
        $output = '';
        for ($i = 0; $i < count($message_log); $i++) {
            $output.= $message_number_log[$i] . "\r\n";
            $current_log = $message_log[$i];
            $j = 0;
            do {
                if (strlen($current_log)) {
                    $output.= str_pad(dechex($j), 7, '0', STR_PAD_LEFT) . '0  ';
                }
                $fragment = $this->_string_shift($current_log, $this->log_short_width);
                $hex = substr(preg_replace_callback('#.#s', array($this, '_format_log_helper'), $fragment), strlen($this->log_boundary));
                // replace non ASCII printable characters with dots
                // http://en.wikipedia.org/wiki/ASCII#ASCII_printable_characters
                // also replace < with a . since < messes up the output on web browsers
                $raw = preg_replace('#[^\x20-\x7E]|<#', '.', $fragment);
                $output.= str_pad($hex, $this->log_long_width - $this->log_short_width, ' ') . $raw . "\r\n";
                $j++;
            } while (strlen($current_log));
            $output.= "\r\n";
        }

        return $output;
    }

    /**
     * Helper function for _format_log
     *
     * For use with preg_replace_callback()
     *
     * @param array $matches
     * @access private
     * @return string
     */
    function _format_log_helper($matches)
    {
        return $this->log_boundary . str_pad(dechex(ord($matches[0])), 2, '0', STR_PAD_LEFT);
    }

    /**
     * Helper function for agent->_on_channel_open()
     *
     * Used when channels are created to inform agent
     * of said channel opening. Must be called after
     * channel open confirmation received
     *
     * @access private
     */
    function _on_channel_open()
    {
        if (isset($this->agent)) {
            $this->agent->_on_channel_open($this);
        }
    }

    /**
     * Returns the first value of the intersection of two arrays or false if
     * the intersection is empty. The order is defined by the first parameter.
     *
     * @param array $array1
     * @param array $array2
     * @return mixed False if intersection is empty, else intersected value.
     * @access private
     */
    function _array_intersect_first($array1, $array2)
    {
        foreach ($array1 as $value) {
            if (in_array($value, $array2)) {
                return $value;
            }
        }
        return false;
    }

    /**
     * Returns all errors
     *
     * @return string[]
     * @access public
     */
    function getErrors()
    {
        return $this->errors;
    }

    /**
     * Returns the last error
     *
     * @return string
     * @access public
     */
    function getLastError()
    {
        $count = count($this->errors);

        if ($count > 0) {
            return $this->errors[$count - 1];
        }
    }

    /**
     * Return the server identification.
     *
     * @return string
     * @access public
     */
    function getServerIdentification()
    {
        $this->_connect();

        return $this->server_identifier;
    }

    /**
     * Return a list of the key exchange algorithms the server supports.
     *
     * @return array
     * @access public
     */
    function getKexAlgorithms()
    {
        $this->_connect();

        return $this->kex_algorithms;
    }

    /**
     * Return a list of the host key (public key) algorithms the server supports.
     *
     * @return array
     * @access public
     */
    function getServerHostKeyAlgorithms()
    {
        $this->_connect();

        return $this->server_host_key_algorithms;
    }

    /**
     * Return a list of the (symmetric key) encryption algorithms the server supports, when receiving stuff from the client.
     *
     * @return array
     * @access public
     */
    function getEncryptionAlgorithmsClient2Server()
    {
        $this->_connect();

        return $this->encryption_algorithms_client_to_server;
    }

    /**
     * Return a list of the (symmetric key) encryption algorithms the server supports, when sending stuff to the client.
     *
     * @return array
     * @access public
     */
    function getEncryptionAlgorithmsServer2Client()
    {
        $this->_connect();

        return $this->encryption_algorithms_server_to_client;
    }

    /**
     * Return a list of the MAC algorithms the server supports, when receiving stuff from the client.
     *
     * @return array
     * @access public
     */
    function getMACAlgorithmsClient2Server()
    {
        $this->_connect();

        return $this->mac_algorithms_client_to_server;
    }

    /**
     * Return a list of the MAC algorithms the server supports, when sending stuff to the client.
     *
     * @return array
     * @access public
     */
    function getMACAlgorithmsServer2Client()
    {
        $this->_connect();

        return $this->mac_algorithms_server_to_client;
    }

    /**
     * Return a list of the compression algorithms the server supports, when receiving stuff from the client.
     *
     * @return array
     * @access public
     */
    function getCompressionAlgorithmsClient2Server()
    {
        $this->_connect();

        return $this->compression_algorithms_client_to_server;
    }

    /**
     * Return a list of the compression algorithms the server supports, when sending stuff to the client.
     *
     * @return array
     * @access public
     */
    function getCompressionAlgorithmsServer2Client()
    {
        $this->_connect();

        return $this->compression_algorithms_server_to_client;
    }

    /**
     * Return a list of the languages the server supports, when sending stuff to the client.
     *
     * @return array
     * @access public
     */
    function getLanguagesServer2Client()
    {
        $this->_connect();

        return $this->languages_server_to_client;
    }

    /**
     * Return a list of the languages the server supports, when receiving stuff from the client.
     *
     * @return array
     * @access public
     */
    function getLanguagesClient2Server()
    {
        $this->_connect();

        return $this->languages_client_to_server;
    }

    /**
     * Returns a list of algorithms the server supports
     *
     * @return array
     * @access public
     */
    function getServerAlgorithms()
    {
        $this->_connect();

        return array(
            'kex' => $this->kex_algorithms,
            'hostkey' => $this->server_host_key_algorithms,
            'client_to_server' => array(
                'crypt' => $this->encryption_algorithms_client_to_server,
                'mac' => $this->mac_algorithms_client_to_server,
                'comp' => $this->compression_algorithms_client_to_server,
                'lang' => $this->languages_client_to_server
            ),
            'server_to_client' => array(
                'crypt' => $this->encryption_algorithms_server_to_client,
                'mac' => $this->mac_algorithms_server_to_client,
                'comp' => $this->compression_algorithms_server_to_client,
                'lang' => $this->languages_server_to_client
            )
        );
    }

    /**
     * Returns a list of KEX algorithms that phpseclib supports
     *
     * @return array
     * @access public
     */
    function getSupportedKEXAlgorithms()
    {
        $kex_algorithms = array(
            // Elliptic Curve Diffie-Hellman Key Agreement (ECDH) using
            // Curve25519. See doc/curve25519-sha256@libssh.org.txt in the
            // libssh repository for more information.
            'curve25519-sha256@libssh.org',

            'diffie-hellman-group-exchange-sha256',// RFC 4419
            'diffie-hellman-group-exchange-sha1',  // RFC 4419

            // Diffie-Hellman Key Agreement (DH) using integer modulo prime
            // groups.
            'diffie-hellman-group14-sha1', // REQUIRED
            'diffie-hellman-group1-sha1', // REQUIRED
        );

        if (!function_exists('sodium_crypto_box_publickey_from_secretkey')) {
            $kex_algorithms = array_diff(
                $kex_algorithms,
                array('curve25519-sha256@libssh.org')
            );
        }

        return $kex_algorithms;
    }

    /**
     * Returns a list of host key algorithms that phpseclib supports
     *
     * @return array
     * @access public
     */
    function getSupportedHostKeyAlgorithms()
    {
        return array(
            'rsa-sha2-256', // RFC 8332
            'rsa-sha2-512', // RFC 8332
            'ssh-rsa', // RECOMMENDED  sign   Raw RSA Key
            'ssh-dss'  // REQUIRED     sign   Raw DSS Key
        );
    }

    /**
     * Returns a list of symmetric key algorithms that phpseclib supports
     *
     * @return array
     * @access public
     */
    function getSupportedEncryptionAlgorithms()
    {
        $algos = array(
            // from <http://tools.ietf.org/html/rfc4345#section-4>:
            'arcfour256',
            'arcfour128',

            //'arcfour',      // OPTIONAL          the ARCFOUR stream cipher with a 128-bit key

            // CTR modes from <http://tools.ietf.org/html/rfc4344#section-4>:
            'aes128-ctr',     // RECOMMENDED       AES (Rijndael) in SDCTR mode, with 128-bit key
            'aes192-ctr',     // RECOMMENDED       AES with 192-bit key
            'aes256-ctr',     // RECOMMENDED       AES with 256-bit key

            'twofish128-ctr', // OPTIONAL          Twofish in SDCTR mode, with 128-bit key
            'twofish192-ctr', // OPTIONAL          Twofish with 192-bit key
            'twofish256-ctr', // OPTIONAL          Twofish with 256-bit key

            'aes128-cbc',     // RECOMMENDED       AES with a 128-bit key
            'aes192-cbc',     // OPTIONAL          AES with a 192-bit key
            'aes256-cbc',     // OPTIONAL          AES in CBC mode, with a 256-bit key

            'twofish128-cbc', // OPTIONAL          Twofish with a 128-bit key
            'twofish192-cbc', // OPTIONAL          Twofish with a 192-bit key
            'twofish256-cbc',
            'twofish-cbc',    // OPTIONAL          alias for "twofish256-cbc"
                              //                   (this is being retained for historical reasons)

            'blowfish-ctr',   // OPTIONAL          Blowfish in SDCTR mode

            'blowfish-cbc',   // OPTIONAL          Blowfish in CBC mode

            '3des-ctr',       // RECOMMENDED       Three-key 3DES in SDCTR mode

            '3des-cbc',       // REQUIRED          three-key 3DES in CBC mode

             //'none'           // OPTIONAL          no encryption; NOT RECOMMENDED
        );

        if ($this->crypto_engine) {
            $engines = array($this->crypto_engine);
        } else {
            $engines = array(
                Base::ENGINE_OPENSSL,
                Base::ENGINE_MCRYPT,
                Base::ENGINE_INTERNAL
            );
        }

        $ciphers = array();
        foreach ($engines as $engine) {
            foreach ($algos as $algo) {
                $obj = $this->_encryption_algorithm_to_crypt_instance($algo);
                if ($obj instanceof Rijndael) {
                    $obj->setKeyLength(preg_replace('#[^\d]#', '', $algo));
                }
                switch ($algo) {
                    case 'arcfour128':
                    case 'arcfour256':
                        if ($engine != Base::ENGINE_INTERNAL) {
                            continue 2;
                        }
                }
                if ($obj->isValidEngine($engine)) {
                    $algos = array_diff($algos, array($algo));
                    $ciphers[] = $algo;
                }
            }
        }

        return $ciphers;
    }

    /**
     * Returns a list of MAC algorithms that phpseclib supports
     *
     * @return array
     * @access public
     */
    function getSupportedMACAlgorithms()
    {
        return array(
            // from <http://www.ietf.org/rfc/rfc6668.txt>:
            'hmac-sha2-256',// RECOMMENDED     HMAC-SHA256 (digest length = key length = 32)

            'hmac-sha1-96', // RECOMMENDED     first 96 bits of HMAC-SHA1 (digest length = 12, key length = 20)
            'hmac-sha1',    // REQUIRED        HMAC-SHA1 (digest length = key length = 20)
            'hmac-md5-96',  // OPTIONAL        first 96 bits of HMAC-MD5 (digest length = 12, key length = 16)
            'hmac-md5',     // OPTIONAL        HMAC-MD5 (digest length = key length = 16)
            //'none'          // OPTIONAL        no MAC; NOT RECOMMENDED
        );
    }

    /**
     * Returns a list of compression algorithms that phpseclib supports
     *
     * @return array
     * @access public
     */
    function getSupportedCompressionAlgorithms()
    {
        $algos = array('none'); // REQUIRED        no compression
        if (function_exists('deflate_init')) {
            $algos[] = 'zlib@openssh.com'; // https://datatracker.ietf.org/doc/html/draft-miller-secsh-compression-delayed
            $algos[] = 'zlib';
        }
        return $algos;
    }

    /**
     * Return list of negotiated algorithms
     *
     * Uses the same format as https://www.php.net/ssh2-methods-negotiated
     *
     * @return array
     * @access public
     */
    function getAlgorithmsNegotiated()
    {
        $this->_connect();

        $compression_map = array(
            NET_SSH2_COMPRESSION_NONE => 'none',
            NET_SSH2_COMPRESSION_ZLIB => 'zlib',
            NET_SSH2_COMPRESSION_ZLIB_AT_OPENSSH => 'zlib@openssh.com'
        );

        return array(
            'kex' => $this->kex_algorithm,
            'hostkey' => $this->signature_format,
            'client_to_server' => array(
                'crypt' => $this->encrypt->name,
                'mac' => $this->hmac_create->name,
                'comp' => $compression_map[$this->compress],
            ),
            'server_to_client' => array(
                'crypt' => $this->decrypt->name,
                'mac' => $this->hmac_check->name,
                'comp' => $compression_map[$this->decompress],
            )
        );
    }

    /**
     * Accepts an associative array with up to four parameters as described at
     * <https://www.php.net/manual/en/function.ssh2-connect.php>
     *
     * @param array $methods
     * @access public
     */
    function setPreferredAlgorithms($methods)
    {
        $preferred = $methods;

        if (isset($preferred['kex'])) {
            $preferred['kex'] = array_intersect(
                $preferred['kex'],
                $this->getSupportedKEXAlgorithms()
            );
        }

        if (isset($preferred['hostkey'])) {
            $preferred['hostkey'] = array_intersect(
                $preferred['hostkey'],
                $this->getSupportedHostKeyAlgorithms()
            );
        }

        $keys = array('client_to_server', 'server_to_client');
        foreach ($keys as $key) {
            if (isset($preferred[$key])) {
                $a = &$preferred[$key];
                if (isset($a['crypt'])) {
                    $a['crypt'] = array_intersect(
                        $a['crypt'],
                        $this->getSupportedEncryptionAlgorithms()
                    );
                }
                if (isset($a['comp'])) {
                    $a['comp'] = array_intersect(
                        $a['comp'],
                        $this->getSupportedCompressionAlgorithms()
                    );
                }
                if (isset($a['mac'])) {
                    $a['mac'] = array_intersect(
                        $a['mac'],
                        $this->getSupportedMACAlgorithms()
                    );
                }
            }
        }

        $keys = array(
            'kex',
            'hostkey',
            'client_to_server/crypt',
            'client_to_server/comp',
            'client_to_server/mac',
            'server_to_client/crypt',
            'server_to_client/comp',
            'server_to_client/mac',
        );
        foreach ($keys as $key) {
            $p = $preferred;
            $m = $methods;

            $subkeys = explode('/', $key);
            foreach ($subkeys as $subkey) {
                if (!isset($p[$subkey])) {
                    continue 2;
                }
                $p = $p[$subkey];
                $m = $m[$subkey];
            }

            if (count($p) != count($m)) {
                $diff = array_diff($m, $p);
                $msg = count($diff) == 1 ?
                    ' is not a supported algorithm' :
                    ' are not supported algorithms';
                user_error(implode(', ', $diff) . $msg);
                return false;
            }
        }

        $this->preferred = $preferred;
    }

    /**
     * Returns the banner message.
     *
     * Quoting from the RFC, "in some jurisdictions, sending a warning message before
     * authentication may be relevant for getting legal protection."
     *
     * @return string
     * @access public
     */
    function getBannerMessage()
    {
        return $this->banner_message;
    }

    /**
     * Returns the server public host key.
     *
     * Caching this the first time you connect to a server and checking the result on subsequent connections
     * is recommended.  Returns false if the server signature is not signed correctly with the public host key.
     *
     * @return mixed
     * @access public
     */
    function getServerPublicHostKey()
    {
        if (!($this->bitmap & self::MASK_CONSTRUCTOR)) {
            if (!$this->_connect()) {
                return false;
            }
        }

        $signature = $this->signature;
        $server_public_host_key = $this->server_public_host_key;

        if (strlen($server_public_host_key) < 4) {
            return false;
        }
        extract(unpack('Nlength', $this->_string_shift($server_public_host_key, 4)));
        $this->_string_shift($server_public_host_key, $length);

        if ($this->signature_validated) {
            return $this->bitmap ?
                $this->signature_format . ' ' . base64_encode($this->server_public_host_key) :
                false;
        }

        $this->signature_validated = true;

        switch ($this->signature_format) {
            case 'ssh-dss':
                $zero = new BigInteger();

                if (strlen($server_public_host_key) < 4) {
                    return false;
                }
                $temp = unpack('Nlength', $this->_string_shift($server_public_host_key, 4));
                $p = new BigInteger($this->_string_shift($server_public_host_key, $temp['length']), -256);

                if (strlen($server_public_host_key) < 4) {
                    return false;
                }
                $temp = unpack('Nlength', $this->_string_shift($server_public_host_key, 4));
                $q = new BigInteger($this->_string_shift($server_public_host_key, $temp['length']), -256);

                if (strlen($server_public_host_key) < 4) {
                    return false;
                }
                $temp = unpack('Nlength', $this->_string_shift($server_public_host_key, 4));
                $g = new BigInteger($this->_string_shift($server_public_host_key, $temp['length']), -256);

                if (strlen($server_public_host_key) < 4) {
                    return false;
                }
                $temp = unpack('Nlength', $this->_string_shift($server_public_host_key, 4));
                $y = new BigInteger($this->_string_shift($server_public_host_key, $temp['length']), -256);

                /* The value for 'dss_signature_blob' is encoded as a string containing
                   r, followed by s (which are 160-bit integers, without lengths or
                   padding, unsigned, and in network byte order). */
                $temp = unpack('Nlength', $this->_string_shift($signature, 4));
                if ($temp['length'] != 40) {
                    user_error('Invalid signature');
                    return $this->_disconnect(NET_SSH2_DISCONNECT_KEY_EXCHANGE_FAILED);
                }

                $r = new BigInteger($this->_string_shift($signature, 20), 256);
                $s = new BigInteger($this->_string_shift($signature, 20), 256);

                switch (true) {
                    case $r->equals($zero):
                    case $r->compare($q) >= 0:
                    case $s->equals($zero):
                    case $s->compare($q) >= 0:
                        user_error('Invalid signature');
                        return $this->_disconnect(NET_SSH2_DISCONNECT_KEY_EXCHANGE_FAILED);
                }

                $w = $s->modInverse($q);

                $u1 = $w->multiply(new BigInteger(sha1($this->exchange_hash), 16));
                list(, $u1) = $u1->divide($q);

                $u2 = $w->multiply($r);
                list(, $u2) = $u2->divide($q);

                $g = $g->modPow($u1, $p);
                $y = $y->modPow($u2, $p);

                $v = $g->multiply($y);
                list(, $v) = $v->divide($p);
                list(, $v) = $v->divide($q);

                if (!$v->equals($r)) {
                    user_error('Bad server signature');
                    return $this->_disconnect(NET_SSH2_DISCONNECT_HOST_KEY_NOT_VERIFIABLE);
                }

                break;
            case 'ssh-rsa':
            case 'rsa-sha2-256':
            case 'rsa-sha2-512':
                if (strlen($server_public_host_key) < 4) {
                    return false;
                }
                $temp = unpack('Nlength', $this->_string_shift($server_public_host_key, 4));
                $e = new BigInteger($this->_string_shift($server_public_host_key, $temp['length']), -256);

                if (strlen($server_public_host_key) < 4) {
                    return false;
                }
                $temp = unpack('Nlength', $this->_string_shift($server_public_host_key, 4));
                $rawN = $this->_string_shift($server_public_host_key, $temp['length']);
                $n = new BigInteger($rawN, -256);
                $nLength = strlen(ltrim($rawN, "\0"));

                /*
                if (strlen($signature) < 4) {
                    return false;
                }
                $temp = unpack('Nlength', $this->_string_shift($signature, 4));
                $signature = $this->_string_shift($signature, $temp['length']);

                $rsa = new RSA();
                switch ($this->signature_format) {
                    case 'rsa-sha2-512':
                        $hash = 'sha512';
                        break;
                    case 'rsa-sha2-256':
                        $hash = 'sha256';
                        break;
                    //case 'ssh-rsa':
                    default:
                        $hash = 'sha1';
                }
                $rsa->setHash($hash);
                $rsa->setSignatureMode(RSA::SIGNATURE_PKCS1);
                $rsa->loadKey(array('e' => $e, 'n' => $n), RSA::PUBLIC_FORMAT_RAW);

                if (!$rsa->verify($this->exchange_hash, $signature)) {
                    user_error('Bad server signature');
                    return $this->_disconnect(NET_SSH2_DISCONNECT_HOST_KEY_NOT_VERIFIABLE);
                }
                */

                if (strlen($signature) < 4) {
                    return false;
                }
                $temp = unpack('Nlength', $this->_string_shift($signature, 4));
                $s = new BigInteger($this->_string_shift($signature, $temp['length']), 256);

                // validate an RSA signature per "8.2 RSASSA-PKCS1-v1_5", "5.2.2 RSAVP1", and "9.1 EMSA-PSS" in the
                // following URL:
                // ftp://ftp.rsasecurity.com/pub/pkcs/pkcs-1/pkcs-1v2-1.pdf

                // also, see SSHRSA.c (rsa2_verifysig) in PuTTy's source.

                if ($s->compare(new BigInteger()) < 0 || $s->compare($n->subtract(new BigInteger(1))) > 0) {
                    user_error('Invalid signature');
                    return $this->_disconnect(NET_SSH2_DISCONNECT_KEY_EXCHANGE_FAILED);
                }

                $s = $s->modPow($e, $n);
                $s = $s->toBytes();

                switch ($this->signature_format) {
                    case 'rsa-sha2-512':
                        $hash = 'sha512';
                        break;
                    case 'rsa-sha2-256':
                        $hash = 'sha256';
                        break;
                    //case 'ssh-rsa':
                    default:
                        $hash = 'sha1';
                }
                $hashObj = new Hash($hash);
                switch ($this->signature_format) {
                    case 'rsa-sha2-512':
                        $h = pack('N5a*', 0x00305130, 0x0D060960, 0x86480165, 0x03040203, 0x05000440, $hashObj->hash($this->exchange_hash));
                        break;
                    case 'rsa-sha2-256':
                        $h = pack('N5a*', 0x00303130, 0x0D060960, 0x86480165, 0x03040201, 0x05000420, $hashObj->hash($this->exchange_hash));
                        break;
                    //case 'ssh-rsa':
                    default:
                        $hash = 'sha1';
                        $h = pack('N4a*', 0x00302130, 0x0906052B, 0x0E03021A, 0x05000414, $hashObj->hash($this->exchange_hash));
                }
                $h = chr(0x01) . str_repeat(chr(0xFF), $nLength - 2 - strlen($h)) . $h;

                if ($s != $h) {
                    user_error('Bad server signature');
                    return $this->_disconnect(NET_SSH2_DISCONNECT_HOST_KEY_NOT_VERIFIABLE);
                }
                break;
            default:
                user_error('Unsupported signature format');
                return $this->_disconnect(NET_SSH2_DISCONNECT_HOST_KEY_NOT_VERIFIABLE);
        }

        return $this->signature_format . ' ' . base64_encode($this->server_public_host_key);
    }

    /**
     * Returns the exit status of an SSH command or false.
     *
     * @return false|int
     * @access public
     */
    function getExitStatus()
    {
        if (is_null($this->exit_status)) {
            return false;
        }
        return $this->exit_status;
    }

    /**
     * Returns the number of columns for the terminal window size.
     *
     * @return int
     * @access public
     */
    function getWindowColumns()
    {
        return $this->windowColumns;
    }

    /**
     * Returns the number of rows for the terminal window size.
     *
     * @return int
     * @access public
     */
    function getWindowRows()
    {
        return $this->windowRows;
    }

    /**
     * Sets the number of columns for the terminal window size.
     *
     * @param int $value
     * @access public
     */
    function setWindowColumns($value)
    {
        $this->windowColumns = $value;
    }

    /**
     * Sets the number of rows for the terminal window size.
     *
     * @param int $value
     * @access public
     */
    function setWindowRows($value)
    {
        $this->windowRows = $value;
    }

    /**
     * Sets the number of columns and rows for the terminal window size.
     *
     * @param int $columns
     * @param int $rows
     * @access public
     */
    function setWindowSize($columns = 80, $rows = 24)
    {
        $this->windowColumns = $columns;
        $this->windowRows = $rows;
    }

    /**
     * Update packet types in log history
     *
     * @param string $old
     * @param string $new
     * @access private
     */
    function _updateLogHistory($old, $new)
    {
        if (defined('NET_SSH2_LOGGING') && NET_SSH2_LOGGING == self::LOG_COMPLEX) {
            $this->message_number_log[count($this->message_number_log) - 1] = str_replace(
                $old,
                $new,
                $this->message_number_log[count($this->message_number_log) - 1]
            );
        }
    }

    /**
     * Return the list of authentication methods that may productively continue authentication.
     *
     * @see https://tools.ietf.org/html/rfc4252#section-5.1
     * @return array|null
     */
    function getAuthMethodsToContinue()
    {
        return $this->auth_methods_to_continue;
    }
}<|MERGE_RESOLUTION|>--- conflicted
+++ resolved
@@ -4162,13 +4162,8 @@
         $stop = microtime(true);
 
         if (defined('NET_SSH2_LOGGING')) {
-<<<<<<< HEAD
             $current = microtime(true);
-            $message_number = isset($this->message_numbers[ord($data[0])]) ? $this->message_numbers[ord($data[0])] : 'UNKNOWN (' . ord($data[0]) . ')';
-=======
-            $current = strtok(microtime(), ' ') + strtok('');
             $message_number = isset($this->message_numbers[ord($logged[0])]) ? $this->message_numbers[ord($logged[0])] : 'UNKNOWN (' . ord($logged[0]) . ')';
->>>>>>> da6c1b06
             $message_number = '-> ' . $message_number .
                               ' (since last: ' . round($current - $this->last_packet, 4) . ', network: ' . round($stop - $start, 4) . 's)';
             $this->_append_log($message_number, $logged);
