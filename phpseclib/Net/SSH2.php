<?php

/**
 * Pure-PHP implementation of SSHv2.
 *
 * PHP version 5
 *
 * Here are some examples of how to use this library:
 * <code>
 * <?php
 *    include 'vendor/autoload.php';
 *
 *    $ssh = new \phpseclib\Net\SSH2('www.domain.tld');
 *    if (!$ssh->login('username', 'password')) {
 *        exit('Login Failed');
 *    }
 *
 *    echo $ssh->exec('pwd');
 *    echo $ssh->exec('ls -la');
 * ?>
 * </code>
 *
 * <code>
 * <?php
 *    include 'vendor/autoload.php';
 *
 *    $key = new \phpseclib\Crypt\RSA();
 *    //$key->setPassword('whatever');
 *    $key->loadKey(file_get_contents('privatekey'));
 *
 *    $ssh = new \phpseclib\Net\SSH2('www.domain.tld');
 *    if (!$ssh->login('username', $key)) {
 *        exit('Login Failed');
 *    }
 *
 *    echo $ssh->read('username@username:~$');
 *    $ssh->write("ls -la\n");
 *    echo $ssh->read('username@username:~$');
 * ?>
 * </code>
 *
 * @category  Net
 * @package   SSH2
 * @author    Jim Wigginton <terrafrost@php.net>
 * @copyright 2007 Jim Wigginton
 * @license   http://www.opensource.org/licenses/mit-license.html  MIT License
 * @link      http://phpseclib.sourceforge.net
 */

namespace phpseclib\Net;

use phpseclib\Crypt\Base;
use phpseclib\Crypt\Blowfish;
use phpseclib\Crypt\Hash;
use phpseclib\Crypt\Random;
use phpseclib\Crypt\RC4;
use phpseclib\Crypt\Rijndael;
use phpseclib\Crypt\RSA;
use phpseclib\Crypt\TripleDES;
use phpseclib\Crypt\Twofish;
use phpseclib\Math\BigInteger; // Used to do Diffie-Hellman key exchange and DSA/RSA signature verification.
use phpseclib\System\SSH\Agent;

/**
 * Pure-PHP implementation of SSHv2.
 *
 * @package SSH2
 * @author  Jim Wigginton <terrafrost@php.net>
 * @access  public
 */
class SSH2
{
    /**#@+
     * Execution Bitmap Masks
     *
     * @see \phpseclib\Net\SSH2::bitmap
     * @access private
     */
    const MASK_CONSTRUCTOR   = 0x00000001;
    const MASK_CONNECTED     = 0x00000002;
    const MASK_LOGIN_REQ     = 0x00000004;
    const MASK_LOGIN         = 0x00000008;
    const MASK_SHELL         = 0x00000010;
    const MASK_WINDOW_ADJUST = 0x00000020;
    /**#@-*/

    /**#@+
     * Channel constants
     *
     * RFC4254 refers not to client and server channels but rather to sender and recipient channels.  we don't refer
     * to them in that way because RFC4254 toggles the meaning. the client sends a SSH_MSG_CHANNEL_OPEN message with
     * a sender channel and the server sends a SSH_MSG_CHANNEL_OPEN_CONFIRMATION in response, with a sender and a
     * recepient channel.  at first glance, you might conclude that SSH_MSG_CHANNEL_OPEN_CONFIRMATION's sender channel
     * would be the same thing as SSH_MSG_CHANNEL_OPEN's sender channel, but it's not, per this snipet:
     *     The 'recipient channel' is the channel number given in the original
     *     open request, and 'sender channel' is the channel number allocated by
     *     the other side.
     *
     * @see \phpseclib\Net\SSH2::_send_channel_packet()
     * @see \phpseclib\Net\SSH2::_get_channel_packet()
     * @access private
    */
    const CHANNEL_EXEC          = 1; // PuTTy uses 0x100
    const CHANNEL_SHELL         = 2;
    const CHANNEL_SUBSYSTEM     = 3;
    const CHANNEL_AGENT_FORWARD = 4;
    const CHANNEL_KEEP_ALIVE    = 5;
    /**#@-*/

    /**#@+
     * @access public
     * @see \phpseclib\Net\SSH2::getLog()
    */
    /**
     * Returns the message numbers
     */
    const LOG_SIMPLE = 1;
    /**
     * Returns the message content
     */
    const LOG_COMPLEX = 2;
    /**
     * Outputs the content real-time
     */
    const LOG_REALTIME = 3;
    /**
     * Dumps the content real-time to a file
     */
    const LOG_REALTIME_FILE = 4;
    /**
     * Make sure that the log never gets larger than this
     */
    const LOG_MAX_SIZE = 1048576; // 1024 * 1024
    /**#@-*/

    /**#@+
     * @access public
     * @see \phpseclib\Net\SSH2::read()
    */
    /**
     * Returns when a string matching $expect exactly is found
     */
    const READ_SIMPLE = 1;
    /**
     * Returns when a string matching the regular expression $expect is found
     */
    const READ_REGEX = 2;
    /**
     * Returns whenever a data packet is received.
     *
     * Some data packets may only contain a single character so it may be necessary
     * to call read() multiple times when using this option
     */
    const READ_NEXT = 3;
    /**#@-*/

    /**
     * The SSH identifier
     *
     * @var string
     * @access private
     */
    var $identifier;

    /**
     * The Socket Object
     *
     * @var object
     * @access private
     */
    var $fsock;

    /**
     * Execution Bitmap
     *
     * The bits that are set represent functions that have been called already.  This is used to determine
     * if a requisite function has been successfully executed.  If not, an error should be thrown.
     *
     * @var int
     * @access private
     */
    var $bitmap = 0;

    /**
     * Error information
     *
     * @see self::getErrors()
     * @see self::getLastError()
     * @var string
     * @access private
     */
    var $errors = array();

    /**
     * Server Identifier
     *
     * @see self::getServerIdentification()
     * @var array|false
     * @access private
     */
    var $server_identifier = false;

    /**
     * Key Exchange Algorithms
     *
     * @see self::getKexAlgorithims()
     * @var array|false
     * @access private
     */
    var $kex_algorithms = false;

    /**
     * Key Exchange Algorithm
     *
     * @see self::getMethodsNegotiated()
     * @var string|false
     * @access private
     */
    var $kex_algorithm = false;

    /**
     * Minimum Diffie-Hellman Group Bit Size in RFC 4419 Key Exchange Methods
     *
     * @see self::_key_exchange()
     * @var int
     * @access private
     */
    var $kex_dh_group_size_min = 1536;

    /**
     * Preferred Diffie-Hellman Group Bit Size in RFC 4419 Key Exchange Methods
     *
     * @see self::_key_exchange()
     * @var int
     * @access private
     */
    var $kex_dh_group_size_preferred = 2048;

    /**
     * Maximum Diffie-Hellman Group Bit Size in RFC 4419 Key Exchange Methods
     *
     * @see self::_key_exchange()
     * @var int
     * @access private
     */
    var $kex_dh_group_size_max = 4096;

    /**
     * Server Host Key Algorithms
     *
     * @see self::getServerHostKeyAlgorithms()
     * @var array|false
     * @access private
     */
    var $server_host_key_algorithms = false;

    /**
     * Encryption Algorithms: Client to Server
     *
     * @see self::getEncryptionAlgorithmsClient2Server()
     * @var array|false
     * @access private
     */
    var $encryption_algorithms_client_to_server = false;

    /**
     * Encryption Algorithms: Server to Client
     *
     * @see self::getEncryptionAlgorithmsServer2Client()
     * @var array|false
     * @access private
     */
    var $encryption_algorithms_server_to_client = false;

    /**
     * MAC Algorithms: Client to Server
     *
     * @see self::getMACAlgorithmsClient2Server()
     * @var array|false
     * @access private
     */
    var $mac_algorithms_client_to_server = false;

    /**
     * MAC Algorithms: Server to Client
     *
     * @see self::getMACAlgorithmsServer2Client()
     * @var array|false
     * @access private
     */
    var $mac_algorithms_server_to_client = false;

    /**
     * Compression Algorithms: Client to Server
     *
     * @see self::getCompressionAlgorithmsClient2Server()
     * @var array|false
     * @access private
     */
    var $compression_algorithms_client_to_server = false;

    /**
     * Compression Algorithms: Server to Client
     *
     * @see self::getCompressionAlgorithmsServer2Client()
     * @var array|false
     * @access private
     */
    var $compression_algorithms_server_to_client = false;

    /**
     * Languages: Server to Client
     *
     * @see self::getLanguagesServer2Client()
     * @var array|false
     * @access private
     */
    var $languages_server_to_client = false;

    /**
     * Languages: Client to Server
     *
     * @see self::getLanguagesClient2Server()
     * @var array|false
     * @access private
     */
    var $languages_client_to_server = false;

    /**
     * Preferred Algorithms
     *
     * @see self::setPreferredAlgorithms()
     * @var array
     * @access private
     */
    var $preferred = array();

    /**
     * Block Size for Server to Client Encryption
     *
     * "Note that the length of the concatenation of 'packet_length',
     *  'padding_length', 'payload', and 'random padding' MUST be a multiple
     *  of the cipher block size or 8, whichever is larger.  This constraint
     *  MUST be enforced, even when using stream ciphers."
     *
     *  -- http://tools.ietf.org/html/rfc4253#section-6
     *
     * @see self::__construct()
     * @see self::_send_binary_packet()
     * @var int
     * @access private
     */
    var $encrypt_block_size = 8;

    /**
     * Block Size for Client to Server Encryption
     *
     * @see self::__construct()
     * @see self::_get_binary_packet()
     * @var int
     * @access private
     */
    var $decrypt_block_size = 8;

    /**
     * Server to Client Encryption Object
     *
     * @see self::_get_binary_packet()
     * @var object
     * @access private
     */
    var $decrypt = false;

    /**
     * Client to Server Encryption Object
     *
     * @see self::_send_binary_packet()
     * @var object
     * @access private
     */
    var $encrypt = false;

    /**
     * Client to Server HMAC Object
     *
     * @see self::_send_binary_packet()
     * @var object
     * @access private
     */
    var $hmac_create = false;

    /**
     * Server to Client HMAC Object
     *
     * @see self::_get_binary_packet()
     * @var object
     * @access private
     */
    var $hmac_check = false;

    /**
     * Size of server to client HMAC
     *
     * We need to know how big the HMAC will be for the server to client direction so that we know how many bytes to read.
     * For the client to server side, the HMAC object will make the HMAC as long as it needs to be.  All we need to do is
     * append it.
     *
     * @see self::_get_binary_packet()
     * @var int
     * @access private
     */
    var $hmac_size = false;

    /**
     * Server Public Host Key
     *
     * @see self::getServerPublicHostKey()
     * @var string
     * @access private
     */
    var $server_public_host_key;

    /**
     * Session identifier
     *
     * "The exchange hash H from the first key exchange is additionally
     *  used as the session identifier, which is a unique identifier for
     *  this connection."
     *
     *  -- http://tools.ietf.org/html/rfc4253#section-7.2
     *
     * @see self::_key_exchange()
     * @var string
     * @access private
     */
    var $session_id = false;

    /**
     * Exchange hash
     *
     * The current exchange hash
     *
     * @see self::_key_exchange()
     * @var string
     * @access private
     */
    var $exchange_hash = false;

    /**
     * Message Numbers
     *
     * @see self::__construct()
     * @var array
     * @access private
     */
    var $message_numbers = array();

    /**
     * Disconnection Message 'reason codes' defined in RFC4253
     *
     * @see self::__construct()
     * @var array
     * @access private
     */
    var $disconnect_reasons = array();

    /**
     * SSH_MSG_CHANNEL_OPEN_FAILURE 'reason codes', defined in RFC4254
     *
     * @see self::__construct()
     * @var array
     * @access private
     */
    var $channel_open_failure_reasons = array();

    /**
     * Terminal Modes
     *
     * @link http://tools.ietf.org/html/rfc4254#section-8
     * @see self::__construct()
     * @var array
     * @access private
     */
    var $terminal_modes = array();

    /**
     * SSH_MSG_CHANNEL_EXTENDED_DATA's data_type_codes
     *
     * @link http://tools.ietf.org/html/rfc4254#section-5.2
     * @see self::__construct()
     * @var array
     * @access private
     */
    var $channel_extended_data_type_codes = array();

    /**
     * Send Sequence Number
     *
     * See 'Section 6.4.  Data Integrity' of rfc4253 for more info.
     *
     * @see self::_send_binary_packet()
     * @var int
     * @access private
     */
    var $send_seq_no = 0;

    /**
     * Get Sequence Number
     *
     * See 'Section 6.4.  Data Integrity' of rfc4253 for more info.
     *
     * @see self::_get_binary_packet()
     * @var int
     * @access private
     */
    var $get_seq_no = 0;

    /**
     * Server Channels
     *
     * Maps client channels to server channels
     *
     * @see self::_get_channel_packet()
     * @see self::exec()
     * @var array
     * @access private
     */
    var $server_channels = array();

    /**
     * Channel Buffers
     *
     * If a client requests a packet from one channel but receives two packets from another those packets should
     * be placed in a buffer
     *
     * @see self::_get_channel_packet()
     * @see self::exec()
     * @var array
     * @access private
     */
    var $channel_buffers = array();

    /**
     * Channel Status
     *
     * Contains the type of the last sent message
     *
     * @see self::_get_channel_packet()
     * @var array
     * @access private
     */
    var $channel_status = array();

    /**
     * Packet Size
     *
     * Maximum packet size indexed by channel
     *
     * @see self::_send_channel_packet()
     * @var array
     * @access private
     */
    var $packet_size_client_to_server = array();

    /**
     * Message Number Log
     *
     * @see self::getLog()
     * @var array
     * @access private
     */
    var $message_number_log = array();

    /**
     * Message Log
     *
     * @see self::getLog()
     * @var array
     * @access private
     */
    var $message_log = array();

    /**
     * The Window Size
     *
     * Bytes the other party can send before it must wait for the window to be adjusted (0x7FFFFFFF = 2GB)
     *
     * @var int
     * @see self::_send_channel_packet()
     * @see self::exec()
     * @access private
     */
    var $window_size = 0x7FFFFFFF;

    /**
     * Window size, server to client
     *
     * Window size indexed by channel
     *
     * @see self::_send_channel_packet()
     * @var array
     * @access private
     */
    var $window_size_server_to_client = array();

    /**
     * Window size, client to server
     *
     * Window size indexed by channel
     *
     * @see self::_get_channel_packet()
     * @var array
     * @access private
     */
    var $window_size_client_to_server = array();

    /**
     * Server signature
     *
     * Verified against $this->session_id
     *
     * @see self::getServerPublicHostKey()
     * @var string
     * @access private
     */
    var $signature = '';

    /**
     * Server signature format
     *
     * ssh-rsa or ssh-dss.
     *
     * @see self::getServerPublicHostKey()
     * @var string
     * @access private
     */
    var $signature_format = '';

    /**
     * Interactive Buffer
     *
     * @see self::read()
     * @var array
     * @access private
     */
    var $interactiveBuffer = '';

    /**
     * Current log size
     *
     * Should never exceed self::LOG_MAX_SIZE
     *
     * @see self::_send_binary_packet()
     * @see self::_get_binary_packet()
     * @var int
     * @access private
     */
    var $log_size;

    /**
     * Timeout
     *
     * @see self::setTimeout()
     * @access private
     */
    var $timeout;

    /**
     * Current Timeout
     *
     * @see self::_get_channel_packet()
     * @access private
     */
    var $curTimeout;

    /**
     * Real-time log file pointer
     *
     * @see self::_append_log()
     * @var resource
     * @access private
     */
    var $realtime_log_file;

    /**
     * Real-time log file size
     *
     * @see self::_append_log()
     * @var int
     * @access private
     */
    var $realtime_log_size;

    /**
     * Has the signature been validated?
     *
     * @see self::getServerPublicHostKey()
     * @var bool
     * @access private
     */
    var $signature_validated = false;

    /**
     * Real-time log file wrap boolean
     *
     * @see self::_append_log()
     * @access private
     */
    var $realtime_log_wrap;

    /**
     * Flag to suppress stderr from output
     *
     * @see self::enableQuietMode()
     * @access private
     */
    var $quiet_mode = false;

    /**
     * Time of first network activity
     *
     * @var int
     * @access private
     */
    var $last_packet;

    /**
     * Exit status returned from ssh if any
     *
     * @var int
     * @access private
     */
    var $exit_status;

    /**
     * Flag to request a PTY when using exec()
     *
     * @var bool
     * @see self::enablePTY()
     * @access private
     */
    var $request_pty = false;

    /**
     * Flag set while exec() is running when using enablePTY()
     *
     * @var bool
     * @access private
     */
    var $in_request_pty_exec = false;

    /**
     * Flag set after startSubsystem() is called
     *
     * @var bool
     * @access private
     */
    var $in_subsystem;

    /**
     * Contents of stdError
     *
     * @var string
     * @access private
     */
    var $stdErrorLog;

    /**
     * The Last Interactive Response
     *
     * @see self::_keyboard_interactive_process()
     * @var string
     * @access private
     */
    var $last_interactive_response = '';

    /**
     * Keyboard Interactive Request / Responses
     *
     * @see self::_keyboard_interactive_process()
     * @var array
     * @access private
     */
    var $keyboard_requests_responses = array();

    /**
     * Banner Message
     *
     * Quoting from the RFC, "in some jurisdictions, sending a warning message before
     * authentication may be relevant for getting legal protection."
     *
     * @see self::_filter()
     * @see self::getBannerMessage()
     * @var string
     * @access private
     */
    var $banner_message = '';

    /**
     * Did read() timeout or return normally?
     *
     * @see self::isTimeout()
     * @var bool
     * @access private
     */
    var $is_timeout = false;

    /**
     * Log Boundary
     *
     * @see self::_format_log()
     * @var string
     * @access private
     */
    var $log_boundary = ':';

    /**
     * Log Long Width
     *
     * @see self::_format_log()
     * @var int
     * @access private
     */
    var $log_long_width = 65;

    /**
     * Log Short Width
     *
     * @see self::_format_log()
     * @var int
     * @access private
     */
    var $log_short_width = 16;

    /**
     * Hostname
     *
     * @see self::__construct()
     * @see self::_connect()
     * @var string
     * @access private
     */
    var $host;

    /**
     * Port Number
     *
     * @see self::__construct()
     * @see self::_connect()
     * @var int
     * @access private
     */
    var $port;

    /**
     * Number of columns for terminal window size
     *
     * @see self::getWindowColumns()
     * @see self::setWindowColumns()
     * @see self::setWindowSize()
     * @var int
     * @access private
     */
    var $windowColumns = 80;

    /**
     * Number of columns for terminal window size
     *
     * @see self::getWindowRows()
     * @see self::setWindowRows()
     * @see self::setWindowSize()
     * @var int
     * @access private
     */
    var $windowRows = 24;

    /**
     * Crypto Engine
     *
     * @see self::setCryptoEngine()
     * @see self::_key_exchange()
     * @var int
     * @access private
     */
    var $crypto_engine = false;

    /**
     * A System_SSH_Agent for use in the SSH2 Agent Forwarding scenario
     *
     * @var System_SSH_Agent
     * @access private
     */
    var $agent;

    /**
     * Send the identification string first?
     *
     * @var bool
     * @access private
     */
    var $send_id_string_first = true;

    /**
     * Send the key exchange initiation packet first?
     *
     * @var bool
     * @access private
     */
    var $send_kex_first = true;

    /**
     * Some versions of OpenSSH incorrectly calculate the key size
     *
     * @var bool
     * @access private
     */
    var $bad_key_size_fix = false;

    /**
     * Should we try to re-connect to re-establish keys?
     *
     * @var bool
     * @access private
     */
    var $retry_connect = false;

    /**
     * Binary Packet Buffer
     *
     * @var string|false
     * @access private
     */
    var $binary_packet_buffer = false;

    /**
     * Preferred Signature Format
     *
     * @var string|false
     * @access private
     */
    var $preferred_signature_format = false;

    /**
     * Authentication Credentials
     *
     * @var array
     * @access private
     */
    var $auth = array();

    /**
     * Default Constructor.
     *
     * $host can either be a string, representing the host, or a stream resource.
     *
     * @param mixed $host
     * @param int $port
     * @param int $timeout
     * @see self::login()
     * @return \phpseclib\Net\SSH2
     * @access public
     */
    function __construct($host, $port = 22, $timeout = 10)
    {
        $this->message_numbers = array(
            1 => 'NET_SSH2_MSG_DISCONNECT',
            2 => 'NET_SSH2_MSG_IGNORE',
            3 => 'NET_SSH2_MSG_UNIMPLEMENTED',
            4 => 'NET_SSH2_MSG_DEBUG',
            5 => 'NET_SSH2_MSG_SERVICE_REQUEST',
            6 => 'NET_SSH2_MSG_SERVICE_ACCEPT',
            20 => 'NET_SSH2_MSG_KEXINIT',
            21 => 'NET_SSH2_MSG_NEWKEYS',
            30 => 'NET_SSH2_MSG_KEXDH_INIT',
            31 => 'NET_SSH2_MSG_KEXDH_REPLY',
            50 => 'NET_SSH2_MSG_USERAUTH_REQUEST',
            51 => 'NET_SSH2_MSG_USERAUTH_FAILURE',
            52 => 'NET_SSH2_MSG_USERAUTH_SUCCESS',
            53 => 'NET_SSH2_MSG_USERAUTH_BANNER',

            80 => 'NET_SSH2_MSG_GLOBAL_REQUEST',
            81 => 'NET_SSH2_MSG_REQUEST_SUCCESS',
            82 => 'NET_SSH2_MSG_REQUEST_FAILURE',
            90 => 'NET_SSH2_MSG_CHANNEL_OPEN',
            91 => 'NET_SSH2_MSG_CHANNEL_OPEN_CONFIRMATION',
            92 => 'NET_SSH2_MSG_CHANNEL_OPEN_FAILURE',
            93 => 'NET_SSH2_MSG_CHANNEL_WINDOW_ADJUST',
            94 => 'NET_SSH2_MSG_CHANNEL_DATA',
            95 => 'NET_SSH2_MSG_CHANNEL_EXTENDED_DATA',
            96 => 'NET_SSH2_MSG_CHANNEL_EOF',
            97 => 'NET_SSH2_MSG_CHANNEL_CLOSE',
            98 => 'NET_SSH2_MSG_CHANNEL_REQUEST',
            99 => 'NET_SSH2_MSG_CHANNEL_SUCCESS',
            100 => 'NET_SSH2_MSG_CHANNEL_FAILURE'
        );
        $this->disconnect_reasons = array(
            1 => 'NET_SSH2_DISCONNECT_HOST_NOT_ALLOWED_TO_CONNECT',
            2 => 'NET_SSH2_DISCONNECT_PROTOCOL_ERROR',
            3 => 'NET_SSH2_DISCONNECT_KEY_EXCHANGE_FAILED',
            4 => 'NET_SSH2_DISCONNECT_RESERVED',
            5 => 'NET_SSH2_DISCONNECT_MAC_ERROR',
            6 => 'NET_SSH2_DISCONNECT_COMPRESSION_ERROR',
            7 => 'NET_SSH2_DISCONNECT_SERVICE_NOT_AVAILABLE',
            8 => 'NET_SSH2_DISCONNECT_PROTOCOL_VERSION_NOT_SUPPORTED',
            9 => 'NET_SSH2_DISCONNECT_HOST_KEY_NOT_VERIFIABLE',
            10 => 'NET_SSH2_DISCONNECT_CONNECTION_LOST',
            11 => 'NET_SSH2_DISCONNECT_BY_APPLICATION',
            12 => 'NET_SSH2_DISCONNECT_TOO_MANY_CONNECTIONS',
            13 => 'NET_SSH2_DISCONNECT_AUTH_CANCELLED_BY_USER',
            14 => 'NET_SSH2_DISCONNECT_NO_MORE_AUTH_METHODS_AVAILABLE',
            15 => 'NET_SSH2_DISCONNECT_ILLEGAL_USER_NAME'
        );
        $this->channel_open_failure_reasons = array(
            1 => 'NET_SSH2_OPEN_ADMINISTRATIVELY_PROHIBITED'
        );
        $this->terminal_modes = array(
            0 => 'NET_SSH2_TTY_OP_END'
        );
        $this->channel_extended_data_type_codes = array(
            1 => 'NET_SSH2_EXTENDED_DATA_STDERR'
        );

        $this->_define_array(
            $this->message_numbers,
            $this->disconnect_reasons,
            $this->channel_open_failure_reasons,
            $this->terminal_modes,
            $this->channel_extended_data_type_codes,
            array(60 => 'NET_SSH2_MSG_USERAUTH_PASSWD_CHANGEREQ'),
            array(60 => 'NET_SSH2_MSG_USERAUTH_PK_OK'),
            array(60 => 'NET_SSH2_MSG_USERAUTH_INFO_REQUEST',
                  61 => 'NET_SSH2_MSG_USERAUTH_INFO_RESPONSE'),
            // RFC 4419 - diffie-hellman-group-exchange-sha{1,256}
            array(30 => 'NET_SSH2_MSG_KEXDH_GEX_REQUEST_OLD',
                  31 => 'NET_SSH2_MSG_KEXDH_GEX_GROUP',
                  32 => 'NET_SSH2_MSG_KEXDH_GEX_INIT',
                  33 => 'NET_SSH2_MSG_KEXDH_GEX_REPLY',
                  34 => 'NET_SSH2_MSG_KEXDH_GEX_REQUEST'),
            // RFC 5656 - Elliptic Curves (for curve25519-sha256@libssh.org)
            array(30 => 'NET_SSH2_MSG_KEX_ECDH_INIT',
                  31 => 'NET_SSH2_MSG_KEX_ECDH_REPLY')
        );

        if (is_resource($host)) {
            $this->fsock = $host;
            return;
        }

        if (is_string($host)) {
            $this->host = $host;
            $this->port = $port;
            $this->timeout = $timeout;
        }
    }

    /**
     * Set Crypto Engine Mode
     *
     * Possible $engine values:
     * CRYPT_MODE_INTERNAL, CRYPT_MODE_MCRYPT
     *
     * @param int $engine
     * @access public
     */
    function setCryptoEngine($engine)
    {
        $this->crypto_engine = $engine;
    }

    /**
     * Send Identification String First
     *
     * https://tools.ietf.org/html/rfc4253#section-4.2 says "when the connection has been established,
     * both sides MUST send an identification string". It does not say which side sends it first. In
     * theory it shouldn't matter but it is a fact of life that some SSH servers are simply buggy
     *
     * @access public
     */
    function sendIdentificationStringFirst()
    {
        $this->send_id_string_first = true;
    }

    /**
     * Send Identification String Last
     *
     * https://tools.ietf.org/html/rfc4253#section-4.2 says "when the connection has been established,
     * both sides MUST send an identification string". It does not say which side sends it first. In
     * theory it shouldn't matter but it is a fact of life that some SSH servers are simply buggy
     *
     * @access public
     */
    function sendIdentificationStringLast()
    {
        $this->send_id_string_first = false;
    }

    /**
     * Send SSH_MSG_KEXINIT First
     *
     * https://tools.ietf.org/html/rfc4253#section-7.1 says "key exchange begins by each sending
     * sending the [SSH_MSG_KEXINIT] packet". It does not say which side sends it first. In theory
     * it shouldn't matter but it is a fact of life that some SSH servers are simply buggy
     *
     * @access public
     */
    function sendKEXINITFirst()
    {
        $this->send_kex_first = true;
    }

    /**
     * Send SSH_MSG_KEXINIT Last
     *
     * https://tools.ietf.org/html/rfc4253#section-7.1 says "key exchange begins by each sending
     * sending the [SSH_MSG_KEXINIT] packet". It does not say which side sends it first. In theory
     * it shouldn't matter but it is a fact of life that some SSH servers are simply buggy
     *
     * @access public
     */
    function sendKEXINITLast()
    {
        $this->send_kex_first = false;
    }

    /**
     * Connect to an SSHv2 server
     *
     * @return bool
     * @access private
     */
    function _connect()
    {
        if ($this->bitmap & self::MASK_CONSTRUCTOR) {
            return false;
        }

        $this->bitmap |= self::MASK_CONSTRUCTOR;

        $this->curTimeout = $this->timeout;

        $this->last_packet = microtime(true);

        if (!is_resource($this->fsock)) {
            $start = microtime(true);
            // with stream_select a timeout of 0 means that no timeout takes place;
            // with fsockopen a timeout of 0 means that you instantly timeout
            // to resolve this incompatibility a timeout of 100,000 will be used for fsockopen if timeout is 0
            $this->fsock = @fsockopen($this->host, $this->port, $errno, $errstr, $this->curTimeout == 0 ? 100000 : $this->curTimeout);
            if (!$this->fsock) {
                $host = $this->host . ':' . $this->port;
                user_error(rtrim("Cannot connect to $host. Error $errno. $errstr"));
                return false;
            }
            $elapsed = microtime(true) - $start;

            if ($this->curTimeout) {
                $this->curTimeout-= $elapsed;
                if ($this->curTimeout < 0) {
                    $this->is_timeout = true;
                    return false;
                }
            }
        }

        $this->identifier = $this->_generate_identifier();

        if ($this->send_id_string_first) {
            fputs($this->fsock, $this->identifier . "\r\n");
        }

        /* According to the SSH2 specs,

          "The server MAY send other lines of data before sending the version
           string.  Each line SHOULD be terminated by a Carriage Return and Line
           Feed.  Such lines MUST NOT begin with "SSH-", and SHOULD be encoded
           in ISO-10646 UTF-8 [RFC3629] (language is not specified).  Clients
           MUST be able to process such lines." */
        $data = '';
        while (!feof($this->fsock) && !preg_match('#(.*)^(SSH-(\d\.\d+).*)#ms', $data, $matches)) {
            $line = '';
            while (true) {
                if ($this->curTimeout) {
                    if ($this->curTimeout < 0) {
                        $this->is_timeout = true;
                        return false;
                    }
                    $read = array($this->fsock);
                    $write = $except = null;
                    $start = microtime(true);
                    $sec = floor($this->curTimeout);
                    $usec = 1000000 * ($this->curTimeout - $sec);
                    // on windows this returns a "Warning: Invalid CRT parameters detected" error
                    // the !count() is done as a workaround for <https://bugs.php.net/42682>
                    if (!@stream_select($read, $write, $except, $sec, $usec) && !count($read)) {
                        $this->is_timeout = true;
                        return false;
                    }
                    $elapsed = microtime(true) - $start;
                    $this->curTimeout-= $elapsed;
                }

                $temp = stream_get_line($this->fsock, 255, "\n");
                if (strlen($temp) == 255) {
                    continue;
                }

                $line.= "$temp\n";

                // quoting RFC4253, "Implementers who wish to maintain
                // compatibility with older, undocumented versions of this protocol may
                // want to process the identification string without expecting the
                // presence of the carriage return character for reasons described in
                // Section 5 of this document."

                //if (substr($line, -2) == "\r\n") {
                //    break;
                //}

                break;
            }
<<<<<<< HEAD

            $data.= $line;
=======
            $temp.= fgets($this->fsock, 255);
>>>>>>> fbf36728
        }

        if (feof($this->fsock)) {
            $this->bitmap = 0;
            user_error('Connection closed by server');
            return false;
        }

        $extra = $matches[1];

        if (defined('NET_SSH2_LOGGING')) {
            $this->_append_log('<-', $matches[0]);
            $this->_append_log('->', $this->identifier . "\r\n");
        }

        $this->server_identifier = trim($temp, "\r\n");
        if (strlen($extra)) {
            $this->errors[] = $data;
        }

        if (version_compare($matches[3], '1.99', '<')) {
            user_error("Cannot connect to SSH $matches[3] servers");
            return false;
        }

        if (!$this->send_id_string_first) {
            fputs($this->fsock, $this->identifier . "\r\n");
        }

        if (!$this->send_kex_first) {
            $response = $this->_get_binary_packet();
            if ($response === false) {
                $this->bitmap = 0;
                user_error('Connection closed by server');
                return false;
            }

            if (!strlen($response) || ord($response[0]) != NET_SSH2_MSG_KEXINIT) {
                user_error('Expected SSH_MSG_KEXINIT');
                return false;
            }

            if (!$this->_key_exchange($response)) {
                return false;
            }
        }

        if ($this->send_kex_first && !$this->_key_exchange()) {
            return false;
        }

        $this->bitmap|= self::MASK_CONNECTED;

        return true;
    }

    /**
     * Generates the SSH identifier
     *
     * You should overwrite this method in your own class if you want to use another identifier
     *
     * @access protected
     * @return string
     */
    function _generate_identifier()
    {
        $identifier = 'SSH-2.0-phpseclib_2.0';

        $ext = array();
        if (function_exists('sodium_crypto_box_publickey_from_secretkey')) {
            $ext[] = 'libsodium';
        }

        if (extension_loaded('openssl')) {
            $ext[] = 'openssl';
        } elseif (extension_loaded('mcrypt')) {
            $ext[] = 'mcrypt';
        }

        if (extension_loaded('gmp')) {
            $ext[] = 'gmp';
        } elseif (extension_loaded('bcmath')) {
            $ext[] = 'bcmath';
        }

        if (!empty($ext)) {
            $identifier .= ' (' . implode(', ', $ext) . ')';
        }

        return $identifier;
    }

    /**
     * Key Exchange
     *
     * @param string $kexinit_payload_server optional
     * @access private
     */
    function _key_exchange($kexinit_payload_server = false)
    {
        $preferred = $this->preferred;

        $kex_algorithms = isset($preferred['kex']) ?
            $preferred['kex'] :
            $this->getSupportedKEXAlgorithms();
        $server_host_key_algorithms = isset($preferred['hostkey']) ?
            $preferred['hostkey'] :
            $this->getSupportedHostKeyAlgorithms();
        $s2c_encryption_algorithms = isset($preferred['server_to_client']['crypt']) ?
            $preferred['server_to_client']['crypt'] :
            $this->getSupportedEncryptionAlgorithms();
        $c2s_encryption_algorithms = isset($preferred['client_to_server']['crypt']) ?
            $preferred['client_to_server']['crypt'] :
            $this->getSupportedEncryptionAlgorithms();
        $s2c_mac_algorithms = isset($preferred['server_to_client']['mac']) ?
            $preferred['server_to_client']['mac'] :
            $this->getSupportedMACAlgorithms();
        $c2s_mac_algorithms = isset($preferred['client_to_server']['mac']) ?
            $preferred['client_to_server']['mac'] :
            $this->getSupportedMACAlgorithms();
        $s2c_compression_algorithms = isset($preferred['server_to_client']['comp']) ?
            $preferred['server_to_client']['comp'] :
            $this->getSupportedCompressionAlgorithms();
        $c2s_compression_algorithms = isset($preferred['client_to_server']['comp']) ?
            $preferred['client_to_server']['comp'] :
            $this->getSupportedCompressionAlgorithms();

        // some SSH servers have buggy implementations of some of the above algorithms
        switch (true) {
            case $this->server_identifier == 'SSH-2.0-SSHD':
            case substr($this->server_identifier, 0, 13) == 'SSH-2.0-DLINK':
                if (!isset($preferred['server_to_client']['mac'])) {
                    $s2c_mac_algorithms = array_values(array_diff(
                        $s2c_mac_algorithms,
                        array('hmac-sha1-96', 'hmac-md5-96')
                    ));
                }
                if (!isset($preferred['client_to_server']['mac'])) {
                    $c2s_mac_algorithms = array_values(array_diff(
                        $c2s_mac_algorithms,
                        array('hmac-sha1-96', 'hmac-md5-96')
                    ));
                }
        }

        $str_kex_algorithms = implode(',', $kex_algorithms);
        $str_server_host_key_algorithms = implode(',', $server_host_key_algorithms);
        $encryption_algorithms_server_to_client = implode(',', $s2c_encryption_algorithms);
        $encryption_algorithms_client_to_server = implode(',', $c2s_encryption_algorithms);
        $mac_algorithms_server_to_client = implode(',', $s2c_mac_algorithms);
        $mac_algorithms_client_to_server = implode(',', $c2s_mac_algorithms);
        $compression_algorithms_server_to_client = implode(',', $s2c_compression_algorithms);
        $compression_algorithms_client_to_server = implode(',', $c2s_compression_algorithms);

        $client_cookie = Random::string(16);

        $kexinit_payload_client = pack(
            'Ca*Na*Na*Na*Na*Na*Na*Na*Na*Na*Na*CN',
            NET_SSH2_MSG_KEXINIT,
            $client_cookie,
            strlen($str_kex_algorithms),
            $str_kex_algorithms,
            strlen($str_server_host_key_algorithms),
            $str_server_host_key_algorithms,
            strlen($encryption_algorithms_client_to_server),
            $encryption_algorithms_client_to_server,
            strlen($encryption_algorithms_server_to_client),
            $encryption_algorithms_server_to_client,
            strlen($mac_algorithms_client_to_server),
            $mac_algorithms_client_to_server,
            strlen($mac_algorithms_server_to_client),
            $mac_algorithms_server_to_client,
            strlen($compression_algorithms_client_to_server),
            $compression_algorithms_client_to_server,
            strlen($compression_algorithms_server_to_client),
            $compression_algorithms_server_to_client,
            0,
            '',
            0,
            '',
            0,
            0
        );

        if ($this->send_kex_first) {
            if (!$this->_send_binary_packet($kexinit_payload_client)) {
                return false;
            }

            $kexinit_payload_server = $this->_get_binary_packet();
            if ($kexinit_payload_server === false) {
                $this->bitmap = 0;
                user_error('Connection closed by server');
                return false;
            }

            if (!strlen($kexinit_payload_server) || ord($kexinit_payload_server[0]) != NET_SSH2_MSG_KEXINIT) {
                user_error('Expected SSH_MSG_KEXINIT');
                return false;
            }
        }

        $response = $kexinit_payload_server;
        $this->_string_shift($response, 1); // skip past the message number (it should be SSH_MSG_KEXINIT)
        $server_cookie = $this->_string_shift($response, 16);

        if (strlen($response) < 4) {
            return false;
        }
        $temp = unpack('Nlength', $this->_string_shift($response, 4));
        $this->kex_algorithms = explode(',', $this->_string_shift($response, $temp['length']));

        if (strlen($response) < 4) {
            return false;
        }
        $temp = unpack('Nlength', $this->_string_shift($response, 4));
        $this->server_host_key_algorithms = explode(',', $this->_string_shift($response, $temp['length']));

        if (strlen($response) < 4) {
            return false;
        }
        $temp = unpack('Nlength', $this->_string_shift($response, 4));
        $this->encryption_algorithms_client_to_server = explode(',', $this->_string_shift($response, $temp['length']));

        if (strlen($response) < 4) {
            return false;
        }
        $temp = unpack('Nlength', $this->_string_shift($response, 4));
        $this->encryption_algorithms_server_to_client = explode(',', $this->_string_shift($response, $temp['length']));

        if (strlen($response) < 4) {
            return false;
        }
        $temp = unpack('Nlength', $this->_string_shift($response, 4));
        $this->mac_algorithms_client_to_server = explode(',', $this->_string_shift($response, $temp['length']));

        if (strlen($response) < 4) {
            return false;
        }
        $temp = unpack('Nlength', $this->_string_shift($response, 4));
        $this->mac_algorithms_server_to_client = explode(',', $this->_string_shift($response, $temp['length']));

        if (strlen($response) < 4) {
            return false;
        }
        $temp = unpack('Nlength', $this->_string_shift($response, 4));
        $this->compression_algorithms_client_to_server = explode(',', $this->_string_shift($response, $temp['length']));

        if (strlen($response) < 4) {
            return false;
        }
        $temp = unpack('Nlength', $this->_string_shift($response, 4));
        $this->compression_algorithms_server_to_client = explode(',', $this->_string_shift($response, $temp['length']));

        if (strlen($response) < 4) {
            return false;
        }
        $temp = unpack('Nlength', $this->_string_shift($response, 4));
        $this->languages_client_to_server = explode(',', $this->_string_shift($response, $temp['length']));

        if (strlen($response) < 4) {
            return false;
        }
        $temp = unpack('Nlength', $this->_string_shift($response, 4));
        $this->languages_server_to_client = explode(',', $this->_string_shift($response, $temp['length']));

        if (!strlen($response)) {
            return false;
        }
        extract(unpack('Cfirst_kex_packet_follows', $this->_string_shift($response, 1)));
        $first_kex_packet_follows = $first_kex_packet_follows != 0;

        if (!$this->send_kex_first && !$this->_send_binary_packet($kexinit_payload_client)) {
            return false;
        }

        // we need to decide upon the symmetric encryption algorithms before we do the diffie-hellman key exchange
        // we don't initialize any crypto-objects, yet - we do that, later. for now, we need the lengths to make the
        // diffie-hellman key exchange as fast as possible
        $decrypt = $this->_array_intersect_first($s2c_encryption_algorithms, $this->encryption_algorithms_server_to_client);
        $decryptKeyLength = $this->_encryption_algorithm_to_key_size($decrypt);
        if ($decryptKeyLength === null) {
            user_error('No compatible server to client encryption algorithms found');
            return $this->_disconnect(NET_SSH2_DISCONNECT_KEY_EXCHANGE_FAILED);
        }

        $encrypt = $this->_array_intersect_first($c2s_encryption_algorithms, $this->encryption_algorithms_client_to_server);
        $encryptKeyLength = $this->_encryption_algorithm_to_key_size($encrypt);
        if ($encryptKeyLength === null) {
            user_error('No compatible client to server encryption algorithms found');
            return $this->_disconnect(NET_SSH2_DISCONNECT_KEY_EXCHANGE_FAILED);
        }

        // through diffie-hellman key exchange a symmetric key is obtained
        $this->kex_algorithm = $kex_algorithm = $this->_array_intersect_first($kex_algorithms, $this->kex_algorithms);
        if ($kex_algorithm === false) {
            user_error('No compatible key exchange algorithms found');
            return $this->_disconnect(NET_SSH2_DISCONNECT_KEY_EXCHANGE_FAILED);
        }

        // Only relevant in diffie-hellman-group-exchange-sha{1,256}, otherwise empty.
        $exchange_hash_rfc4419 = '';

        if ($kex_algorithm === 'curve25519-sha256@libssh.org') {
            $x = Random::string(32);
            $eBytes = sodium_crypto_box_publickey_from_secretkey($x);
            $clientKexInitMessage = NET_SSH2_MSG_KEX_ECDH_INIT;
            $serverKexReplyMessage = NET_SSH2_MSG_KEX_ECDH_REPLY;
            $kexHash = new Hash('sha256');
        } else {
            if (strpos($kex_algorithm, 'diffie-hellman-group-exchange') === 0) {
                $dh_group_sizes_packed = pack(
                    'NNN',
                    $this->kex_dh_group_size_min,
                    $this->kex_dh_group_size_preferred,
                    $this->kex_dh_group_size_max
                );
                $packet = pack(
                    'Ca*',
                    NET_SSH2_MSG_KEXDH_GEX_REQUEST,
                    $dh_group_sizes_packed
                );
                if (!$this->_send_binary_packet($packet)) {
                    return false;
                }

                $response = $this->_get_binary_packet();
                if ($response === false) {
                    $this->bitmap = 0;
                    user_error('Connection closed by server');
                    return false;
                }
                extract(unpack('Ctype', $this->_string_shift($response, 1)));
                if ($type != NET_SSH2_MSG_KEXDH_GEX_GROUP) {
                    user_error('Expected SSH_MSG_KEX_DH_GEX_GROUP');
                    return false;
                }

                if (strlen($response) < 4) {
                    return false;
                }
                extract(unpack('NprimeLength', $this->_string_shift($response, 4)));
                $primeBytes = $this->_string_shift($response, $primeLength);
                $prime = new BigInteger($primeBytes, -256);

                if (strlen($response) < 4) {
                    return false;
                }
                extract(unpack('NgLength', $this->_string_shift($response, 4)));
                $gBytes = $this->_string_shift($response, $gLength);
                $g = new BigInteger($gBytes, -256);

                $exchange_hash_rfc4419 = pack(
                    'a*Na*Na*',
                    $dh_group_sizes_packed,
                    $primeLength,
                    $primeBytes,
                    $gLength,
                    $gBytes
                );

                $clientKexInitMessage = NET_SSH2_MSG_KEXDH_GEX_INIT;
                $serverKexReplyMessage = NET_SSH2_MSG_KEXDH_GEX_REPLY;
            } else {
                switch ($kex_algorithm) {
                    // see http://tools.ietf.org/html/rfc2409#section-6.2 and
                    // http://tools.ietf.org/html/rfc2412, appendex E
                    case 'diffie-hellman-group1-sha1':
                        $prime = 'FFFFFFFFFFFFFFFFC90FDAA22168C234C4C6628B80DC1CD129024E088A67CC74' .
                                '020BBEA63B139B22514A08798E3404DDEF9519B3CD3A431B302B0A6DF25F1437' .
                                '4FE1356D6D51C245E485B576625E7EC6F44C42E9A637ED6B0BFF5CB6F406B7ED' .
                                'EE386BFB5A899FA5AE9F24117C4B1FE649286651ECE65381FFFFFFFFFFFFFFFF';
                        break;
                    // see http://tools.ietf.org/html/rfc3526#section-3
                    case 'diffie-hellman-group14-sha1':
                        $prime = 'FFFFFFFFFFFFFFFFC90FDAA22168C234C4C6628B80DC1CD129024E088A67CC74' .
                                '020BBEA63B139B22514A08798E3404DDEF9519B3CD3A431B302B0A6DF25F1437' .
                                '4FE1356D6D51C245E485B576625E7EC6F44C42E9A637ED6B0BFF5CB6F406B7ED' .
                                'EE386BFB5A899FA5AE9F24117C4B1FE649286651ECE45B3DC2007CB8A163BF05' .
                                '98DA48361C55D39A69163FA8FD24CF5F83655D23DCA3AD961C62F356208552BB' .
                                '9ED529077096966D670C354E4ABC9804F1746C08CA18217C32905E462E36CE3B' .
                                'E39E772C180E86039B2783A2EC07A28FB5C55DF06F4C52C9DE2BCBF695581718' .
                                '3995497CEA956AE515D2261898FA051015728E5A8AACAA68FFFFFFFFFFFFFFFF';
                        break;
                }
                // For both diffie-hellman-group1-sha1 and diffie-hellman-group14-sha1
                // the generator field element is 2 (decimal) and the hash function is sha1.
                $g = new BigInteger(2);
                $prime = new BigInteger($prime, 16);
                $clientKexInitMessage = NET_SSH2_MSG_KEXDH_INIT;
                $serverKexReplyMessage = NET_SSH2_MSG_KEXDH_REPLY;
            }

            switch ($kex_algorithm) {
                case 'diffie-hellman-group-exchange-sha256':
                    $kexHash = new Hash('sha256');
                    break;
                default:
                    $kexHash = new Hash('sha1');
            }

            /* To increase the speed of the key exchange, both client and server may
            reduce the size of their private exponents.  It should be at least
            twice as long as the key material that is generated from the shared
            secret.  For more details, see the paper by van Oorschot and Wiener
            [VAN-OORSCHOT].

            -- http://tools.ietf.org/html/rfc4419#section-6.2 */
            $one = new BigInteger(1);
            $keyLength = min($kexHash->getLength(), max($encryptKeyLength, $decryptKeyLength));
            $max = $one->bitwise_leftShift(16 * $keyLength); // 2 * 8 * $keyLength
            $max = $max->subtract($one);

            $x = $one->random($one, $max);
            $e = $g->modPow($x, $prime);

            $eBytes = $e->toBytes(true);
        }
        $data = pack('CNa*', $clientKexInitMessage, strlen($eBytes), $eBytes);

        if (!$this->_send_binary_packet($data)) {
            $this->bitmap = 0;
            user_error('Connection closed by server');
            return false;
        }

        $response = $this->_get_binary_packet();
        if ($response === false) {
            $this->bitmap = 0;
            user_error('Connection closed by server');
            return false;
        }
        if (!strlen($response)) {
            return false;
        }
        extract(unpack('Ctype', $this->_string_shift($response, 1)));

        if ($type != $serverKexReplyMessage) {
            user_error('Expected SSH_MSG_KEXDH_REPLY');
            return false;
        }

        if (strlen($response) < 4) {
            return false;
        }
        $temp = unpack('Nlength', $this->_string_shift($response, 4));
        $this->server_public_host_key = $server_public_host_key = $this->_string_shift($response, $temp['length']);

        if (strlen($server_public_host_key) < 4) {
            return false;
        }
        $temp = unpack('Nlength', $this->_string_shift($server_public_host_key, 4));
        $public_key_format = $this->_string_shift($server_public_host_key, $temp['length']);

        if (strlen($response) < 4) {
            return false;
        }
        $temp = unpack('Nlength', $this->_string_shift($response, 4));
        $fBytes = $this->_string_shift($response, $temp['length']);

        if (strlen($response) < 4) {
            return false;
        }
        $temp = unpack('Nlength', $this->_string_shift($response, 4));
        $this->signature = $this->_string_shift($response, $temp['length']);

        if (strlen($this->signature) < 4) {
            return false;
        }
        $temp = unpack('Nlength', $this->_string_shift($this->signature, 4));
        $this->signature_format = $this->_string_shift($this->signature, $temp['length']);

        if ($kex_algorithm === 'curve25519-sha256@libssh.org') {
            if (strlen($fBytes) !== 32) {
                user_error('Received curve25519 public key of invalid length.');
                return false;
            }
            $key = new BigInteger(sodium_crypto_scalarmult($x, $fBytes), 256);
            sodium_memzero($x);
        } else {
            $f = new BigInteger($fBytes, -256);
            $key = $f->modPow($x, $prime);
        }
        $keyBytes = $key->toBytes(true);

        $this->exchange_hash = pack(
            'Na*Na*Na*Na*Na*a*Na*Na*Na*',
            strlen($this->identifier),
            $this->identifier,
            strlen($this->server_identifier),
            $this->server_identifier,
            strlen($kexinit_payload_client),
            $kexinit_payload_client,
            strlen($kexinit_payload_server),
            $kexinit_payload_server,
            strlen($this->server_public_host_key),
            $this->server_public_host_key,
            $exchange_hash_rfc4419,
            strlen($eBytes),
            $eBytes,
            strlen($fBytes),
            $fBytes,
            strlen($keyBytes),
            $keyBytes
        );

        $this->exchange_hash = $kexHash->hash($this->exchange_hash);

        if ($this->session_id === false) {
            $this->session_id = $this->exchange_hash;
        }

        $server_host_key_algorithm = $this->_array_intersect_first($server_host_key_algorithms, $this->server_host_key_algorithms);
        if ($server_host_key_algorithm === false) {
            user_error('No compatible server host key algorithms found');
            return $this->_disconnect(NET_SSH2_DISCONNECT_KEY_EXCHANGE_FAILED);
        }

        switch ($server_host_key_algorithm) {
            case 'ssh-dss':
                $expected_key_format = 'ssh-dss';
                break;
            //case 'rsa-sha2-256':
            //case 'rsa-sha2-512':
            //case 'ssh-rsa':
            default:
                $expected_key_format = 'ssh-rsa';
        }

        if ($public_key_format != $expected_key_format || $this->signature_format != $server_host_key_algorithm) {
            switch (true) {
                case $this->signature_format == $server_host_key_algorithm:
                case $server_host_key_algorithm != 'rsa-sha2-256' && $server_host_key_algorithm != 'rsa-sha2-512':
                case $this->signature_format != 'ssh-rsa':
                    user_error('Server Host Key Algorithm Mismatch');
                    return $this->_disconnect(NET_SSH2_DISCONNECT_KEY_EXCHANGE_FAILED);
            }
        }

        $packet = pack(
            'C',
            NET_SSH2_MSG_NEWKEYS
        );

        if (!$this->_send_binary_packet($packet)) {
            return false;
        }

        $response = $this->_get_binary_packet();

        if ($response === false) {
            $this->bitmap = 0;
            user_error('Connection closed by server');
            return false;
        }

        if (!strlen($response)) {
            return false;
        }
        extract(unpack('Ctype', $this->_string_shift($response, 1)));

        if ($type != NET_SSH2_MSG_NEWKEYS) {
            user_error('Expected SSH_MSG_NEWKEYS');
            return false;
        }

        $keyBytes = pack('Na*', strlen($keyBytes), $keyBytes);

        $this->encrypt = $this->_encryption_algorithm_to_crypt_instance($encrypt);
        if ($this->encrypt) {
            if ($this->crypto_engine) {
                $this->encrypt->setPreferredEngine($this->crypto_engine);
            }
            if ($this->encrypt->block_size) {
                $this->encrypt_block_size = $this->encrypt->block_size;
            }
            $this->encrypt->enableContinuousBuffer();
            $this->encrypt->disablePadding();

            if ($this->encrypt->getBlockLength()) {
                $this->encrypt_block_size = $this->encrypt->getBlockLength() >> 3;
            }

            $iv = $kexHash->hash($keyBytes . $this->exchange_hash . 'A' . $this->session_id);
            while ($this->encrypt_block_size > strlen($iv)) {
                $iv.= $kexHash->hash($keyBytes . $this->exchange_hash . $iv);
            }
            $this->encrypt->setIV(substr($iv, 0, $this->encrypt_block_size));

            $key = $kexHash->hash($keyBytes . $this->exchange_hash . 'C' . $this->session_id);
            while ($encryptKeyLength > strlen($key)) {
                $key.= $kexHash->hash($keyBytes . $this->exchange_hash . $key);
            }
            $this->encrypt->setKey(substr($key, 0, $encryptKeyLength));

            $this->encrypt->name = $decrypt;
        }

        $this->decrypt = $this->_encryption_algorithm_to_crypt_instance($decrypt);
        if ($this->decrypt) {
            if ($this->crypto_engine) {
                $this->decrypt->setPreferredEngine($this->crypto_engine);
            }
            if ($this->decrypt->block_size) {
                $this->decrypt_block_size = $this->decrypt->block_size;
            }
            $this->decrypt->enableContinuousBuffer();
            $this->decrypt->disablePadding();

            if ($this->decrypt->getBlockLength()) {
                $this->decrypt_block_size = $this->decrypt->getBlockLength() >> 3;
            }

            $iv = $kexHash->hash($keyBytes . $this->exchange_hash . 'B' . $this->session_id);
            while ($this->decrypt_block_size > strlen($iv)) {
                $iv.= $kexHash->hash($keyBytes . $this->exchange_hash . $iv);
            }
            $this->decrypt->setIV(substr($iv, 0, $this->decrypt_block_size));

            $key = $kexHash->hash($keyBytes . $this->exchange_hash . 'D' . $this->session_id);
            while ($decryptKeyLength > strlen($key)) {
                $key.= $kexHash->hash($keyBytes . $this->exchange_hash . $key);
            }
            $this->decrypt->setKey(substr($key, 0, $decryptKeyLength));

            $this->decrypt->name = $decrypt;
        }

        /* The "arcfour128" algorithm is the RC4 cipher, as described in
           [SCHNEIER], using a 128-bit key.  The first 1536 bytes of keystream
           generated by the cipher MUST be discarded, and the first byte of the
           first encrypted packet MUST be encrypted using the 1537th byte of
           keystream.

           -- http://tools.ietf.org/html/rfc4345#section-4 */
        if ($encrypt == 'arcfour128' || $encrypt == 'arcfour256') {
            $this->encrypt->encrypt(str_repeat("\0", 1536));
        }
        if ($decrypt == 'arcfour128' || $decrypt == 'arcfour256') {
            $this->decrypt->decrypt(str_repeat("\0", 1536));
        }

        $mac_algorithm = $this->_array_intersect_first($c2s_mac_algorithms, $this->mac_algorithms_client_to_server);
        if ($mac_algorithm === false) {
            user_error('No compatible client to server message authentication algorithms found');
            return $this->_disconnect(NET_SSH2_DISCONNECT_KEY_EXCHANGE_FAILED);
        }

        $createKeyLength = 0; // ie. $mac_algorithm == 'none'
        switch ($mac_algorithm) {
            case 'hmac-sha2-256':
                $this->hmac_create = new Hash('sha256');
                $createKeyLength = 32;
                break;
            case 'hmac-sha1':
                $this->hmac_create = new Hash('sha1');
                $createKeyLength = 20;
                break;
            case 'hmac-sha1-96':
                $this->hmac_create = new Hash('sha1-96');
                $createKeyLength = 20;
                break;
            case 'hmac-md5':
                $this->hmac_create = new Hash('md5');
                $createKeyLength = 16;
                break;
            case 'hmac-md5-96':
                $this->hmac_create = new Hash('md5-96');
                $createKeyLength = 16;
        }
        $this->hmac_create->name = $mac_algorithm;

        $mac_algorithm = $this->_array_intersect_first($s2c_mac_algorithms, $this->mac_algorithms_server_to_client);
        if ($mac_algorithm === false) {
            user_error('No compatible server to client message authentication algorithms found');
            return $this->_disconnect(NET_SSH2_DISCONNECT_KEY_EXCHANGE_FAILED);
        }

        $checkKeyLength = 0;
        $this->hmac_size = 0;
        switch ($mac_algorithm) {
            case 'hmac-sha2-256':
                $this->hmac_check = new Hash('sha256');
                $checkKeyLength = 32;
                $this->hmac_size = 32;
                break;
            case 'hmac-sha1':
                $this->hmac_check = new Hash('sha1');
                $checkKeyLength = 20;
                $this->hmac_size = 20;
                break;
            case 'hmac-sha1-96':
                $this->hmac_check = new Hash('sha1-96');
                $checkKeyLength = 20;
                $this->hmac_size = 12;
                break;
            case 'hmac-md5':
                $this->hmac_check = new Hash('md5');
                $checkKeyLength = 16;
                $this->hmac_size = 16;
                break;
            case 'hmac-md5-96':
                $this->hmac_check = new Hash('md5-96');
                $checkKeyLength = 16;
                $this->hmac_size = 12;
        }
        $this->hmac_check->name = $mac_algorithm;

        $key = $kexHash->hash($keyBytes . $this->exchange_hash . 'E' . $this->session_id);
        while ($createKeyLength > strlen($key)) {
            $key.= $kexHash->hash($keyBytes . $this->exchange_hash . $key);
        }
        $this->hmac_create->setKey(substr($key, 0, $createKeyLength));

        $key = $kexHash->hash($keyBytes . $this->exchange_hash . 'F' . $this->session_id);
        while ($checkKeyLength > strlen($key)) {
            $key.= $kexHash->hash($keyBytes . $this->exchange_hash . $key);
        }
        $this->hmac_check->setKey(substr($key, 0, $checkKeyLength));

        $compression_algorithm = $this->_array_intersect_first($c2s_compression_algorithms, $this->compression_algorithms_client_to_server);
        if ($compression_algorithm === false) {
            user_error('No compatible client to server compression algorithms found');
            return $this->_disconnect(NET_SSH2_DISCONNECT_KEY_EXCHANGE_FAILED);
        }
        //$this->decompress = $compression_algorithm == 'zlib';

        $compression_algorithm = $this->_array_intersect_first($s2c_compression_algorithms, $this->compression_algorithms_client_to_server);
        if ($compression_algorithm === false) {
            user_error('No compatible server to client compression algorithms found');
            return $this->_disconnect(NET_SSH2_DISCONNECT_KEY_EXCHANGE_FAILED);
        }
        //$this->compress = $compression_algorithm == 'zlib';

        return true;
    }

    /**
     * Maps an encryption algorithm name to the number of key bytes.
     *
     * @param string $algorithm Name of the encryption algorithm
     * @return int|null Number of bytes as an integer or null for unknown
     * @access private
     */
    function _encryption_algorithm_to_key_size($algorithm)
    {
        if ($this->bad_key_size_fix && $this->_bad_algorithm_candidate($algorithm)) {
            return 16;
        }

        switch ($algorithm) {
            case 'none':
                return 0;
            case 'aes128-cbc':
            case 'aes128-ctr':
            case 'arcfour':
            case 'arcfour128':
            case 'blowfish-cbc':
            case 'blowfish-ctr':
            case 'twofish128-cbc':
            case 'twofish128-ctr':
                return 16;
            case '3des-cbc':
            case '3des-ctr':
            case 'aes192-cbc':
            case 'aes192-ctr':
            case 'twofish192-cbc':
            case 'twofish192-ctr':
                return 24;
            case 'aes256-cbc':
            case 'aes256-ctr':
            case 'arcfour256':
            case 'twofish-cbc':
            case 'twofish256-cbc':
            case 'twofish256-ctr':
                return 32;
        }
        return null;
    }

    /**
     * Maps an encryption algorithm name to an instance of a subclass of
     * \phpseclib\Crypt\Base.
     *
     * @param string $algorithm Name of the encryption algorithm
     * @return mixed Instance of \phpseclib\Crypt\Base or null for unknown
     * @access private
     */
    function _encryption_algorithm_to_crypt_instance($algorithm)
    {
        switch ($algorithm) {
            case '3des-cbc':
                return new TripleDES();
            case '3des-ctr':
                return new TripleDES(Base::MODE_CTR);
            case 'aes256-cbc':
            case 'aes192-cbc':
            case 'aes128-cbc':
                return new Rijndael();
            case 'aes256-ctr':
            case 'aes192-ctr':
            case 'aes128-ctr':
                return new Rijndael(Base::MODE_CTR);
            case 'blowfish-cbc':
                return new Blowfish();
            case 'blowfish-ctr':
                return new Blowfish(Base::MODE_CTR);
            case 'twofish128-cbc':
            case 'twofish192-cbc':
            case 'twofish256-cbc':
            case 'twofish-cbc':
                return new Twofish();
            case 'twofish128-ctr':
            case 'twofish192-ctr':
            case 'twofish256-ctr':
                return new Twofish(Base::MODE_CTR);
            case 'arcfour':
            case 'arcfour128':
            case 'arcfour256':
                return new RC4();
        }
        return null;
    }

    /**
     * Tests whether or not proposed algorithm has a potential for issues
     *
     * @link https://www.chiark.greenend.org.uk/~sgtatham/putty/wishlist/ssh2-aesctr-openssh.html
     * @link https://bugzilla.mindrot.org/show_bug.cgi?id=1291
     * @param string $algorithm Name of the encryption algorithm
     * @return bool
     * @access private
     */
    function _bad_algorithm_candidate($algorithm)
    {
        switch ($algorithm) {
            case 'arcfour256':
            case 'aes192-ctr':
            case 'aes256-ctr':
                return true;
        }

        return false;
    }

    /**
     * Login
     *
     * The $password parameter can be a plaintext password, a \phpseclib\Crypt\RSA object or an array
     *
     * @param string $username
     * @param mixed $password
     * @param mixed $...
     * @return bool
     * @see self::_login()
     * @access public
     */
    function login($username)
    {
        $args = func_get_args();
        $this->auth[] = $args;
        return call_user_func_array(array(&$this, '_login'), $args);
    }

    /**
     * Login Helper
     *
     * @param string $username
     * @param mixed $password
     * @param mixed $...
     * @return bool
     * @see self::_login_helper()
     * @access private
     */
    function _login($username)
    {
        if (!($this->bitmap & self::MASK_CONSTRUCTOR)) {
            if (!$this->_connect()) {
                return false;
            }
        }

        $args = array_slice(func_get_args(), 1);
        if (empty($args)) {
            return $this->_login_helper($username);
        }

        foreach ($args as $arg) {
            if ($this->_login_helper($username, $arg)) {
                return true;
            }
        }
        return false;
    }

    /**
     * Login Helper
     *
     * @param string $username
     * @param string $password
     * @return bool
     * @access private
     * @internal It might be worthwhile, at some point, to protect against {@link http://tools.ietf.org/html/rfc4251#section-9.3.9 traffic analysis}
     *           by sending dummy SSH_MSG_IGNORE messages.
     */
    function _login_helper($username, $password = null)
    {
        if (!($this->bitmap & self::MASK_CONNECTED)) {
            return false;
        }

        if (!($this->bitmap & self::MASK_LOGIN_REQ)) {
            $packet = pack(
                'CNa*',
                NET_SSH2_MSG_SERVICE_REQUEST,
                strlen('ssh-userauth'),
                'ssh-userauth'
            );

            if (!$this->_send_binary_packet($packet)) {
                return false;
            }

            $response = $this->_get_binary_packet();
            if ($response === false) {
                if ($this->retry_connect) {
                    $this->retry_connect = false;
                    if (!$this->_connect()) {
                        return false;
                    }
                    return $this->_login_helper($username, $password);
                }
                $this->bitmap = 0;
                user_error('Connection closed by server');
                return false;
            }

            if (strlen($response) < 4) {
                return false;
            }
            extract(unpack('Ctype', $this->_string_shift($response, 1)));

            if ($type != NET_SSH2_MSG_SERVICE_ACCEPT) {
                user_error('Expected SSH_MSG_SERVICE_ACCEPT');
                return false;
            }
            $this->bitmap |= self::MASK_LOGIN_REQ;
        }

        if (strlen($this->last_interactive_response)) {
            return !is_string($password) && !is_array($password) ? false : $this->_keyboard_interactive_process($password);
        }

        if ($password instanceof RSA) {
            return $this->_privatekey_login($username, $password);
        } elseif ($password instanceof Agent) {
            return $this->_ssh_agent_login($username, $password);
        }

        if (is_array($password)) {
            if ($this->_keyboard_interactive_login($username, $password)) {
                $this->bitmap |= self::MASK_LOGIN;
                return true;
            }
            return false;
        }

        if (!isset($password)) {
            $packet = pack(
                'CNa*Na*Na*',
                NET_SSH2_MSG_USERAUTH_REQUEST,
                strlen($username),
                $username,
                strlen('ssh-connection'),
                'ssh-connection',
                strlen('none'),
                'none'
            );

            if (!$this->_send_binary_packet($packet)) {
                return false;
            }

            $response = $this->_get_binary_packet();
            if ($response === false) {
                $this->bitmap = 0;
                user_error('Connection closed by server');
                return false;
            }

            if (!strlen($response)) {
                return false;
            }
            extract(unpack('Ctype', $this->_string_shift($response, 1)));

            switch ($type) {
                case NET_SSH2_MSG_USERAUTH_SUCCESS:
                    $this->bitmap |= self::MASK_LOGIN;
                    return true;
                //case NET_SSH2_MSG_USERAUTH_FAILURE:
                default:
                    return false;
            }
        }

        $packet = pack(
            'CNa*Na*Na*CNa*',
            NET_SSH2_MSG_USERAUTH_REQUEST,
            strlen($username),
            $username,
            strlen('ssh-connection'),
            'ssh-connection',
            strlen('password'),
            'password',
            0,
            strlen($password),
            $password
        );

        // remove the username and password from the logged packet
        if (!defined('NET_SSH2_LOGGING')) {
            $logged = null;
        } else {
            $logged = pack(
                'CNa*Na*Na*CNa*',
                NET_SSH2_MSG_USERAUTH_REQUEST,
                strlen('username'),
                'username',
                strlen('ssh-connection'),
                'ssh-connection',
                strlen('password'),
                'password',
                0,
                strlen('password'),
                'password'
            );
        }

        if (!$this->_send_binary_packet($packet, $logged)) {
            return false;
        }

        $response = $this->_get_binary_packet();
        if ($response === false) {
            $this->bitmap = 0;
            user_error('Connection closed by server');
            return false;
        }

        if (!strlen($response)) {
            return false;
        }
        extract(unpack('Ctype', $this->_string_shift($response, 1)));

        switch ($type) {
            case NET_SSH2_MSG_USERAUTH_PASSWD_CHANGEREQ: // in theory, the password can be changed
                if (defined('NET_SSH2_LOGGING')) {
                    $this->message_number_log[count($this->message_number_log) - 1] = 'NET_SSH2_MSG_USERAUTH_PASSWD_CHANGEREQ';
                }
                if (strlen($response) < 4) {
                    return false;
                }
                extract(unpack('Nlength', $this->_string_shift($response, 4)));
                $this->errors[] = 'SSH_MSG_USERAUTH_PASSWD_CHANGEREQ: ' . $this->_string_shift($response, $length);
                return $this->_disconnect(NET_SSH2_DISCONNECT_AUTH_CANCELLED_BY_USER);
            case NET_SSH2_MSG_USERAUTH_FAILURE:
                // can we use keyboard-interactive authentication?  if not then either the login is bad or the server employees
                // multi-factor authentication
                if (strlen($response) < 4) {
                    return false;
                }
                extract(unpack('Nlength', $this->_string_shift($response, 4)));
                $auth_methods = explode(',', $this->_string_shift($response, $length));
                if (!strlen($response)) {
                    return false;
                }
                extract(unpack('Cpartial_success', $this->_string_shift($response, 1)));
                $partial_success = $partial_success != 0;

                if (!$partial_success && in_array('keyboard-interactive', $auth_methods)) {
                    if ($this->_keyboard_interactive_login($username, $password)) {
                        $this->bitmap |= self::MASK_LOGIN;
                        return true;
                    }
                    return false;
                }
                return false;
            case NET_SSH2_MSG_USERAUTH_SUCCESS:
                $this->bitmap |= self::MASK_LOGIN;
                return true;
        }

        return false;
    }

    /**
     * Login via keyboard-interactive authentication
     *
     * See {@link http://tools.ietf.org/html/rfc4256 RFC4256} for details.  This is not a full-featured keyboard-interactive authenticator.
     *
     * @param string $username
     * @param string $password
     * @return bool
     * @access private
     */
    function _keyboard_interactive_login($username, $password)
    {
        $packet = pack(
            'CNa*Na*Na*Na*Na*',
            NET_SSH2_MSG_USERAUTH_REQUEST,
            strlen($username),
            $username,
            strlen('ssh-connection'),
            'ssh-connection',
            strlen('keyboard-interactive'),
            'keyboard-interactive',
            0,
            '',
            0,
            ''
        );

        if (!$this->_send_binary_packet($packet)) {
            return false;
        }

        return $this->_keyboard_interactive_process($password);
    }

    /**
     * Handle the keyboard-interactive requests / responses.
     *
     * @param string $responses...
     * @return bool
     * @access private
     */
    function _keyboard_interactive_process()
    {
        $responses = func_get_args();

        if (strlen($this->last_interactive_response)) {
            $response = $this->last_interactive_response;
        } else {
            $orig = $response = $this->_get_binary_packet();
            if ($response === false) {
                $this->bitmap = 0;
                user_error('Connection closed by server');
                return false;
            }
        }

        if (!strlen($response)) {
            return false;
        }
        extract(unpack('Ctype', $this->_string_shift($response, 1)));

        switch ($type) {
            case NET_SSH2_MSG_USERAUTH_INFO_REQUEST:
                if (strlen($response) < 4) {
                    return false;
                }
                extract(unpack('Nlength', $this->_string_shift($response, 4)));
                $this->_string_shift($response, $length); // name; may be empty
                if (strlen($response) < 4) {
                    return false;
                }
                extract(unpack('Nlength', $this->_string_shift($response, 4)));
                $this->_string_shift($response, $length); // instruction; may be empty
                if (strlen($response) < 4) {
                    return false;
                }
                extract(unpack('Nlength', $this->_string_shift($response, 4)));
                $this->_string_shift($response, $length); // language tag; may be empty
                if (strlen($response) < 4) {
                    return false;
                }
                extract(unpack('Nnum_prompts', $this->_string_shift($response, 4)));

                for ($i = 0; $i < count($responses); $i++) {
                    if (is_array($responses[$i])) {
                        foreach ($responses[$i] as $key => $value) {
                            $this->keyboard_requests_responses[$key] = $value;
                        }
                        unset($responses[$i]);
                    }
                }
                $responses = array_values($responses);

                if (isset($this->keyboard_requests_responses)) {
                    for ($i = 0; $i < $num_prompts; $i++) {
                        if (strlen($response) < 4) {
                            return false;
                        }
                        extract(unpack('Nlength', $this->_string_shift($response, 4)));
                        // prompt - ie. "Password: "; must not be empty
                        $prompt = $this->_string_shift($response, $length);
                        //$echo = $this->_string_shift($response) != chr(0);
                        foreach ($this->keyboard_requests_responses as $key => $value) {
                            if (substr($prompt, 0, strlen($key)) == $key) {
                                $responses[] = $value;
                                break;
                            }
                        }
                    }
                }

                // see http://tools.ietf.org/html/rfc4256#section-3.2
                if (strlen($this->last_interactive_response)) {
                    $this->last_interactive_response = '';
                } elseif (defined('NET_SSH2_LOGGING')) {
                    $this->message_number_log[count($this->message_number_log) - 1] = str_replace(
                        'UNKNOWN',
                        'NET_SSH2_MSG_USERAUTH_INFO_REQUEST',
                        $this->message_number_log[count($this->message_number_log) - 1]
                    );
                }

                if (!count($responses) && $num_prompts) {
                    $this->last_interactive_response = $orig;
                    return false;
                }

                /*
                   After obtaining the requested information from the user, the client
                   MUST respond with an SSH_MSG_USERAUTH_INFO_RESPONSE message.
                */
                // see http://tools.ietf.org/html/rfc4256#section-3.4
                $packet = $logged = pack('CN', NET_SSH2_MSG_USERAUTH_INFO_RESPONSE, count($responses));
                for ($i = 0; $i < count($responses); $i++) {
                    $packet.= pack('Na*', strlen($responses[$i]), $responses[$i]);
                    $logged.= pack('Na*', strlen('dummy-answer'), 'dummy-answer');
                }

                if (!$this->_send_binary_packet($packet, $logged)) {
                    return false;
                }

                if (defined('NET_SSH2_LOGGING') && NET_SSH2_LOGGING == self::LOG_COMPLEX) {
                    $this->message_number_log[count($this->message_number_log) - 1] = str_replace(
                        'UNKNOWN',
                        'NET_SSH2_MSG_USERAUTH_INFO_RESPONSE',
                        $this->message_number_log[count($this->message_number_log) - 1]
                    );
                }

                /*
                   After receiving the response, the server MUST send either an
                   SSH_MSG_USERAUTH_SUCCESS, SSH_MSG_USERAUTH_FAILURE, or another
                   SSH_MSG_USERAUTH_INFO_REQUEST message.
                */
                // maybe phpseclib should force close the connection after x request / responses?  unless something like that is done
                // there could be an infinite loop of request / responses.
                return $this->_keyboard_interactive_process();
            case NET_SSH2_MSG_USERAUTH_SUCCESS:
                return true;
            case NET_SSH2_MSG_USERAUTH_FAILURE:
                return false;
        }

        return false;
    }

    /**
     * Login with an ssh-agent provided key
     *
     * @param string $username
     * @param \phpseclib\System\SSH\Agent $agent
     * @return bool
     * @access private
     */
    function _ssh_agent_login($username, $agent)
    {
        $this->agent = $agent;
        $keys = $agent->requestIdentities();
        foreach ($keys as $key) {
            if ($this->_privatekey_login($username, $key)) {
                return true;
            }
        }

        return false;
    }

    /**
     * Login with an RSA private key
     *
     * @param string $username
     * @param \phpseclib\Crypt\RSA $password
     * @return bool
     * @access private
     * @internal It might be worthwhile, at some point, to protect against {@link http://tools.ietf.org/html/rfc4251#section-9.3.9 traffic analysis}
     *           by sending dummy SSH_MSG_IGNORE messages.
     */
    function _privatekey_login($username, $privatekey)
    {
        // see http://tools.ietf.org/html/rfc4253#page-15
        $publickey = $privatekey->getPublicKey(RSA::PUBLIC_FORMAT_RAW);
        if ($publickey === false) {
            return false;
        }

        $publickey = array(
            'e' => $publickey['e']->toBytes(true),
            'n' => $publickey['n']->toBytes(true)
        );
        $publickey = pack(
            'Na*Na*Na*',
            strlen('ssh-rsa'),
            'ssh-rsa',
            strlen($publickey['e']),
            $publickey['e'],
            strlen($publickey['n']),
            $publickey['n']
        );

        switch ($this->signature_format) {
            case 'rsa-sha2-512':
                $hash = 'sha512';
                $signatureType = 'rsa-sha2-512';
                break;
            case 'rsa-sha2-256':
                $hash = 'sha256';
                $signatureType = 'rsa-sha2-256';
                break;
            //case 'ssh-rsa':
            default:
                $hash = 'sha1';
                $signatureType = 'ssh-rsa';
        }

        $part1 = pack(
            'CNa*Na*Na*',
            NET_SSH2_MSG_USERAUTH_REQUEST,
            strlen($username),
            $username,
            strlen('ssh-connection'),
            'ssh-connection',
            strlen('publickey'),
            'publickey'
        );
        $part2 = pack('Na*Na*', strlen($signatureType), $signatureType, strlen($publickey), $publickey);

        $packet = $part1 . chr(0) . $part2;
        if (!$this->_send_binary_packet($packet)) {
            return false;
        }

        $response = $this->_get_binary_packet();
        if ($response === false) {
            $this->bitmap = 0;
            user_error('Connection closed by server');
            return false;
        }

        if (!strlen($response)) {
            return false;
        }
        extract(unpack('Ctype', $this->_string_shift($response, 1)));

        switch ($type) {
            case NET_SSH2_MSG_USERAUTH_FAILURE:
                if (strlen($response) < 4) {
                    return false;
                }
                extract(unpack('Nlength', $this->_string_shift($response, 4)));
                $this->errors[] = 'SSH_MSG_USERAUTH_FAILURE: ' . $this->_string_shift($response, $length);
                return false;
            case NET_SSH2_MSG_USERAUTH_PK_OK:
                // we'll just take it on faith that the public key blob and the public key algorithm name are as
                // they should be
                if (defined('NET_SSH2_LOGGING') && NET_SSH2_LOGGING == self::LOG_COMPLEX) {
                    $this->message_number_log[count($this->message_number_log) - 1] = str_replace(
                        'UNKNOWN',
                        'NET_SSH2_MSG_USERAUTH_PK_OK',
                        $this->message_number_log[count($this->message_number_log) - 1]
                    );
                }
        }

        $packet = $part1 . chr(1) . $part2;
        $privatekey->setSignatureMode(RSA::SIGNATURE_PKCS1);
        $privatekey->setHash($hash);
        $signature = $privatekey->sign(pack('Na*a*', strlen($this->session_id), $this->session_id, $packet));
        $signature = pack('Na*Na*', strlen($signatureType), $signatureType, strlen($signature), $signature);
        $packet.= pack('Na*', strlen($signature), $signature);

        if (!$this->_send_binary_packet($packet)) {
            return false;
        }

        $response = $this->_get_binary_packet();
        if ($response === false) {
            $this->bitmap = 0;
            user_error('Connection closed by server');
            return false;
        }

        if (!strlen($response)) {
            return false;
        }
        extract(unpack('Ctype', $this->_string_shift($response, 1)));

        switch ($type) {
            case NET_SSH2_MSG_USERAUTH_FAILURE:
                // either the login is bad or the server employs multi-factor authentication
                return false;
            case NET_SSH2_MSG_USERAUTH_SUCCESS:
                $this->bitmap |= self::MASK_LOGIN;
                return true;
        }

        return false;
    }

    /**
     * Set Timeout
     *
     * $ssh->exec('ping 127.0.0.1'); on a Linux host will never return and will run indefinitely.  setTimeout() makes it so it'll timeout.
     * Setting $timeout to false or 0 will mean there is no timeout.
     *
     * @param mixed $timeout
     * @access public
     */
    function setTimeout($timeout)
    {
        $this->timeout = $this->curTimeout = $timeout;
    }

    /**
     * Get the output from stdError
     *
     * @access public
     */
    function getStdError()
    {
        return $this->stdErrorLog;
    }

    /**
     * Execute Command
     *
     * If $callback is set to false then \phpseclib\Net\SSH2::_get_channel_packet(self::CHANNEL_EXEC) will need to be called manually.
     * In all likelihood, this is not a feature you want to be taking advantage of.
     *
     * @param string $command
     * @param Callback $callback
     * @return string
     * @access public
     */
    function exec($command, $callback = null)
    {
        $this->curTimeout = $this->timeout;
        $this->is_timeout = false;
        $this->stdErrorLog = '';

        if (!$this->isAuthenticated()) {
            return false;
        }

        if ($this->in_request_pty_exec) {
            user_error('If you want to run multiple exec()\'s you will need to disable (and re-enable if appropriate) a PTY for each one.');
            return false;
        }

        // RFC4254 defines the (client) window size as "bytes the other party can send before it must wait for the window to
        // be adjusted".  0x7FFFFFFF is, at 2GB, the max size.  technically, it should probably be decremented, but,
        // honestly, if you're transferring more than 2GB, you probably shouldn't be using phpseclib, anyway.
        // see http://tools.ietf.org/html/rfc4254#section-5.2 for more info
        $this->window_size_server_to_client[self::CHANNEL_EXEC] = $this->window_size;
        // 0x8000 is the maximum max packet size, per http://tools.ietf.org/html/rfc4253#section-6.1, although since PuTTy
        // uses 0x4000, that's what will be used here, as well.
        $packet_size = 0x4000;

        $packet = pack(
            'CNa*N3',
            NET_SSH2_MSG_CHANNEL_OPEN,
            strlen('session'),
            'session',
            self::CHANNEL_EXEC,
            $this->window_size_server_to_client[self::CHANNEL_EXEC],
            $packet_size
        );

        if (!$this->_send_binary_packet($packet)) {
            return false;
        }

        $this->channel_status[self::CHANNEL_EXEC] = NET_SSH2_MSG_CHANNEL_OPEN;

        $response = $this->_get_channel_packet(self::CHANNEL_EXEC);
        if ($response === false) {
            return false;
        }

        if ($this->request_pty === true) {
            $terminal_modes = pack('C', NET_SSH2_TTY_OP_END);
            $packet = pack(
                'CNNa*CNa*N5a*',
                NET_SSH2_MSG_CHANNEL_REQUEST,
                $this->server_channels[self::CHANNEL_EXEC],
                strlen('pty-req'),
                'pty-req',
                1,
                strlen('vt100'),
                'vt100',
                $this->windowColumns,
                $this->windowRows,
                0,
                0,
                strlen($terminal_modes),
                $terminal_modes
            );

            if (!$this->_send_binary_packet($packet)) {
                return false;
            }

            $response = $this->_get_binary_packet();
            if ($response === false) {
                $this->bitmap = 0;
                user_error('Connection closed by server');
                return false;
            }

            if (!strlen($response)) {
                return false;
            }
            list(, $type) = unpack('C', $this->_string_shift($response, 1));

            switch ($type) {
                case NET_SSH2_MSG_CHANNEL_SUCCESS:
                    break;
                case NET_SSH2_MSG_CHANNEL_FAILURE:
                default:
                    user_error('Unable to request pseudo-terminal');
                    return $this->_disconnect(NET_SSH2_DISCONNECT_BY_APPLICATION);
            }
            $this->in_request_pty_exec = true;
        }

        // sending a pty-req SSH_MSG_CHANNEL_REQUEST message is unnecessary and, in fact, in most cases, slows things
        // down.  the one place where it might be desirable is if you're doing something like \phpseclib\Net\SSH2::exec('ping localhost &').
        // with a pty-req SSH_MSG_CHANNEL_REQUEST, exec() will return immediately and the ping process will then
        // then immediately terminate.  without such a request exec() will loop indefinitely.  the ping process won't end but
        // neither will your script.

        // although, in theory, the size of SSH_MSG_CHANNEL_REQUEST could exceed the maximum packet size established by
        // SSH_MSG_CHANNEL_OPEN_CONFIRMATION, RFC4254#section-5.1 states that the "maximum packet size" refers to the
        // "maximum size of an individual data packet". ie. SSH_MSG_CHANNEL_DATA.  RFC4254#section-5.2 corroborates.
        $packet = pack(
            'CNNa*CNa*',
            NET_SSH2_MSG_CHANNEL_REQUEST,
            $this->server_channels[self::CHANNEL_EXEC],
            strlen('exec'),
            'exec',
            1,
            strlen($command),
            $command
        );
        if (!$this->_send_binary_packet($packet)) {
            return false;
        }

        $this->channel_status[self::CHANNEL_EXEC] = NET_SSH2_MSG_CHANNEL_REQUEST;

        $response = $this->_get_channel_packet(self::CHANNEL_EXEC);
        if ($response === false) {
            return false;
        }

        $this->channel_status[self::CHANNEL_EXEC] = NET_SSH2_MSG_CHANNEL_DATA;

        if ($callback === false || $this->in_request_pty_exec) {
            return true;
        }

        $output = '';
        while (true) {
            $temp = $this->_get_channel_packet(self::CHANNEL_EXEC);
            switch (true) {
                case $temp === true:
                    return is_callable($callback) ? true : $output;
                case $temp === false:
                    return false;
                default:
                    if (is_callable($callback)) {
                        if (call_user_func($callback, $temp) === true) {
                            $this->_close_channel(self::CHANNEL_EXEC);
                            return true;
                        }
                    } else {
                        $output.= $temp;
                    }
            }
        }
    }

    /**
     * Creates an interactive shell
     *
     * @see self::read()
     * @see self::write()
     * @return bool
     * @access private
     */
    function _initShell()
    {
        if ($this->in_request_pty_exec === true) {
            return true;
        }

        $this->window_size_server_to_client[self::CHANNEL_SHELL] = $this->window_size;
        $packet_size = 0x4000;

        $packet = pack(
            'CNa*N3',
            NET_SSH2_MSG_CHANNEL_OPEN,
            strlen('session'),
            'session',
            self::CHANNEL_SHELL,
            $this->window_size_server_to_client[self::CHANNEL_SHELL],
            $packet_size
        );

        if (!$this->_send_binary_packet($packet)) {
            return false;
        }

        $this->channel_status[self::CHANNEL_SHELL] = NET_SSH2_MSG_CHANNEL_OPEN;

        $response = $this->_get_channel_packet(self::CHANNEL_SHELL);
        if ($response === false) {
            return false;
        }

        $terminal_modes = pack('C', NET_SSH2_TTY_OP_END);
        $packet = pack(
            'CNNa*CNa*N5a*',
            NET_SSH2_MSG_CHANNEL_REQUEST,
            $this->server_channels[self::CHANNEL_SHELL],
            strlen('pty-req'),
            'pty-req',
            1,
            strlen('vt100'),
            'vt100',
            $this->windowColumns,
            $this->windowRows,
            0,
            0,
            strlen($terminal_modes),
            $terminal_modes
        );

        if (!$this->_send_binary_packet($packet)) {
            return false;
        }

        $response = $this->_get_binary_packet();
        if ($response === false) {
            $this->bitmap = 0;
            user_error('Connection closed by server');
            return false;
        }

        if (!strlen($response)) {
            return false;
        }
        list(, $type) = unpack('C', $this->_string_shift($response, 1));

        switch ($type) {
            case NET_SSH2_MSG_CHANNEL_SUCCESS:
            // if a pty can't be opened maybe commands can still be executed
            case NET_SSH2_MSG_CHANNEL_FAILURE:
                break;
            default:
                user_error('Unable to request pseudo-terminal');
                return $this->_disconnect(NET_SSH2_DISCONNECT_BY_APPLICATION);
        }

        $packet = pack(
            'CNNa*C',
            NET_SSH2_MSG_CHANNEL_REQUEST,
            $this->server_channels[self::CHANNEL_SHELL],
            strlen('shell'),
            'shell',
            1
        );
        if (!$this->_send_binary_packet($packet)) {
            return false;
        }

        $this->channel_status[self::CHANNEL_SHELL] = NET_SSH2_MSG_CHANNEL_REQUEST;

        $response = $this->_get_channel_packet(self::CHANNEL_SHELL);
        if ($response === false) {
            return false;
        }

        $this->channel_status[self::CHANNEL_SHELL] = NET_SSH2_MSG_CHANNEL_DATA;

        $this->bitmap |= self::MASK_SHELL;

        return true;
    }

    /**
     * Return the channel to be used with read() / write()
     *
     * @see self::read()
     * @see self::write()
     * @return int
     * @access public
     */
    function _get_interactive_channel()
    {
        switch (true) {
            case $this->in_subsystem:
                return self::CHANNEL_SUBSYSTEM;
            case $this->in_request_pty_exec:
                return self::CHANNEL_EXEC;
            default:
                return self::CHANNEL_SHELL;
        }
    }

    /**
     * Return an available open channel
     *
     * @return int
     * @access public
     */
    function _get_open_channel()
    {
        $channel = self::CHANNEL_EXEC;
        do {
            if (isset($this->channel_status[$channel]) && $this->channel_status[$channel] == NET_SSH2_MSG_CHANNEL_OPEN) {
                return $channel;
            }
        } while ($channel++ < self::CHANNEL_SUBSYSTEM);

        return false;
    }

    /**
     * Returns the output of an interactive shell
     *
     * Returns when there's a match for $expect, which can take the form of a string literal or,
     * if $mode == self::READ_REGEX, a regular expression.
     *
     * @see self::write()
     * @param string $expect
     * @param int $mode
     * @return string
     * @access public
     */
    function read($expect = '', $mode = self::READ_SIMPLE)
    {
        $this->curTimeout = $this->timeout;
        $this->is_timeout = false;

        if (!$this->isAuthenticated()) {
            user_error('Operation disallowed prior to login()');
            return false;
        }

        if (!($this->bitmap & self::MASK_SHELL) && !$this->_initShell()) {
            user_error('Unable to initiate an interactive shell session');
            return false;
        }

        $channel = $this->_get_interactive_channel();

        if ($mode == self::READ_NEXT) {
            return $this->_get_channel_packet($channel);
        }

        $match = $expect;
        while (true) {
            if ($mode == self::READ_REGEX) {
                preg_match($expect, substr($this->interactiveBuffer, -1024), $matches);
                $match = isset($matches[0]) ? $matches[0] : '';
            }
            $pos = strlen($match) ? strpos($this->interactiveBuffer, $match) : false;
            if ($pos !== false) {
                return $this->_string_shift($this->interactiveBuffer, $pos + strlen($match));
            }
            $response = $this->_get_channel_packet($channel);
            if (is_bool($response)) {
                $this->in_request_pty_exec = false;
                return $response ? $this->_string_shift($this->interactiveBuffer, strlen($this->interactiveBuffer)) : false;
            }

            $this->interactiveBuffer.= $response;
        }
    }

    /**
     * Inputs a command into an interactive shell.
     *
     * @see self::read()
     * @param string $cmd
     * @return bool
     * @access public
     */
    function write($cmd)
    {
        if (!$this->isAuthenticated()) {
            user_error('Operation disallowed prior to login()');
            return false;
        }

        if (!($this->bitmap & self::MASK_SHELL) && !$this->_initShell()) {
            user_error('Unable to initiate an interactive shell session');
            return false;
        }

        return $this->_send_channel_packet($this->_get_interactive_channel(), $cmd);
    }

    /**
     * Start a subsystem.
     *
     * Right now only one subsystem at a time is supported. To support multiple subsystem's stopSubsystem() could accept
     * a string that contained the name of the subsystem, but at that point, only one subsystem of each type could be opened.
     * To support multiple subsystem's of the same name maybe it'd be best if startSubsystem() generated a new channel id and
     * returns that and then that that was passed into stopSubsystem() but that'll be saved for a future date and implemented
     * if there's sufficient demand for such a feature.
     *
     * @see self::stopSubsystem()
     * @param string $subsystem
     * @return bool
     * @access public
     */
    function startSubsystem($subsystem)
    {
        $this->window_size_server_to_client[self::CHANNEL_SUBSYSTEM] = $this->window_size;

        $packet = pack(
            'CNa*N3',
            NET_SSH2_MSG_CHANNEL_OPEN,
            strlen('session'),
            'session',
            self::CHANNEL_SUBSYSTEM,
            $this->window_size,
            0x4000
        );

        if (!$this->_send_binary_packet($packet)) {
            return false;
        }

        $this->channel_status[self::CHANNEL_SUBSYSTEM] = NET_SSH2_MSG_CHANNEL_OPEN;

        $response = $this->_get_channel_packet(self::CHANNEL_SUBSYSTEM);
        if ($response === false) {
            return false;
        }

        $packet = pack(
            'CNNa*CNa*',
            NET_SSH2_MSG_CHANNEL_REQUEST,
            $this->server_channels[self::CHANNEL_SUBSYSTEM],
            strlen('subsystem'),
            'subsystem',
            1,
            strlen($subsystem),
            $subsystem
        );
        if (!$this->_send_binary_packet($packet)) {
            return false;
        }

        $this->channel_status[self::CHANNEL_SUBSYSTEM] = NET_SSH2_MSG_CHANNEL_REQUEST;

        $response = $this->_get_channel_packet(self::CHANNEL_SUBSYSTEM);

        if ($response === false) {
            return false;
        }

        $this->channel_status[self::CHANNEL_SUBSYSTEM] = NET_SSH2_MSG_CHANNEL_DATA;

        $this->bitmap |= self::MASK_SHELL;
        $this->in_subsystem = true;

        return true;
    }

    /**
     * Stops a subsystem.
     *
     * @see self::startSubsystem()
     * @return bool
     * @access public
     */
    function stopSubsystem()
    {
        $this->in_subsystem = false;
        $this->_close_channel(self::CHANNEL_SUBSYSTEM);
        return true;
    }

    /**
     * Closes a channel
     *
     * If read() timed out you might want to just close the channel and have it auto-restart on the next read() call
     *
     * @access public
     */
    function reset()
    {
        $this->_close_channel($this->_get_interactive_channel());
    }

    /**
     * Is timeout?
     *
     * Did exec() or read() return because they timed out or because they encountered the end?
     *
     * @access public
     */
    function isTimeout()
    {
        return $this->is_timeout;
    }

    /**
     * Disconnect
     *
     * @access public
     */
    function disconnect()
    {
        $this->_disconnect(NET_SSH2_DISCONNECT_BY_APPLICATION);
        if (isset($this->realtime_log_file) && is_resource($this->realtime_log_file)) {
            fclose($this->realtime_log_file);
        }
    }

    /**
     * Destructor.
     *
     * Will be called, automatically, if you're supporting just PHP5.  If you're supporting PHP4, you'll need to call
     * disconnect().
     *
     * @access public
     */
    function __destruct()
    {
        $this->disconnect();
    }

    /**
     * Is the connection still active?
     *
     * @return bool
     * @access public
     */
    function isConnected()
    {
        return (bool) ($this->bitmap & self::MASK_CONNECTED);
    }

    /**
     * Have you successfully been logged in?
     *
     * @return bool
     * @access public
     */
    function isAuthenticated()
    {
        return (bool) ($this->bitmap & self::MASK_LOGIN);
    }

    /**
     * Pings a server connection, or tries to reconnect if the connection has gone down
     *
     * Inspired by http://php.net/manual/en/mysqli.ping.php
     *
     * @return bool
     * @access public
     */
    function ping()
    {
        if (!$this->isAuthenticated()) {
            if (!empty($this->auth)) {
                return $this->_reconnect();
            }
            return false;
        }

        $this->window_size_server_to_client[self::CHANNEL_KEEP_ALIVE] = $this->window_size;
        $packet_size = 0x4000;
        $packet = pack(
            'CNa*N3',
            NET_SSH2_MSG_CHANNEL_OPEN,
            strlen('session'),
            'session',
            self::CHANNEL_KEEP_ALIVE,
            $this->window_size_server_to_client[self::CHANNEL_KEEP_ALIVE],
            $packet_size
        );

        if (!@$this->_send_binary_packet($packet)) {
            return $this->_reconnect();
        }

        $this->channel_status[self::CHANNEL_KEEP_ALIVE] = NET_SSH2_MSG_CHANNEL_OPEN;

        $response = @$this->_get_channel_packet(self::CHANNEL_KEEP_ALIVE);
        if ($response !== false) {
            $this->_close_channel(self::CHANNEL_KEEP_ALIVE);
            return true;
        }

        return $this->_reconnect();
    }

    /**
     * In situ reconnect method
     *
     * @return boolean
     * @access private
     */
    function _reconnect()
    {
        $this->_reset_connection(NET_SSH2_DISCONNECT_CONNECTION_LOST);
        $this->retry_connect = true;
        if (!$this->_connect()) {
            return false;
        }
        foreach ($this->auth as $auth) {
            $result = call_user_func_array(array(&$this, 'login'), $auth);
        }
        return $result;
    }

    /**
     * Resets a connection for re-use
     *
     * @param int $reason
     * @access private
     */
    function _reset_connection($reason)
    {
        $this->_disconnect($reason);
        $this->decrypt = $this->encrypt = false;
        $this->decrypt_block_size = $this->encrypt_block_size = 8;
        $this->hmac_check = $this->hmac_create = false;
        $this->hmac_size = false;
        $this->session_id = false;
        $this->retry_connect = true;
        $this->get_seq_no = $this->send_seq_no = 0;
    }

    /**
     * Gets Binary Packets
     *
     * See '6. Binary Packet Protocol' of rfc4253 for more info.
     *
     * @see self::_send_binary_packet()
     * @return string
     * @access private
     */
    function _get_binary_packet($skip_channel_filter = false)
    {
        if (!is_resource($this->fsock) || feof($this->fsock)) {
            $this->bitmap = 0;
            user_error('Connection closed prematurely');
            return false;
        }

        $start = microtime(true);
        $raw = stream_get_contents($this->fsock, $this->decrypt_block_size);

        if (!strlen($raw)) {
            return '';
        }

        if ($this->decrypt !== false) {
            $raw = $this->decrypt->decrypt($raw);
        }
        if ($raw === false) {
            user_error('Unable to decrypt content');
            return false;
        }

        if (strlen($raw) < 5) {
            return false;
        }
        extract(unpack('Npacket_length/Cpadding_length', $this->_string_shift($raw, 5)));

        $remaining_length = $packet_length + 4 - $this->decrypt_block_size;

        // quoting <http://tools.ietf.org/html/rfc4253#section-6.1>,
        // "implementations SHOULD check that the packet length is reasonable"
        // PuTTY uses 0x9000 as the actual max packet size and so to shall we
        if ($remaining_length < -$this->decrypt_block_size || $remaining_length > 0x9000 || $remaining_length % $this->decrypt_block_size != 0) {
            if (!$this->bad_key_size_fix && $this->_bad_algorithm_candidate($this->decrypt->name) && !($this->bitmap & SSH2::MASK_LOGIN)) {
                $this->bad_key_size_fix = true;
                $this->_reset_connection(NET_SSH2_DISCONNECT_KEY_EXCHANGE_FAILED);
                return false;
            }
            user_error('Invalid size');
            return false;
        }

        $buffer = '';
        while ($remaining_length > 0) {
            $temp = stream_get_contents($this->fsock, $remaining_length);
            if ($temp === false || feof($this->fsock)) {
                $this->bitmap = 0;
                user_error('Error reading from socket');
                return false;
            }
            $buffer.= $temp;
            $remaining_length-= strlen($temp);
        }

        $stop = microtime(true);
        if (strlen($buffer)) {
            $raw.= $this->decrypt !== false ? $this->decrypt->decrypt($buffer) : $buffer;
        }

        $payload = $this->_string_shift($raw, $packet_length - $padding_length - 1);
        $padding = $this->_string_shift($raw, $padding_length); // should leave $raw empty

        if ($this->hmac_check !== false) {
            $hmac = stream_get_contents($this->fsock, $this->hmac_size);
            if ($hmac === false || strlen($hmac) != $this->hmac_size) {
                $this->bitmap = 0;
                user_error('Error reading socket');
                return false;
            } elseif ($hmac != $this->hmac_check->hash(pack('NNCa*', $this->get_seq_no, $packet_length, $padding_length, $payload . $padding))) {
                user_error('Invalid HMAC');
                return false;
            }
        }

        //if ($this->decompress) {
        //    $payload = gzinflate(substr($payload, 2));
        //}

        $this->get_seq_no++;

        if (defined('NET_SSH2_LOGGING')) {
            $current = microtime(true);
            $message_number = isset($this->message_numbers[ord($payload[0])]) ? $this->message_numbers[ord($payload[0])] : 'UNKNOWN (' . ord($payload[0]) . ')';
            $message_number = '<- ' . $message_number .
                              ' (since last: ' . round($current - $this->last_packet, 4) . ', network: ' . round($stop - $start, 4) . 's)';
            $this->_append_log($message_number, $payload);
            $this->last_packet = $current;
        }

        return $this->_filter($payload, $skip_channel_filter);
    }

    /**
     * Filter Binary Packets
     *
     * Because some binary packets need to be ignored...
     *
     * @see self::_get_binary_packet()
     * @return string
     * @access private
     */
    function _filter($payload, $skip_channel_filter)
    {
        switch (ord($payload[0])) {
            case NET_SSH2_MSG_DISCONNECT:
                $this->_string_shift($payload, 1);
                if (strlen($payload) < 8) {
                    return false;
                }
                extract(unpack('Nreason_code/Nlength', $this->_string_shift($payload, 8)));
                $this->errors[] = 'SSH_MSG_DISCONNECT: ' . $this->disconnect_reasons[$reason_code] . "\r\n" . $this->_string_shift($payload, $length);
                $this->bitmap = 0;
                return false;
            case NET_SSH2_MSG_IGNORE:
                $payload = $this->_get_binary_packet($skip_channel_filter);
                break;
            case NET_SSH2_MSG_DEBUG:
                $this->_string_shift($payload, 2);
                if (strlen($payload) < 4) {
                    return false;
                }
                extract(unpack('Nlength', $this->_string_shift($payload, 4)));
                $this->errors[] = 'SSH_MSG_DEBUG: ' . $this->_string_shift($payload, $length);
                $payload = $this->_get_binary_packet($skip_channel_filter);
                break;
            case NET_SSH2_MSG_UNIMPLEMENTED:
                return false;
            case NET_SSH2_MSG_KEXINIT:
                if ($this->session_id !== false) {
                    $this->send_kex_first = false;
                    if (!$this->_key_exchange($payload)) {
                        $this->bitmap = 0;
                        return false;
                    }
                    $payload = $this->_get_binary_packet($skip_channel_filter);
                }
        }

        // see http://tools.ietf.org/html/rfc4252#section-5.4; only called when the encryption has been activated and when we haven't already logged in
        if (($this->bitmap & self::MASK_CONNECTED) && !$this->isAuthenticated() && ord($payload[0]) == NET_SSH2_MSG_USERAUTH_BANNER) {
            $this->_string_shift($payload, 1);
            if (strlen($payload) < 4) {
                return false;
            }
            extract(unpack('Nlength', $this->_string_shift($payload, 4)));
            $this->banner_message = $this->_string_shift($payload, $length);
            $payload = $this->_get_binary_packet();
        }

        // only called when we've already logged in
        if (($this->bitmap & self::MASK_CONNECTED) && $this->isAuthenticated()) {
            switch (ord($payload[0])) {
                case NET_SSH2_MSG_CHANNEL_DATA:
                case NET_SSH2_MSG_CHANNEL_EXTENDED_DATA:
                case NET_SSH2_MSG_CHANNEL_REQUEST:
                case NET_SSH2_MSG_CHANNEL_CLOSE:
                case NET_SSH2_MSG_CHANNEL_EOF:
                    if (!$skip_channel_filter && !empty($this->server_channels)) {
                        $this->binary_packet_buffer = $payload;
                        $this->_get_channel_packet(true);
                        $payload = $this->_get_binary_packet();
                    }
                    break;
                case NET_SSH2_MSG_GLOBAL_REQUEST: // see http://tools.ietf.org/html/rfc4254#section-4
                    if (strlen($payload) < 4) {
                        return false;
                    }
                    extract(unpack('Nlength', $this->_string_shift($payload, 4)));
                    $this->errors[] = 'SSH_MSG_GLOBAL_REQUEST: ' . $this->_string_shift($payload, $length);

                    if (!$this->_send_binary_packet(pack('C', NET_SSH2_MSG_REQUEST_FAILURE))) {
                        return $this->_disconnect(NET_SSH2_DISCONNECT_BY_APPLICATION);
                    }

                    $payload = $this->_get_binary_packet($skip_channel_filter);
                    break;
                case NET_SSH2_MSG_CHANNEL_OPEN: // see http://tools.ietf.org/html/rfc4254#section-5.1
                    $this->_string_shift($payload, 1);
                    if (strlen($payload) < 4) {
                        return false;
                    }
                    extract(unpack('Nlength', $this->_string_shift($payload, 4)));
                    $data = $this->_string_shift($payload, $length);
                    if (strlen($payload) < 4) {
                        return false;
                    }
                    extract(unpack('Nserver_channel', $this->_string_shift($payload, 4)));
                    switch ($data) {
                        case 'auth-agent':
                        case 'auth-agent@openssh.com':
                            if (isset($this->agent)) {
                                $new_channel = self::CHANNEL_AGENT_FORWARD;

                                if (strlen($payload) < 8) {
                                    return false;
                                }
                                extract(unpack('Nremote_window_size', $this->_string_shift($payload, 4)));
                                extract(unpack('Nremote_maximum_packet_size', $this->_string_shift($payload, 4)));

                                $this->packet_size_client_to_server[$new_channel] = $remote_window_size;
                                $this->window_size_server_to_client[$new_channel] = $remote_maximum_packet_size;
                                $this->window_size_client_to_server[$new_channel] = $this->window_size;

                                $packet_size = 0x4000;

                                $packet = pack(
                                    'CN4',
                                    NET_SSH2_MSG_CHANNEL_OPEN_CONFIRMATION,
                                    $server_channel,
                                    $new_channel,
                                    $packet_size,
                                    $packet_size
                                );

                                $this->server_channels[$new_channel] = $server_channel;
                                $this->channel_status[$new_channel] = NET_SSH2_MSG_CHANNEL_OPEN_CONFIRMATION;
                                if (!$this->_send_binary_packet($packet)) {
                                    return false;
                                }
                            }
                            break;
                        default:
                            $packet = pack(
                                'CN3a*Na*',
                                NET_SSH2_MSG_REQUEST_FAILURE,
                                $server_channel,
                                NET_SSH2_OPEN_ADMINISTRATIVELY_PROHIBITED,
                                0,
                                '',
                                0,
                                ''
                            );

                            if (!$this->_send_binary_packet($packet)) {
                                return $this->_disconnect(NET_SSH2_DISCONNECT_BY_APPLICATION);
                            }
                    }
                    $payload = $this->_get_binary_packet($skip_channel_filter);
                    break;
                case NET_SSH2_MSG_CHANNEL_WINDOW_ADJUST:
                    $this->_string_shift($payload, 1);
                    if (strlen($payload) < 8) {
                        return false;
                    }
                    extract(unpack('Nchannel', $this->_string_shift($payload, 4)));
                    extract(unpack('Nwindow_size', $this->_string_shift($payload, 4)));
                    $this->window_size_client_to_server[$channel]+= $window_size;

                    $payload = ($this->bitmap & self::MASK_WINDOW_ADJUST) ? true : $this->_get_binary_packet($skip_channel_filter);
            }
        }

        return $payload;
    }

    /**
     * Enable Quiet Mode
     *
     * Suppress stderr from output
     *
     * @access public
     */
    function enableQuietMode()
    {
        $this->quiet_mode = true;
    }

    /**
     * Disable Quiet Mode
     *
     * Show stderr in output
     *
     * @access public
     */
    function disableQuietMode()
    {
        $this->quiet_mode = false;
    }

    /**
     * Returns whether Quiet Mode is enabled or not
     *
     * @see self::enableQuietMode()
     * @see self::disableQuietMode()
     * @access public
     * @return bool
     */
    function isQuietModeEnabled()
    {
        return $this->quiet_mode;
    }

    /**
     * Enable request-pty when using exec()
     *
     * @access public
     */
    function enablePTY()
    {
        $this->request_pty = true;
    }

    /**
     * Disable request-pty when using exec()
     *
     * @access public
     */
    function disablePTY()
    {
        if ($this->in_request_pty_exec) {
            $this->_close_channel(self::CHANNEL_EXEC);
            $this->in_request_pty_exec = false;
        }
        $this->request_pty = false;
    }

    /**
     * Returns whether request-pty is enabled or not
     *
     * @see self::enablePTY()
     * @see self::disablePTY()
     * @access public
     * @return bool
     */
    function isPTYEnabled()
    {
        return $this->request_pty;
    }

    /**
     * Gets channel data
     *
     * Returns the data as a string if it's available and false if not.
     *
     * @param $client_channel
     * @return mixed
     * @access private
     */
    function _get_channel_packet($client_channel, $skip_extended = false)
    {
        if (!empty($this->channel_buffers[$client_channel])) {
            return array_shift($this->channel_buffers[$client_channel]);
        }

        while (true) {
            if ($this->binary_packet_buffer !== false) {
                $response = $this->binary_packet_buffer;
                $this->binary_packet_buffer = false;
            } else {
                $read = array($this->fsock);
                $write = $except = null;

                if (!$this->curTimeout) {
                    @stream_select($read, $write, $except, null);
                } else {
                    if ($this->curTimeout < 0) {
                        $this->is_timeout = true;
                        return true;
                    }

                    $read = array($this->fsock);
                    $write = $except = null;

                    $start = microtime(true);
                    $sec = floor($this->curTimeout);
                    $usec = 1000000 * ($this->curTimeout - $sec);
                    // on windows this returns a "Warning: Invalid CRT parameters detected" error
                    if (!@stream_select($read, $write, $except, $sec, $usec) && !count($read)) {
                        $this->is_timeout = true;
                        if ($client_channel == self::CHANNEL_EXEC && !$this->request_pty) {
                            $this->_close_channel($client_channel);
                        }
                        return true;
                    }
                    $elapsed = microtime(true) - $start;
                    $this->curTimeout-= $elapsed;
                }

                $response = $this->_get_binary_packet(true);
                if ($response === false) {
                    $this->bitmap = 0;
                    user_error('Connection closed by server');
                    return false;
                }
            }

            if ($client_channel == -1 && $response === true) {
                return true;
            }
            if (!strlen($response)) {
                return false;
            }
            extract(unpack('Ctype', $this->_string_shift($response, 1)));

            if (strlen($response) < 4) {
                return false;
            }
            if ($type == NET_SSH2_MSG_CHANNEL_OPEN) {
                extract(unpack('Nlength', $this->_string_shift($response, 4)));
            } else {
                extract(unpack('Nchannel', $this->_string_shift($response, 4)));
            }

            // will not be setup yet on incoming channel open request
            if (isset($channel) && isset($this->channel_status[$channel]) && isset($this->window_size_server_to_client[$channel])) {
                $this->window_size_server_to_client[$channel]-= strlen($response);

                // resize the window, if appropriate
                if ($this->window_size_server_to_client[$channel] < 0) {
                    $packet = pack('CNN', NET_SSH2_MSG_CHANNEL_WINDOW_ADJUST, $this->server_channels[$channel], $this->window_size);
                    if (!$this->_send_binary_packet($packet)) {
                        return false;
                    }
                    $this->window_size_server_to_client[$channel]+= $this->window_size;
                }

                switch ($type) {
                    case NET_SSH2_MSG_CHANNEL_EXTENDED_DATA:
                        /*
                        if ($client_channel == self::CHANNEL_EXEC) {
                            $this->_send_channel_packet($client_channel, chr(0));
                        }
                        */
                        // currently, there's only one possible value for $data_type_code: NET_SSH2_EXTENDED_DATA_STDERR
                        if (strlen($response) < 8) {
                            return false;
                        }
                        extract(unpack('Ndata_type_code/Nlength', $this->_string_shift($response, 8)));
                        $data = $this->_string_shift($response, $length);
                        $this->stdErrorLog.= $data;
                        if ($skip_extended || $this->quiet_mode) {
                            continue 2;
                        }
                        if ($client_channel == $channel && $this->channel_status[$channel] == NET_SSH2_MSG_CHANNEL_DATA) {
                            return $data;
                        }
                        if (!isset($this->channel_buffers[$channel])) {
                            $this->channel_buffers[$channel] = array();
                        }
                        $this->channel_buffers[$channel][] = $data;

                        continue 2;
                    case NET_SSH2_MSG_CHANNEL_REQUEST:
                        if ($this->channel_status[$channel] == NET_SSH2_MSG_CHANNEL_CLOSE) {
                            continue 2;
                        }
                        if (strlen($response) < 4) {
                            return false;
                        }
                        extract(unpack('Nlength', $this->_string_shift($response, 4)));
                        $value = $this->_string_shift($response, $length);
                        switch ($value) {
                            case 'exit-signal':
                                $this->_string_shift($response, 1);
                                if (strlen($response) < 4) {
                                    return false;
                                }
                                extract(unpack('Nlength', $this->_string_shift($response, 4)));
                                $this->errors[] = 'SSH_MSG_CHANNEL_REQUEST (exit-signal): ' . $this->_string_shift($response, $length);
                                $this->_string_shift($response, 1);
                                if (strlen($response) < 4) {
                                    return false;
                                }
                                extract(unpack('Nlength', $this->_string_shift($response, 4)));
                                if ($length) {
                                    $this->errors[count($this->errors)].= "\r\n" . $this->_string_shift($response, $length);
                                }

                                $this->_send_binary_packet(pack('CN', NET_SSH2_MSG_CHANNEL_EOF, $this->server_channels[$client_channel]));
                                $this->_send_binary_packet(pack('CN', NET_SSH2_MSG_CHANNEL_CLOSE, $this->server_channels[$channel]));

                                $this->channel_status[$channel] = NET_SSH2_MSG_CHANNEL_EOF;

                                continue 3;
                            case 'exit-status':
                                if (strlen($response) < 5) {
                                    return false;
                                }
                                extract(unpack('Cfalse/Nexit_status', $this->_string_shift($response, 5)));
                                $this->exit_status = $exit_status;

                                // "The client MAY ignore these messages."
                                // -- http://tools.ietf.org/html/rfc4254#section-6.10

                                continue 3;
                            default:
                                // "Some systems may not implement signals, in which case they SHOULD ignore this message."
                                //  -- http://tools.ietf.org/html/rfc4254#section-6.9
                                continue 3;
                        }
                }

                switch ($this->channel_status[$channel]) {
                    case NET_SSH2_MSG_CHANNEL_OPEN:
                        switch ($type) {
                            case NET_SSH2_MSG_CHANNEL_OPEN_CONFIRMATION:
                                if (strlen($response) < 4) {
                                    return false;
                                }
                                extract(unpack('Nserver_channel', $this->_string_shift($response, 4)));
                                $this->server_channels[$channel] = $server_channel;
                                if (strlen($response) < 4) {
                                    return false;
                                }
                                extract(unpack('Nwindow_size', $this->_string_shift($response, 4)));
                                if ($window_size < 0) {
                                    $window_size&= 0x7FFFFFFF;
                                    $window_size+= 0x80000000;
                                }
                                $this->window_size_client_to_server[$channel] = $window_size;
                                if (strlen($response) < 4) {
                                     return false;
                                }
                                $temp = unpack('Npacket_size_client_to_server', $this->_string_shift($response, 4));
                                $this->packet_size_client_to_server[$channel] = $temp['packet_size_client_to_server'];
                                $result = $client_channel == $channel ? true : $this->_get_channel_packet($client_channel, $skip_extended);
                                $this->_on_channel_open();
                                return $result;
                            //case NET_SSH2_MSG_CHANNEL_OPEN_FAILURE:
                            default:
                                user_error('Unable to open channel');
                                return $this->_disconnect(NET_SSH2_DISCONNECT_BY_APPLICATION);
                        }
                        break;
                    case NET_SSH2_MSG_CHANNEL_REQUEST:
                        switch ($type) {
                            case NET_SSH2_MSG_CHANNEL_SUCCESS:
                                return true;
                            case NET_SSH2_MSG_CHANNEL_FAILURE:
                                return false;
                            default:
                                user_error('Unable to fulfill channel request');
                                return $this->_disconnect(NET_SSH2_DISCONNECT_BY_APPLICATION);
                        }
                    case NET_SSH2_MSG_CHANNEL_CLOSE:
                        return $type == NET_SSH2_MSG_CHANNEL_CLOSE ? true : $this->_get_channel_packet($client_channel, $skip_extended);
                }
            }

            // ie. $this->channel_status[$channel] == NET_SSH2_MSG_CHANNEL_DATA

            switch ($type) {
                case NET_SSH2_MSG_CHANNEL_DATA:
                    /*
                    if ($channel == self::CHANNEL_EXEC) {
                        // SCP requires null packets, such as this, be sent.  further, in the case of the ssh.com SSH server
                        // this actually seems to make things twice as fast.  more to the point, the message right after
                        // SSH_MSG_CHANNEL_DATA (usually SSH_MSG_IGNORE) won't block for as long as it would have otherwise.
                        // in OpenSSH it slows things down but only by a couple thousandths of a second.
                        $this->_send_channel_packet($channel, chr(0));
                    }
                    */
                    if (strlen($response) < 4) {
                        return false;
                    }
                    extract(unpack('Nlength', $this->_string_shift($response, 4)));
                    $data = $this->_string_shift($response, $length);

                    if ($channel == self::CHANNEL_AGENT_FORWARD) {
                        $agent_response = $this->agent->_forward_data($data);
                        if (!is_bool($agent_response)) {
                            $this->_send_channel_packet($channel, $agent_response);
                        }
                        break;
                    }

                    if ($client_channel == $channel) {
                        return $data;
                    }
                    if (!isset($this->channel_buffers[$channel])) {
                        $this->channel_buffers[$channel] = array();
                    }
                    $this->channel_buffers[$channel][] = $data;
                    break;
                case NET_SSH2_MSG_CHANNEL_CLOSE:
                    $this->curTimeout = 0;

                    if ($this->bitmap & self::MASK_SHELL) {
                        $this->bitmap&= ~self::MASK_SHELL;
                    }
                    if ($this->channel_status[$channel] != NET_SSH2_MSG_CHANNEL_EOF) {
                        $this->_send_binary_packet(pack('CN', NET_SSH2_MSG_CHANNEL_CLOSE, $this->server_channels[$channel]));
                    }

                    $this->channel_status[$channel] = NET_SSH2_MSG_CHANNEL_CLOSE;
                    if ($client_channel == $channel) {
                        return true;
                    }
                case NET_SSH2_MSG_CHANNEL_EOF:
                    break;
                default:
                    user_error('Error reading channel data');
                    return $this->_disconnect(NET_SSH2_DISCONNECT_BY_APPLICATION);
            }
        }
    }

    /**
     * Sends Binary Packets
     *
     * See '6. Binary Packet Protocol' of rfc4253 for more info.
     *
     * @param string $data
     * @param string $logged
     * @see self::_get_binary_packet()
     * @return bool
     * @access private
     */
    function _send_binary_packet($data, $logged = null)
    {
        if (!is_resource($this->fsock) || feof($this->fsock)) {
            $this->bitmap = 0;
            user_error('Connection closed prematurely');
            return false;
        }

        //if ($this->compress) {
        //    // the -4 removes the checksum:
        //    // http://php.net/function.gzcompress#57710
        //    $data = substr(gzcompress($data), 0, -4);
        //}

        // 4 (packet length) + 1 (padding length) + 4 (minimal padding amount) == 9
        $packet_length = strlen($data) + 9;
        // round up to the nearest $this->encrypt_block_size
        $packet_length+= (($this->encrypt_block_size - 1) * $packet_length) % $this->encrypt_block_size;
        // subtracting strlen($data) is obvious - subtracting 5 is necessary because of packet_length and padding_length
        $padding_length = $packet_length - strlen($data) - 5;
        $padding = Random::string($padding_length);

        // we subtract 4 from packet_length because the packet_length field isn't supposed to include itself
        $packet = pack('NCa*', $packet_length - 4, $padding_length, $data . $padding);

        $hmac = $this->hmac_create !== false ? $this->hmac_create->hash(pack('Na*', $this->send_seq_no, $packet)) : '';
        $this->send_seq_no++;

        if ($this->encrypt !== false) {
            $packet = $this->encrypt->encrypt($packet);
        }

        $packet.= $hmac;

        $start = microtime(true);
        $result = strlen($packet) == fputs($this->fsock, $packet);
        $stop = microtime(true);

        if (defined('NET_SSH2_LOGGING')) {
            $current = microtime(true);
            $message_number = isset($this->message_numbers[ord($data[0])]) ? $this->message_numbers[ord($data[0])] : 'UNKNOWN (' . ord($data[0]) . ')';
            $message_number = '-> ' . $message_number .
                              ' (since last: ' . round($current - $this->last_packet, 4) . ', network: ' . round($stop - $start, 4) . 's)';
            $this->_append_log($message_number, isset($logged) ? $logged : $data);
            $this->last_packet = $current;
        }

        return $result;
    }

    /**
     * Logs data packets
     *
     * Makes sure that only the last 1MB worth of packets will be logged
     *
     * @param string $data
     * @access private
     */
    function _append_log($message_number, $message)
    {
        // remove the byte identifying the message type from all but the first two messages (ie. the identification strings)
        if (strlen($message_number) > 2) {
            $this->_string_shift($message);
        }

        switch (NET_SSH2_LOGGING) {
            // useful for benchmarks
            case self::LOG_SIMPLE:
                $this->message_number_log[] = $message_number;
                break;
            // the most useful log for SSH2
            case self::LOG_COMPLEX:
                $this->message_number_log[] = $message_number;
                $this->log_size+= strlen($message);
                $this->message_log[] = $message;
                while ($this->log_size > self::LOG_MAX_SIZE) {
                    $this->log_size-= strlen(array_shift($this->message_log));
                    array_shift($this->message_number_log);
                }
                break;
            // dump the output out realtime; packets may be interspersed with non packets,
            // passwords won't be filtered out and select other packets may not be correctly
            // identified
            case self::LOG_REALTIME:
                switch (PHP_SAPI) {
                    case 'cli':
                        $start = $stop = "\r\n";
                        break;
                    default:
                        $start = '<pre>';
                        $stop = '</pre>';
                }
                echo $start . $this->_format_log(array($message), array($message_number)) . $stop;
                @flush();
                @ob_flush();
                break;
            // basically the same thing as self::LOG_REALTIME with the caveat that self::LOG_REALTIME_FILE
            // needs to be defined and that the resultant log file will be capped out at self::LOG_MAX_SIZE.
            // the earliest part of the log file is denoted by the first <<< START >>> and is not going to necessarily
            // at the beginning of the file
            case self::LOG_REALTIME_FILE:
                if (!isset($this->realtime_log_file)) {
                    // PHP doesn't seem to like using constants in fopen()
                    $filename = self::LOG_REALTIME_FILENAME;
                    $fp = fopen($filename, 'w');
                    $this->realtime_log_file = $fp;
                }
                if (!is_resource($this->realtime_log_file)) {
                    break;
                }
                $entry = $this->_format_log(array($message), array($message_number));
                if ($this->realtime_log_wrap) {
                    $temp = "<<< START >>>\r\n";
                    $entry.= $temp;
                    fseek($this->realtime_log_file, ftell($this->realtime_log_file) - strlen($temp));
                }
                $this->realtime_log_size+= strlen($entry);
                if ($this->realtime_log_size > self::LOG_MAX_SIZE) {
                    fseek($this->realtime_log_file, 0);
                    $this->realtime_log_size = strlen($entry);
                    $this->realtime_log_wrap = true;
                }
                fputs($this->realtime_log_file, $entry);
        }
    }

    /**
     * Sends channel data
     *
     * Spans multiple SSH_MSG_CHANNEL_DATAs if appropriate
     *
     * @param int $client_channel
     * @param string $data
     * @return bool
     * @access private
     */
    function _send_channel_packet($client_channel, $data)
    {
        while (strlen($data)) {
            if (!$this->window_size_client_to_server[$client_channel]) {
                $this->bitmap^= self::MASK_WINDOW_ADJUST;
                // using an invalid channel will let the buffers be built up for the valid channels
                $this->_get_channel_packet(-1);
                $this->bitmap^= self::MASK_WINDOW_ADJUST;
            }

            /* The maximum amount of data allowed is determined by the maximum
               packet size for the channel, and the current window size, whichever
               is smaller.
                 -- http://tools.ietf.org/html/rfc4254#section-5.2 */
            $max_size = min(
                $this->packet_size_client_to_server[$client_channel],
                $this->window_size_client_to_server[$client_channel]
            );

            $temp = $this->_string_shift($data, $max_size);
            $packet = pack(
                'CN2a*',
                NET_SSH2_MSG_CHANNEL_DATA,
                $this->server_channels[$client_channel],
                strlen($temp),
                $temp
            );
            $this->window_size_client_to_server[$client_channel]-= strlen($temp);
            if (!$this->_send_binary_packet($packet)) {
                return false;
            }
        }

        return true;
    }

    /**
     * Closes and flushes a channel
     *
     * \phpseclib\Net\SSH2 doesn't properly close most channels.  For exec() channels are normally closed by the server
     * and for SFTP channels are presumably closed when the client disconnects.  This functions is intended
     * for SCP more than anything.
     *
     * @param int $client_channel
     * @param bool $want_reply
     * @return bool
     * @access private
     */
    function _close_channel($client_channel, $want_reply = false)
    {
        // see http://tools.ietf.org/html/rfc4254#section-5.3

        $this->_send_binary_packet(pack('CN', NET_SSH2_MSG_CHANNEL_EOF, $this->server_channels[$client_channel]));

        if (!$want_reply) {
            $this->_send_binary_packet(pack('CN', NET_SSH2_MSG_CHANNEL_CLOSE, $this->server_channels[$client_channel]));
        }

        $this->channel_status[$client_channel] = NET_SSH2_MSG_CHANNEL_CLOSE;

        $this->curTimeout = 0;

        while (!is_bool($this->_get_channel_packet($client_channel))) {
        }

        if ($want_reply) {
            $this->_send_binary_packet(pack('CN', NET_SSH2_MSG_CHANNEL_CLOSE, $this->server_channels[$client_channel]));
        }

        if ($this->bitmap & self::MASK_SHELL) {
            $this->bitmap&= ~self::MASK_SHELL;
        }
    }

    /**
     * Disconnect
     *
     * @param int $reason
     * @return bool
     * @access private
     */
    function _disconnect($reason)
    {
        if ($this->bitmap & self::MASK_CONNECTED) {
            $data = pack('CNNa*Na*', NET_SSH2_MSG_DISCONNECT, $reason, 0, '', 0, '');
            $this->_send_binary_packet($data);
        }

        $this->bitmap = 0;
        fclose($this->fsock);

        return false;
    }

    /**
     * String Shift
     *
     * Inspired by array_shift
     *
     * @param string $string
     * @param int $index
     * @return string
     * @access private
     */
    function _string_shift(&$string, $index = 1)
    {
        $substr = substr($string, 0, $index);
        $string = substr($string, $index);
        return $substr;
    }

    /**
     * Define Array
     *
     * Takes any number of arrays whose indices are integers and whose values are strings and defines a bunch of
     * named constants from it, using the value as the name of the constant and the index as the value of the constant.
     * If any of the constants that would be defined already exists, none of the constants will be defined.
     *
     * @param array $array
     * @access private
     */
    function _define_array()
    {
        $args = func_get_args();
        foreach ($args as $arg) {
            foreach ($arg as $key => $value) {
                if (!defined($value)) {
                    define($value, $key);
                } else {
                    break 2;
                }
            }
        }
    }

    /**
     * Returns a log of the packets that have been sent and received.
     *
     * Returns a string if NET_SSH2_LOGGING == self::LOG_COMPLEX, an array if NET_SSH2_LOGGING == self::LOG_SIMPLE and false if !defined('NET_SSH2_LOGGING')
     *
     * @access public
     * @return array|false|string
     */
    function getLog()
    {
        if (!defined('NET_SSH2_LOGGING')) {
            return false;
        }

        switch (NET_SSH2_LOGGING) {
            case self::LOG_SIMPLE:
                return $this->message_number_log;
            case self::LOG_COMPLEX:
                $log = $this->_format_log($this->message_log, $this->message_number_log);
                return PHP_SAPI == 'cli' ? $log : '<pre>' . $log . '</pre>';
            default:
                return false;
        }
    }

    /**
     * Formats a log for printing
     *
     * @param array $message_log
     * @param array $message_number_log
     * @access private
     * @return string
     */
    function _format_log($message_log, $message_number_log)
    {
        $output = '';
        for ($i = 0; $i < count($message_log); $i++) {
            $output.= $message_number_log[$i] . "\r\n";
            $current_log = $message_log[$i];
            $j = 0;
            do {
                if (strlen($current_log)) {
                    $output.= str_pad(dechex($j), 7, '0', STR_PAD_LEFT) . '0  ';
                }
                $fragment = $this->_string_shift($current_log, $this->log_short_width);
                $hex = substr(preg_replace_callback('#.#s', array($this, '_format_log_helper'), $fragment), strlen($this->log_boundary));
                // replace non ASCII printable characters with dots
                // http://en.wikipedia.org/wiki/ASCII#ASCII_printable_characters
                // also replace < with a . since < messes up the output on web browsers
                $raw = preg_replace('#[^\x20-\x7E]|<#', '.', $fragment);
                $output.= str_pad($hex, $this->log_long_width - $this->log_short_width, ' ') . $raw . "\r\n";
                $j++;
            } while (strlen($current_log));
            $output.= "\r\n";
        }

        return $output;
    }

    /**
     * Helper function for _format_log
     *
     * For use with preg_replace_callback()
     *
     * @param array $matches
     * @access private
     * @return string
     */
    function _format_log_helper($matches)
    {
        return $this->log_boundary . str_pad(dechex(ord($matches[0])), 2, '0', STR_PAD_LEFT);
    }

    /**
     * Helper function for agent->_on_channel_open()
     *
     * Used when channels are created to inform agent
     * of said channel opening. Must be called after
     * channel open confirmation received
     *
     * @access private
     */
    function _on_channel_open()
    {
        if (isset($this->agent)) {
            $this->agent->_on_channel_open($this);
        }
    }

    /**
     * Returns the first value of the intersection of two arrays or false if
     * the intersection is empty. The order is defined by the first parameter.
     *
     * @param array $array1
     * @param array $array2
     * @return mixed False if intersection is empty, else intersected value.
     * @access private
     */
    function _array_intersect_first($array1, $array2)
    {
        foreach ($array1 as $value) {
            if (in_array($value, $array2)) {
                return $value;
            }
        }
        return false;
    }

    /**
     * Returns all errors
     *
     * @return string[]
     * @access public
     */
    function getErrors()
    {
        return $this->errors;
    }

    /**
     * Returns the last error
     *
     * @return string
     * @access public
     */
    function getLastError()
    {
        $count = count($this->errors);

        if ($count > 0) {
            return $this->errors[$count - 1];
        }
    }

    /**
     * Return the server identification.
     *
     * @return string
     * @access public
     */
    function getServerIdentification()
    {
        $this->_connect();

        return $this->server_identifier;
    }

    /**
     * Return a list of the key exchange algorithms the server supports.
     *
     * @return array
     * @access public
     */
    function getKexAlgorithms()
    {
        $this->_connect();

        return $this->kex_algorithms;
    }

    /**
     * Return a list of the host key (public key) algorithms the server supports.
     *
     * @return array
     * @access public
     */
    function getServerHostKeyAlgorithms()
    {
        $this->_connect();

        return $this->server_host_key_algorithms;
    }

    /**
     * Return a list of the (symmetric key) encryption algorithms the server supports, when receiving stuff from the client.
     *
     * @return array
     * @access public
     */
    function getEncryptionAlgorithmsClient2Server()
    {
        $this->_connect();

        return $this->encryption_algorithms_client_to_server;
    }

    /**
     * Return a list of the (symmetric key) encryption algorithms the server supports, when sending stuff to the client.
     *
     * @return array
     * @access public
     */
    function getEncryptionAlgorithmsServer2Client()
    {
        $this->_connect();

        return $this->encryption_algorithms_server_to_client;
    }

    /**
     * Return a list of the MAC algorithms the server supports, when receiving stuff from the client.
     *
     * @return array
     * @access public
     */
    function getMACAlgorithmsClient2Server()
    {
        $this->_connect();

        return $this->mac_algorithms_client_to_server;
    }

    /**
     * Return a list of the MAC algorithms the server supports, when sending stuff to the client.
     *
     * @return array
     * @access public
     */
    function getMACAlgorithmsServer2Client()
    {
        $this->_connect();

        return $this->mac_algorithms_server_to_client;
    }

    /**
     * Return a list of the compression algorithms the server supports, when receiving stuff from the client.
     *
     * @return array
     * @access public
     */
    function getCompressionAlgorithmsClient2Server()
    {
        $this->_connect();

        return $this->compression_algorithms_client_to_server;
    }

    /**
     * Return a list of the compression algorithms the server supports, when sending stuff to the client.
     *
     * @return array
     * @access public
     */
    function getCompressionAlgorithmsServer2Client()
    {
        $this->_connect();

        return $this->compression_algorithms_server_to_client;
    }

    /**
     * Return a list of the languages the server supports, when sending stuff to the client.
     *
     * @return array
     * @access public
     */
    function getLanguagesServer2Client()
    {
        $this->_connect();

        return $this->languages_server_to_client;
    }

    /**
     * Return a list of the languages the server supports, when receiving stuff from the client.
     *
     * @return array
     * @access public
     */
    function getLanguagesClient2Server()
    {
        $this->_connect();

        return $this->languages_client_to_server;
    }

    /**
     * Returns a list of algorithms the server supports
     *
     * @return array
     * @access public
     */
    public function getServerAlgorithms()
    {
        $this->_connect();

        return array(
            'kex' => $this->kex_algorithms,
            'hostkey' => $this->server_host_key_algorithms,
            'client_to_server' => array(
                'crypt' => $this->encryption_algorithms_client_to_server,
                'mac' => $this->mac_algorithms_client_to_server,
                'comp' => $this->compression_algorithms_client_to_server,
                'lang' => $this->languages_client_to_server
            ),
            'server_to_client' => array(
                'crypt' => $this->encryption_algorithms_server_to_client,
                'mac' => $this->mac_algorithms_server_to_client,
                'comp' => $this->compression_algorithms_server_to_client,
                'lang' => $this->languages_server_to_client
            )
        );
    }

    /**
     * Returns a list of KEX algorithms that phpseclib supports
     *
     * @return array
     * @access public
     */
    function getSupportedKEXAlgorithms()
    {
        $kex_algorithms = array(
            // Elliptic Curve Diffie-Hellman Key Agreement (ECDH) using
            // Curve25519. See doc/curve25519-sha256@libssh.org.txt in the
            // libssh repository for more information.
            'curve25519-sha256@libssh.org',

            'diffie-hellman-group-exchange-sha256',// RFC 4419
            'diffie-hellman-group-exchange-sha1',  // RFC 4419

            // Diffie-Hellman Key Agreement (DH) using integer modulo prime
            // groups.
            'diffie-hellman-group14-sha1', // REQUIRED
            'diffie-hellman-group1-sha1', // REQUIRED
        );

        if (!function_exists('sodium_crypto_box_publickey_from_secretkey')) {
            $kex_algorithms = array_diff(
                $kex_algorithms,
                array('curve25519-sha256@libssh.org')
            );
        }

        return $kex_algorithms;
    }

    /**
     * Returns a list of host key algorithms that phpseclib supports
     *
     * @return array
     * @access public
     */
    function getSupportedHostKeyAlgorithms()
    {
        return array(
            'rsa-sha2-256', // RFC 8332
            'rsa-sha2-512', // RFC 8332
            'ssh-rsa', // RECOMMENDED  sign   Raw RSA Key
            'ssh-dss'  // REQUIRED     sign   Raw DSS Key
        );
    }

    /**
     * Returns a list of symmetric key algorithms that phpseclib supports
     *
     * @return array
     * @access public
     */
    function getSupportedEncryptionAlgorithms()
    {
        $algos = array(
            // from <http://tools.ietf.org/html/rfc4345#section-4>:
            'arcfour256',
            'arcfour128',

            //'arcfour',      // OPTIONAL          the ARCFOUR stream cipher with a 128-bit key

            // CTR modes from <http://tools.ietf.org/html/rfc4344#section-4>:
            'aes128-ctr',     // RECOMMENDED       AES (Rijndael) in SDCTR mode, with 128-bit key
            'aes192-ctr',     // RECOMMENDED       AES with 192-bit key
            'aes256-ctr',     // RECOMMENDED       AES with 256-bit key

            'twofish128-ctr', // OPTIONAL          Twofish in SDCTR mode, with 128-bit key
            'twofish192-ctr', // OPTIONAL          Twofish with 192-bit key
            'twofish256-ctr', // OPTIONAL          Twofish with 256-bit key

            'aes128-cbc',     // RECOMMENDED       AES with a 128-bit key
            'aes192-cbc',     // OPTIONAL          AES with a 192-bit key
            'aes256-cbc',     // OPTIONAL          AES in CBC mode, with a 256-bit key

            'twofish128-cbc', // OPTIONAL          Twofish with a 128-bit key
            'twofish192-cbc', // OPTIONAL          Twofish with a 192-bit key
            'twofish256-cbc',
            'twofish-cbc',    // OPTIONAL          alias for "twofish256-cbc"
                              //                   (this is being retained for historical reasons)

            'blowfish-ctr',   // OPTIONAL          Blowfish in SDCTR mode

            'blowfish-cbc',   // OPTIONAL          Blowfish in CBC mode

            '3des-ctr',       // RECOMMENDED       Three-key 3DES in SDCTR mode

            '3des-cbc',       // REQUIRED          three-key 3DES in CBC mode

             //'none'           // OPTIONAL          no encryption; NOT RECOMMENDED
        );

        $engines = array(
            Base::ENGINE_OPENSSL,
            Base::ENGINE_MCRYPT,
            Base::ENGINE_INTERNAL
        );

        $ciphers = array();
        foreach ($engines as $engine) {
            foreach ($algos as $algo) {
                $obj = $this->_encryption_algorithm_to_crypt_instance($algo);
                if ($obj instanceof Rijndael) {
                    $obj->setKeyLength(preg_replace('#[^\d]#', '', $algo));
                }
                switch ($algo) {
                    case 'arcfour128':
                    case 'arcfour256':
                        if ($engine == Base::ENGINE_INTERNAL) {
                            $algos = array_diff($algos, array($algo));
                            $ciphers[] = $algo;
                        } else {
                            continue 2;
                        }
                }
                if ($obj->isValidEngine($engine)) {
                    $algos = array_diff($algos, array($algo));
                    $ciphers[] = $algo;
                }
            }
        }

        return $ciphers;
    }

    /**
     * Returns a list of MAC algorithms that phpseclib supports
     *
     * @return array
     * @access public
     */
    function getSupportedMACAlgorithms()
    {
        return array(
            // from <http://www.ietf.org/rfc/rfc6668.txt>:
            'hmac-sha2-256',// RECOMMENDED     HMAC-SHA256 (digest length = key length = 32)

            'hmac-sha1-96', // RECOMMENDED     first 96 bits of HMAC-SHA1 (digest length = 12, key length = 20)
            'hmac-sha1',    // REQUIRED        HMAC-SHA1 (digest length = key length = 20)
            'hmac-md5-96',  // OPTIONAL        first 96 bits of HMAC-MD5 (digest length = 12, key length = 16)
            'hmac-md5',     // OPTIONAL        HMAC-MD5 (digest length = key length = 16)
            //'none'          // OPTIONAL        no MAC; NOT RECOMMENDED
        );
    }

    /**
     * Returns a list of compression algorithms that phpseclib supports
     *
     * @return array
     * @access public
     */
    function getSupportedCompressionAlgorithms()
    {
        return array(
            'none'   // REQUIRED        no compression
            //'zlib' // OPTIONAL        ZLIB (LZ77) compression
        );
    }

    /**
     * Return list of negotiated algorithms
     *
     * Uses the same format as https://www.php.net/ssh2-methods-negotiated
     *
     * @return array
     * @access public
     */
    function getAlgorithmsNegotiated()
    {
        $this->_connect();

        return array(
            'kex' => $this->kex_algorithm,
            'hostkey' => $this->signature_format,
            'client_to_server' => array(
                'crypt' => $this->encrypt->name,
                'mac' => $this->hmac_create->name,
                'comp' => 'none',
            ),
            'server_to_client' => array(
                'crypt' => $this->decrypt->name,
                'mac' => $this->hmac_check->name,
                'comp' => 'none',
            )
        );
    }

    /**
     * Accepts an associative array with up to four parameters as described at
     * <https://www.php.net/manual/en/function.ssh2-connect.php>
     *
     * @param array $methods
     * @access public
     */
    function setPreferredAlgorithms($methods)
    {
        $preferred = $methods;

        if (isset($preferred['kex'])) {
            $preferred['kex'] = array_intersect(
                $preferred['kex'],
                $this->getSupportedKEXAlgorithms()
            );
        }

        if (isset($preferred['hostkey'])) {
            $preferred['hostkey'] = array_intersect(
                $preferred['hostkey'],
                $this->getSupportedHostKeyAlgorithms()
            );
        }

        $keys = array('client_to_server', 'server_to_client');
        foreach ($keys as $key) {
            if (isset($preferred[$key])) {
                $a = &$preferred[$key];
                if (isset($a['crypt'])) {
                    $a['crypt'] = array_intersect(
                        $a['crypt'],
                        $this->getSupportedEncryptionAlgorithms()
                    );
                }
                if (isset($a['comp'])) {
                    $a['comp'] = array_intersect(
                        $a['comp'],
                        $this->getSupportedCompressionAlgorithms()
                    );
                }
                if (isset($a['mac'])) {
                    $a['mac'] = array_intersect(
                        $a['mac'],
                        $this->getSupportedMACAlgorithms()
                    );
                }
            }
        }

        $keys = array(
            'kex',
            'hostkey',
            'client_to_server/crypt',
            'client_to_server/comp',
            'client_to_server/mac',
            'server_to_client/crypt',
            'server_to_client/comp',
            'server_to_client/mac',
        );
        foreach ($keys as $key) {
            $p = $preferred;
            $m = $methods;

            $subkeys = explode('/', $key);
            foreach ($subkeys as $subkey) {
                if (!isset($p[$subkey])) {
                    continue 2;
                }
                $p = $p[$subkey];
                $m = $m[$subkey];
            }

            if (count($p) != count($m)) {
                $diff = array_diff($m, $p);
                $msg = count($diff) == 1 ?
                    ' is not a supported algorithm' :
                    ' are not supported algorithms';
                user_error(implode(', ', $diff) . $msg);
                return false;
            }
        }

        $this->preferred = $preferred;
    }

    /**
     * Returns the banner message.
     *
     * Quoting from the RFC, "in some jurisdictions, sending a warning message before
     * authentication may be relevant for getting legal protection."
     *
     * @return string
     * @access public
     */
    function getBannerMessage()
    {
        return $this->banner_message;
    }

    /**
     * Returns the server public host key.
     *
     * Caching this the first time you connect to a server and checking the result on subsequent connections
     * is recommended.  Returns false if the server signature is not signed correctly with the public host key.
     *
     * @return mixed
     * @access public
     */
    function getServerPublicHostKey()
    {
        if (!($this->bitmap & self::MASK_CONSTRUCTOR)) {
            if (!$this->_connect()) {
                return false;
            }
        }

        $signature = $this->signature;
        $server_public_host_key = $this->server_public_host_key;

        if (strlen($server_public_host_key) < 4) {
            return false;
        }
        extract(unpack('Nlength', $this->_string_shift($server_public_host_key, 4)));
        $this->_string_shift($server_public_host_key, $length);

        if ($this->signature_validated) {
            return $this->bitmap ?
                $this->signature_format . ' ' . base64_encode($this->server_public_host_key) :
                false;
        }

        $this->signature_validated = true;

        switch ($this->signature_format) {
            case 'ssh-dss':
                $zero = new BigInteger();

                if (strlen($server_public_host_key) < 4) {
                    return false;
                }
                $temp = unpack('Nlength', $this->_string_shift($server_public_host_key, 4));
                $p = new BigInteger($this->_string_shift($server_public_host_key, $temp['length']), -256);

                if (strlen($server_public_host_key) < 4) {
                    return false;
                }
                $temp = unpack('Nlength', $this->_string_shift($server_public_host_key, 4));
                $q = new BigInteger($this->_string_shift($server_public_host_key, $temp['length']), -256);

                if (strlen($server_public_host_key) < 4) {
                    return false;
                }
                $temp = unpack('Nlength', $this->_string_shift($server_public_host_key, 4));
                $g = new BigInteger($this->_string_shift($server_public_host_key, $temp['length']), -256);

                if (strlen($server_public_host_key) < 4) {
                    return false;
                }
                $temp = unpack('Nlength', $this->_string_shift($server_public_host_key, 4));
                $y = new BigInteger($this->_string_shift($server_public_host_key, $temp['length']), -256);

                /* The value for 'dss_signature_blob' is encoded as a string containing
                   r, followed by s (which are 160-bit integers, without lengths or
                   padding, unsigned, and in network byte order). */
                $temp = unpack('Nlength', $this->_string_shift($signature, 4));
                if ($temp['length'] != 40) {
                    user_error('Invalid signature');
                    return $this->_disconnect(NET_SSH2_DISCONNECT_KEY_EXCHANGE_FAILED);
                }

                $r = new BigInteger($this->_string_shift($signature, 20), 256);
                $s = new BigInteger($this->_string_shift($signature, 20), 256);

                switch (true) {
                    case $r->equals($zero):
                    case $r->compare($q) >= 0:
                    case $s->equals($zero):
                    case $s->compare($q) >= 0:
                        user_error('Invalid signature');
                        return $this->_disconnect(NET_SSH2_DISCONNECT_KEY_EXCHANGE_FAILED);
                }

                $w = $s->modInverse($q);

                $u1 = $w->multiply(new BigInteger(sha1($this->exchange_hash), 16));
                list(, $u1) = $u1->divide($q);

                $u2 = $w->multiply($r);
                list(, $u2) = $u2->divide($q);

                $g = $g->modPow($u1, $p);
                $y = $y->modPow($u2, $p);

                $v = $g->multiply($y);
                list(, $v) = $v->divide($p);
                list(, $v) = $v->divide($q);

                if (!$v->equals($r)) {
                    user_error('Bad server signature');
                    return $this->_disconnect(NET_SSH2_DISCONNECT_HOST_KEY_NOT_VERIFIABLE);
                }

                break;
            case 'ssh-rsa':
            case 'rsa-sha2-256':
            case 'rsa-sha2-512':
                if (strlen($server_public_host_key) < 4) {
                    return false;
                }
                $temp = unpack('Nlength', $this->_string_shift($server_public_host_key, 4));
                $e = new BigInteger($this->_string_shift($server_public_host_key, $temp['length']), -256);

                if (strlen($server_public_host_key) < 4) {
                    return false;
                }
                $temp = unpack('Nlength', $this->_string_shift($server_public_host_key, 4));
                $rawN = $this->_string_shift($server_public_host_key, $temp['length']);
                $n = new BigInteger($rawN, -256);
                $nLength = strlen(ltrim($rawN, "\0"));

                /*
                if (strlen($signature) < 4) {
                    return false;
                }
                $temp = unpack('Nlength', $this->_string_shift($signature, 4));
                $signature = $this->_string_shift($signature, $temp['length']);

                $rsa = new RSA();
                switch ($this->signature_format) {
                    case 'rsa-sha2-512':
                        $hash = 'sha512';
                        break;
                    case 'rsa-sha2-256':
                        $hash = 'sha256';
                        break;
                    //case 'ssh-rsa':
                    default:
                        $hash = 'sha1';
                }
                $rsa->setHash($hash);
                $rsa->setSignatureMode(RSA::SIGNATURE_PKCS1);
                $rsa->loadKey(array('e' => $e, 'n' => $n), RSA::PUBLIC_FORMAT_RAW);

                if (!$rsa->verify($this->exchange_hash, $signature)) {
                    user_error('Bad server signature');
                    return $this->_disconnect(NET_SSH2_DISCONNECT_HOST_KEY_NOT_VERIFIABLE);
                }
                */

                if (strlen($signature) < 4) {
                    return false;
                }
                $temp = unpack('Nlength', $this->_string_shift($signature, 4));
                $s = new BigInteger($this->_string_shift($signature, $temp['length']), 256);

                // validate an RSA signature per "8.2 RSASSA-PKCS1-v1_5", "5.2.2 RSAVP1", and "9.1 EMSA-PSS" in the
                // following URL:
                // ftp://ftp.rsasecurity.com/pub/pkcs/pkcs-1/pkcs-1v2-1.pdf

                // also, see SSHRSA.c (rsa2_verifysig) in PuTTy's source.

                if ($s->compare(new BigInteger()) < 0 || $s->compare($n->subtract(new BigInteger(1))) > 0) {
                    user_error('Invalid signature');
                    return $this->_disconnect(NET_SSH2_DISCONNECT_KEY_EXCHANGE_FAILED);
                }

                $s = $s->modPow($e, $n);
                $s = $s->toBytes();

                switch ($this->signature_format) {
                    case 'rsa-sha2-512':
                        $hash = 'sha512';
                        break;
                    case 'rsa-sha2-256':
                        $hash = 'sha256';
                        break;
                    //case 'ssh-rsa':
                    default:
                        $hash = 'sha1';
                }
                $hashObj = new Hash($hash);
                switch ($this->signature_format) {
                    case 'rsa-sha2-512':
                        $h = pack('N5a*', 0x00305130, 0x0D060960, 0x86480165, 0x03040203, 0x05000440, $hashObj->hash($this->exchange_hash));
                        break;
                    case 'rsa-sha2-256':
                        $h = pack('N5a*', 0x00303130, 0x0D060960, 0x86480165, 0x03040201, 0x05000420, $hashObj->hash($this->exchange_hash));
                        break;
                    //case 'ssh-rsa':
                    default:
                        $hash = 'sha1';
                        $h = pack('N4a*', 0x00302130, 0x0906052B, 0x0E03021A, 0x05000414, $hashObj->hash($this->exchange_hash));
                }
                $h = chr(0x01) . str_repeat(chr(0xFF), $nLength - 2 - strlen($h)) . $h;

                if ($s != $h) {
                    user_error('Bad server signature');
                    return $this->_disconnect(NET_SSH2_DISCONNECT_HOST_KEY_NOT_VERIFIABLE);
                }
                break;
            default:
                user_error('Unsupported signature format');
                return $this->_disconnect(NET_SSH2_DISCONNECT_HOST_KEY_NOT_VERIFIABLE);
        }

        return $this->signature_format . ' ' . base64_encode($this->server_public_host_key);
    }

    /**
     * Returns the exit status of an SSH command or false.
     *
     * @return false|int
     * @access public
     */
    function getExitStatus()
    {
        if (is_null($this->exit_status)) {
            return false;
        }
        return $this->exit_status;
    }

    /**
     * Returns the number of columns for the terminal window size.
     *
     * @return int
     * @access public
     */
    function getWindowColumns()
    {
        return $this->windowColumns;
    }

    /**
     * Returns the number of rows for the terminal window size.
     *
     * @return int
     * @access public
     */
    function getWindowRows()
    {
        return $this->windowRows;
    }

    /**
     * Sets the number of columns for the terminal window size.
     *
     * @param int $value
     * @access public
     */
    function setWindowColumns($value)
    {
        $this->windowColumns = $value;
    }

    /**
     * Sets the number of rows for the terminal window size.
     *
     * @param int $value
     * @access public
     */
    function setWindowRows($value)
    {
        $this->windowRows = $value;
    }

    /**
     * Sets the number of columns and rows for the terminal window size.
     *
     * @param int $columns
     * @param int $rows
     * @access public
     */
    function setWindowSize($columns = 80, $rows = 24)
    {
        $this->windowColumns = $columns;
        $this->windowRows = $rows;
    }
}<|MERGE_RESOLUTION|>--- conflicted
+++ resolved
@@ -1219,12 +1219,8 @@
 
                 break;
             }
-<<<<<<< HEAD
 
             $data.= $line;
-=======
-            $temp.= fgets($this->fsock, 255);
->>>>>>> fbf36728
         }
 
         if (feof($this->fsock)) {
