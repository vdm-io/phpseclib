<?php

/**
 * Pure-PHP implementation of SSHv2.
 *
 * PHP version 5
 *
 * Here are some examples of how to use this library:
 * <code>
 * <?php
 *    include 'vendor/autoload.php';
 *
 *    $ssh = new \phpseclib3\Net\SSH2('www.domain.tld');
 *    if (!$ssh->login('username', 'password')) {
 *        exit('Login Failed');
 *    }
 *
 *    echo $ssh->exec('pwd');
 *    echo $ssh->exec('ls -la');
 * ?>
 * </code>
 *
 * <code>
 * <?php
 *    include 'vendor/autoload.php';
 *
 *    $key = \phpseclib3\Crypt\PublicKeyLoader::load('...', '(optional) password');
 *
 *    $ssh = new \phpseclib3\Net\SSH2('www.domain.tld');
 *    if (!$ssh->login('username', $key)) {
 *        exit('Login Failed');
 *    }
 *
 *    echo $ssh->read('username@username:~$');
 *    $ssh->write("ls -la\n");
 *    echo $ssh->read('username@username:~$');
 * ?>
 * </code>
 *
 * @author    Jim Wigginton <terrafrost@php.net>
 * @copyright 2007 Jim Wigginton
 * @license   http://www.opensource.org/licenses/mit-license.html  MIT License
 * @link      http://phpseclib.sourceforge.net
 */

declare(strict_types=1);

namespace phpseclib3\Net;

use phpseclib3\Common\Functions\Strings;
use phpseclib3\Crypt\Blowfish;
use phpseclib3\Crypt\ChaCha20;
use phpseclib3\Crypt\Common\PrivateKey;
use phpseclib3\Crypt\Common\PublicKey;
use phpseclib3\Crypt\Common\SymmetricKey;
use phpseclib3\Crypt\DH;
use phpseclib3\Crypt\DSA;
use phpseclib3\Crypt\EC;
use phpseclib3\Crypt\Hash;
use phpseclib3\Crypt\Random;
use phpseclib3\Crypt\RC4;
use phpseclib3\Crypt\Rijndael;
use phpseclib3\Crypt\RSA;
use phpseclib3\Crypt\TripleDES;
use phpseclib3\Crypt\Twofish;
use phpseclib3\Exception\ConnectionClosedException;
use phpseclib3\Exception\InsufficientSetupException;
use phpseclib3\Exception\InvalidArgumentException;
use phpseclib3\Exception\LengthException;
use phpseclib3\Exception\LogicException;
use phpseclib3\Exception\NoSupportedAlgorithmsException;
use phpseclib3\Exception\RuntimeException;
use phpseclib3\Exception\UnableToConnectException;
use phpseclib3\Exception\UnexpectedValueException;
use phpseclib3\Exception\UnsupportedAlgorithmException;
use phpseclib3\Exception\UnsupportedCurveException;
use phpseclib3\Math\BigInteger;
use phpseclib3\Net\SSH2\ChannelConnectionFailureReason;
use phpseclib3\Net\SSH2\DisconnectReason;
use phpseclib3\Net\SSH2\MessageType;
use phpseclib3\Net\SSH2\MessageTypeExtra;
use phpseclib3\Net\SSH2\TerminalMode;
use phpseclib3\System\SSH\Agent;

/**
 * Pure-PHP implementation of SSHv2.
 *
 * @author  Jim Wigginton <terrafrost@php.net>
 */
class SSH2
{
    /**#@+
     * Compression Types
     *
     */
    /**
     * No compression
     */
    public const NET_SSH2_COMPRESSION_NONE = 1;
    /**
     * zlib compression
     */
    public const NET_SSH2_COMPRESSION_ZLIB = 2;
    /**
     * zlib@openssh.com
     */
    public const NET_SSH2_COMPRESSION_ZLIB_AT_OPENSSH = 3;
    /**#@-*/

    // Execution Bitmap Masks
    public const MASK_CONSTRUCTOR   = 0x00000001;
    public const MASK_CONNECTED     = 0x00000002;
    public const MASK_LOGIN_REQ     = 0x00000004;
    public const MASK_LOGIN         = 0x00000008;
    public const MASK_SHELL         = 0x00000010;
    public const MASK_WINDOW_ADJUST = 0x00000020;

    /*
     * Channel constants
     *
     * RFC4254 refers not to client and server channels but rather to sender and recipient channels.  we don't refer
     * to them in that way because RFC4254 toggles the meaning. the client sends a SSH_MSG_CHANNEL_OPEN message with
     * a sender channel and the server sends a SSH_MSG_CHANNEL_OPEN_CONFIRMATION in response, with a sender and a
     * recipient channel.  at first glance, you might conclude that SSH_MSG_CHANNEL_OPEN_CONFIRMATION's sender channel
     * would be the same thing as SSH_MSG_CHANNEL_OPEN's sender channel, but it's not, per this snippet:
     *     The 'recipient channel' is the channel number given in the original
     *     open request, and 'sender channel' is the channel number allocated by
     *     the other side.
     *
     * @see \phpseclib3\Net\SSH2::send_channel_packet()
     * @see \phpseclib3\Net\SSH2::get_channel_packet()
     */
    public const CHANNEL_EXEC          = 1; // PuTTy uses 0x100
    public const CHANNEL_SHELL         = 2;
    public const CHANNEL_SUBSYSTEM     = 3;
    public const CHANNEL_AGENT_FORWARD = 4;
    public const CHANNEL_KEEP_ALIVE    = 5;

    /**
     * Returns the message numbers
     *
     * @see \phpseclib3\Net\SSH2::getLog()
     */
    public const LOG_SIMPLE = 1;
    /**
     * Returns the message content
     *
     * @see \phpseclib3\Net\SSH2::getLog()
     */
    public const LOG_COMPLEX = 2;
    /**
     * Outputs the content real-time
     */
    public const LOG_REALTIME = 3;
    /**
     * Dumps the content real-time to a file
     */
    public const LOG_REALTIME_FILE = 4;
    /**
     * Outputs the message numbers real-time
     */
    public const LOG_SIMPLE_REALTIME = 5;
    /**
     * Make sure that the log never gets larger than this
     *
     * @see \phpseclib3\Net\SSH2::getLog()
     */
    public const LOG_MAX_SIZE = 1048576; // 1024 * 1024

    /**
     * Returns when a string matching $expect exactly is found
     *
     * @see \phpseclib3\Net\SSH2::read()
     */
    public const READ_SIMPLE = 1;
    /**
     * Returns when a string matching the regular expression $expect is found
     *
     * @see \phpseclib3\Net\SSH2::read()
     */
    public const READ_REGEX = 2;
    /**
     * Returns whenever a data packet is received.
     *
     * Some data packets may only contain a single character so it may be necessary
     * to call read() multiple times when using this option
     *
     * @see \phpseclib3\Net\SSH2::read()
     */
    public const READ_NEXT = 3;

    /**
     * The SSH identifier
     */
    private string $identifier;

    /**
     * The Socket Object
     *
     * @var resource|closed-resource|null
     */
    public $fsock;

    /**
     * Execution Bitmap
     *
     * The bits that are set represent functions that have been called already.  This is used to determine
     * if a requisite function has been successfully executed.  If not, an error should be thrown.
     */
    protected int $bitmap = 0;

    /**
     * Error information
     *
     * @see self::getErrors()
     * @see self::getLastError()
     */
    private array $errors = [];

    /**
     * Server Identifier
     *
     * @see self::getServerIdentification()
     */
    protected string|false $server_identifier = false;

    /**
     * Key Exchange Algorithms
     *
     * @see self::getKexAlgorithims()
     */
    private array|false $kex_algorithms = false;

    /**
     * Key Exchange Algorithm
     *
     * @see self::getMethodsNegotiated()
     */
    private string|false $kex_algorithm = false;

    /**
     * Minimum Diffie-Hellman Group Bit Size in RFC 4419 Key Exchange Methods
     *
     * @see self::_key_exchange()
     */
    private int $kex_dh_group_size_min = 1536;

    /**
     * Preferred Diffie-Hellman Group Bit Size in RFC 4419 Key Exchange Methods
     *
     * @see self::_key_exchange()
     */
    private int $kex_dh_group_size_preferred = 2048;

    /**
     * Maximum Diffie-Hellman Group Bit Size in RFC 4419 Key Exchange Methods
     *
     * @see self::_key_exchange()
     */
    private int $kex_dh_group_size_max = 4096;

    /**
     * Server Host Key Algorithms
     *
     * @see self::getServerHostKeyAlgorithms()
     */
    private array|false $server_host_key_algorithms = false;

    /**
     * Supported Private Key Algorithms
     *
     * In theory this should be the same as the Server Host Key Algorithms but, in practice,
     * some servers (eg. Azure) will support rsa-sha2-512 as a server host key algorithm but
     * not a private key algorithm
     *
     * @see self::privatekey_login()
     * @var array|false
     */
    private $supported_private_key_algorithms = false;

    /**
     * Encryption Algorithms: Client to Server
     *
     * @see self::getEncryptionAlgorithmsClient2Server()
     */
    private array|false $encryption_algorithms_client_to_server = false;

    /**
     * Encryption Algorithms: Server to Client
     *
     * @see self::getEncryptionAlgorithmsServer2Client()
     */
    private array|false $encryption_algorithms_server_to_client = false;

    /**
     * MAC Algorithms: Client to Server
     *
     * @see self::getMACAlgorithmsClient2Server()
     */
    private array|false $mac_algorithms_client_to_server = false;

    /**
     * MAC Algorithms: Server to Client
     *
     * @see self::getMACAlgorithmsServer2Client()
     */
    private array|false $mac_algorithms_server_to_client = false;

    /**
     * Compression Algorithms: Client to Server
     *
     * @see self::getCompressionAlgorithmsClient2Server()
     */
    private array|false $compression_algorithms_client_to_server = false;

    /**
     * Compression Algorithms: Server to Client
     *
     * @see self::getCompressionAlgorithmsServer2Client()
     */
    private array|false $compression_algorithms_server_to_client = false;

    /**
     * Languages: Server to Client
     */
    private array|false $languages_server_to_client = false;

    /**
     * Languages: Client to Server
     */
    private array|false $languages_client_to_server = false;

    /**
     * Preferred Algorithms
     *
     * @see self::setPreferredAlgorithms()
     */
    private array $preferred = [];

    /**
     * Block Size for Server to Client Encryption
     *
     * "Note that the length of the concatenation of 'packet_length',
     *  'padding_length', 'payload', and 'random padding' MUST be a multiple
     *  of the cipher block size or 8, whichever is larger.  This constraint
     *  MUST be enforced, even when using stream ciphers."
     *
     *  -- http://tools.ietf.org/html/rfc4253#section-6
     *
     * @see self::__construct()
     * @see self::send_binary_packet()
     */
    private int $encrypt_block_size = 8;

    /**
     * Block Size for Client to Server Encryption
     *
     * @see self::__construct()
     * @see self::get_binary_packet()
     */
    private int $decrypt_block_size = 8;

    /**
     * Server to Client Encryption Object
     *
     * @see self::get_binary_packet()
     */
    private SymmetricKey|false $decrypt = false;

    /**
     * Decryption Algorithm Name
     */
    private string|null $decryptName;

    /**
     * Decryption Invocation Counter
     *
     * Used by GCM
     */
    private string|null $decryptInvocationCounter;

    /**
     * Fixed Part of Nonce
     *
     * Used by GCM
     */
    private string|null $decryptFixedPart;

    /**
     * Server to Client Length Encryption Object
     *
     * @see self::get_binary_packet()
     */
    private SymmetricKey|false $lengthDecrypt = false;

    /**
     * Client to Server Encryption Object
     *
     * @see self::send_binary_packet()
     */
    private SymmetricKey|false $encrypt = false;

    /**
     * Encryption Algorithm Name
     */
    private string|null $encryptName;

    /**
     * Encryption Invocation Counter
     *
     * Used by GCM
     */
    private string|null $encryptInvocationCounter;

    /**
     * Fixed Part of Nonce
     *
     * Used by GCM
     */
    private string|null $encryptFixedPart;

    /**
     * Client to Server Length Encryption Object
     *
     * @see self::send_binary_packet()
     */
    private SymmetricKey|false $lengthEncrypt = false;

    /**
     * Client to Server HMAC Object
     *
     * @see self::send_binary_packet()
     */
    private Hash|\stdClass|false $hmac_create = false;

    /**
     * Client to Server HMAC Name
     */
    private string|false $hmac_create_name;

    /**
     * Client to Server ETM
     */
    private int|false $hmac_create_etm;

    /**
     * Server to Client HMAC Object
     *
     * @see self::get_binary_packet()
     */
    private Hash|\stdClass|false $hmac_check = false;

    /**
     * Server to Client HMAC Name
     */
    private string|false $hmac_check_name;

    /**
     * Server to Client ETM
     */
    private int|false $hmac_check_etm;

    /**
     * Size of server to client HMAC
     *
     * We need to know how big the HMAC will be for the server to client direction so that we know how many bytes to read.
     * For the client to server side, the HMAC object will make the HMAC as long as it needs to be.  All we need to do is
     * append it.
     *
     * @see self::get_binary_packet()
     */
    private int|false $hmac_size = false;

    /**
     * Server Public Host Key
     *
     * @see self::getServerPublicHostKey()
     */
    private string $server_public_host_key;

    /**
     * Session identifier
     *
     * "The exchange hash H from the first key exchange is additionally
     *  used as the session identifier, which is a unique identifier for
     *  this connection."
     *
     *  -- http://tools.ietf.org/html/rfc4253#section-7.2
     *
     * @see self::key_exchange()
     */
    private string|false $session_id = false;

    /**
     * Exchange hash
     *
     * The current exchange hash
     *
     * @see self::key_exchange()
     */
    private string|false $exchange_hash = false;

    /**
     * Send Sequence Number
     *
     * See 'Section 6.4.  Data Integrity' of rfc4253 for more info.
     *
     * @see self::send_binary_packet()
     */
    private int $send_seq_no = 0;

    /**
     * Get Sequence Number
     *
     * See 'Section 6.4.  Data Integrity' of rfc4253 for more info.
     *
     * @see self::get_binary_packet()
     */
    private int $get_seq_no = 0;

    /**
     * Server Channels
     *
     * Maps client channels to server channels
     *
     * @see self::get_channel_packet()
     * @see self::exec()
     */
    protected array $server_channels = [];

    /**
     * Channel Buffers
     *
     * If a client requests a packet from one channel but receives two packets from another those packets should
     * be placed in a buffer
     *
     * @see self::get_channel_packet()
     * @see self::exec()
     */
    private array $channel_buffers = [];

    /**
     * Channel Status
     *
     * Contains the type of the last sent message
     *
     * @see self::get_channel_packet()
     */
    protected array $channel_status = [];

    /**
     * The identifier of the interactive channel which was opened most recently
     *
     * @see self::getInteractiveChannelId()
     */
    private int $channel_id_last_interactive = 0;

    /**
     * Packet Size
     *
     * Maximum packet size indexed by channel
     *
     * @see self::send_channel_packet()
     */
    private array $packet_size_client_to_server = [];

    /**
     * Message Number Log
     *
     * @see self::getLog()
     */
    private array $message_number_log = [];

    /**
     * Message Log
     *
     * @see self::getLog()
     */
    private array $message_log = [];

    /**
     * The Window Size
     *
     * Bytes the other party can send before it must wait for the window to be adjusted (0x7FFFFFFF = 2GB)
     *
     * @see self::send_channel_packet()
     * @see self::exec()
     */
    protected int $window_size = 0x7FFFFFFF;

    /**
     * What we resize the window to
     *
     * When PuTTY resizes the window it doesn't add an additional 0x7FFFFFFF bytes - it adds 0x40000000 bytes.
     * Some SFTP clients (GoAnywhere) don't support adding 0x7FFFFFFF to the window size after the fact so
     * we'll just do what PuTTY does
     *
     * @see self::_send_channel_packet()
     * @see self::exec()
     */
    private int $window_resize = 0x40000000;

    /**
     * Window size, server to client
     *
     * Window size indexed by channel
     *
     * @see self::send_channel_packet()
     */
    protected array $window_size_server_to_client = [];

    /**
     * Window size, client to server
     *
     * Window size indexed by channel
     *
     * @see self::get_channel_packet()
     */
    private array $window_size_client_to_server = [];

    /**
     * Server signature
     *
     * Verified against $this->session_id
     *
     * @see self::getServerPublicHostKey()
     */
    private string $signature = '';

    /**
     * Server signature format
     *
     * ssh-rsa or ssh-dss.
     *
     * @see self::getServerPublicHostKey()
     */
    private string $signature_format = '';

    /**
     * Interactive Buffer
     *
     * @see self::read()
     */
    private string $interactiveBuffer = '';

    /**
     * Current log size
     *
     * Should never exceed self::LOG_MAX_SIZE
     *
     * @see self::_send_binary_packet()
     * @see self::_get_binary_packet()
     */
    private int $log_size;

    /**
     * Timeout
     *
     * @see SSH2::setTimeout()
     */
    protected int|null $timeout = null;

    /**
     * Current Timeout
     *
     * @see SSH2::get_channel_packet()
     */
    protected int|float|null $curTimeout = null;

    /**
     * Keep Alive Interval
     *
     * @see self::setKeepAlive()
     */
    private int|null $keepAlive = null;

    /**
     * Real-time log file pointer
     *
     * @see self::_append_log()
     * @var resource|closed-resource
     */
    private $realtime_log_file;

    /**
     * Real-time log file size
     *
     * @see self::_append_log()
     */
    private int $realtime_log_size;

    /**
     * Has the signature been validated?
     *
     * @see self::getServerPublicHostKey()
     */
    private bool $signature_validated = false;

    /**
     * Real-time log file wrap boolean
     *
     * @see self::_append_log()
     */
    private bool $realtime_log_wrap;

    /**
     * Flag to suppress stderr from output
     *
     * @see self::enableQuietMode()
     */
    private bool $quiet_mode = false;

    /**
     * Time of first network activity
     */
    private float $last_packet;

    /**
     * Exit status returned from ssh if any
     */
    private int|null $exit_status = null;

    /**
     * Flag to request a PTY when using exec()
     *
     * @see self::enablePTY()
     */
    private bool $request_pty = false;

    /**
     * Contents of stdError
     */
    private string $stdErrorLog;

    /**
     * The Last Interactive Response
     *
     * @see self::_keyboard_interactive_process()
     */
    private string $last_interactive_response = '';

    /**
     * Keyboard Interactive Request / Responses
     *
     * @see self::_keyboard_interactive_process()
     */
    private array $keyboard_requests_responses = [];

    /**
     * Banner Message
     *
     * Quoting from the RFC, "in some jurisdictions, sending a warning message before
     * authentication may be relevant for getting legal protection."
     *
     * @see self::_filter()
     * @see self::getBannerMessage()
     */
    private string $banner_message = '';

    /**
     * Did read() timeout or return normally?
     *
     * @see self::isTimeout()
     */
    private bool $is_timeout = false;

    /**
     * Log Boundary
     *
     * @see self::_format_log()
     */
    private string $log_boundary = ':';

    /**
     * Log Long Width
     *
     * @see self::_format_log()
     */
    private int $log_long_width = 65;

    /**
     * Log Short Width
     *
     * @see self::_format_log()
     */
    private int $log_short_width = 16;

    /**
     * Hostname
     *
     * @see self::__construct()
     * @see self::_connect()
     */
    private string $host;

    /**
     * Port Number
     *
     * @see self::__construct()
     * @see self::connect()
     */
    private int $port;

    /**
     * Number of columns for terminal window size
     *
     * @see self::getWindowColumns()
     * @see self::setWindowColumns()
     * @see self::setWindowSize()
     */
    private int $windowColumns = 80;

    /**
     * Number of columns for terminal window size
     *
     * @see self::getWindowRows()
     * @see self::setWindowRows()
     * @see self::setWindowSize()
     */
    private int $windowRows = 24;

    /**
     * Crypto Engine
     *
     * @see self::setCryptoEngine()
     * @see self::_key_exchange()
     */
    private static int|false $crypto_engine = false;

    /**
     * A System_SSH_Agent for use in the SSH2 Agent Forwarding scenario
     */
    private Agent $agent;

    /**
     * Connection storage to replicates ssh2 extension functionality:
     * {@link http://php.net/manual/en/wrappers.ssh2.php#refsect1-wrappers.ssh2-examples}
     *
     * @var array<string, \WeakReference<SSH2>>
     */
    private static array $connections;

    /**
     * Send the identification string first?
     */
    private bool $send_id_string_first = true;

    /**
     * Send the key exchange initiation packet first?
     */
    private bool $send_kex_first = true;

    /**
     * Some versions of OpenSSH incorrectly calculate the key size
     */
    private bool $bad_key_size_fix = false;

    /**
     * Should we try to re-connect to re-establish keys?
     */
    private bool $retry_connect = false;

    /**
     * Binary Packet Buffer
     */
    private string|false $binary_packet_buffer = false;

    /**
     * Authentication Credentials
     */
    protected array $auth = [];

    /**
     * Terminal
     */
    private string $term = 'vt100';

    /**
     * The authentication methods that may productively continue authentication.
     *
     * @see https://tools.ietf.org/html/rfc4252#section-5.1
     */
    private array|null $auth_methods_to_continue = null;

    /**
     * Compression method
     */
    private int $compress = self::NET_SSH2_COMPRESSION_NONE;

    /**
     * Decompression method
     */
    private int $decompress = self::NET_SSH2_COMPRESSION_NONE;

    /**
     * Compression context
     *
     * @var resource|false|null
     */
    private $compress_context;

    /**
     * Decompression context
     *
     * @var resource|object
     */
    private $decompress_context;

    /**
     * Regenerate Compression Context
     */
    private bool $regenerate_compression_context = false;

    /**
     * Regenerate Decompression Context
     */
    private bool $regenerate_decompression_context = false;

    /**
     * Smart multi-factor authentication flag
     */
    private bool $smartMFA = true;

    /**
     * How many channels are currently opened
     *
     * @var int
     */
    private $channelCount = 0;

    /**
     * Does the server support multiple channels? If not then error out
     * when multiple channels are attempted to be opened
     *
     * @var bool
     */
    private $errorOnMultipleChannels;

    /**
     * Terrapin Countermeasure
     *
     * "During initial KEX, terminate the connection if any unexpected or out-of-sequence packet is received"
     * -- https://github.com/openssh/openssh-portable/commit/1edb00c58f8a6875fad6a497aa2bacf37f9e6cd5
     *
     * @var int
     */
    private $extra_packets;

    /**
     * Default Constructor.
     *
     * $host can either be a string, representing the host, or a stream resource.
     *
     * @see self::login()
     */
    public function __construct($host, int $port = 22, int $timeout = 10)
    {
        self::$connections[$this->getResourceId()] = \WeakReference::create($this);

        if (is_resource($host)) {
            $this->fsock = $host;
            return;
        }

        if (Strings::is_stringable($host)) {
            $this->host = $host;
            $this->port = $port;
            $this->timeout = $timeout;
        }
    }

    /**
     * Set Crypto Engine Mode
     *
     * Possible $engine values:
     * OpenSSL, Eval, PHP
     */
    public static function setCryptoEngine(int $engine): void
    {
        self::$crypto_engine = $engine;
    }

    /**
     * Send Identification String First
     *
     * https://tools.ietf.org/html/rfc4253#section-4.2 says "when the connection has been established,
     * both sides MUST send an identification string". It does not say which side sends it first. In
     * theory it shouldn't matter but it is a fact of life that some SSH servers are simply buggy
     */
    public function sendIdentificationStringFirst(): void
    {
        $this->send_id_string_first = true;
    }

    /**
     * Send Identification String Last
     *
     * https://tools.ietf.org/html/rfc4253#section-4.2 says "when the connection has been established,
     * both sides MUST send an identification string". It does not say which side sends it first. In
     * theory it shouldn't matter but it is a fact of life that some SSH servers are simply buggy
     */
    public function sendIdentificationStringLast(): void
    {
        $this->send_id_string_first = false;
    }

    /**
     * Send SSH_MSG_KEXINIT First
     *
     * https://tools.ietf.org/html/rfc4253#section-7.1 says "key exchange begins by each sending
     * sending the [SSH_MSG_KEXINIT] packet". It does not say which side sends it first. In theory
     * it shouldn't matter but it is a fact of life that some SSH servers are simply buggy
     */
    public function sendKEXINITFirst(): void
    {
        $this->send_kex_first = true;
    }

    /**
     * Send SSH_MSG_KEXINIT Last
     *
     * https://tools.ietf.org/html/rfc4253#section-7.1 says "key exchange begins by each sending
     * sending the [SSH_MSG_KEXINIT] packet". It does not say which side sends it first. In theory
     * it shouldn't matter but it is a fact of life that some SSH servers are simply buggy
     */
    public function sendKEXINITLast(): void
    {
        $this->send_kex_first = false;
    }

    /**
     * stream_select wrapper
     *
     * Quoting https://stackoverflow.com/a/14262151/569976,
     * "The general approach to `EINTR` is to simply handle the error and retry the operation again"
     *
     * This wrapper does that loop
     */
    private static function stream_select(&$read, &$write, &$except, $seconds, $microseconds = null)
    {
        $remaining = $seconds + $microseconds / 1000000;
        $start = microtime(true);
        while (true) {
            $result = @stream_select($read, $write, $except, $seconds, $microseconds);
            if ($result !== false) {
                return $result;
            }
            $elapsed = microtime(true) - $start;
            $seconds = (int) ($remaining - floor($elapsed));
            $microseconds = (int) (1000000 * ($remaining - $seconds));
            if ($elapsed >= $remaining) {
                return false;
            }
        }
    }

    /**
     * Connect to an SSHv2 server
     *
     * @throws UnexpectedValueException on receipt of unexpected packets
     * @throws RuntimeException on other errors
     */
    private function connect()
    {
        if ($this->bitmap & self::MASK_CONSTRUCTOR) {
            return;
        }

        $this->bitmap |= self::MASK_CONSTRUCTOR;

        $this->curTimeout = $this->timeout;

        $this->last_packet = microtime(true);

        if (!is_resource($this->fsock)) {
            $start = microtime(true);
            // with stream_select a timeout of 0 means that no timeout takes place;
            // with fsockopen a timeout of 0 means that you instantly timeout
            // to resolve this incompatibility a timeout of 100,000 will be used for fsockopen if timeout is 0
            $this->fsock = @fsockopen($this->host, $this->port, $errno, $errstr, $this->curTimeout == 0 ? 100000 : $this->curTimeout);
            if (!$this->fsock) {
                $host = $this->host . ':' . $this->port;
                throw new UnableToConnectException(rtrim("Cannot connect to $host. Error $errno. $errstr"));
            }
            $elapsed = microtime(true) - $start;

            if ($this->curTimeout) {
                $this->curTimeout -= $elapsed;
                if ($this->curTimeout < 0) {
                    throw new RuntimeException('Connection timed out whilst attempting to open socket connection');
                }
            }
        }

        $this->identifier = $this->generate_identifier();

        if ($this->send_id_string_first) {
            fwrite($this->fsock, $this->identifier . "\r\n");
        }

        /* According to the SSH2 specs,

          "The server MAY send other lines of data before sending the version
           string.  Each line SHOULD be terminated by a Carriage Return and Line
           Feed.  Such lines MUST NOT begin with "SSH-", and SHOULD be encoded
           in ISO-10646 UTF-8 [RFC3629] (language is not specified).  Clients
           MUST be able to process such lines." */
        $data = '';
        while (!feof($this->fsock) && !preg_match('#(.*)^(SSH-(\d\.\d+).*)#ms', $data, $matches)) {
            $line = '';
            while (true) {
                if ($this->curTimeout) {
                    if ($this->curTimeout < 0) {
                        throw new RuntimeException('Connection timed out whilst receiving server identification string');
                    }
                    $read = [$this->fsock];
                    $write = $except = null;
                    $start = microtime(true);
                    $sec = (int) floor($this->curTimeout);
                    $usec = (int) (1000000 * ($this->curTimeout - $sec));
                    if (static::stream_select($read, $write, $except, $sec, $usec) === false) {
                        throw new RuntimeException('Connection timed out whilst receiving server identification string');
                    }
                    $elapsed = microtime(true) - $start;
                    $this->curTimeout -= $elapsed;
                }

                $temp = stream_get_line($this->fsock, 255, "\n");
                if ($temp === false) {
                    throw new RuntimeException('Error reading from socket');
                }
                if (strlen($temp) == 255) {
                    continue;
                }

                $line .= "$temp\n";

                // quoting RFC4253, "Implementers who wish to maintain
                // compatibility with older, undocumented versions of this protocol may
                // want to process the identification string without expecting the
                // presence of the carriage return character for reasons described in
                // Section 5 of this document."

                //if (substr($line, -2) == "\r\n") {
                //    break;
                //}

                break;
            }

            $data .= $line;
        }

        if (feof($this->fsock)) {
            $this->bitmap = 0;
            throw new ConnectionClosedException('Connection closed by server');
        }

        $extra = $matches[1];

        if (defined('NET_SSH2_LOGGING')) {
            $this->append_log('<-', $matches[0]);
            $this->append_log('->', $this->identifier . "\r\n");
        }

        $this->server_identifier = trim($temp, "\r\n");
        if (strlen($extra)) {
            $this->errors[] = $data;
        }

        if (version_compare($matches[3], '1.99', '<')) {
            $this->bitmap = 0;
            throw new UnableToConnectException("Cannot connect to SSH $matches[3] servers");
        }

        // Ubuntu's OpenSSH from 5.8 to 6.9 didn't work with multiple channels. see
        // https://bugs.launchpad.net/ubuntu/+source/openssh/+bug/1334916 for more info.
        // https://lists.ubuntu.com/archives/oneiric-changes/2011-July/005772.html discusses
        // when consolekit was incorporated.
        // https://marc.info/?l=openssh-unix-dev&m=163409903417589&w=2 discusses some of the
        // issues with how Ubuntu incorporated consolekit
        $pattern = '#^SSH-2\.0-OpenSSH_([\d.]+)[^ ]* Ubuntu-.*$#';
        $match = preg_match($pattern, $this->server_identifier, $matches);
        $match = $match && version_compare('5.8', $matches[1], '<=');
        $match = $match && version_compare('6.9', $matches[1], '>=');
        $this->errorOnMultipleChannels = $match;

        if (!$this->send_id_string_first) {
            fwrite($this->fsock, $this->identifier . "\r\n");
        }

        if (!$this->send_kex_first) {
            $response = $this->get_binary_packet();

            if (is_bool($response) || !strlen($response) || ord($response[0]) != MessageType::KEXINIT) {
                $this->bitmap = 0;
                throw new UnexpectedValueException('Expected SSH_MSG_KEXINIT');
            }

            $this->key_exchange($response);
        }

        if ($this->send_kex_first) {
            $this->key_exchange();
        }

        $this->bitmap |= self::MASK_CONNECTED;

        return true;
    }

    /**
     * Generates the SSH identifier
     *
     * You should overwrite this method in your own class if you want to use another identifier
     */
    private function generate_identifier(): string
    {
        $identifier = 'SSH-2.0-phpseclib_3.0';

        $ext = [];
        if (extension_loaded('sodium')) {
            $ext[] = 'libsodium';
        }

        if (extension_loaded('openssl')) {
            $ext[] = 'openssl';
        }

        if (extension_loaded('gmp')) {
            $ext[] = 'gmp';
        } elseif (extension_loaded('bcmath')) {
            $ext[] = 'bcmath';
        }

        if (!empty($ext)) {
            $identifier .= ' (' . implode(', ', $ext) . ')';
        }

        return $identifier;
    }

    /**
     * Key Exchange
     *
     * @param string|bool $kexinit_payload_server optional
     * @throws UnexpectedValueException on receipt of unexpected packets
     * @throws RuntimeException on other errors
     * @throws NoSupportedAlgorithmsException when none of the algorithms phpseclib has loaded are compatible
     */
    private function key_exchange($kexinit_payload_server = false): bool
    {
        $preferred = $this->preferred;
        $send_kex = true;

        $kex_algorithms = $preferred['kex'] ??
            SSH2::getSupportedKEXAlgorithms();
        $server_host_key_algorithms = $preferred['hostkey'] ??
            SSH2::getSupportedHostKeyAlgorithms();
        $s2c_encryption_algorithms = $preferred['server_to_client']['crypt'] ??
            SSH2::getSupportedEncryptionAlgorithms();
        $c2s_encryption_algorithms = $preferred['client_to_server']['crypt'] ??
            SSH2::getSupportedEncryptionAlgorithms();
        $s2c_mac_algorithms = $preferred['server_to_client']['mac'] ??
            SSH2::getSupportedMACAlgorithms();
        $c2s_mac_algorithms = $preferred['client_to_server']['mac'] ??
            SSH2::getSupportedMACAlgorithms();
        $s2c_compression_algorithms = $preferred['server_to_client']['comp'] ??
            SSH2::getSupportedCompressionAlgorithms();
        $c2s_compression_algorithms = $preferred['client_to_server']['comp'] ??
            SSH2::getSupportedCompressionAlgorithms();

        $kex_algorithms = array_merge($kex_algorithms, ['ext-info-c', 'kex-strict-c-v00@openssh.com']);

        // some SSH servers have buggy implementations of some of the above algorithms
        switch (true) {
            case $this->server_identifier == 'SSH-2.0-SSHD':
            case substr($this->server_identifier, 0, 13) == 'SSH-2.0-DLINK':
                if (!isset($preferred['server_to_client']['mac'])) {
                    $s2c_mac_algorithms = array_values(array_diff(
                        $s2c_mac_algorithms,
                        ['hmac-sha1-96', 'hmac-md5-96']
                    ));
                }
                if (!isset($preferred['client_to_server']['mac'])) {
                    $c2s_mac_algorithms = array_values(array_diff(
                        $c2s_mac_algorithms,
                        ['hmac-sha1-96', 'hmac-md5-96']
                    ));
                }
                break;
            case substr($this->server_identifier, 0, 24) == 'SSH-2.0-TurboFTP_SERVER_':
                if (!isset($preferred['server_to_client']['crypt'])) {
                    $s2c_encryption_algorithms = array_values(array_diff(
                        $s2c_encryption_algorithms,
                        ['aes128-gcm@openssh.com', 'aes256-gcm@openssh.com']
                    ));
                }
                if (!isset($preferred['client_to_server']['crypt'])) {
                    $c2s_encryption_algorithms = array_values(array_diff(
                        $c2s_encryption_algorithms,
                        ['aes128-gcm@openssh.com', 'aes256-gcm@openssh.com']
                    ));
                }
        }

        $client_cookie = Random::string(16);

        $kexinit_payload_client = pack('Ca*', MessageType::KEXINIT, $client_cookie);
        $kexinit_payload_client .= Strings::packSSH2(
            'L10bN',
            $kex_algorithms,
            $server_host_key_algorithms,
            $c2s_encryption_algorithms,
            $s2c_encryption_algorithms,
            $c2s_mac_algorithms,
            $s2c_mac_algorithms,
            $c2s_compression_algorithms,
            $s2c_compression_algorithms,
            [], // language, client to server
            [], // language, server to client
            false, // first_kex_packet_follows
            0 // reserved for future extension
        );

        if ($kexinit_payload_server === false) {
            $this->send_binary_packet($kexinit_payload_client);

            $this->extra_packets = 0;
            $kexinit_payload_server = $this->get_binary_packet();

            if (
                is_bool($kexinit_payload_server)
                || !strlen($kexinit_payload_server)
                || ord($kexinit_payload_server[0]) != MessageType::KEXINIT
            ) {
                $this->disconnect_helper(DisconnectReason::PROTOCOL_ERROR);
                throw new UnexpectedValueException('Expected SSH_MSG_KEXINIT');
            }

            $send_kex = false;
        }

        $response = $kexinit_payload_server;
        Strings::shift($response, 1); // skip past the message number (it should be SSH_MSG_KEXINIT)
        $server_cookie = Strings::shift($response, 16);

        [
            $this->kex_algorithms,
            $this->server_host_key_algorithms,
            $this->encryption_algorithms_client_to_server,
            $this->encryption_algorithms_server_to_client,
            $this->mac_algorithms_client_to_server,
            $this->mac_algorithms_server_to_client,
            $this->compression_algorithms_client_to_server,
            $this->compression_algorithms_server_to_client,
            $this->languages_client_to_server,
            $this->languages_server_to_client,
            $first_kex_packet_follows
<<<<<<< HEAD
        ] = Strings::unpackSSH2('L10C', $response);
=======
        ) = Strings::unpackSSH2('L10C', $response);
        if (in_array('kex-strict-s-v00@openssh.com', $this->kex_algorithms)) {
            if ($this->session_id === false && $this->extra_packets) {
                throw new \UnexpectedValueException('Possible Terrapin Attack detected');
            }
        }
>>>>>>> 80bc33b7

        $this->supported_private_key_algorithms = $this->server_host_key_algorithms;

        if ($send_kex) {
            $this->send_binary_packet($kexinit_payload_client);
        }

        // we need to decide upon the symmetric encryption algorithms before we do the diffie-hellman key exchange

        // we don't initialize any crypto-objects, yet - we do that, later. for now, we need the lengths to make the
        // diffie-hellman key exchange as fast as possible
        $decrypt = self::array_intersect_first($s2c_encryption_algorithms, $this->encryption_algorithms_server_to_client);
        $decryptKeyLength = $this->encryption_algorithm_to_key_size($decrypt);
        if ($decryptKeyLength === null) {
            $this->disconnect_helper(DisconnectReason::KEY_EXCHANGE_FAILED);
            throw new NoSupportedAlgorithmsException('No compatible server to client encryption algorithms found');
        }

        $encrypt = self::array_intersect_first($c2s_encryption_algorithms, $this->encryption_algorithms_client_to_server);
        $encryptKeyLength = $this->encryption_algorithm_to_key_size($encrypt);
        if ($encryptKeyLength === null) {
            $this->disconnect_helper(DisconnectReason::KEY_EXCHANGE_FAILED);
            throw new NoSupportedAlgorithmsException('No compatible client to server encryption algorithms found');
        }

        // through diffie-hellman key exchange a symmetric key is obtained
        $this->kex_algorithm = self::array_intersect_first($kex_algorithms, $this->kex_algorithms);
        if ($this->kex_algorithm === false) {
            $this->disconnect_helper(DisconnectReason::KEY_EXCHANGE_FAILED);
            throw new NoSupportedAlgorithmsException('No compatible key exchange algorithms found');
        }

        $server_host_key_algorithm = self::array_intersect_first($server_host_key_algorithms, $this->server_host_key_algorithms);
        if ($server_host_key_algorithm === false) {
            $this->disconnect_helper(DisconnectReason::KEY_EXCHANGE_FAILED);
            throw new NoSupportedAlgorithmsException('No compatible server host key algorithms found');
        }

        $mac_algorithm_out = self::array_intersect_first($c2s_mac_algorithms, $this->mac_algorithms_client_to_server);
        if ($mac_algorithm_out === false) {
            $this->disconnect_helper(DisconnectReason::KEY_EXCHANGE_FAILED);
            throw new NoSupportedAlgorithmsException('No compatible client to server message authentication algorithms found');
        }

        $mac_algorithm_in = self::array_intersect_first($s2c_mac_algorithms, $this->mac_algorithms_server_to_client);
        if ($mac_algorithm_in === false) {
            $this->disconnect_helper(DisconnectReason::KEY_EXCHANGE_FAILED);
            throw new NoSupportedAlgorithmsException('No compatible server to client message authentication algorithms found');
        }

        $compression_map = [
            'none' => self::NET_SSH2_COMPRESSION_NONE,
            'zlib' => self::NET_SSH2_COMPRESSION_ZLIB,
            'zlib@openssh.com' => self::NET_SSH2_COMPRESSION_ZLIB_AT_OPENSSH,
        ];

        $compression_algorithm_in = self::array_intersect_first($s2c_compression_algorithms, $this->compression_algorithms_server_to_client);
        if ($compression_algorithm_in === false) {
            $this->disconnect_helper(DisconnectReason::KEY_EXCHANGE_FAILED);
            throw new NoSupportedAlgorithmsException('No compatible server to client compression algorithms found');
        }
        $this->decompress = $compression_map[$compression_algorithm_in];

        $compression_algorithm_out = self::array_intersect_first($c2s_compression_algorithms, $this->compression_algorithms_client_to_server);
        if ($compression_algorithm_out === false) {
            $this->disconnect_helper(DisconnectReason::KEY_EXCHANGE_FAILED);
            throw new NoSupportedAlgorithmsException('No compatible client to server compression algorithms found');
        }
        $this->compress = $compression_map[$compression_algorithm_out];

        switch ($this->kex_algorithm) {
            case 'diffie-hellman-group15-sha512':
            case 'diffie-hellman-group16-sha512':
            case 'diffie-hellman-group17-sha512':
            case 'diffie-hellman-group18-sha512':
            case 'ecdh-sha2-nistp521':
                $kexHash = new Hash('sha512');
                break;
            case 'ecdh-sha2-nistp384':
                $kexHash = new Hash('sha384');
                break;
            case 'diffie-hellman-group-exchange-sha256':
            case 'diffie-hellman-group14-sha256':
            case 'ecdh-sha2-nistp256':
            case 'curve25519-sha256@libssh.org':
            case 'curve25519-sha256':
                $kexHash = new Hash('sha256');
                break;
            default:
                $kexHash = new Hash('sha1');
        }

        // Only relevant in diffie-hellman-group-exchange-sha{1,256}, otherwise empty.

        $exchange_hash_rfc4419 = '';

        if (str_starts_with($this->kex_algorithm, 'curve25519-sha256') || str_starts_with($this->kex_algorithm, 'ecdh-sha2-nistp')) {
            $curve = str_starts_with($this->kex_algorithm, 'curve25519-sha256') ?
                'Curve25519' :
                substr($this->kex_algorithm, 10);
            $ourPrivate = EC::createKey($curve);
            $ourPublicBytes = $ourPrivate->getPublicKey()->getEncodedCoordinates();
            $clientKexInitMessage = MessageTypeExtra::KEX_ECDH_INIT;
            $serverKexReplyMessage = MessageTypeExtra::KEX_ECDH_REPLY;
        } else {
            if (str_starts_with($this->kex_algorithm, 'diffie-hellman-group-exchange')) {
                $dh_group_sizes_packed = pack(
                    'NNN',
                    $this->kex_dh_group_size_min,
                    $this->kex_dh_group_size_preferred,
                    $this->kex_dh_group_size_max
                );
                $packet = pack(
                    'Ca*',
                    MessageTypeExtra::KEXDH_GEX_REQUEST,
                    $dh_group_sizes_packed
                );
                $this->send_binary_packet($packet);
                $this->updateLogHistory('UNKNOWN (34)', 'SSH_MSG_KEXDH_GEX_REQUEST');

                $response = $this->get_binary_packet();

                [$type, $primeBytes, $gBytes] = Strings::unpackSSH2('Css', $response);
                if ($type != MessageTypeExtra::KEXDH_GEX_GROUP) {
                    $this->disconnect_helper(DisconnectReason::PROTOCOL_ERROR);
                    throw new UnexpectedValueException('Expected SSH_MSG_KEX_DH_GEX_GROUP');
                }
                $this->updateLogHistory('UNKNOWN (31)', 'SSH_MSG_KEXDH_GEX_GROUP');
                $prime = new BigInteger($primeBytes, -256);
                $g = new BigInteger($gBytes, -256);

                $exchange_hash_rfc4419 = $dh_group_sizes_packed . Strings::packSSH2(
                    'ss',
                    $primeBytes,
                    $gBytes
                );

                $params = DH::createParameters($prime, $g);
                $clientKexInitMessage = MessageTypeExtra::KEXDH_GEX_INIT;
                $serverKexReplyMessage = MessageTypeExtra::KEXDH_GEX_REPLY;
            } else {
                $params = DH::createParameters($this->kex_algorithm);
                $clientKexInitMessage = MessageType::KEXDH_INIT;
                $serverKexReplyMessage = MessageType::KEXDH_REPLY;
            }

            $keyLength = min($kexHash->getLengthInBytes(), max($encryptKeyLength, $decryptKeyLength));

            $ourPrivate = DH::createKey($params, 16 * $keyLength); // 2 * 8 * $keyLength
            $ourPublic = $ourPrivate->getPublicKey()->toBigInteger();
            $ourPublicBytes = $ourPublic->toBytes(true);
        }

        $data = pack('CNa*', $clientKexInitMessage, strlen($ourPublicBytes), $ourPublicBytes);

        $this->send_binary_packet($data);

        switch ($clientKexInitMessage) {
            case MessageTypeExtra::KEX_ECDH_INIT:
                $this->updateLogHistory('SSH_MSG_KEXDH_INIT', 'SSH_MSG_KEX_ECDH_INIT');
                break;
            case MessageTypeExtra::KEXDH_GEX_INIT:
                $this->updateLogHistory('UNKNOWN (32)', 'SSH_MSG_KEXDH_GEX_INIT');
        }

        $response = $this->get_binary_packet();

        [
            $type,
            $server_public_host_key,
            $theirPublicBytes,
            $this->signature
        ] = Strings::unpackSSH2('Csss', $response);

        if ($type != $serverKexReplyMessage) {
            $this->disconnect_helper(DisconnectReason::PROTOCOL_ERROR);
            throw new UnexpectedValueException("Expected $serverKexReplyMessage");
        }
        switch ($serverKexReplyMessage) {
            case MessageTypeExtra::KEX_ECDH_REPLY:
                $this->updateLogHistory('SSH_MSG_KEXDH_REPLY', 'SSH_MSG_KEX_ECDH_REPLY');
                break;
            case MessageTypeExtra::KEXDH_GEX_REPLY:
                $this->updateLogHistory('UNKNOWN (33)', 'SSH_MSG_KEXDH_GEX_REPLY');
        }

        $this->server_public_host_key = $server_public_host_key;
        [$public_key_format] = Strings::unpackSSH2('s', $server_public_host_key);
        if (strlen($this->signature) < 4) {
            throw new LengthException('The signature needs at least four bytes');
        }
        $temp = unpack('Nlength', substr($this->signature, 0, 4));
        $this->signature_format = substr($this->signature, 4, $temp['length']);

        $keyBytes = DH::computeSecret($ourPrivate, $theirPublicBytes);
        if (($keyBytes & "\xFF\x80") === "\x00\x00") {
            $keyBytes = substr($keyBytes, 1);
        } elseif (($keyBytes[0] & "\x80") === "\x80") {
            $keyBytes = "\0$keyBytes";
        }

        $this->exchange_hash = Strings::packSSH2(
            's5',
            $this->identifier,
            $this->server_identifier,
            $kexinit_payload_client,
            $kexinit_payload_server,
            $this->server_public_host_key
        );
        $this->exchange_hash .= $exchange_hash_rfc4419;
        $this->exchange_hash .= Strings::packSSH2(
            's3',
            $ourPublicBytes,
            $theirPublicBytes,
            $keyBytes
        );

        $this->exchange_hash = $kexHash->hash($this->exchange_hash);

        if ($this->session_id === false) {
            $this->session_id = $this->exchange_hash;
        }

        switch ($server_host_key_algorithm) {
            case 'rsa-sha2-256':
            case 'rsa-sha2-512':
            //case 'ssh-rsa':
                $expected_key_format = 'ssh-rsa';
                break;
            default:
                $expected_key_format = $server_host_key_algorithm;
        }
        if ($public_key_format != $expected_key_format || $this->signature_format != $server_host_key_algorithm) {
            switch (true) {
                case $this->signature_format == $server_host_key_algorithm:
                case $server_host_key_algorithm != 'rsa-sha2-256' && $server_host_key_algorithm != 'rsa-sha2-512':
                case $this->signature_format != 'ssh-rsa':
                    $this->disconnect_helper(DisconnectReason::HOST_KEY_NOT_VERIFIABLE);
                    throw new RuntimeException('Server Host Key Algorithm Mismatch (' . $this->signature_format . ' vs ' . $server_host_key_algorithm . ')');
            }
        }

        $packet = pack('C', MessageType::NEWKEYS);
        $this->send_binary_packet($packet);

        $response = $this->get_binary_packet();

        if ($response === false) {
            $this->disconnect_helper(DisconnectReason::CONNECTION_LOST);
            throw new ConnectionClosedException('Connection closed by server');
        }

        [$type] = Strings::unpackSSH2('C', $response);
        if ($type != MessageType::NEWKEYS) {
            $this->disconnect_helper(DisconnectReason::PROTOCOL_ERROR);
            throw new UnexpectedValueException('Expected SSH_MSG_NEWKEYS');
        }

        if (in_array('kex-strict-s-v00@openssh.com', $this->kex_algorithms)) {
            $this->get_seq_no = $this->send_seq_no = 0;
        }

        $keyBytes = pack('Na*', strlen($keyBytes), $keyBytes);

        $this->encrypt = self::encryption_algorithm_to_crypt_instance($encrypt);
        if ($this->encrypt) {
            if (self::$crypto_engine) {
                $this->encrypt->setPreferredEngine(self::$crypto_engine);
            }
            if ($this->encrypt->getBlockLengthInBytes()) {
                $this->encrypt_block_size = $this->encrypt->getBlockLengthInBytes();
            }
            $this->encrypt->disablePadding();

            if ($this->encrypt->usesIV()) {
                $iv = $kexHash->hash($keyBytes . $this->exchange_hash . 'A' . $this->session_id);
                while ($this->encrypt_block_size > strlen($iv)) {
                    $iv .= $kexHash->hash($keyBytes . $this->exchange_hash . $iv);
                }
                $this->encrypt->setIV(substr($iv, 0, $this->encrypt_block_size));
            }

            switch ($encrypt) {
                case 'aes128-gcm@openssh.com':
                case 'aes256-gcm@openssh.com':
                    $nonce = $kexHash->hash($keyBytes . $this->exchange_hash . 'A' . $this->session_id);
                    $this->encryptFixedPart = substr($nonce, 0, 4);
                    $this->encryptInvocationCounter = substr($nonce, 4, 8);
                    // fall-through
                case 'chacha20-poly1305@openssh.com':
                    break;
                default:
                    $this->encrypt->enableContinuousBuffer();
            }

            $key = $kexHash->hash($keyBytes . $this->exchange_hash . 'C' . $this->session_id);
            while ($encryptKeyLength > strlen($key)) {
                $key .= $kexHash->hash($keyBytes . $this->exchange_hash . $key);
            }
            switch ($encrypt) {
                case 'chacha20-poly1305@openssh.com':
                    $encryptKeyLength = 32;
                    $this->lengthEncrypt = self::encryption_algorithm_to_crypt_instance($encrypt);
                    $this->lengthEncrypt->setKey(substr($key, 32, 32));
            }
            $this->encrypt->setKey(substr($key, 0, $encryptKeyLength));
            $this->encryptName = $encrypt;
        }

        $this->decrypt = self::encryption_algorithm_to_crypt_instance($decrypt);
        if ($this->decrypt) {
            if (self::$crypto_engine) {
                $this->decrypt->setPreferredEngine(self::$crypto_engine);
            }
            if ($this->decrypt->getBlockLengthInBytes()) {
                $this->decrypt_block_size = $this->decrypt->getBlockLengthInBytes();
            }
            $this->decrypt->disablePadding();

            if ($this->decrypt->usesIV()) {
                $iv = $kexHash->hash($keyBytes . $this->exchange_hash . 'B' . $this->session_id);
                while ($this->decrypt_block_size > strlen($iv)) {
                    $iv .= $kexHash->hash($keyBytes . $this->exchange_hash . $iv);
                }
                $this->decrypt->setIV(substr($iv, 0, $this->decrypt_block_size));
            }

            switch ($decrypt) {
                case 'aes128-gcm@openssh.com':
                case 'aes256-gcm@openssh.com':
                    // see https://tools.ietf.org/html/rfc5647#section-7.1
                    $nonce = $kexHash->hash($keyBytes . $this->exchange_hash . 'B' . $this->session_id);
                    $this->decryptFixedPart = substr($nonce, 0, 4);
                    $this->decryptInvocationCounter = substr($nonce, 4, 8);
                    // fall-through
                case 'chacha20-poly1305@openssh.com':
                    break;
                default:
                    $this->decrypt->enableContinuousBuffer();
            }

            $key = $kexHash->hash($keyBytes . $this->exchange_hash . 'D' . $this->session_id);
            while ($decryptKeyLength > strlen($key)) {
                $key .= $kexHash->hash($keyBytes . $this->exchange_hash . $key);
            }
            switch ($decrypt) {
                case 'chacha20-poly1305@openssh.com':
                    $decryptKeyLength = 32;
                    $this->lengthDecrypt = self::encryption_algorithm_to_crypt_instance($decrypt);
                    $this->lengthDecrypt->setKey(substr($key, 32, 32));
            }
            $this->decrypt->setKey(substr($key, 0, $decryptKeyLength));
            $this->decryptName = $decrypt;
        }

        /* The "arcfour128" algorithm is the RC4 cipher, as described in
           [SCHNEIER], using a 128-bit key.  The first 1536 bytes of keystream
           generated by the cipher MUST be discarded, and the first byte of the
           first encrypted packet MUST be encrypted using the 1537th byte of
           keystream.

           -- http://tools.ietf.org/html/rfc4345#section-4 */
        if ($encrypt == 'arcfour128' || $encrypt == 'arcfour256') {
            $this->encrypt->encrypt(str_repeat("\0", 1536));
        }
        if ($decrypt == 'arcfour128' || $decrypt == 'arcfour256') {
            $this->decrypt->decrypt(str_repeat("\0", 1536));
        }

        if (!$this->encrypt->usesNonce()) {
            [$this->hmac_create, $createKeyLength] = self::mac_algorithm_to_hash_instance($mac_algorithm_out);
        } else {
            $this->hmac_create = new \stdClass();
            $this->hmac_create_name = $mac_algorithm_out;
            //$mac_algorithm_out = 'none';
            $createKeyLength = 0;
        }

        if ($this->hmac_create instanceof Hash) {
            $key = $kexHash->hash($keyBytes . $this->exchange_hash . 'E' . $this->session_id);
            while ($createKeyLength > strlen($key)) {
                $key .= $kexHash->hash($keyBytes . $this->exchange_hash . $key);
            }
            $this->hmac_create->setKey(substr($key, 0, $createKeyLength));
            $this->hmac_create_name = $mac_algorithm_out;
            $this->hmac_create_etm = preg_match('#-etm@openssh\.com$#', $mac_algorithm_out);
        }

        if (!$this->decrypt->usesNonce()) {
            [$this->hmac_check, $checkKeyLength] = self::mac_algorithm_to_hash_instance($mac_algorithm_in);
            $this->hmac_size = $this->hmac_check->getLengthInBytes();
        } else {
            $this->hmac_check = new \stdClass();
            $this->hmac_check_name = $mac_algorithm_in;
            //$mac_algorithm_in = 'none';
            $checkKeyLength = 0;
            $this->hmac_size = 0;
        }

        if ($this->hmac_check instanceof Hash) {
            $key = $kexHash->hash($keyBytes . $this->exchange_hash . 'F' . $this->session_id);
            while ($checkKeyLength > strlen($key)) {
                $key .= $kexHash->hash($keyBytes . $this->exchange_hash . $key);
            }
            $this->hmac_check->setKey(substr($key, 0, $checkKeyLength));
            $this->hmac_check_name = $mac_algorithm_in;
            $this->hmac_check_etm = preg_match('#-etm@openssh\.com$#', $mac_algorithm_in);
        }

        $this->regenerate_compression_context = $this->regenerate_decompression_context = true;

        return true;
    }

    /**
     * Maps an encryption algorithm name to the number of key bytes.
     *
     * @param string $algorithm Name of the encryption algorithm
     * @return int|null Number of bytes as an integer or null for unknown
     */
    private function encryption_algorithm_to_key_size(string $algorithm): ?int
    {
        if ($this->bad_key_size_fix && self::bad_algorithm_candidate($algorithm)) {
            return 16;
        }

        switch ($algorithm) {
            case 'none':
                return 0;
            case 'aes128-gcm@openssh.com':
            case 'aes128-cbc':
            case 'aes128-ctr':
            case 'arcfour':
            case 'arcfour128':
            case 'blowfish-cbc':
            case 'blowfish-ctr':
            case 'twofish128-cbc':
            case 'twofish128-ctr':
                return 16;
            case '3des-cbc':
            case '3des-ctr':
            case 'aes192-cbc':
            case 'aes192-ctr':
            case 'twofish192-cbc':
            case 'twofish192-ctr':
                return 24;
            case 'aes256-gcm@openssh.com':
            case 'aes256-cbc':
            case 'aes256-ctr':
            case 'arcfour256':
            case 'twofish-cbc':
            case 'twofish256-cbc':
            case 'twofish256-ctr':
                return 32;
            case 'chacha20-poly1305@openssh.com':
                return 64;
        }
        return null;
    }

    /**
     * Maps an encryption algorithm name to an instance of a subclass of
     * \phpseclib3\Crypt\Common\SymmetricKey.
     *
     * @param string $algorithm Name of the encryption algorithm
     * @return SymmetricKey|null
     */
    private static function encryption_algorithm_to_crypt_instance(string $algorithm)
    {
        switch ($algorithm) {
            case '3des-cbc':
                return new TripleDES('cbc');
            case '3des-ctr':
                return new TripleDES('ctr');
            case 'aes256-cbc':
            case 'aes192-cbc':
            case 'aes128-cbc':
                return new Rijndael('cbc');
            case 'aes256-ctr':
            case 'aes192-ctr':
            case 'aes128-ctr':
                return new Rijndael('ctr');
            case 'blowfish-cbc':
                return new Blowfish('cbc');
            case 'blowfish-ctr':
                return new Blowfish('ctr');
            case 'twofish128-cbc':
            case 'twofish192-cbc':
            case 'twofish256-cbc':
            case 'twofish-cbc':
                return new Twofish('cbc');
            case 'twofish128-ctr':
            case 'twofish192-ctr':
            case 'twofish256-ctr':
                return new Twofish('ctr');
            case 'arcfour':
            case 'arcfour128':
            case 'arcfour256':
                return new RC4();
            case 'aes128-gcm@openssh.com':
            case 'aes256-gcm@openssh.com':
                return new Rijndael('gcm');
            case 'chacha20-poly1305@openssh.com':
                return new ChaCha20();
        }
        return null;
    }

    /**
     * Maps an encryption algorithm name to an instance of a subclass of
     * \phpseclib3\Crypt\Hash.
     *
     * @param string $algorithm Name of the encryption algorithm
     * @return array{Hash, int}|null
     */
    private static function mac_algorithm_to_hash_instance(string $algorithm): ?array
    {
        switch ($algorithm) {
            case 'umac-64@openssh.com':
            case 'umac-64-etm@openssh.com':
                return [new Hash('umac-64'), 16];
            case 'umac-128@openssh.com':
            case 'umac-128-etm@openssh.com':
                return [new Hash('umac-128'), 16];
            case 'hmac-sha2-512':
            case 'hmac-sha2-512-etm@openssh.com':
                return [new Hash('sha512'), 64];
            case 'hmac-sha2-256':
            case 'hmac-sha2-256-etm@openssh.com':
                return [new Hash('sha256'), 32];
            case 'hmac-sha1':
            case 'hmac-sha1-etm@openssh.com':
                return [new Hash('sha1'), 20];
            case 'hmac-sha1-96':
                return [new Hash('sha1-96'), 20];
            case 'hmac-md5':
                return [new Hash('md5'), 16];
            case 'hmac-md5-96':
                return [new Hash('md5-96'), 16];
        }
    }

    /*
     * Tests whether or not proposed algorithm has a potential for issues
     *
     * @link https://www.chiark.greenend.org.uk/~sgtatham/putty/wishlist/ssh2-aesctr-openssh.html
     * @link https://bugzilla.mindrot.org/show_bug.cgi?id=1291
     * @param string $algorithm Name of the encryption algorithm
     * @return bool
     */
    private static function bad_algorithm_candidate($algorithm): bool
    {
        switch ($algorithm) {
            case 'arcfour256':
            case 'aes192-ctr':
            case 'aes256-ctr':
                return true;
        }

        return false;
    }

    /**
     * Login
     *
     * The $password parameter can be a plaintext password, a \phpseclib3\Crypt\RSA|EC|DSA object, a \phpseclib3\System\SSH\Agent object or an array
     *
     * @param string|PrivateKey|array[]|Agent|null ...$args
     * @see self::_login()
     */
    public function login(string $username, ...$args): bool
    {
        if (!$this->retry_connect) {
            $this->auth[] = func_get_args();
        }

        // try logging with 'none' as an authentication method first since that's what
        // PuTTY does
        if (
            substr($this->server_identifier ?: '', 0, 15) !== 'SSH-2.0-CoreFTP' &&
            $this->auth_methods_to_continue === null
        ) {
            if ($this->sublogin($username)) {
                return true;
            }
            if (!count($args)) {
                return false;
            }
        }
        return $this->sublogin($username, ...$args);
    }

    /**
     * Login Helper
     *
     * @param string|PrivateKey|array[]|Agent|null ...$args
     * @see self::_login_helper()
     */
    protected function sublogin(string $username, ...$args): bool
    {
        if (!($this->bitmap & self::MASK_CONSTRUCTOR)) {
            $this->connect();
        }

        if (empty($args)) {
            return $this->login_helper($username);
        }

        foreach ($args as $arg) {
            switch (true) {
                case $arg instanceof PublicKey:
                    throw new UnexpectedValueException('A PublicKey object was passed to the login method instead of a PrivateKey object');
                case $arg instanceof PrivateKey:
                case $arg instanceof Agent:
                case is_array($arg):
                case Strings::is_stringable($arg):
                    break;
                default:
                    throw new UnexpectedValueException('$password needs to either be an instance of \phpseclib3\Crypt\Common\PrivateKey, \System\SSH\Agent, an array or a string');
            }
        }

        while (count($args)) {
            if (!$this->auth_methods_to_continue || !$this->smartMFA) {
                $newargs = $args;
                $args = [];
            } else {
                $newargs = [];
                foreach ($this->auth_methods_to_continue as $method) {
                    switch ($method) {
                        case 'publickey':
                            foreach ($args as $key => $arg) {
                                if ($arg instanceof PrivateKey || $arg instanceof Agent) {
                                    $newargs[] = $arg;
                                    unset($args[$key]);
                                    break;
                                }
                            }
                            break;
                        case 'keyboard-interactive':
                            $hasArray = $hasString = false;
                            foreach ($args as $arg) {
                                if ($hasArray || is_array($arg)) {
                                    $hasArray = true;
                                    break;
                                }
                                if ($hasString || Strings::is_stringable($arg)) {
                                    $hasString = true;
                                    break;
                                }
                            }
                            if ($hasArray && $hasString) {
                                foreach ($args as $key => $arg) {
                                    if (is_array($arg)) {
                                        $newargs[] = $arg;
                                        break 2;
                                    }
                                }
                            }
                            // fall-through
                        case 'password':
                            foreach ($args as $key => $arg) {
                                $newargs[] = $arg;
                                unset($args[$key]);
                                break;
                            }
                    }
                }
            }

            if (!count($newargs)) {
                return false;
            }

            foreach ($newargs as $arg) {
                if ($this->login_helper($username, $arg)) {
                    return true;
                }
            }
        }
        return false;
    }

    /**
     * Login Helper
     *
     * {@internal It might be worthwhile, at some point, to protect against {@link http://tools.ietf.org/html/rfc4251#section-9.3.9 traffic analysis}
     *           by sending dummy SSH_MSG_IGNORE messages.}
     *
     * @throws UnexpectedValueException on receipt of unexpected packets
     * @throws RuntimeException on other errors
     */
    private function login_helper(string $username, $password = null): bool
    {
        if (!($this->bitmap & self::MASK_CONNECTED)) {
            return false;
        }

        if (!($this->bitmap & self::MASK_LOGIN_REQ)) {
            $packet = Strings::packSSH2('Cs', MessageType::SERVICE_REQUEST, 'ssh-userauth');
            $this->send_binary_packet($packet);

            try {
                $response = $this->get_binary_packet();
            } catch (\Exception $e) {
                if ($this->retry_connect) {
                    $this->retry_connect = false;
                    $this->connect();
                    return $this->login_helper($username, $password);
                }
                $this->disconnect_helper(DisconnectReason::CONNECTION_LOST);
                throw $e;
            }

            [$type] = Strings::unpackSSH2('C', $response);

            if ($type == MessageType::EXT_INFO) {
                [$nr_extensions] = Strings::unpackSSH2('N', $response);
                for ($i = 0; $i < $nr_extensions; $i++) {
                    [$extension_name, $extension_value] = Strings::unpackSSH2('ss', $response);
                    if ($extension_name == 'server-sig-algs') {
                        $this->supported_private_key_algorithms = explode(',', $extension_value);
                    }
                }

                $response = $this->get_binary_packet();
                [$type] = Strings::unpackSSH2('C', $response);
            }

            [$service] = Strings::unpackSSH2('s', $response);
            if ($type != MessageType::SERVICE_ACCEPT || $service != 'ssh-userauth') {
                $this->disconnect_helper(DisconnectReason::PROTOCOL_ERROR);
                throw new UnexpectedValueException('Expected SSH_MSG_SERVICE_ACCEPT');
            }
            $this->bitmap |= self::MASK_LOGIN_REQ;
        }

        if (strlen($this->last_interactive_response)) {
            return !Strings::is_stringable($password) && !is_array($password) ? false : $this->keyboard_interactive_process($password);
        }

        if ($password instanceof PrivateKey) {
            return $this->privatekey_login($username, $password);
        }

        if ($password instanceof Agent) {
            return $this->ssh_agent_login($username, $password);
        }

        if (is_array($password)) {
            if ($this->keyboard_interactive_login($username, $password)) {
                $this->bitmap |= self::MASK_LOGIN;
                return true;
            }
            return false;
        }

        if (!isset($password)) {
            $packet = Strings::packSSH2(
                'Cs3',
                MessageType::USERAUTH_REQUEST,
                $username,
                'ssh-connection',
                'none'
            );

            $this->send_binary_packet($packet);

            $response = $this->get_binary_packet();

            [$type] = Strings::unpackSSH2('C', $response);
            switch ($type) {
                case MessageType::USERAUTH_SUCCESS:
                    $this->bitmap |= self::MASK_LOGIN;
                    return true;
                case MessageType::USERAUTH_FAILURE:
                    [$auth_methods] = Strings::unpackSSH2('L', $response);
                    $this->auth_methods_to_continue = $auth_methods;
                    // fall-through
                default:
                    return false;
            }
        }

        $packet = Strings::packSSH2(
            'Cs3bs',
            MessageType::USERAUTH_REQUEST,
            $username,
            'ssh-connection',
            'password',
            false,
            $password
        );

        // remove the username and password from the logged packet
        if (!defined('NET_SSH2_LOGGING')) {
            $logged = null;
        } else {
            $logged = Strings::packSSH2(
                'Cs3bs',
                MessageType::USERAUTH_REQUEST,
                $username,
                'ssh-connection',
                'password',
                false,
                'password'
            );
        }

        $this->send_binary_packet($packet, $logged);

        $response = $this->get_binary_packet();
        if ($response === false) {
            return false;
        }
        [$type] = Strings::unpackSSH2('C', $response);
        switch ($type) {
            case MessageTypeExtra::USERAUTH_PASSWD_CHANGEREQ: // in theory, the password can be changed
                $this->updateLogHistory('SSH_MSG_USERAUTH_INFO_REQUEST', 'SSH_MSG_USERAUTH_PASSWD_CHANGEREQ');

                [$message] = Strings::unpackSSH2('s', $response);
                $this->errors[] = 'SSH_MSG_USERAUTH_PASSWD_CHANGEREQ: ' . $message;

                return $this->disconnect_helper(DisconnectReason::AUTH_CANCELLED_BY_USER);
            case MessageType::USERAUTH_FAILURE:
                // can we use keyboard-interactive authentication?  if not then either the login is bad or the server employees
                // multi-factor authentication
                [$auth_methods, $partial_success] = Strings::unpackSSH2('Lb', $response);
                $this->auth_methods_to_continue = $auth_methods;
                if (!$partial_success && in_array('keyboard-interactive', $auth_methods)) {
                    if ($this->keyboard_interactive_login($username, $password)) {
                        $this->bitmap |= self::MASK_LOGIN;
                        return true;
                    }
                    return false;
                }
                return false;
            case MessageType::USERAUTH_SUCCESS:
                $this->bitmap |= self::MASK_LOGIN;
                return true;
        }

        return false;
    }

    /**
     * Login via keyboard-interactive authentication
     *
     * See {@link http://tools.ietf.org/html/rfc4256 RFC4256} for details.  This is not a full-featured keyboard-interactive authenticator.
     *
     * @param string|array $password
     */
    private function keyboard_interactive_login(string $username, $password): bool
    {
        $packet = Strings::packSSH2(
            'Cs5',
            MessageType::USERAUTH_REQUEST,
            $username,
            'ssh-connection',
            'keyboard-interactive',
            '', // language tag
            '' // submethods
        );
        $this->send_binary_packet($packet);

        return $this->keyboard_interactive_process($password);
    }

    /**
     * Handle the keyboard-interactive requests / responses.
     *
     * @throws RuntimeException on connection error
     */
    private function keyboard_interactive_process(...$responses)
    {
        if (strlen($this->last_interactive_response)) {
            $response = $this->last_interactive_response;
        } else {
            $orig = $response = $this->get_binary_packet();
        }

        [$type] = Strings::unpackSSH2('C', $response);
        switch ($type) {
            case MessageType::USERAUTH_INFO_REQUEST:
                [
                    , // name; may be empty
                    , // instruction; may be empty
                    , // language tag; may be empty
                    $num_prompts
                ] = Strings::unpackSSH2('s3N', $response);

                for ($i = 0; $i < count($responses); $i++) {
                    if (is_array($responses[$i])) {
                        foreach ($responses[$i] as $key => $value) {
                            $this->keyboard_requests_responses[$key] = $value;
                        }
                        unset($responses[$i]);
                    }
                }
                $responses = array_values($responses);

                if (isset($this->keyboard_requests_responses)) {
                    for ($i = 0; $i < $num_prompts; $i++) {
                        [
                            $prompt, // prompt - ie. "Password: "; must not be empty
                            // echo
                        ] = Strings::unpackSSH2('sC', $response);
                        foreach ($this->keyboard_requests_responses as $key => $value) {
                            if (substr($prompt, 0, strlen($key)) == $key) {
                                $responses[] = $value;
                                break;
                            }
                        }
                    }
                }

                // see http://tools.ietf.org/html/rfc4256#section-3.2
                if (strlen($this->last_interactive_response)) {
                    $this->last_interactive_response = '';
                } else {
                    $this->updateLogHistory('UNKNOWN (60)', 'SSH_MSG_USERAUTH_INFO_REQUEST');
                }

                if (!count($responses) && $num_prompts) {
                    $this->last_interactive_response = $orig;
                    return false;
                }

                /*
                   After obtaining the requested information from the user, the client
                   MUST respond with an SSH_MSG_USERAUTH_INFO_RESPONSE message.
                */
                // see http://tools.ietf.org/html/rfc4256#section-3.4
                $packet = $logged = pack('CN', MessageType::USERAUTH_INFO_RESPONSE, count($responses));
                for ($i = 0; $i < count($responses); $i++) {
                    $packet .= Strings::packSSH2('s', $responses[$i]);
                    $logged .= Strings::packSSH2('s', 'dummy-answer');
                }

                $this->send_binary_packet($packet, $logged);

                $this->updateLogHistory('UNKNOWN (61)', 'SSH_MSG_USERAUTH_INFO_RESPONSE');

                /*
                   After receiving the response, the server MUST send either an
                   SSH_MSG_USERAUTH_SUCCESS, SSH_MSG_USERAUTH_FAILURE, or another
                   SSH_MSG_USERAUTH_INFO_REQUEST message.
                */
                // maybe phpseclib should force close the connection after x request / responses?  unless something like that is done
                // there could be an infinite loop of request / responses.
                return $this->keyboard_interactive_process();
            case MessageType::USERAUTH_SUCCESS:
                return true;
            case MessageType::USERAUTH_FAILURE:
                [$auth_methods] = Strings::unpackSSH2('L', $response);
                $this->auth_methods_to_continue = $auth_methods;
                return false;
        }

        return false;
    }

    /**
     * Login with an ssh-agent provided key
     */
    private function ssh_agent_login(string $username, Agent $agent): bool
    {
        $this->agent = $agent;
        $keys = $agent->requestIdentities();
        foreach ($keys as $key) {
            if ($this->privatekey_login($username, $key)) {
                return true;
            }
        }

        return false;
    }

    /**
     * Login with an RSA private key
     *
     * {@internal It might be worthwhile, at some point, to protect against {@link http://tools.ietf.org/html/rfc4251#section-9.3.9 traffic analysis}
     *           by sending dummy SSH_MSG_IGNORE messages.}
     *
     * @throws RuntimeException on connection error
     */
    private function privatekey_login(string $username, PrivateKey $privatekey): bool
    {
        $publickey = $privatekey->getPublicKey();

        if ($publickey instanceof RSA) {
            $privatekey = $privatekey->withPadding(RSA::SIGNATURE_PKCS1);
            $algos = ['rsa-sha2-256', 'rsa-sha2-512', 'ssh-rsa'];
            if (isset($this->preferred['hostkey'])) {
                $algos = array_intersect($algos, $this->preferred['hostkey']);
            }
            $algo = self::array_intersect_first($algos, $this->supported_private_key_algorithms);
            switch ($algo) {
                case 'rsa-sha2-512':
                    $hash = 'sha512';
                    $signatureType = 'rsa-sha2-512';
                    break;
                case 'rsa-sha2-256':
                    $hash = 'sha256';
                    $signatureType = 'rsa-sha2-256';
                    break;
                //case 'ssh-rsa':
                default:
                    $hash = 'sha1';
                    $signatureType = 'ssh-rsa';
            }
        } elseif ($publickey instanceof EC) {
            $privatekey = $privatekey->withSignatureFormat('SSH2');
            $curveName = $privatekey->getCurve();
            switch ($curveName) {
                case 'Ed25519':
                    $hash = 'sha512';
                    $signatureType = 'ssh-ed25519';
                    break;
                case 'secp256r1': // nistp256
                    $hash = 'sha256';
                    $signatureType = 'ecdsa-sha2-nistp256';
                    break;
                case 'secp384r1': // nistp384
                    $hash = 'sha384';
                    $signatureType = 'ecdsa-sha2-nistp384';
                    break;
                case 'secp521r1': // nistp521
                    $hash = 'sha512';
                    $signatureType = 'ecdsa-sha2-nistp521';
                    break;
                default:
                    if (is_array($curveName)) {
                        throw new UnsupportedCurveException('Specified Curves are not supported by SSH2');
                    }
                    throw new UnsupportedCurveException('Named Curve of ' . $curveName . ' is not supported by phpseclib3\'s SSH2 implementation');
            }
        } elseif ($publickey instanceof DSA) {
            $privatekey = $privatekey->withSignatureFormat('SSH2');
            $hash = 'sha1';
            $signatureType = 'ssh-dss';
        } else {
            throw new UnsupportedAlgorithmException('Please use either an RSA key, an EC one or a DSA key');
        }

        $publickeyStr = $publickey->toString('OpenSSH', ['binary' => true]);

        $part1 = Strings::packSSH2(
            'Csss',
            MessageType::USERAUTH_REQUEST,
            $username,
            'ssh-connection',
            'publickey'
        );
        $part2 = Strings::packSSH2('ss', $signatureType, $publickeyStr);

        $packet = $part1 . chr(0) . $part2;
        $this->send_binary_packet($packet);

        $response = $this->get_binary_packet();

        [$type] = Strings::unpackSSH2('C', $response);
        switch ($type) {
            case MessageType::USERAUTH_FAILURE:
                [$auth_methods] = Strings::unpackSSH2('L', $response);
                if (in_array('publickey', $auth_methods) && substr($signatureType, 0, 9) == 'rsa-sha2-') {
                    $this->supported_private_key_algorithms = array_diff($this->supported_private_key_algorithms, ['rsa-sha2-256', 'rsa-sha2-512']);
                    return $this->privatekey_login($username, $privatekey);
                }
                $this->auth_methods_to_continue = $auth_methods;
                $this->errors[] = 'SSH_MSG_USERAUTH_FAILURE';
                return false;
            case MessageTypeExtra::USERAUTH_PK_OK:
                // we'll just take it on faith that the public key blob and the public key algorithm name are as
                // they should be
                $this->updateLogHistory('SSH_MSG_USERAUTH_INFO_REQUEST', 'SSH_MSG_USERAUTH_PK_OK');
                break;
            case MessageType::USERAUTH_SUCCESS:
                $this->bitmap |= self::MASK_LOGIN;
                return true;
            default:
                $this->disconnect_helper(DisconnectReason::BY_APPLICATION);
                throw new ConnectionClosedException('Unexpected response to publickey authentication pt 1');
        }

        $packet = $part1 . chr(1) . $part2;
        $privatekey = $privatekey->withHash($hash);
        $signature = $privatekey->sign(Strings::packSSH2('s', $this->session_id) . $packet);
        if ($publickey instanceof RSA) {
            $signature = Strings::packSSH2('ss', $signatureType, $signature);
        }
        $packet .= Strings::packSSH2('s', $signature);

        $this->send_binary_packet($packet);

        $response = $this->get_binary_packet();

        [$type] = Strings::unpackSSH2('C', $response);
        switch ($type) {
            case MessageType::USERAUTH_FAILURE:
                // either the login is bad or the server employs multi-factor authentication
                [$auth_methods] = Strings::unpackSSH2('L', $response);
                $this->auth_methods_to_continue = $auth_methods;
                return false;
            case MessageType::USERAUTH_SUCCESS:
                $this->bitmap |= self::MASK_LOGIN;
                return true;
        }

        $this->disconnect_helper(DisconnectReason::BY_APPLICATION);
        throw new ConnectionClosedException('Unexpected response to publickey authentication pt 2');
    }

    /**
     * Return the currently configured timeout
     */
    public function getTimeout(): int
    {
        return $this->timeout;
    }

    /**
     * Set Timeout
     *
     * $ssh->exec('ping 127.0.0.1'); on a Linux host will never return and will run indefinitely.  setTimeout() makes it so it'll timeout.
     * Setting $timeout to false or 0 will mean there is no timeout.
     */
    public function setTimeout(int $timeout): void
    {
        $this->timeout = $this->curTimeout = $timeout;
    }

    /**
     * Set Keep Alive
     *
     * Sends an SSH2_MSG_IGNORE message every x seconds, if x is a positive non-zero number.
     */
    public function setKeepAlive(int $interval): void
    {
        $this->keepAlive = $interval;
    }

    /**
     * Get the output from stdError
     */
    public function getStdError(): string
    {
        return $this->stdErrorLog;
    }

    /**
     * Execute Command
     *
     * If $callback is set to false then \phpseclib3\Net\SSH2::get_channel_packet(self::CHANNEL_EXEC) will need to be called manually.
     * In all likelihood, this is not a feature you want to be taking advantage of.
     *
     * @return string|bool
     * @psalm-return ($callback is callable ? bool : string|bool)
     * @throws RuntimeException on connection error
     */
    public function exec(string $command, callable $callback = null)
    {
        $this->curTimeout = $this->timeout;
        $this->is_timeout = false;
        $this->stdErrorLog = '';

        if (!$this->isAuthenticated()) {
            return false;
        }

        //if ($this->isPTYOpen()) {
        //    throw new RuntimeException('If you want to run multiple exec()\'s you will need to disable (and re-enable if appropriate) a PTY for each one.');
        //}

        $this->openChannel(self::CHANNEL_EXEC);

        if ($this->request_pty === true) {
            $terminal_modes = pack('C', TerminalMode::TTY_OP_END);
            $packet = Strings::packSSH2(
                'CNsCsN4s',
                MessageType::CHANNEL_REQUEST,
                $this->server_channels[self::CHANNEL_EXEC],
                'pty-req',
                1,
                $this->term,
                $this->windowColumns,
                $this->windowRows,
                0,
                0,
                $terminal_modes
            );

            $this->send_binary_packet($packet);

            $this->channel_status[self::CHANNEL_EXEC] = MessageType::CHANNEL_REQUEST;
            if (!$this->get_channel_packet(self::CHANNEL_EXEC)) {
                $this->disconnect_helper(DisconnectReason::BY_APPLICATION);
                throw new RuntimeException('Unable to request pseudo-terminal');
            }
        }

        // sending a pty-req SSH_MSG_CHANNEL_REQUEST message is unnecessary and, in fact, in most cases, slows things
        // down.  the one place where it might be desirable is if you're doing something like \phpseclib3\Net\SSH2::exec('ping localhost &').
        // with a pty-req SSH_MSG_CHANNEL_REQUEST, exec() will return immediately and the ping process will then
        // then immediately terminate.  without such a request exec() will loop indefinitely.  the ping process won't end but
        // neither will your script.

        // although, in theory, the size of SSH_MSG_CHANNEL_REQUEST could exceed the maximum packet size established by
        // SSH_MSG_CHANNEL_OPEN_CONFIRMATION, RFC4254#section-5.1 states that the "maximum packet size" refers to the
        // "maximum size of an individual data packet". ie. SSH_MSG_CHANNEL_DATA.  RFC4254#section-5.2 corroborates.
        $packet = Strings::packSSH2(
            'CNsCs',
            MessageType::CHANNEL_REQUEST,
            $this->server_channels[self::CHANNEL_EXEC],
            'exec',
            1,
            $command
        );
        $this->send_binary_packet($packet);

        $this->channel_status[self::CHANNEL_EXEC] = MessageType::CHANNEL_REQUEST;

        if (!$this->get_channel_packet(self::CHANNEL_EXEC)) {
            return false;
        }

        $this->channel_status[self::CHANNEL_EXEC] = MessageType::CHANNEL_DATA;

        if ($this->request_pty === true) {
            $this->channel_id_last_interactive = self::CHANNEL_EXEC;
            return true;
        }

        $output = '';
        while (true) {
            $temp = $this->get_channel_packet(self::CHANNEL_EXEC);
            switch (true) {
                case $temp === true:
                    return is_callable($callback) ? true : $output;
                case $temp === false:
                    return false;
                default:
                    if (is_callable($callback)) {
                        if ($callback($temp) === true) {
                            $this->close_channel(self::CHANNEL_EXEC);
                            return true;
                        }
                    } else {
                        $output .= $temp;
                    }
            }
        }
    }

    /**
     * How many channels are currently open?
     *
     * @return int
     */
    public function getOpenChannelCount()
    {
        return $this->channelCount;
    }

    /**
     * Opens a channel
     */
    protected function openChannel(int $channel, bool $skip_extended = false): bool
    {
        if (isset($this->channel_status[$channel]) && $this->channel_status[$channel] != MessageType::CHANNEL_CLOSE) {
            throw new RuntimeException('Please close the channel (' . $channel . ') before trying to open it again');
        }

        $this->channelCount++;

        if ($this->channelCount > 1 && $this->errorOnMultipleChannels) {
            throw new RuntimeException("Ubuntu's OpenSSH from 5.8 to 6.9 doesn't work with multiple channels");
        }

        // RFC4254 defines the (client) window size as "bytes the other party can send before it must wait for the window to
        // be adjusted".  0x7FFFFFFF is, at 2GB, the max size.  technically, it should probably be decremented, but,
        // honestly, if you're transferring more than 2GB, you probably shouldn't be using phpseclib, anyway.
        // see http://tools.ietf.org/html/rfc4254#section-5.2 for more info
        $this->window_size_server_to_client[$channel] = $this->window_size;
        // 0x8000 is the maximum max packet size, per http://tools.ietf.org/html/rfc4253#section-6.1, although since PuTTy
        // uses 0x4000, that's what will be used here, as well.
        $packet_size = 0x4000;

        $packet = Strings::packSSH2(
            'CsN3',
            MessageType::CHANNEL_OPEN,
            'session',
            $channel,
            $this->window_size_server_to_client[$channel],
            $packet_size
        );

        $this->send_binary_packet($packet);

        $this->channel_status[$channel] = MessageType::CHANNEL_OPEN;

        return $this->get_channel_packet($channel, $skip_extended);
    }

    /**
     * Creates an interactive shell
     *
     * Returns bool(true) if the shell was opened.
     * Returns bool(false) if the shell was already open.
     *
     * @throws InsufficientSetupException if not authenticated
     * @throws UnexpectedValueException on receipt of unexpected packets
     * @throws RuntimeException on other errors
     * @see self::isShellOpen()
     * @see self::read()
     * @see self::write()
     */
    public function openShell(): bool
    {
        if (!$this->isAuthenticated()) {
            throw new InsufficientSetupException('Operation disallowed prior to login()');
        }

        $this->openChannel(self::CHANNEL_SHELL);

        $terminal_modes = pack('C', TerminalMode::TTY_OP_END);
        $packet = Strings::packSSH2(
            'CNsbsN4s',
            MessageType::CHANNEL_REQUEST,
            $this->server_channels[self::CHANNEL_SHELL],
            'pty-req',
            true, // want reply
            $this->term,
            $this->windowColumns,
            $this->windowRows,
            0,
            0,
            $terminal_modes
        );

        $this->send_binary_packet($packet);

        $this->channel_status[self::CHANNEL_SHELL] = MessageType::CHANNEL_REQUEST;

        if (!$this->get_channel_packet(self::CHANNEL_SHELL)) {
            throw new RuntimeException('Unable to request pty');
        }

        $packet = Strings::packSSH2(
            'CNsb',
            MessageType::CHANNEL_REQUEST,
            $this->server_channels[self::CHANNEL_SHELL],
            'shell',
            true // want reply
        );
        $this->send_binary_packet($packet);

        $response = $this->get_channel_packet(self::CHANNEL_SHELL);
        if ($response === false) {
            throw new RuntimeException('Unable to request shell');
        }

        $this->channel_status[self::CHANNEL_SHELL] = MessageType::CHANNEL_DATA;

        $this->channel_id_last_interactive = self::CHANNEL_SHELL;

        $this->bitmap |= self::MASK_SHELL;

        return true;
    }

    /**
     * Return the channel to be used with read(), write(), and reset(), if none were specified
     * @deprecated for lack of transparency in intended channel target, to be potentially replaced
     *             with method which guarantees open-ness of all yielded channels and throws
     *             error for multiple open channels
     * @see self::read()
     * @see self::write()
     */
    private function get_interactive_channel(): int
    {
        switch (true) {
            case $this->is_channel_status_data(self::CHANNEL_SUBSYSTEM):
                return self::CHANNEL_SUBSYSTEM;
            case $this->is_channel_status_data(self::CHANNEL_EXEC):
                return self::CHANNEL_EXEC;
            default:
                return self::CHANNEL_SHELL;
        }
    }

    /**
     * Indicates the DATA status on the given channel
     */
    private function is_channel_status_data(int $channel): bool
    {
        return isset($this->channel_status[$channel]) && $this->channel_status[$channel] == MessageType::CHANNEL_DATA;
    }

    /**
     * Return an available open channel
     *
     * @return int
     */
    private function get_open_channel()
    {
        $channel = self::CHANNEL_EXEC;
        do {
            if (isset($this->channel_status[$channel]) && $this->channel_status[$channel] == MessageType::CHANNEL_OPEN) {
                return $channel;
            }
        } while ($channel++ < self::CHANNEL_SUBSYSTEM);

        return false;
    }

    /**
     * Request agent forwarding of remote server
     */
    public function requestAgentForwarding(): bool
    {
        $request_channel = $this->get_open_channel();
        if ($request_channel === false) {
            return false;
        }

        $packet = Strings::packSSH2(
            'CNsC',
            MessageType::CHANNEL_REQUEST,
            $this->server_channels[$request_channel],
            'auth-agent-req@openssh.com',
            1
        );

        $this->channel_status[$request_channel] = MessageType::CHANNEL_REQUEST;

        $this->send_binary_packet($packet);

        if (!$this->get_channel_packet($request_channel)) {
            return false;
        }

        $this->channel_status[$request_channel] = MessageType::CHANNEL_OPEN;

        return true;
    }

    /**
     * Returns the output of an interactive shell
     *
     * Returns when there's a match for $expect, which can take the form of a string literal or,
     * if $mode == self::READ_REGEX, a regular expression.
     *
     * If not specifying a channel, an open interactive channel will be selected, or, if there are
     * no open channels, an interactive shell will be created. If there are multiple open
     * interactive channels, a legacy behavior will apply in which channel selection prioritizes
     * an active subsystem, the exec pty, and, lastly, the shell. If using multiple interactive
     * channels, callers are discouraged from relying on this legacy behavior and should specify
     * the intended channel.
     *
     * @param int $mode One of the self::READ_* constants
     * @param int|null $channel Channel id returned by self::getInteractiveChannelId()
     * @return string|bool|null
     * @throws RuntimeException on connection error
     * @throws InsufficientSetupException on unexpected channel status, possibly due to closure
     * @see self::write()
     */
    public function read(string $expect = '', int $mode = self::READ_SIMPLE, int $channel = null)
    {
        if (!$this->isAuthenticated()) {
            throw new InsufficientSetupException('Operation disallowed prior to login()');
        }

        $this->curTimeout = $this->timeout;
        $this->is_timeout = false;

        if ($channel === null) {
            $channel = $this->get_interactive_channel();
        }

        if (!$this->is_channel_status_data($channel) && empty($this->channel_buffers[$channel])) {
            if ($channel != self::CHANNEL_SHELL) {
                throw new InsufficientSetupException('Data is not available on channel');
            } elseif (!$this->openShell()) {
                throw new RuntimeException('Unable to initiate an interactive shell session');
            }
        }

        if ($mode == self::READ_NEXT) {
            return $this->get_channel_packet($channel);
        }

        $match = $expect;
        while (true) {
            if ($mode == self::READ_REGEX) {
                preg_match($expect, substr($this->interactiveBuffer, -1024), $matches);
                $match = $matches[0] ?? '';
            }
            $pos = strlen($match) ? strpos($this->interactiveBuffer, $match) : false;
            if ($pos !== false) {
                return Strings::shift($this->interactiveBuffer, $pos + strlen($match));
            }
            $response = $this->get_channel_packet($channel);
            if ($response === true) {
                return Strings::shift($this->interactiveBuffer, strlen($this->interactiveBuffer));
            }

            $this->interactiveBuffer .= $response;
        }
    }

    /**
     * Inputs a command into an interactive shell.
     *
     * If not specifying a channel, an open interactive channel will be selected, or, if there are
     * no open channels, an interactive shell will be created. If there are multiple open
     * interactive channels, a legacy behavior will apply in which channel selection prioritizes
     * an active subsystem, the exec pty, and, lastly, the shell. If using multiple interactive
     * channels, callers are discouraged from relying on this legacy behavior and should specify
     * the intended channel.
     *
     * @param int|null $channel Channel id returned by self::getInteractiveChannelId()
     * @throws RuntimeException on connection error
     * @throws InsufficientSetupException on unexpected channel status, possibly due to closure
     * @see SSH2::read()
     */
    public function write(string $cmd, int $channel = null): void
    {
        if (!$this->isAuthenticated()) {
            throw new InsufficientSetupException('Operation disallowed prior to login()');
        }

        if ($channel === null) {
            $channel = $this->get_interactive_channel();
        }

        if (!$this->is_channel_status_data($channel)) {
            if ($channel != self::CHANNEL_SHELL) {
                throw new InsufficientSetupException('Data is not available on channel');
            } elseif (!$this->openShell()) {
                throw new RuntimeException('Unable to initiate an interactive shell session');
            }
        }

        $this->send_channel_packet($channel, $cmd);
    }

    /**
     * Start a subsystem.
     *
     * Right now only one subsystem at a time is supported. To support multiple subsystem's stopSubsystem() could accept
     * a string that contained the name of the subsystem, but at that point, only one subsystem of each type could be opened.
     * To support multiple subsystem's of the same name maybe it'd be best if startSubsystem() generated a new channel id and
     * returns that and then that that was passed into stopSubsystem() but that'll be saved for a future date and implemented
     * if there's sufficient demand for such a feature.
     *
          * @see self::stopSubsystem()
     */
    public function startSubsystem(string $subsystem): bool
    {
        $this->openChannel(self::CHANNEL_SUBSYSTEM);

        $packet = Strings::packSSH2(
            'CNsCs',
            MessageType::CHANNEL_REQUEST,
            $this->server_channels[self::CHANNEL_SUBSYSTEM],
            'subsystem',
            1,
            $subsystem
        );
        $this->send_binary_packet($packet);

        $this->channel_status[self::CHANNEL_SUBSYSTEM] = MessageType::CHANNEL_REQUEST;

        if (!$this->get_channel_packet(self::CHANNEL_SUBSYSTEM)) {
            return false;
        }

        $this->channel_status[self::CHANNEL_SUBSYSTEM] = MessageType::CHANNEL_DATA;

        $this->channel_id_last_interactive = self::CHANNEL_SUBSYSTEM;

        return true;
    }

    /**
     * Stops a subsystem.
     *
     * @see self::startSubsystem()
     */
    public function stopSubsystem(): bool
    {
        if ($this->isInteractiveChannelOpen(self::CHANNEL_SUBSYSTEM)) {
            $this->close_channel(self::CHANNEL_SUBSYSTEM);
        }
        return true;
    }

    /**
     * Closes a channel
     *
     * If read() timed out you might want to just close the channel and have it auto-restart on the next read() call
     *
     * If not specifying a channel, an open interactive channel will be selected. If there are
     * multiple open interactive channels, a legacy behavior will apply in which channel selection
     * prioritizes an active subsystem, the exec pty, and, lastly, the shell. If using multiple
     * interactive channels, callers are discouraged from relying on this legacy behavior and
     * should specify the intended channel.
     *
     * @param int|null $channel Channel id returned by self::getInteractiveChannelId()
     */
    public function reset(int $channel = null): void
    {
        if ($channel === null) {
            $channel = $this->get_interactive_channel();
        }
        if ($this->isInteractiveChannelOpen($channel)) {
            $this->close_channel($channel);
        }
    }

    /**
     * Is timeout?
     *
     * Did exec() or read() return because they timed out or because they encountered the end?
     */
    public function isTimeout(): bool
    {
        return $this->is_timeout;
    }

    /**
     * Disconnect
     */
    public function disconnect(): void
    {
        $this->disconnect_helper(DisconnectReason::BY_APPLICATION);
        if (isset($this->realtime_log_file) && is_resource($this->realtime_log_file)) {
            fclose($this->realtime_log_file);
        }
        unset(self::$connections[$this->getResourceId()]);
    }

    /**
     * Destructor.
     *
     * Will be called, automatically, if you're supporting just PHP5.  If you're supporting PHP4, you'll need to call
     * disconnect().
     */
    public function __destruct()
    {
        $this->disconnect();
    }

    /**
     * Is the connection still active?
     */
    public function isConnected(): bool
    {
        return ($this->bitmap & self::MASK_CONNECTED) && is_resource($this->fsock) && !feof($this->fsock);
    }

    /**
     * Have you successfully been logged in?
     */
    public function isAuthenticated(): bool
    {
        return (bool) ($this->bitmap & self::MASK_LOGIN);
    }

    /**
     * Is the interactive shell active?
     */
    public function isShellOpen(): bool
    {
        return $this->isInteractiveChannelOpen(self::CHANNEL_SHELL);
    }

    /**
     * Is the exec pty active?
     */
    public function isPTYOpen(): bool
    {
        return $this->isInteractiveChannelOpen(self::CHANNEL_EXEC);
    }

    /**
     * Is the given interactive channel active?
     *
     * @param int $channel Channel id returned by self::getInteractiveChannelId()
     */
    public function isInteractiveChannelOpen(int $channel): bool
    {
        return $this->isAuthenticated() && $this->is_channel_status_data($channel);
    }

    /**
     * Returns a channel identifier, presently of the last interactive channel opened, regardless of current status.
     * Returns 0 if no interactive channel has been opened.
     *
     * @see self::isInteractiveChannelOpen()
     */
    public function getInteractiveChannelId(): int
    {
        return $this->channel_id_last_interactive;
    }

    /**
     * Pings a server connection, or tries to reconnect if the connection has gone down
     *
     * Inspired by http://php.net/manual/en/mysqli.ping.php
     */
    public function ping(): bool
    {
        if (!$this->isAuthenticated()) {
            if (!empty($this->auth)) {
                return $this->reconnect();
            }
            return false;
        }

        try {
            $this->openChannel(self::CHANNEL_KEEP_ALIVE);
        } catch (\RuntimeException $e) {
            return $this->reconnect();
        }

        $this->close_channel(self::CHANNEL_KEEP_ALIVE);
        return true;
    }

    /**
     * In situ reconnect method
     *
     * @return boolean
     */
    private function reconnect(): bool
    {
        $this->reset_connection(DisconnectReason::CONNECTION_LOST);
        $this->retry_connect = true;
        $this->connect();
        foreach ($this->auth as $auth) {
            $result = $this->login(...$auth);
        }
        return $result;
    }

    /**
     * Resets a connection for re-use
     */
    protected function reset_connection(int $reason): void
    {
        $this->disconnect_helper($reason);
        $this->decrypt = $this->encrypt = false;
        $this->decrypt_block_size = $this->encrypt_block_size = 8;
        $this->hmac_check = $this->hmac_create = false;
        $this->hmac_size = false;
        $this->session_id = false;
        $this->retry_connect = true;
        $this->get_seq_no = $this->send_seq_no = 0;
        $this->channel_status = [];
        $this->channel_id_last_interactive = 0;
    }

    /**
     * Gets Binary Packets
     *
     * See '6. Binary Packet Protocol' of rfc4253 for more info.
     *
     * @return bool|string
     * @see self::_send_binary_packet()
     */
    private function get_binary_packet(bool $skip_channel_filter = false)
    {
        if ($skip_channel_filter) {
            if (!is_resource($this->fsock)) {
                throw new InvalidArgumentException('fsock is not a resource.');
            }
            $read = [$this->fsock];
            $write = $except = null;

            if (!$this->curTimeout) {
                if ($this->keepAlive <= 0) {
                    static::stream_select($read, $write, $except, null);
                } else {
                    if (!static::stream_select($read, $write, $except, $this->keepAlive)) {
                        $this->send_binary_packet(pack('CN', MessageType::IGNORE, 0));
                        return $this->get_binary_packet(true);
                    }
                }
            } else {
                if ($this->curTimeout < 0) {
                    $this->is_timeout = true;
                    return true;
                }

                $start = microtime(true);

                if ($this->keepAlive > 0 && $this->keepAlive < $this->curTimeout) {
                    if (!static::stream_select($read, $write, $except, $this->keepAlive)) {
                        $this->send_binary_packet(pack('CN', MessageType::IGNORE, 0));
                        $elapsed = microtime(true) - $start;
                        $this->curTimeout -= $elapsed;
                        return $this->get_binary_packet(true);
                    }
                    $elapsed = microtime(true) - $start;
                    $this->curTimeout -= $elapsed;
                }

                $sec = (int) floor($this->curTimeout);
                $usec = (int) (1000000 * ($this->curTimeout - $sec));

                // this can return a "stream_select(): unable to select [4]: Interrupted system call" error
                if (!static::stream_select($read, $write, $except, $sec, $usec)) {
                    $this->is_timeout = true;
                    return true;
                }
                $elapsed = microtime(true) - $start;
                $this->curTimeout -= $elapsed;
            }
        }

        if (!is_resource($this->fsock) || feof($this->fsock)) {
            $this->bitmap = 0;
            $str = 'Connection closed (by server) prematurely';
            if (isset($elapsed)) {
                $str .= ' ' . $elapsed . 's';
            }
            throw new ConnectionClosedException($str);
        }

        $start = microtime(true);
        $raw = stream_get_contents($this->fsock, $this->decrypt_block_size);

        if (!strlen($raw)) {
            $this->bitmap = 0;
            throw new ConnectionClosedException('No data received from server');
        }

        if ($this->decrypt) {
            switch ($this->decryptName) {
                case 'aes128-gcm@openssh.com':
                case 'aes256-gcm@openssh.com':
                    $this->decrypt->setNonce(
                        $this->decryptFixedPart .
                        $this->decryptInvocationCounter
                    );
                    Strings::increment_str($this->decryptInvocationCounter);
                    $this->decrypt->setAAD($temp = Strings::shift($raw, 4));
                    extract(unpack('Npacket_length', $temp));
                    /**
                     * @var integer $packet_length
                     */

                    $raw .= $this->read_remaining_bytes($packet_length - $this->decrypt_block_size + 4);
                    $stop = microtime(true);
                    $tag = stream_get_contents($this->fsock, $this->decrypt_block_size);
                    $this->decrypt->setTag($tag);
                    $raw = $this->decrypt->decrypt($raw);
                    $raw = $temp . $raw;
                    $remaining_length = 0;
                    break;
                case 'chacha20-poly1305@openssh.com':
                    // This should be impossible, but we are checking anyway to narrow the type for Psalm.
                    if (!($this->decrypt instanceof ChaCha20)) {
                        throw new LogicException('$this->decrypt is not a ' . ChaCha20::class);
                    }

                    $nonce = pack('N2', 0, $this->get_seq_no);

                    $this->lengthDecrypt->setNonce($nonce);
                    $temp = $this->lengthDecrypt->decrypt($aad = Strings::shift($raw, 4));
                    extract(unpack('Npacket_length', $temp));
                    /**
                     * @var integer $packet_length
                     */

                    $raw .= $this->read_remaining_bytes($packet_length - $this->decrypt_block_size + 4);
                    $stop = microtime(true);
                    $tag = stream_get_contents($this->fsock, 16);

                    $this->decrypt->setNonce($nonce);
                    $this->decrypt->setCounter(0);
                    // this is the same approach that's implemented in Salsa20::createPoly1305Key()
                    // but we don't want to use the same AEAD construction that RFC8439 describes
                    // for ChaCha20-Poly1305 so we won't rely on it (see Salsa20::poly1305())
                    $this->decrypt->setPoly1305Key(
                        $this->decrypt->encrypt(str_repeat("\0", 32))
                    );
                    $this->decrypt->setAAD($aad);
                    $this->decrypt->setCounter(1);
                    $this->decrypt->setTag($tag);
                    $raw = $this->decrypt->decrypt($raw);
                    $raw = $temp . $raw;
                    $remaining_length = 0;
                    break;
                default:
                    if (!$this->hmac_check instanceof Hash || !$this->hmac_check_etm) {
                        $raw = $this->decrypt->decrypt($raw);
                        break;
                    }
                    extract(unpack('Npacket_length', $temp = Strings::shift($raw, 4)));
                    /**
                     * @var integer $packet_length
                     */
                    $raw .= $this->read_remaining_bytes($packet_length - $this->decrypt_block_size + 4);
                    $stop = microtime(true);
                    $encrypted = $temp . $raw;
                    $raw = $temp . $this->decrypt->decrypt($raw);
                    $remaining_length = 0;
            }
        }

        if (strlen($raw) < 5) {
            $this->bitmap = 0;
            throw new RuntimeException('Plaintext is too short');
        }
        extract(unpack('Npacket_length/Cpadding_length', Strings::shift($raw, 5)));
        /**
         * @var integer $packet_length
         * @var integer $padding_length
         */

        if (!isset($remaining_length)) {
            $remaining_length = $packet_length + 4 - $this->decrypt_block_size;
        }

        $buffer = $this->read_remaining_bytes($remaining_length);

        if (!isset($stop)) {
            $stop = microtime(true);
        }
        if (strlen($buffer)) {
            $raw .= $this->decrypt ? $this->decrypt->decrypt($buffer) : $buffer;
        }

        $payload = Strings::shift($raw, $packet_length - $padding_length - 1);
        $padding = Strings::shift($raw, $padding_length); // should leave $raw empty

        if ($this->hmac_check instanceof Hash) {
            $hmac = stream_get_contents($this->fsock, $this->hmac_size);
            if ($hmac === false || strlen($hmac) != $this->hmac_size) {
                $this->disconnect_helper(DisconnectReason::MAC_ERROR);
                throw new RuntimeException('Error reading socket');
            }

            $reconstructed = !$this->hmac_check_etm ?
                pack('NCa*', $packet_length, $padding_length, $payload . $padding) :
                $encrypted;
            if (($this->hmac_check->getHash() & "\xFF\xFF\xFF\xFF") == 'umac') {
                $this->hmac_check->setNonce("\0\0\0\0" . pack('N', $this->get_seq_no));
                if ($hmac != $this->hmac_check->hash($reconstructed)) {
                    $this->disconnect_helper(DisconnectReason::MAC_ERROR);
                    throw new RuntimeException('Invalid UMAC');
                }
            } else {
                if ($hmac != $this->hmac_check->hash(pack('Na*', $this->get_seq_no, $reconstructed))) {
                    $this->disconnect_helper(DisconnectReason::MAC_ERROR);
                    throw new RuntimeException('Invalid HMAC');
                }
            }
        }

        switch ($this->decompress) {
            case self::NET_SSH2_COMPRESSION_ZLIB_AT_OPENSSH:
                if (!$this->isAuthenticated()) {
                    break;
                }
                // fall-through
            case self::NET_SSH2_COMPRESSION_ZLIB:
                if ($this->regenerate_decompression_context) {
                    $this->regenerate_decompression_context = false;

                    $cmf = ord($payload[0]);
                    $cm = $cmf & 0x0F;
                    if ($cm != 8) { // deflate
                        throw new UnsupportedAlgorithmException("Only CM = 8 ('deflate') is supported ($cm)");
                    }
                    $cinfo = ($cmf & 0xF0) >> 4;
                    if ($cinfo > 7) {
                        throw new RuntimeException("CINFO above 7 is not allowed ($cinfo)");
                    }
                    $windowSize = 1 << ($cinfo + 8);

                    $flg = ord($payload[1]);
                    //$fcheck = $flg && 0x0F;
                    if ((($cmf << 8) | $flg) % 31) {
                        throw new RuntimeException('fcheck failed');
                    }
                    $fdict = boolval($flg & 0x20);
                    $flevel = ($flg & 0xC0) >> 6;

                    $this->decompress_context = inflate_init(ZLIB_ENCODING_RAW, ['window' => $cinfo + 8]);
                    $payload = substr($payload, 2);
                }
                if ($this->decompress_context) {
                    $payload = inflate_add($this->decompress_context, $payload, ZLIB_PARTIAL_FLUSH);
                }
        }

        $this->get_seq_no++;

        if (defined('NET_SSH2_LOGGING')) {
            $current = microtime(true);
            $message_number = sprintf(
                '<- %s (since last: %s, network: %ss)',
                ($constantName = MessageType::findConstantNameByValue($value = ord($payload[0])))
                    ? "SSH_MSG_$constantName"
                    : "UNKNOWN ($value)",
                round($current - $this->last_packet, 4),
                round($stop - $start, 4)
            );
            $this->append_log($message_number, $payload);
            $this->last_packet = $current;
        }

        return $this->filter($payload, $skip_channel_filter);
    }

    /**
     * Read Remaining Bytes
     *
     * @return string
     * @see self::get_binary_packet()
     */
    private function read_remaining_bytes(int $remaining_length)
    {
        if (!$remaining_length) {
            return '';
        }

        $adjustLength = false;
        if ($this->decrypt) {
            switch (true) {
                case $this->decryptName == 'aes128-gcm@openssh.com':
                case $this->decryptName == 'aes256-gcm@openssh.com':
                case $this->decryptName == 'chacha20-poly1305@openssh.com':
                case $this->hmac_check instanceof Hash && $this->hmac_check_etm:
                    $remaining_length += $this->decrypt_block_size - 4;
                    $adjustLength = true;
            }
        }

        // quoting <http://tools.ietf.org/html/rfc4253#section-6.1>,
        // "implementations SHOULD check that the packet length is reasonable"
        // PuTTY uses 0x9000 as the actual max packet size and so to shall we
        // don't do this when GCM mode is used since GCM mode doesn't encrypt the length
        if ($remaining_length < -$this->decrypt_block_size || $remaining_length > 0x9000 || $remaining_length % $this->decrypt_block_size != 0) {
            if (!$this->bad_key_size_fix && self::bad_algorithm_candidate($this->decrypt ? $this->decryptName : '') && !($this->bitmap & SSH2::MASK_LOGIN)) {
                $this->bad_key_size_fix = true;
                $this->reset_connection(DisconnectReason::KEY_EXCHANGE_FAILED);
                return false;
            }
            throw new RuntimeException('Invalid size');
        }

        if ($adjustLength) {
            $remaining_length -= $this->decrypt_block_size - 4;
        }

        $buffer = '';
        while ($remaining_length > 0) {
            $temp = stream_get_contents($this->fsock, $remaining_length);
            if ($temp === false || feof($this->fsock)) {
                $this->disconnect_helper(DisconnectReason::CONNECTION_LOST);
                throw new RuntimeException('Error reading from socket');
            }
            $buffer .= $temp;
            $remaining_length -= strlen($temp);
        }

        return $buffer;
    }

    /**
     * Filter Binary Packets
     *
     * Because some binary packets need to be ignored...
     *
     * @return string|bool
     * @see self::_get_binary_packet()
     */
    private function filter(string $payload, bool $skip_channel_filter)
    {
        switch (ord($payload[0])) {
            case MessageType::DISCONNECT:
                Strings::shift($payload, 1);
                [$reason_code, $message] = Strings::unpackSSH2('Ns', $payload);
                $this->errors[] = 'SSH_MSG_DISCONNECT: SSH_DISCONNECT_' . DisconnectReason::getConstantNameByValue($reason_code) . "\r\n$message";
                $this->bitmap = 0;
                return false;
<<<<<<< HEAD
            case MessageType::IGNORE:
                $payload = $this->get_binary_packet($skip_channel_filter);
                break;
            case MessageType::DEBUG:
=======
            case NET_SSH2_MSG_IGNORE:
                $this->extra_packets++;
                $payload = $this->get_binary_packet($skip_channel_filter);
                break;
            case NET_SSH2_MSG_DEBUG:
                $this->extra_packets++;
>>>>>>> 80bc33b7
                Strings::shift($payload, 2); // second byte is "always_display"
                [$message] = Strings::unpackSSH2('s', $payload);
                $this->errors[] = "SSH_MSG_DEBUG: $message";
                $payload = $this->get_binary_packet($skip_channel_filter);
                break;
            case MessageType::UNIMPLEMENTED:
                return false;
<<<<<<< HEAD
            case MessageType::KEXINIT:
=======
            case NET_SSH2_MSG_KEXINIT:
                // this is here for key re-exchanges after the initial key exchange
>>>>>>> 80bc33b7
                if ($this->session_id !== false) {
                    if (!$this->key_exchange($payload)) {
                        $this->bitmap = 0;
                        return false;
                    }
                    $payload = $this->get_binary_packet($skip_channel_filter);
                }
        }

        // see http://tools.ietf.org/html/rfc4252#section-5.4; only called when the encryption has been activated and when we haven't already logged in
        if (($this->bitmap & self::MASK_CONNECTED) && !$this->isAuthenticated() && !is_bool($payload) && ord($payload[0]) == MessageType::USERAUTH_BANNER) {
            Strings::shift($payload, 1);
            [$this->banner_message] = Strings::unpackSSH2('s', $payload);
            $payload = $this->get_binary_packet();
        }

        // only called when we've already logged in
        if (($this->bitmap & self::MASK_CONNECTED) && $this->isAuthenticated()) {
            if (is_bool($payload)) {
                return $payload;
            }

            switch (ord($payload[0])) {
                case MessageType::CHANNEL_REQUEST:
                    if (strlen($payload) == 31) {
                        extract(unpack('cpacket_type/Nchannel/Nlength', $payload));
                        if (substr($payload, 9, $length) == 'keepalive@openssh.com' && isset($this->server_channels[$channel])) {
                            if (ord(substr($payload, 9 + $length))) { // want reply
                                $this->send_binary_packet(pack('CN', MessageType::CHANNEL_SUCCESS, $this->server_channels[$channel]));
                            }
                            $payload = $this->get_binary_packet($skip_channel_filter);
                        }
                    }
                    break;
                case MessageType::CHANNEL_DATA:
                case MessageType::CHANNEL_EXTENDED_DATA:
                case MessageType::CHANNEL_CLOSE:
                case MessageType::CHANNEL_EOF:
                    if (!$skip_channel_filter && !empty($this->server_channels)) {
                        $this->binary_packet_buffer = $payload;
                        $this->get_channel_packet(true);
                        $payload = $this->get_binary_packet();
                    }
                    break;
                case MessageType::GLOBAL_REQUEST: // see http://tools.ietf.org/html/rfc4254#section-4
                    Strings::shift($payload, 1);
                    [$request_name] = Strings::unpackSSH2('s', $payload);
                    $this->errors[] = "SSH_MSG_GLOBAL_REQUEST: $request_name";

                    try {
                        $this->send_binary_packet(pack('C', MessageType::REQUEST_FAILURE));
                    } catch (\RuntimeException $e) {
                        return $this->disconnect_helper(DisconnectReason::BY_APPLICATION);
                    }

                    $payload = $this->get_binary_packet($skip_channel_filter);
                    break;
                case MessageType::CHANNEL_OPEN: // see http://tools.ietf.org/html/rfc4254#section-5.1
                    Strings::shift($payload, 1);
                    [$data, $server_channel] = Strings::unpackSSH2('sN', $payload);
                    switch ($data) {
                        case 'auth-agent':
                        case 'auth-agent@openssh.com':
                            if (isset($this->agent)) {
                                $new_channel = self::CHANNEL_AGENT_FORWARD;

                                [
                                    $remote_window_size,
                                    $remote_maximum_packet_size
                                ] = Strings::unpackSSH2('NN', $payload);

                                $this->packet_size_client_to_server[$new_channel] = $remote_window_size;
                                $this->window_size_server_to_client[$new_channel] = $remote_maximum_packet_size;
                                $this->window_size_client_to_server[$new_channel] = $this->window_size;

                                $packet_size = 0x4000;

                                $packet = pack(
                                    'CN4',
                                    MessageType::CHANNEL_OPEN_CONFIRMATION,
                                    $server_channel,
                                    $new_channel,
                                    $packet_size,
                                    $packet_size
                                );

                                $this->server_channels[$new_channel] = $server_channel;
                                $this->channel_status[$new_channel] = MessageType::CHANNEL_OPEN_CONFIRMATION;
                                $this->send_binary_packet($packet);
                            }
                            break;
                        default:
                            $packet = Strings::packSSH2(
                                'CN2ss',
                                MessageType::CHANNEL_OPEN_FAILURE,
                                $server_channel,
                                ChannelConnectionFailureReason::ADMINISTRATIVELY_PROHIBITED,
                                '', // description
                                '' // language tag
                            );

                            try {
                                $this->send_binary_packet($packet);
                            } catch (\RuntimeException $e) {
                                return $this->disconnect_helper(DisconnectReason::BY_APPLICATION);
                            }
                    }

                    $payload = $this->get_binary_packet($skip_channel_filter);
                    break;
                case MessageType::CHANNEL_WINDOW_ADJUST:
                    Strings::shift($payload, 1);
                    [$channel, $window_size] = Strings::unpackSSH2('NN', $payload);

                    $this->window_size_client_to_server[$channel] += $window_size;

                    $payload = ($this->bitmap & self::MASK_WINDOW_ADJUST) ? true : $this->get_binary_packet($skip_channel_filter);
            }
        }

        return $payload;
    }

    /**
     * Enable Quiet Mode
     *
     * Suppress stderr from output
     */
    public function enableQuietMode(): void
    {
        $this->quiet_mode = true;
    }

    /**
     * Disable Quiet Mode
     *
     * Show stderr in output
     */
    public function disableQuietMode(): void
    {
        $this->quiet_mode = false;
    }

    /**
     * Returns whether Quiet Mode is enabled or not
     *
     * @see self::enableQuietMode()
     * @see self::disableQuietMode()
     */
    public function isQuietModeEnabled(): bool
    {
        return $this->quiet_mode;
    }

    /**
     * Enable request-pty when using exec()
     */
    public function enablePTY(): void
    {
        $this->request_pty = true;
    }

    /**
     * Disable request-pty when using exec()
     */
    public function disablePTY(): void
    {
        if ($this->isPTYOpen()) {
            $this->close_channel(self::CHANNEL_EXEC);
        }
        $this->request_pty = false;
    }

    /**
     * Returns whether request-pty is enabled or not
     *
     * @see self::enablePTY()
     * @see self::disablePTY()
     */
    public function isPTYEnabled(): bool
    {
        return $this->request_pty;
    }

    /**
     * Gets channel data
     *
     * Returns the data as a string. bool(true) is returned if:
     *
     * - the server closes the channel
     * - if the connection times out
     * - if the channel status is CHANNEL_OPEN and the response was CHANNEL_OPEN_CONFIRMATION
     * - if the channel status is CHANNEL_REQUEST and the response was CHANNEL_SUCCESS
     * - if the channel status is CHANNEL_CLOSE and the response was CHANNEL_CLOSE
     *
     * bool(false) is returned if:
     *
     * - if the channel status is CHANNEL_REQUEST and the response was CHANNEL_FAILURE
     *
     * @throws RuntimeException on connection error
     */
    protected function get_channel_packet(int $client_channel, bool $skip_extended = false)
    {
        if (!empty($this->channel_buffers[$client_channel])) {
            switch ($this->channel_status[$client_channel]) {
                case MessageType::CHANNEL_REQUEST:
                    foreach ($this->channel_buffers[$client_channel] as $i => $packet) {
                        switch (ord($packet[0])) {
                            case MessageType::CHANNEL_SUCCESS:
                            case MessageType::CHANNEL_FAILURE:
                                unset($this->channel_buffers[$client_channel][$i]);
                                return substr($packet, 1);
                        }
                    }
                    break;
                default:
                    return substr(array_shift($this->channel_buffers[$client_channel]), 1);
            }
        }

        while (true) {
            if ($this->binary_packet_buffer !== false) {
                $response = $this->binary_packet_buffer;
                $this->binary_packet_buffer = false;
            } else {
                $response = $this->get_binary_packet(true);
                if ($response === true && $this->is_timeout) {
                    if ($client_channel == self::CHANNEL_EXEC && !$this->request_pty) {
                        $this->close_channel($client_channel);
                    }
                    return true;
                }
                if ($response === false) {
                    $this->disconnect_helper(DisconnectReason::CONNECTION_LOST);
                    throw new ConnectionClosedException('Connection closed by server');
                }
            }

            if ($client_channel == -1 && $response === true) {
                return true;
            }
            [$type, $channel] = Strings::unpackSSH2('CN', $response);

            // will not be setup yet on incoming channel open request
            if (isset($channel) && isset($this->channel_status[$channel]) && isset($this->window_size_server_to_client[$channel])) {
                $this->window_size_server_to_client[$channel] -= strlen($response);

                // resize the window, if appropriate
                if ($this->window_size_server_to_client[$channel] < 0) {
                // PuTTY does something more analogous to the following:
                //if ($this->window_size_server_to_client[$channel] < 0x3FFFFFFF) {
                    $packet = pack('CNN', MessageType::CHANNEL_WINDOW_ADJUST, $this->server_channels[$channel], $this->window_resize);
                    $this->send_binary_packet($packet);
                    $this->window_size_server_to_client[$channel] += $this->window_resize;
                }

                switch ($type) {
                    case MessageType::CHANNEL_EXTENDED_DATA:
                        /*
                        if ($client_channel == self::CHANNEL_EXEC) {
                            $this->send_channel_packet($client_channel, chr(0));
                        }
                        */
                        // currently, there's only one possible value for $data_type_code: NET_SSH2_EXTENDED_DATA_STDERR
                        [$data_type_code, $data] = Strings::unpackSSH2('Ns', $response);
                        $this->stdErrorLog .= $data;
                        if ($skip_extended || $this->quiet_mode) {
                            continue 2;
                        }
                        if ($client_channel == $channel && $this->channel_status[$channel] == MessageType::CHANNEL_DATA) {
                            return $data;
                        }
                        $this->channel_buffers[$channel][] = chr($type) . $data;

                        continue 2;
                    case MessageType::CHANNEL_REQUEST:
                        if ($this->channel_status[$channel] == MessageType::CHANNEL_CLOSE) {
                            continue 2;
                        }
                        [$value] = Strings::unpackSSH2('s', $response);
                        switch ($value) {
                            case 'exit-signal':
                                [
                                    , // FALSE
                                    $signal_name,
                                    , // core dumped
                                    $error_message
                                ] = Strings::unpackSSH2('bsbs', $response);

                                $this->errors[] = "SSH_MSG_CHANNEL_REQUEST (exit-signal): $signal_name";
                                if (strlen($error_message)) {
                                    $this->errors[count($this->errors) - 1] .= "\r\n$error_message";
                                }

                                $this->send_binary_packet(pack('CN', MessageType::CHANNEL_EOF, $this->server_channels[$client_channel]));
                                $this->send_binary_packet(pack('CN', MessageType::CHANNEL_CLOSE, $this->server_channels[$channel]));

                                $this->channel_status[$channel] = MessageType::CHANNEL_EOF;

                                continue 3;
                            case 'exit-status':
                                [, $this->exit_status] = Strings::unpackSSH2('CN', $response);

                                // "The client MAY ignore these messages."
                                // -- http://tools.ietf.org/html/rfc4254#section-6.10

                                continue 3;
                            default:
                                // "Some systems may not implement signals, in which case they SHOULD ignore this message."
                                //  -- http://tools.ietf.org/html/rfc4254#section-6.9
                                continue 3;
                        }
                }

                switch ($this->channel_status[$channel]) {
                    case MessageType::CHANNEL_OPEN:
                        switch ($type) {
                            case MessageType::CHANNEL_OPEN_CONFIRMATION:
                                [
                                    $this->server_channels[$channel],
                                    $window_size,
                                    $this->packet_size_client_to_server[$channel]
                                ] = Strings::unpackSSH2('NNN', $response);

                                if ($window_size < 0) {
                                    $window_size &= 0x7FFFFFFF;
                                    $window_size += 0x80000000;
                                }
                                $this->window_size_client_to_server[$channel] = $window_size;
                                $result = $client_channel == $channel ? true : $this->get_channel_packet($client_channel, $skip_extended);
                                $this->on_channel_open();
                                return $result;
                            case MessageType::CHANNEL_OPEN_FAILURE:
                                $this->disconnect_helper(DisconnectReason::BY_APPLICATION);
                                throw new RuntimeException('Unable to open channel');
                            default:
                                if ($client_channel == $channel) {
                                    $this->disconnect_helper(DisconnectReason::BY_APPLICATION);
                                    throw new RuntimeException('Unexpected response to open request');
                                }
                                return $this->get_channel_packet($client_channel, $skip_extended);
                        }
                        break;
                    case MessageType::CHANNEL_REQUEST:
                        switch ($type) {
                            case MessageType::CHANNEL_SUCCESS:
                                return true;
                            case MessageType::CHANNEL_FAILURE:
                                return false;
                            case MessageType::CHANNEL_DATA:
                                [$data] = Strings::unpackSSH2('s', $response);
                                $this->channel_buffers[$channel][] = chr($type) . $data;
                                return $this->get_channel_packet($client_channel, $skip_extended);
                            default:
                                $this->disconnect_helper(DisconnectReason::BY_APPLICATION);
                                throw new RuntimeException('Unable to fulfill channel request');
                        }
                    case MessageType::CHANNEL_CLOSE:
                        if ($client_channel == $channel && $type == MessageType::CHANNEL_CLOSE) {
                            return true;
                        }
                        return $this->get_channel_packet($client_channel, $skip_extended);
                }
            }

            // ie. $this->channel_status[$channel] == MessageType::CHANNEL_DATA

            switch ($type) {
                case MessageType::CHANNEL_DATA:
                    /*
                    if ($channel == self::CHANNEL_EXEC) {
                        // SCP requires null packets, such as this, be sent.  further, in the case of the ssh.com SSH server
                        // this actually seems to make things twice as fast.  more to the point, the message right after
                        // SSH_MSG_CHANNEL_DATA (usually SSH_MSG_IGNORE) won't block for as long as it would have otherwise.
                        // in OpenSSH it slows things down but only by a couple thousandths of a second.
                        $this->send_channel_packet($channel, chr(0));
                    }
                    */
                    [$data] = Strings::unpackSSH2('s', $response);

                    if ($channel == self::CHANNEL_AGENT_FORWARD) {
                        $agent_response = $this->agent->forwardData($data);
                        if (!is_bool($agent_response)) {
                            $this->send_channel_packet($channel, $agent_response);
                        }
                        break;
                    }

                    if ($client_channel == $channel) {
                        return $data;
                    }
                    $this->channel_buffers[$channel][] = chr($type) . $data;
                    break;
                case MessageType::CHANNEL_CLOSE:
                    $this->curTimeout = 5;

                    $this->close_channel_bitmap($channel);

                    if ($this->channel_status[$channel] != MessageType::CHANNEL_EOF) {
                        $this->send_binary_packet(pack('CN', MessageType::CHANNEL_CLOSE, $this->server_channels[$channel]));
                    }

                    $this->channel_status[$channel] = MessageType::CHANNEL_CLOSE;
                    $this->channelCount--;

                    if ($client_channel == $channel) {
                        return true;
                    }
                    // fall-through
                case MessageType::CHANNEL_EOF:
                    break;
                default:
                    $this->disconnect_helper(DisconnectReason::BY_APPLICATION);
                    throw new RuntimeException("Error reading channel data ($type)");
            }
        }
    }

    /**
     * Sends Binary Packets
     *
     * See '6. Binary Packet Protocol' of rfc4253 for more info.
     *
     * @see self::_get_binary_packet()
     */
    protected function send_binary_packet(string $data, string $logged = null): void
    {
        if (!is_resource($this->fsock) || feof($this->fsock)) {
            $this->bitmap = 0;
            throw new ConnectionClosedException('Connection closed prematurely');
        }

        if (!isset($logged)) {
            $logged = $data;
        }

        switch ($this->compress) {
            case self::NET_SSH2_COMPRESSION_ZLIB_AT_OPENSSH:
                if (!$this->isAuthenticated()) {
                    break;
                }
                // fall-through
            case self::NET_SSH2_COMPRESSION_ZLIB:
                if (!$this->regenerate_compression_context) {
                    $header = '';
                } else {
                    $this->regenerate_compression_context = false;
                    $this->compress_context = deflate_init(ZLIB_ENCODING_RAW, ['window' => 15]);
                    $header = "\x78\x9C";
                }
                if ($this->compress_context) {
                    $data = $header . deflate_add($this->compress_context, $data, ZLIB_PARTIAL_FLUSH);
                }
        }

        // 4 (packet length) + 1 (padding length) + 4 (minimal padding amount) == 9
        $packet_length = strlen($data) + 9;
        if ($this->encrypt && $this->encrypt->usesNonce()) {
            $packet_length -= 4;
        }
        // round up to the nearest $this->encrypt_block_size
        $packet_length += (($this->encrypt_block_size - 1) * $packet_length) % $this->encrypt_block_size;
        // subtracting strlen($data) is obvious - subtracting 5 is necessary because of packet_length and padding_length
        $padding_length = $packet_length - strlen($data) - 5;
        switch (true) {
            case $this->encrypt && $this->encrypt->usesNonce():
            case $this->hmac_create instanceof Hash && $this->hmac_create_etm:
                $padding_length += 4;
                $packet_length += 4;
        }

        $padding = Random::string($padding_length);

        // we subtract 4 from packet_length because the packet_length field isn't supposed to include itself
        $packet = pack('NCa*', $packet_length - 4, $padding_length, $data . $padding);

        $hmac = '';
        if ($this->hmac_create instanceof Hash && !$this->hmac_create_etm) {
            if (($this->hmac_create->getHash() & "\xFF\xFF\xFF\xFF") == 'umac') {
                $this->hmac_create->setNonce("\0\0\0\0" . pack('N', $this->send_seq_no));
                $hmac = $this->hmac_create->hash($packet);
            } else {
                $hmac = $this->hmac_create->hash(pack('Na*', $this->send_seq_no, $packet));
            }
        }

        if ($this->encrypt) {
            switch ($this->encryptName) {
                case 'aes128-gcm@openssh.com':
                case 'aes256-gcm@openssh.com':
                    $this->encrypt->setNonce(
                        $this->encryptFixedPart .
                        $this->encryptInvocationCounter
                    );
                    Strings::increment_str($this->encryptInvocationCounter);
                    $this->encrypt->setAAD($temp = ($packet & "\xFF\xFF\xFF\xFF"));
                    $packet = $temp . $this->encrypt->encrypt(substr($packet, 4));
                    break;
                case 'chacha20-poly1305@openssh.com':
                    // This should be impossible, but we are checking anyway to narrow the type for Psalm.
                    if (!($this->encrypt instanceof ChaCha20)) {
                        throw new LogicException('$this->encrypt is not a ' . ChaCha20::class);
                    }

                    $nonce = pack('N2', 0, $this->send_seq_no);

                    $this->encrypt->setNonce($nonce);
                    $this->lengthEncrypt->setNonce($nonce);

                    $length = $this->lengthEncrypt->encrypt($packet & "\xFF\xFF\xFF\xFF");

                    $this->encrypt->setCounter(0);
                    // this is the same approach that's implemented in Salsa20::createPoly1305Key()
                    // but we don't want to use the same AEAD construction that RFC8439 describes
                    // for ChaCha20-Poly1305 so we won't rely on it (see Salsa20::poly1305())
                    $this->encrypt->setPoly1305Key(
                        $this->encrypt->encrypt(str_repeat("\0", 32))
                    );
                    $this->encrypt->setAAD($length);
                    $this->encrypt->setCounter(1);
                    $packet = $length . $this->encrypt->encrypt(substr($packet, 4));
                    break;
                default:
                    $packet = $this->hmac_create instanceof Hash && $this->hmac_create_etm ?
                        ($packet & "\xFF\xFF\xFF\xFF") . $this->encrypt->encrypt(substr($packet, 4)) :
                        $this->encrypt->encrypt($packet);
            }
        }

        if ($this->hmac_create instanceof Hash && $this->hmac_create_etm) {
            if (($this->hmac_create->getHash() & "\xFF\xFF\xFF\xFF") == 'umac') {
                $this->hmac_create->setNonce("\0\0\0\0" . pack('N', $this->send_seq_no));
                $hmac = $this->hmac_create->hash($packet);
            } else {
                $hmac = $this->hmac_create->hash(pack('Na*', $this->send_seq_no, $packet));
            }
        }

        $this->send_seq_no++;

        $packet .= $this->encrypt && $this->encrypt->usesNonce() ? $this->encrypt->getTag() : $hmac;

        $start = microtime(true);
        $sent = @fwrite($this->fsock, $packet);
        $stop = microtime(true);

        if (defined('NET_SSH2_LOGGING')) {
            $current = microtime(true);
            $message_number = sprintf(
                '-> %s (since last: %s, network: %ss)',
                ($constantName = MessageType::findConstantNameByValue($value = ord($logged[0]), false))
                    ? "SSH_MSG_$constantName"
                    : "UNKNOWN ($value)",
                round($current - $this->last_packet, 4),
                round($stop - $start, 4)
            );
            $this->append_log($message_number, $logged);
            $this->last_packet = $current;
        }

        if (strlen($packet) != $sent) {
            $this->bitmap = 0;
            $message = $sent === false ?
                'Unable to write ' . strlen($packet) . ' bytes' :
                "Only $sent of " . strlen($packet) . " bytes were sent";
            throw new RuntimeException($message);
        }
    }

    /**
     * Logs data packets
     *
     * Makes sure that only the last 1MB worth of packets will be logged
     */
    private function append_log(string $message_number, string $message): void
    {
        $this->append_log_helper(
            NET_SSH2_LOGGING,
            $message_number,
            $message,
            $this->message_number_log,
            $this->message_log,
            $this->log_size,
            $this->realtime_log_file,
            $this->realtime_log_wrap,
            $this->realtime_log_size
        );
    }

    /**
     * Logs data packet helper
     *
     * @param resource &$realtime_log_file
     */
    protected function append_log_helper(int $constant, string $message_number, string $message, array &$message_number_log, array &$message_log, int &$log_size, &$realtime_log_file, bool &$realtime_log_wrap, int &$realtime_log_size): void
    {
        // remove the byte identifying the message type from all but the first two messages (ie. the identification strings)
        if (strlen($message_number) > 2) {
            Strings::shift($message);
        }

        switch ($constant) {
            // useful for benchmarks
            case self::LOG_SIMPLE:
                $message_number_log[] = $message_number;
                break;
            case self::LOG_SIMPLE_REALTIME:
                echo $message_number;
                echo PHP_SAPI == 'cli' ? "\r\n" : '<br>';
                @flush();
                @ob_flush();
                break;
            // the most useful log for SSH2
            case self::LOG_COMPLEX:
                $message_number_log[] = $message_number;
                $log_size += strlen($message);
                $message_log[] = $message;
                while ($log_size > self::LOG_MAX_SIZE) {
                    $log_size -= strlen(array_shift($message_log));
                    array_shift($message_number_log);
                }
                break;
            // dump the output out realtime; packets may be interspersed with non packets,
            // passwords won't be filtered out and select other packets may not be correctly
            // identified
            case self::LOG_REALTIME:
                switch (PHP_SAPI) {
                    case 'cli':
                        $start = $stop = "\r\n";
                        break;
                    default:
                        $start = '<pre>';
                        $stop = '</pre>';
                }
                echo $start . $this->format_log([$message], [$message_number]) . $stop;
                @flush();
                @ob_flush();
                break;
            // basically the same thing as self::LOG_REALTIME with the caveat that NET_SSH2_LOG_REALTIME_FILENAME
            // needs to be defined and that the resultant log file will be capped out at self::LOG_MAX_SIZE.
            // the earliest part of the log file is denoted by the first <<< START >>> and is not going to necessarily
            // at the beginning of the file
            case self::LOG_REALTIME_FILE:
                if (!isset($realtime_log_file)) {
                    // PHP doesn't seem to like using constants in fopen()
                    $filename = NET_SSH2_LOG_REALTIME_FILENAME;
                    $fp = fopen($filename, 'w');
                    $realtime_log_file = $fp;
                }
                if (!is_resource($realtime_log_file)) {
                    break;
                }
                $entry = $this->format_log([$message], [$message_number]);
                if ($realtime_log_wrap) {
                    $temp = "<<< START >>>\r\n";
                    $entry .= $temp;
                    fseek($realtime_log_file, ftell($realtime_log_file) - strlen($temp));
                }
                $realtime_log_size += strlen($entry);
                if ($realtime_log_size > self::LOG_MAX_SIZE) {
                    fseek($realtime_log_file, 0);
                    $realtime_log_size = strlen($entry);
                    $realtime_log_wrap = true;
                }
                fwrite($realtime_log_file, $entry);
        }
    }

    /**
     * Sends channel data
     *
     * Spans multiple SSH_MSG_CHANNEL_DATAs if appropriate
     */
    protected function send_channel_packet(int $client_channel, string $data): void
    {
        while (strlen($data)) {
            if (!$this->window_size_client_to_server[$client_channel]) {
                $this->bitmap ^= self::MASK_WINDOW_ADJUST;
                // using an invalid channel will let the buffers be built up for the valid channels
                $this->get_channel_packet(-1);
                $this->bitmap ^= self::MASK_WINDOW_ADJUST;
            }

            /* The maximum amount of data allowed is determined by the maximum
               packet size for the channel, and the current window size, whichever
               is smaller.
                 -- http://tools.ietf.org/html/rfc4254#section-5.2 */
            $max_size = min(
                $this->packet_size_client_to_server[$client_channel],
                $this->window_size_client_to_server[$client_channel]
            );

            $temp = Strings::shift($data, $max_size);
            $packet = Strings::packSSH2(
                'CNs',
                MessageType::CHANNEL_DATA,
                $this->server_channels[$client_channel],
                $temp
            );
            $this->window_size_client_to_server[$client_channel] -= strlen($temp);
            $this->send_binary_packet($packet);
        }
    }

    /**
     * Closes and flushes a channel
     *
     * \phpseclib3\Net\SSH2 doesn't properly close most channels.  For exec() channels are normally closed by the server
     * and for SFTP channels are presumably closed when the client disconnects.  This functions is intended
     * for SCP more than anything.
     */
    private function close_channel(int $client_channel, bool $want_reply = false): void
    {
        // see http://tools.ietf.org/html/rfc4254#section-5.3

        $this->send_binary_packet(pack('CN', MessageType::CHANNEL_EOF, $this->server_channels[$client_channel]));

        if (!$want_reply) {
            $this->send_binary_packet(pack('CN', MessageType::CHANNEL_CLOSE, $this->server_channels[$client_channel]));
        }

        $this->channel_status[$client_channel] = MessageType::CHANNEL_CLOSE;
        $this->channelCount--;

        $this->curTimeout = 5;

        while (!is_bool($this->get_channel_packet($client_channel))) {
        }

        if ($want_reply) {
            $this->send_binary_packet(pack('CN', MessageType::CHANNEL_CLOSE, $this->server_channels[$client_channel]));
        }

        $this->close_channel_bitmap($client_channel);
    }

    /**
     * Maintains execution state bitmap in response to channel closure
     */
    private function close_channel_bitmap(int $client_channel): void
    {
        switch ($client_channel) {
            case self::CHANNEL_SHELL:
                // Shell status has been maintained in the bitmap for backwards
                //  compatibility sake, but can be removed going forward
                if ($this->bitmap & self::MASK_SHELL) {
                    $this->bitmap &= ~self::MASK_SHELL;
                }
                break;
        }
    }

    /**
     * Disconnect
     *
     * @return false
     */
    protected function disconnect_helper(int $reason): bool
    {
        if ($this->bitmap & self::MASK_CONNECTED) {
            $data = Strings::packSSH2('CNss', MessageType::DISCONNECT, $reason, '', '');
            try {
                $this->send_binary_packet($data);
            } catch (\Exception $e) {
            }
        }

        $this->bitmap = 0;
        if (is_resource($this->fsock) && get_resource_type($this->fsock) === 'stream') {
            fclose($this->fsock);
        }

        return false;
    }

    /**
     * Returns a log of the packets that have been sent and received.
     *
     * Returns a string if NET_SSH2_LOGGING == self::LOG_COMPLEX, an array if NET_SSH2_LOGGING == self::LOG_SIMPLE and false if !defined('NET_SSH2_LOGGING')
     *
     * @return array|false|string
     */
    public function getLog()
    {
        if (!defined('NET_SSH2_LOGGING')) {
            return false;
        }

        switch (NET_SSH2_LOGGING) {
            case self::LOG_SIMPLE:
                return $this->message_number_log;
            case self::LOG_COMPLEX:
                $log = $this->format_log($this->message_log, $this->message_number_log);
                return PHP_SAPI == 'cli' ? $log : '<pre>' . $log . '</pre>';
            default:
                return false;
        }
    }

    /**
     * Formats a log for printing
     */
    protected function format_log(array $message_log, array $message_number_log): string
    {
        $output = '';
        for ($i = 0; $i < count($message_log); $i++) {
            $output .= $message_number_log[$i] . "\r\n";
            $current_log = $message_log[$i];
            $j = 0;
            do {
                if (strlen($current_log)) {
                    $output .= str_pad(dechex($j), 7, '0', STR_PAD_LEFT) . '0  ';
                }
                $fragment = Strings::shift($current_log, $this->log_short_width);
                $hex = substr(preg_replace_callback('#.#s', fn ($matches) => $this->log_boundary . str_pad(dechex(ord($matches[0])), 2, '0', STR_PAD_LEFT), $fragment), strlen($this->log_boundary));
                // replace non ASCII printable characters with dots
                // http://en.wikipedia.org/wiki/ASCII#ASCII_printable_characters
                // also replace < with a . since < messes up the output on web browsers
                $raw = preg_replace('#[^\x20-\x7E]|<#', '.', $fragment);
                $output .= str_pad($hex, $this->log_long_width - $this->log_short_width, ' ') . $raw . "\r\n";
                $j++;
            } while (strlen($current_log));
            $output .= "\r\n";
        }

        return $output;
    }

    /**
     * Helper function for agent->on_channel_open()
     *
     * Used when channels are created to inform agent
     * of said channel opening. Must be called after
     * channel open confirmation received
     */
    private function on_channel_open(): void
    {
        if (isset($this->agent)) {
            $this->agent->registerChannelOpen($this);
        }
    }

    /**
     * Returns the first value of the intersection of two arrays or false if
     * the intersection is empty. The order is defined by the first parameter.
     *
     * @return mixed False if intersection is empty, else intersected value.
     */
    private static function array_intersect_first(array $array1, array $array2)
    {
        foreach ($array1 as $value) {
            if (in_array($value, $array2)) {
                return $value;
            }
        }
        return false;
    }

    /**
     * Returns all errors
     *
     * @return string[]
     */
    public function getErrors(): array
    {
        return $this->errors;
    }

    /**
     * Returns the last error
     */
    public function getLastError(): string
    {
        $count = count($this->errors);

        if ($count > 0) {
            return $this->errors[$count - 1];
        }
    }

    /**
     * Return the server identification.
     *
     * @return string|false
     */
    public function getServerIdentification()
    {
        $this->connect();

        return $this->server_identifier;
    }

    /**
     * Returns a list of algorithms the server supports
     */
    public function getServerAlgorithms(): array
    {
        $this->connect();

        return [
            'kex' => $this->kex_algorithms,
            'hostkey' => $this->server_host_key_algorithms,
            'client_to_server' => [
                'crypt' => $this->encryption_algorithms_client_to_server,
                'mac' => $this->mac_algorithms_client_to_server,
                'comp' => $this->compression_algorithms_client_to_server,
                'lang' => $this->languages_client_to_server,
            ],
            'server_to_client' => [
                'crypt' => $this->encryption_algorithms_server_to_client,
                'mac' => $this->mac_algorithms_server_to_client,
                'comp' => $this->compression_algorithms_server_to_client,
                'lang' => $this->languages_server_to_client,
            ],
        ];
    }

    /**
     * Returns a list of KEX algorithms that phpseclib supports
     */
    public static function getSupportedKEXAlgorithms(): array
    {
        $kex_algorithms = [
            // Elliptic Curve Diffie-Hellman Key Agreement (ECDH) using
            // Curve25519. See doc/curve25519-sha256@libssh.org.txt in the
            // libssh repository for more information.
            'curve25519-sha256',
            'curve25519-sha256@libssh.org',

            'ecdh-sha2-nistp256', // RFC 5656
            'ecdh-sha2-nistp384', // RFC 5656
            'ecdh-sha2-nistp521', // RFC 5656

            'diffie-hellman-group-exchange-sha256',// RFC 4419
            'diffie-hellman-group-exchange-sha1',  // RFC 4419

            // Diffie-Hellman Key Agreement (DH) using integer modulo prime
            // groups.
            'diffie-hellman-group14-sha256',
            'diffie-hellman-group14-sha1', // REQUIRED
            'diffie-hellman-group15-sha512',
            'diffie-hellman-group16-sha512',
            'diffie-hellman-group17-sha512',
            'diffie-hellman-group18-sha512',

            'diffie-hellman-group1-sha1', // REQUIRED
        ];

        return $kex_algorithms;
    }

    /**
     * Returns a list of host key algorithms that phpseclib supports
     */
    public static function getSupportedHostKeyAlgorithms(): array
    {
        return [
            'ssh-ed25519', // https://tools.ietf.org/html/draft-ietf-curdle-ssh-ed25519-02
            'ecdsa-sha2-nistp256', // RFC 5656
            'ecdsa-sha2-nistp384', // RFC 5656
            'ecdsa-sha2-nistp521', // RFC 5656
            'rsa-sha2-256', // RFC 8332
            'rsa-sha2-512', // RFC 8332
            'ssh-rsa', // RECOMMENDED  sign   Raw RSA Key
            'ssh-dss',  // REQUIRED     sign   Raw DSS Key
        ];
    }

    /**
     * Returns a list of symmetric key algorithms that phpseclib supports
     */
    public static function getSupportedEncryptionAlgorithms(): array
    {
        $algos = [
            // from <https://tools.ietf.org/html/rfc5647>:
            'aes128-gcm@openssh.com',
            'aes256-gcm@openssh.com',

            // from <http://tools.ietf.org/html/rfc4345#section-4>:
            'arcfour256',
            'arcfour128',

            //'arcfour',      // OPTIONAL          the ARCFOUR stream cipher with a 128-bit key

            // CTR modes from <http://tools.ietf.org/html/rfc4344#section-4>:
            'aes128-ctr',     // RECOMMENDED       AES (Rijndael) in SDCTR mode, with 128-bit key
            'aes192-ctr',     // RECOMMENDED       AES with 192-bit key
            'aes256-ctr',     // RECOMMENDED       AES with 256-bit key

            // from <https://github.com/openssh/openssh-portable/blob/001aa55/PROTOCOL.chacha20poly1305>:
            // one of the big benefits of chacha20-poly1305 is speed. the problem is...
            // libsodium doesn't generate the poly1305 keys in the way ssh does and openssl's PHP bindings don't even
            // seem to support poly1305 currently. so even if libsodium or openssl are being used for the chacha20
            // part, pure-PHP has to be used for the poly1305 part and that's gonna cause a big slow down.
            // speed-wise it winds up being faster to use AES (when openssl is available) and some HMAC
            // (which is always gonna be super fast to compute thanks to the hash extension, which
            // "is bundled and compiled into PHP by default")
            'chacha20-poly1305@openssh.com',

            'twofish128-ctr', // OPTIONAL          Twofish in SDCTR mode, with 128-bit key
            'twofish192-ctr', // OPTIONAL          Twofish with 192-bit key
            'twofish256-ctr', // OPTIONAL          Twofish with 256-bit key

            'aes128-cbc',     // RECOMMENDED       AES with a 128-bit key
            'aes192-cbc',     // OPTIONAL          AES with a 192-bit key
            'aes256-cbc',     // OPTIONAL          AES in CBC mode, with a 256-bit key

            'twofish128-cbc', // OPTIONAL          Twofish with a 128-bit key
            'twofish192-cbc', // OPTIONAL          Twofish with a 192-bit key
            'twofish256-cbc',
            'twofish-cbc',    // OPTIONAL          alias for "twofish256-cbc"
                              //                   (this is being retained for historical reasons)

            'blowfish-ctr',   // OPTIONAL          Blowfish in SDCTR mode

            'blowfish-cbc',   // OPTIONAL          Blowfish in CBC mode

            '3des-ctr',       // RECOMMENDED       Three-key 3DES in SDCTR mode

            '3des-cbc',       // REQUIRED          three-key 3DES in CBC mode

             //'none'           // OPTIONAL          no encryption; NOT RECOMMENDED
        ];

        if (self::$crypto_engine) {
            $engines = [self::$crypto_engine];
        } else {
            $engines = [
                'libsodium',
                'OpenSSL (GCM)',
                'OpenSSL',
                'Eval',
                'PHP',
            ];
        }

        $ciphers = [];

        foreach ($engines as $engine) {
            foreach ($algos as $algo) {
                $obj = self::encryption_algorithm_to_crypt_instance($algo);
                if ($obj instanceof Rijndael) {
                    $obj->setKeyLength((int) preg_replace('#[^\d]#', '', $algo));
                }
                switch ($algo) {
                    case 'chacha20-poly1305@openssh.com':
                    case 'arcfour128':
                    case 'arcfour256':
                        if ($engine != 'Eval') {
                            continue 2;
                        }
                        break;
                    case 'aes128-gcm@openssh.com':
                    case 'aes256-gcm@openssh.com':
                        if ($engine == 'OpenSSL') {
                            continue 2;
                        }
                        $obj->setNonce('dummydummydu');
                }
                if ($obj->isValidEngine($engine)) {
                    $algos = array_diff($algos, [$algo]);
                    $ciphers[] = $algo;
                }
            }
        }

        return $ciphers;
    }

    /**
     * Returns a list of MAC algorithms that phpseclib supports
     */
    public static function getSupportedMACAlgorithms(): array
    {
        return [
            'hmac-sha2-256-etm@openssh.com',
            'hmac-sha2-512-etm@openssh.com',
            'umac-64-etm@openssh.com',
            'umac-128-etm@openssh.com',
            'hmac-sha1-etm@openssh.com',

            // from <http://www.ietf.org/rfc/rfc6668.txt>:
            'hmac-sha2-256',// RECOMMENDED     HMAC-SHA256 (digest length = key length = 32)
            'hmac-sha2-512',// OPTIONAL        HMAC-SHA512 (digest length = key length = 64)

            // from <https://tools.ietf.org/html/draft-miller-secsh-umac-01>:
            'umac-64@openssh.com',
            'umac-128@openssh.com',

            'hmac-sha1-96', // RECOMMENDED     first 96 bits of HMAC-SHA1 (digest length = 12, key length = 20)
            'hmac-sha1',    // REQUIRED        HMAC-SHA1 (digest length = key length = 20)
            'hmac-md5-96',  // OPTIONAL        first 96 bits of HMAC-MD5 (digest length = 12, key length = 16)
            'hmac-md5',     // OPTIONAL        HMAC-MD5 (digest length = key length = 16)
            //'none'          // OPTIONAL        no MAC; NOT RECOMMENDED
        ];
    }

    /**
     * Returns a list of compression algorithms that phpseclib supports
     */
    public static function getSupportedCompressionAlgorithms(): array
    {
        $algos = ['none']; // REQUIRED        no compression
        if (function_exists('deflate_init')) {
            $algos[] = 'zlib@openssh.com'; // https://datatracker.ietf.org/doc/html/draft-miller-secsh-compression-delayed
            $algos[] = 'zlib';
        }
        return $algos;
    }

    /**
     * Return list of negotiated algorithms
     *
     * Uses the same format as https://www.php.net/ssh2-methods-negotiated
     */
    public function getAlgorithmsNegotiated(): array
    {
        $this->connect();

        $compression_map = [
            self::NET_SSH2_COMPRESSION_NONE => 'none',
            self::NET_SSH2_COMPRESSION_ZLIB => 'zlib',
            self::NET_SSH2_COMPRESSION_ZLIB_AT_OPENSSH => 'zlib@openssh.com',
        ];

        return [
            'kex' => $this->kex_algorithm,
            'hostkey' => $this->signature_format,
            'client_to_server' => [
                'crypt' => $this->encryptName,
                'mac' => $this->hmac_create_name,
                'comp' => $compression_map[$this->compress],
            ],
            'server_to_client' => [
                'crypt' => $this->decryptName,
                'mac' => $this->hmac_check_name,
                'comp' => $compression_map[$this->decompress],
            ],
        ];
    }

    /**
     * Force multiple channels (even if phpseclib has decided to disable them)
     */
    public function forceMultipleChannels(): void
    {
        $this->errorOnMultipleChannels = false;
    }

    /**
     * Allows you to set the terminal
     */
    public function setTerminal(string $term): void
    {
        $this->term = $term;
    }

    /**
     * Accepts an associative array with up to four parameters as described at
     * <https://www.php.net/manual/en/function.ssh2-connect.php>
     */
    public function setPreferredAlgorithms(array $methods): void
    {
        $preferred = $methods;

        if (isset($preferred['kex'])) {
            $preferred['kex'] = array_intersect(
                $preferred['kex'],
                static::getSupportedKEXAlgorithms()
            );
        }

        if (isset($preferred['hostkey'])) {
            $preferred['hostkey'] = array_intersect(
                $preferred['hostkey'],
                static::getSupportedHostKeyAlgorithms()
            );
        }

        $keys = ['client_to_server', 'server_to_client'];
        foreach ($keys as $key) {
            if (isset($preferred[$key])) {
                $a = &$preferred[$key];
                if (isset($a['crypt'])) {
                    $a['crypt'] = array_intersect(
                        $a['crypt'],
                        static::getSupportedEncryptionAlgorithms()
                    );
                }
                if (isset($a['comp'])) {
                    $a['comp'] = array_intersect(
                        $a['comp'],
                        static::getSupportedCompressionAlgorithms()
                    );
                }
                if (isset($a['mac'])) {
                    $a['mac'] = array_intersect(
                        $a['mac'],
                        static::getSupportedMACAlgorithms()
                    );
                }
            }
        }

        $keys = [
            'kex',
            'hostkey',
            'client_to_server/crypt',
            'client_to_server/comp',
            'client_to_server/mac',
            'server_to_client/crypt',
            'server_to_client/comp',
            'server_to_client/mac',
        ];
        foreach ($keys as $key) {
            $p = $preferred;
            $m = $methods;

            $subkeys = explode('/', $key);
            foreach ($subkeys as $subkey) {
                if (!isset($p[$subkey])) {
                    continue 2;
                }
                $p = $p[$subkey];
                $m = $m[$subkey];
            }

            if (count($p) != count($m)) {
                $diff = array_diff($m, $p);
                $msg = count($diff) == 1 ?
                    ' is not a supported algorithm' :
                    ' are not supported algorithms';
                throw new UnsupportedAlgorithmException(implode(', ', $diff) . $msg);
            }
        }

        $this->preferred = $preferred;
    }

    /**
     * Returns the banner message.
     *
     * Quoting from the RFC, "in some jurisdictions, sending a warning message before
     * authentication may be relevant for getting legal protection."
     */
    public function getBannerMessage(): string
    {
        return $this->banner_message;
    }

    /**
     * Returns the server public host key.
     *
     * Caching this the first time you connect to a server and checking the result on subsequent connections
     * is recommended.  Returns false if the server signature is not signed correctly with the public host key.
     *
     * @return string|false
     * @throws RuntimeException on badly formatted keys
     * @throws NoSupportedAlgorithmsException when the key isn't in a supported format
     */
    public function getServerPublicHostKey()
    {
        if (!($this->bitmap & self::MASK_CONSTRUCTOR)) {
            $this->connect();
        }

        $signature = $this->signature;
        $server_public_host_key = base64_encode($this->server_public_host_key);

        if ($this->signature_validated) {
            return $this->bitmap ?
                $this->signature_format . ' ' . $server_public_host_key :
                false;
        }

        $this->signature_validated = true;

        switch ($this->signature_format) {
            case 'ssh-ed25519':
            case 'ecdsa-sha2-nistp256':
            case 'ecdsa-sha2-nistp384':
            case 'ecdsa-sha2-nistp521':
                $key = EC::loadFormat('OpenSSH', $server_public_host_key)
                    ->withSignatureFormat('SSH2');
                switch ($this->signature_format) {
                    case 'ssh-ed25519':
                        $hash = 'sha512';
                        break;
                    case 'ecdsa-sha2-nistp256':
                        $hash = 'sha256';
                        break;
                    case 'ecdsa-sha2-nistp384':
                        $hash = 'sha384';
                        break;
                    case 'ecdsa-sha2-nistp521':
                        $hash = 'sha512';
                }
                $key = $key->withHash($hash);
                break;
            case 'ssh-dss':
                $key = DSA::loadFormat('OpenSSH', $server_public_host_key)
                    ->withSignatureFormat('SSH2')
                    ->withHash('sha1');
                break;
            case 'ssh-rsa':
            case 'rsa-sha2-256':
            case 'rsa-sha2-512':
                // could be ssh-rsa, rsa-sha2-256, rsa-sha2-512
                // we don't check here because we already checked in key_exchange
                // some signatures have the type embedded within the message and some don't
                [, $signature] = Strings::unpackSSH2('ss', $signature);

                $key = RSA::loadFormat('OpenSSH', $server_public_host_key)
                    ->withPadding(RSA::SIGNATURE_PKCS1);
                switch ($this->signature_format) {
                    case 'rsa-sha2-512':
                        $hash = 'sha512';
                        break;
                    case 'rsa-sha2-256':
                        $hash = 'sha256';
                        break;
                    //case 'ssh-rsa':
                    default:
                        $hash = 'sha1';
                }
                $key = $key->withHash($hash);
                break;
            default:
                $this->disconnect_helper(DisconnectReason::HOST_KEY_NOT_VERIFIABLE);
                throw new NoSupportedAlgorithmsException('Unsupported signature format');
        }

        if (!$key->verify($this->exchange_hash, $signature)) {
            return $this->disconnect_helper(DisconnectReason::HOST_KEY_NOT_VERIFIABLE);
        };

        return $this->signature_format . ' ' . $server_public_host_key;
    }

    /**
     * Returns the exit status of an SSH command or false.
     *
     * @return false|int
     */
    public function getExitStatus()
    {
        if (is_null($this->exit_status)) {
            return false;
        }
        return $this->exit_status;
    }

    /**
     * Returns the number of columns for the terminal window size.
     */
    public function getWindowColumns(): int
    {
        return $this->windowColumns;
    }

    /**
     * Returns the number of rows for the terminal window size.
     */
    public function getWindowRows(): int
    {
        return $this->windowRows;
    }

    /**
     * Sets the number of columns for the terminal window size.
     */
    public function setWindowColumns(int $value): void
    {
        $this->windowColumns = $value;
    }

    /**
     * Sets the number of rows for the terminal window size.
     */
    public function setWindowRows(int $value): void
    {
        $this->windowRows = $value;
    }

    /**
     * Sets the number of columns and rows for the terminal window size.
     */
    public function setWindowSize(int $columns = 80, int $rows = 24): void
    {
        $this->windowColumns = $columns;
        $this->windowRows = $rows;
    }

    /**
     * To String Magic Method
     *
     * @return string
     */
    #[\ReturnTypeWillChange]
    public function __toString()
    {
        return $this->getResourceId();
    }

    /**
     * Get Resource ID
     *
     * We use {} because that symbols should not be in URL according to
     * {@link http://tools.ietf.org/html/rfc3986#section-2 RFC}.
     * It will safe us from any conflicts, because otherwise regexp will
     * match all alphanumeric domains.
     */
    public function getResourceId(): string
    {
        return '{' . spl_object_hash($this) . '}';
    }

    public static function getConnectionByResourceId(string $id): SSH2|null
    {
        if (array_key_exists($id, self::$connections)) {
            /**
             * @psalm-ignore-var
             * @var SSH2|null $ssh2
             */
            $ssh2 =  self::$connections[$id]->get();
            return $ssh2;
        }
        return null;
    }

    /**
     * Return all excising connections
     *
     * @return array<string, SSH2>
     */
    public static function getConnections(): array
    {
        if (!class_exists('WeakReference')) {
            /** @var array<string, SSH2> */
            return self::$connections;
        }
        $temp = [];
        foreach (self::$connections as $key => $ref) {
            $temp[$key] = $ref->get();
        }
        return $temp;
    }

    /**
     * Update packet types in log history
     */
    private function updateLogHistory(string $old, string $new): void
    {
        if (defined('NET_SSH2_LOGGING') && NET_SSH2_LOGGING == self::LOG_COMPLEX) {
            $this->message_number_log[count($this->message_number_log) - 1] = str_replace(
                $old,
                $new,
                $this->message_number_log[count($this->message_number_log) - 1]
            );
        }
    }

    /**
     * Return the list of authentication methods that may productively continue authentication.
     *
     * @see https://tools.ietf.org/html/rfc4252#section-5.1
     */
    public function getAuthMethodsToContinue(): ?array
    {
        return $this->auth_methods_to_continue;
    }

    /**
     * Enables "smart" multi-factor authentication (MFA)
     */
    public function enableSmartMFA(): void
    {
        $this->smartMFA = true;
    }

    /**
     * Disables "smart" multi-factor authentication (MFA)
     */
    public function disableSmartMFA(): void
    {
        $this->smartMFA = false;
    }
}<|MERGE_RESOLUTION|>--- conflicted
+++ resolved
@@ -1357,16 +1357,12 @@
             $this->languages_client_to_server,
             $this->languages_server_to_client,
             $first_kex_packet_follows
-<<<<<<< HEAD
         ] = Strings::unpackSSH2('L10C', $response);
-=======
-        ) = Strings::unpackSSH2('L10C', $response);
         if (in_array('kex-strict-s-v00@openssh.com', $this->kex_algorithms)) {
             if ($this->session_id === false && $this->extra_packets) {
                 throw new \UnexpectedValueException('Possible Terrapin Attack detected');
             }
         }
->>>>>>> 80bc33b7
 
         $this->supported_private_key_algorithms = $this->server_host_key_algorithms;
 
@@ -3458,19 +3454,12 @@
                 $this->errors[] = 'SSH_MSG_DISCONNECT: SSH_DISCONNECT_' . DisconnectReason::getConstantNameByValue($reason_code) . "\r\n$message";
                 $this->bitmap = 0;
                 return false;
-<<<<<<< HEAD
             case MessageType::IGNORE:
+                $this->extra_packets++;
                 $payload = $this->get_binary_packet($skip_channel_filter);
                 break;
             case MessageType::DEBUG:
-=======
-            case NET_SSH2_MSG_IGNORE:
                 $this->extra_packets++;
-                $payload = $this->get_binary_packet($skip_channel_filter);
-                break;
-            case NET_SSH2_MSG_DEBUG:
-                $this->extra_packets++;
->>>>>>> 80bc33b7
                 Strings::shift($payload, 2); // second byte is "always_display"
                 [$message] = Strings::unpackSSH2('s', $payload);
                 $this->errors[] = "SSH_MSG_DEBUG: $message";
@@ -3478,12 +3467,8 @@
                 break;
             case MessageType::UNIMPLEMENTED:
                 return false;
-<<<<<<< HEAD
             case MessageType::KEXINIT:
-=======
-            case NET_SSH2_MSG_KEXINIT:
                 // this is here for key re-exchanges after the initial key exchange
->>>>>>> 80bc33b7
                 if ($this->session_id !== false) {
                     if (!$this->key_exchange($payload)) {
                         $this->bitmap = 0;
