<?php

/**
 * Pure-PHP implementation of SSHv2.
 *
 * PHP version 5
 *
 * Here are some examples of how to use this library:
 * <code>
 * <?php
 *    include 'vendor/autoload.php';
 *
 *    $ssh = new \phpseclib\Net\SSH2('www.domain.tld');
 *    if (!$ssh->login('username', 'password')) {
 *        exit('Login Failed');
 *    }
 *
 *    echo $ssh->exec('pwd');
 *    echo $ssh->exec('ls -la');
 * ?>
 * </code>
 *
 * <code>
 * <?php
 *    include 'vendor/autoload.php';
 *
 *    $key = new \phpseclib\Crypt\RSA();
 *    //$key->setPassword('whatever');
 *    $key->loadKey(file_get_contents('privatekey'));
 *
 *    $ssh = new \phpseclib\Net\SSH2('www.domain.tld');
 *    if (!$ssh->login('username', $key)) {
 *        exit('Login Failed');
 *    }
 *
 *    echo $ssh->read('username@username:~$');
 *    $ssh->write("ls -la\n");
 *    echo $ssh->read('username@username:~$');
 * ?>
 * </code>
 *
 * @category  Net
 * @package   SSH2
 * @author    Jim Wigginton <terrafrost@php.net>
 * @copyright 2007 Jim Wigginton
 * @license   http://www.opensource.org/licenses/mit-license.html  MIT License
 * @link      http://phpseclib.sourceforge.net
 */

namespace phpseclib\Net;

use phpseclib\Crypt\Base;
use phpseclib\Crypt\Blowfish;
use phpseclib\Crypt\Hash;
use phpseclib\Crypt\Random;
use phpseclib\Crypt\RC4;
use phpseclib\Crypt\Rijndael;
use phpseclib\Crypt\RSA;
use phpseclib\Crypt\TripleDES;
use phpseclib\Crypt\Twofish;
use phpseclib\Math\BigInteger; // Used to do Diffie-Hellman key exchange and DSA/RSA signature verification.
use phpseclib\System\SSH\Agent;

/**
 * Pure-PHP implementation of SSHv2.
 *
 * @package SSH2
 * @author  Jim Wigginton <terrafrost@php.net>
 * @access  public
 */
class SSH2
{
    /**#@+
     * Execution Bitmap Masks
     *
     * @see \phpseclib\Net\SSH2::bitmap
     * @access private
     */
    const MASK_CONSTRUCTOR   = 0x00000001;
    const MASK_CONNECTED     = 0x00000002;
    const MASK_LOGIN_REQ     = 0x00000004;
    const MASK_LOGIN         = 0x00000008;
    const MASK_SHELL         = 0x00000010;
    const MASK_WINDOW_ADJUST = 0x00000020;
    /**#@-*/

    /**#@+
     * Channel constants
     *
     * RFC4254 refers not to client and server channels but rather to sender and recipient channels.  we don't refer
     * to them in that way because RFC4254 toggles the meaning. the client sends a SSH_MSG_CHANNEL_OPEN message with
     * a sender channel and the server sends a SSH_MSG_CHANNEL_OPEN_CONFIRMATION in response, with a sender and a
     * recepient channel.  at first glance, you might conclude that SSH_MSG_CHANNEL_OPEN_CONFIRMATION's sender channel
     * would be the same thing as SSH_MSG_CHANNEL_OPEN's sender channel, but it's not, per this snipet:
     *     The 'recipient channel' is the channel number given in the original
     *     open request, and 'sender channel' is the channel number allocated by
     *     the other side.
     *
     * @see \phpseclib\Net\SSH2::_send_channel_packet()
     * @see \phpseclib\Net\SSH2::_get_channel_packet()
     * @access private
    */
    const CHANNEL_EXEC          = 1; // PuTTy uses 0x100
    const CHANNEL_SHELL         = 2;
    const CHANNEL_SUBSYSTEM     = 3;
    const CHANNEL_AGENT_FORWARD = 4;
    const CHANNEL_KEEP_ALIVE    = 5;
    /**#@-*/

    /**#@+
     * @access public
     * @see \phpseclib\Net\SSH2::getLog()
    */
    /**
     * Returns the message numbers
     */
    const LOG_SIMPLE = 1;
    /**
     * Returns the message content
     */
    const LOG_COMPLEX = 2;
    /**
     * Outputs the content real-time
     */
    const LOG_REALTIME = 3;
    /**
     * Dumps the content real-time to a file
     */
    const LOG_REALTIME_FILE = 4;
    /**
     * Make sure that the log never gets larger than this
     */
    const LOG_MAX_SIZE = 1048576; // 1024 * 1024
    /**#@-*/

    /**#@+
     * @access public
     * @see \phpseclib\Net\SSH2::read()
    */
    /**
     * Returns when a string matching $expect exactly is found
     */
    const READ_SIMPLE = 1;
    /**
     * Returns when a string matching the regular expression $expect is found
     */
    const READ_REGEX = 2;
    /**
     * Returns whenever a data packet is received.
     *
     * Some data packets may only contain a single character so it may be necessary
     * to call read() multiple times when using this option
     */
    const READ_NEXT = 3;
    /**#@-*/

    /**
     * The SSH identifier
     *
     * @var string
     * @access private
     */
    var $identifier;

    /**
     * The Socket Object
     *
     * @var object
     * @access private
     */
    var $fsock;

    /**
     * Execution Bitmap
     *
     * The bits that are set represent functions that have been called already.  This is used to determine
     * if a requisite function has been successfully executed.  If not, an error should be thrown.
     *
     * @var int
     * @access private
     */
    var $bitmap = 0;

    /**
     * Error information
     *
     * @see self::getErrors()
     * @see self::getLastError()
     * @var string
     * @access private
     */
    var $errors = array();

    /**
     * Server Identifier
     *
     * @see self::getServerIdentification()
     * @var array|false
     * @access private
     */
    var $server_identifier = false;

    /**
     * Key Exchange Algorithms
     *
     * @see self::getKexAlgorithims()
     * @var array|false
     * @access private
     */
    var $kex_algorithms = false;

    /**
     * Key Exchange Algorithm
     *
     * @see self::getMethodsNegotiated()
     * @var string|false
     * @access private
     */
    var $kex_algorithm = false;

    /**
     * Minimum Diffie-Hellman Group Bit Size in RFC 4419 Key Exchange Methods
     *
     * @see self::_key_exchange()
     * @var int
     * @access private
     */
    var $kex_dh_group_size_min = 1536;

    /**
     * Preferred Diffie-Hellman Group Bit Size in RFC 4419 Key Exchange Methods
     *
     * @see self::_key_exchange()
     * @var int
     * @access private
     */
    var $kex_dh_group_size_preferred = 2048;

    /**
     * Maximum Diffie-Hellman Group Bit Size in RFC 4419 Key Exchange Methods
     *
     * @see self::_key_exchange()
     * @var int
     * @access private
     */
    var $kex_dh_group_size_max = 4096;

    /**
     * Server Host Key Algorithms
     *
     * @see self::getServerHostKeyAlgorithms()
     * @var array|false
     * @access private
     */
    var $server_host_key_algorithms = false;

    /**
     * Encryption Algorithms: Client to Server
     *
     * @see self::getEncryptionAlgorithmsClient2Server()
     * @var array|false
     * @access private
     */
    var $encryption_algorithms_client_to_server = false;

    /**
     * Encryption Algorithms: Server to Client
     *
     * @see self::getEncryptionAlgorithmsServer2Client()
     * @var array|false
     * @access private
     */
    var $encryption_algorithms_server_to_client = false;

    /**
     * MAC Algorithms: Client to Server
     *
     * @see self::getMACAlgorithmsClient2Server()
     * @var array|false
     * @access private
     */
    var $mac_algorithms_client_to_server = false;

    /**
     * MAC Algorithms: Server to Client
     *
     * @see self::getMACAlgorithmsServer2Client()
     * @var array|false
     * @access private
     */
    var $mac_algorithms_server_to_client = false;

    /**
     * Compression Algorithms: Client to Server
     *
     * @see self::getCompressionAlgorithmsClient2Server()
     * @var array|false
     * @access private
     */
    var $compression_algorithms_client_to_server = false;

    /**
     * Compression Algorithms: Server to Client
     *
     * @see self::getCompressionAlgorithmsServer2Client()
     * @var array|false
     * @access private
     */
    var $compression_algorithms_server_to_client = false;

    /**
     * Languages: Server to Client
     *
     * @see self::getLanguagesServer2Client()
     * @var array|false
     * @access private
     */
    var $languages_server_to_client = false;

    /**
     * Languages: Client to Server
     *
     * @see self::getLanguagesClient2Server()
     * @var array|false
     * @access private
     */
    var $languages_client_to_server = false;

    /**
     * Preferred Algorithms
     *
     * @see self::setPreferredAlgorithms()
     * @var array
     * @access private
     */
    var $preferred = array();

    /**
     * Block Size for Server to Client Encryption
     *
     * "Note that the length of the concatenation of 'packet_length',
     *  'padding_length', 'payload', and 'random padding' MUST be a multiple
     *  of the cipher block size or 8, whichever is larger.  This constraint
     *  MUST be enforced, even when using stream ciphers."
     *
     *  -- http://tools.ietf.org/html/rfc4253#section-6
     *
     * @see self::__construct()
     * @see self::_send_binary_packet()
     * @var int
     * @access private
     */
    var $encrypt_block_size = 8;

    /**
     * Block Size for Client to Server Encryption
     *
     * @see self::__construct()
     * @see self::_get_binary_packet()
     * @var int
     * @access private
     */
    var $decrypt_block_size = 8;

    /**
     * Server to Client Encryption Object
     *
     * @see self::_get_binary_packet()
     * @var object
     * @access private
     */
    var $decrypt = false;

    /**
     * Client to Server Encryption Object
     *
     * @see self::_send_binary_packet()
     * @var object
     * @access private
     */
    var $encrypt = false;

    /**
     * Client to Server HMAC Object
     *
     * @see self::_send_binary_packet()
     * @var object
     * @access private
     */
    var $hmac_create = false;

    /**
     * Server to Client HMAC Object
     *
     * @see self::_get_binary_packet()
     * @var object
     * @access private
     */
    var $hmac_check = false;

    /**
     * Size of server to client HMAC
     *
     * We need to know how big the HMAC will be for the server to client direction so that we know how many bytes to read.
     * For the client to server side, the HMAC object will make the HMAC as long as it needs to be.  All we need to do is
     * append it.
     *
     * @see self::_get_binary_packet()
     * @var int
     * @access private
     */
    var $hmac_size = false;

    /**
     * Server Public Host Key
     *
     * @see self::getServerPublicHostKey()
     * @var string
     * @access private
     */
    var $server_public_host_key;

    /**
     * Session identifier
     *
     * "The exchange hash H from the first key exchange is additionally
     *  used as the session identifier, which is a unique identifier for
     *  this connection."
     *
     *  -- http://tools.ietf.org/html/rfc4253#section-7.2
     *
     * @see self::_key_exchange()
     * @var string
     * @access private
     */
    var $session_id = false;

    /**
     * Exchange hash
     *
     * The current exchange hash
     *
     * @see self::_key_exchange()
     * @var string
     * @access private
     */
    var $exchange_hash = false;

    /**
     * Message Numbers
     *
     * @see self::__construct()
     * @var array
     * @access private
     */
    var $message_numbers = array();

    /**
     * Disconnection Message 'reason codes' defined in RFC4253
     *
     * @see self::__construct()
     * @var array
     * @access private
     */
    var $disconnect_reasons = array();

    /**
     * SSH_MSG_CHANNEL_OPEN_FAILURE 'reason codes', defined in RFC4254
     *
     * @see self::__construct()
     * @var array
     * @access private
     */
    var $channel_open_failure_reasons = array();

    /**
     * Terminal Modes
     *
     * @link http://tools.ietf.org/html/rfc4254#section-8
     * @see self::__construct()
     * @var array
     * @access private
     */
    var $terminal_modes = array();

    /**
     * SSH_MSG_CHANNEL_EXTENDED_DATA's data_type_codes
     *
     * @link http://tools.ietf.org/html/rfc4254#section-5.2
     * @see self::__construct()
     * @var array
     * @access private
     */
    var $channel_extended_data_type_codes = array();

    /**
     * Send Sequence Number
     *
     * See 'Section 6.4.  Data Integrity' of rfc4253 for more info.
     *
     * @see self::_send_binary_packet()
     * @var int
     * @access private
     */
    var $send_seq_no = 0;

    /**
     * Get Sequence Number
     *
     * See 'Section 6.4.  Data Integrity' of rfc4253 for more info.
     *
     * @see self::_get_binary_packet()
     * @var int
     * @access private
     */
    var $get_seq_no = 0;

    /**
     * Server Channels
     *
     * Maps client channels to server channels
     *
     * @see self::_get_channel_packet()
     * @see self::exec()
     * @var array
     * @access private
     */
    var $server_channels = array();

    /**
     * Channel Buffers
     *
     * If a client requests a packet from one channel but receives two packets from another those packets should
     * be placed in a buffer
     *
     * @see self::_get_channel_packet()
     * @see self::exec()
     * @var array
     * @access private
     */
    var $channel_buffers = array();

    /**
     * Channel Status
     *
     * Contains the type of the last sent message
     *
     * @see self::_get_channel_packet()
     * @var array
     * @access private
     */
    var $channel_status = array();

    /**
     * Packet Size
     *
     * Maximum packet size indexed by channel
     *
     * @see self::_send_channel_packet()
     * @var array
     * @access private
     */
    var $packet_size_client_to_server = array();

    /**
     * Message Number Log
     *
     * @see self::getLog()
     * @var array
     * @access private
     */
    var $message_number_log = array();

    /**
     * Message Log
     *
     * @see self::getLog()
     * @var array
     * @access private
     */
    var $message_log = array();

    /**
     * The Window Size
     *
     * Bytes the other party can send before it must wait for the window to be adjusted (0x7FFFFFFF = 2GB)
     *
     * @var int
     * @see self::_send_channel_packet()
     * @see self::exec()
     * @access private
     */
    var $window_size = 0x7FFFFFFF;

    /**
     * What we resize the window to
     *
     * When PuTTY resizes the window it doesn't add an additional 0x7FFFFFFF bytes - it adds 0x40000000 bytes.
     * Some SFTP clients (GoAnywhere) don't support adding 0x7FFFFFFF to the window size after the fact so
     * we'll just do what PuTTY does
     *
     * @var int
     * @see self::_send_channel_packet()
     * @see self::exec()
     * @access private
     */
    var $window_resize = 0x40000000;

    /**
     * Window size, server to client
     *
     * Window size indexed by channel
     *
     * @see self::_send_channel_packet()
     * @var array
     * @access private
     */
    var $window_size_server_to_client = array();

    /**
     * Window size, client to server
     *
     * Window size indexed by channel
     *
     * @see self::_get_channel_packet()
     * @var array
     * @access private
     */
    var $window_size_client_to_server = array();

    /**
     * Server signature
     *
     * Verified against $this->session_id
     *
     * @see self::getServerPublicHostKey()
     * @var string
     * @access private
     */
    var $signature = '';

    /**
     * Server signature format
     *
     * ssh-rsa or ssh-dss.
     *
     * @see self::getServerPublicHostKey()
     * @var string
     * @access private
     */
    var $signature_format = '';

    /**
     * Interactive Buffer
     *
     * @see self::read()
     * @var array
     * @access private
     */
    var $interactiveBuffer = '';

    /**
     * Current log size
     *
     * Should never exceed self::LOG_MAX_SIZE
     *
     * @see self::_send_binary_packet()
     * @see self::_get_binary_packet()
     * @var int
     * @access private
     */
    var $log_size;

    /**
     * Timeout
     *
     * @see self::setTimeout()
     * @access private
     */
    var $timeout;

    /**
     * Current Timeout
     *
     * @see self::_get_channel_packet()
     * @access private
     */
    var $curTimeout;

    /**
     * Real-time log file pointer
     *
     * @see self::_append_log()
     * @var resource
     * @access private
     */
    var $realtime_log_file;

    /**
     * Real-time log file size
     *
     * @see self::_append_log()
     * @var int
     * @access private
     */
    var $realtime_log_size;

    /**
     * Has the signature been validated?
     *
     * @see self::getServerPublicHostKey()
     * @var bool
     * @access private
     */
    var $signature_validated = false;

    /**
     * Real-time log file wrap boolean
     *
     * @see self::_append_log()
     * @access private
     */
    var $realtime_log_wrap;

    /**
     * Flag to suppress stderr from output
     *
     * @see self::enableQuietMode()
     * @access private
     */
    var $quiet_mode = false;

    /**
     * Time of first network activity
     *
     * @var int
     * @access private
     */
    var $last_packet;

    /**
     * Exit status returned from ssh if any
     *
     * @var int
     * @access private
     */
    var $exit_status;

    /**
     * Flag to request a PTY when using exec()
     *
     * @var bool
     * @see self::enablePTY()
     * @access private
     */
    var $request_pty = false;

    /**
     * Flag set while exec() is running when using enablePTY()
     *
     * @var bool
     * @access private
     */
    var $in_request_pty_exec = false;

    /**
     * Flag set after startSubsystem() is called
     *
     * @var bool
     * @access private
     */
    var $in_subsystem;

    /**
     * Contents of stdError
     *
     * @var string
     * @access private
     */
    var $stdErrorLog;

    /**
     * The Last Interactive Response
     *
     * @see self::_keyboard_interactive_process()
     * @var string
     * @access private
     */
    var $last_interactive_response = '';

    /**
     * Keyboard Interactive Request / Responses
     *
     * @see self::_keyboard_interactive_process()
     * @var array
     * @access private
     */
    var $keyboard_requests_responses = array();

    /**
     * Banner Message
     *
     * Quoting from the RFC, "in some jurisdictions, sending a warning message before
     * authentication may be relevant for getting legal protection."
     *
     * @see self::_filter()
     * @see self::getBannerMessage()
     * @var string
     * @access private
     */
    var $banner_message = '';

    /**
     * Did read() timeout or return normally?
     *
     * @see self::isTimeout()
     * @var bool
     * @access private
     */
    var $is_timeout = false;

    /**
     * Log Boundary
     *
     * @see self::_format_log()
     * @var string
     * @access private
     */
    var $log_boundary = ':';

    /**
     * Log Long Width
     *
     * @see self::_format_log()
     * @var int
     * @access private
     */
    var $log_long_width = 65;

    /**
     * Log Short Width
     *
     * @see self::_format_log()
     * @var int
     * @access private
     */
    var $log_short_width = 16;

    /**
     * Hostname
     *
     * @see self::__construct()
     * @see self::_connect()
     * @var string
     * @access private
     */
    var $host;

    /**
     * Port Number
     *
     * @see self::__construct()
     * @see self::_connect()
     * @var int
     * @access private
     */
    var $port;

    /**
     * Number of columns for terminal window size
     *
     * @see self::getWindowColumns()
     * @see self::setWindowColumns()
     * @see self::setWindowSize()
     * @var int
     * @access private
     */
    var $windowColumns = 80;

    /**
     * Number of columns for terminal window size
     *
     * @see self::getWindowRows()
     * @see self::setWindowRows()
     * @see self::setWindowSize()
     * @var int
     * @access private
     */
    var $windowRows = 24;

    /**
     * Crypto Engine
     *
     * @see self::setCryptoEngine()
     * @see self::_key_exchange()
     * @var int
     * @access private
     */
    var $crypto_engine = false;

    /**
     * A System_SSH_Agent for use in the SSH2 Agent Forwarding scenario
     *
     * @var System_SSH_Agent
     * @access private
     */
    var $agent;

    /**
     * Send the identification string first?
     *
     * @var bool
     * @access private
     */
    var $send_id_string_first = true;

    /**
     * Send the key exchange initiation packet first?
     *
     * @var bool
     * @access private
     */
    var $send_kex_first = true;

    /**
     * Some versions of OpenSSH incorrectly calculate the key size
     *
     * @var bool
     * @access private
     */
    var $bad_key_size_fix = false;

    /**
     * Should we try to re-connect to re-establish keys?
     *
     * @var bool
     * @access private
     */
    var $retry_connect = false;

    /**
     * Binary Packet Buffer
     *
     * @var string|false
     * @access private
     */
    var $binary_packet_buffer = false;

    /**
     * Preferred Signature Format
     *
     * @var string|false
     * @access private
     */
    var $preferred_signature_format = false;

    /**
     * Authentication Credentials
     *
     * @var array
     * @access private
     */
    var $auth = array();

    /**
     * Default Constructor.
     *
     * $host can either be a string, representing the host, or a stream resource.
     *
     * @param mixed $host
     * @param int $port
     * @param int $timeout
     * @see self::login()
     * @return \phpseclib\Net\SSH2
     * @access public
     */
    function __construct($host, $port = 22, $timeout = 10)
    {
        $this->message_numbers = array(
            1 => 'NET_SSH2_MSG_DISCONNECT',
            2 => 'NET_SSH2_MSG_IGNORE',
            3 => 'NET_SSH2_MSG_UNIMPLEMENTED',
            4 => 'NET_SSH2_MSG_DEBUG',
            5 => 'NET_SSH2_MSG_SERVICE_REQUEST',
            6 => 'NET_SSH2_MSG_SERVICE_ACCEPT',
            20 => 'NET_SSH2_MSG_KEXINIT',
            21 => 'NET_SSH2_MSG_NEWKEYS',
            30 => 'NET_SSH2_MSG_KEXDH_INIT',
            31 => 'NET_SSH2_MSG_KEXDH_REPLY',
            50 => 'NET_SSH2_MSG_USERAUTH_REQUEST',
            51 => 'NET_SSH2_MSG_USERAUTH_FAILURE',
            52 => 'NET_SSH2_MSG_USERAUTH_SUCCESS',
            53 => 'NET_SSH2_MSG_USERAUTH_BANNER',

            80 => 'NET_SSH2_MSG_GLOBAL_REQUEST',
            81 => 'NET_SSH2_MSG_REQUEST_SUCCESS',
            82 => 'NET_SSH2_MSG_REQUEST_FAILURE',
            90 => 'NET_SSH2_MSG_CHANNEL_OPEN',
            91 => 'NET_SSH2_MSG_CHANNEL_OPEN_CONFIRMATION',
            92 => 'NET_SSH2_MSG_CHANNEL_OPEN_FAILURE',
            93 => 'NET_SSH2_MSG_CHANNEL_WINDOW_ADJUST',
            94 => 'NET_SSH2_MSG_CHANNEL_DATA',
            95 => 'NET_SSH2_MSG_CHANNEL_EXTENDED_DATA',
            96 => 'NET_SSH2_MSG_CHANNEL_EOF',
            97 => 'NET_SSH2_MSG_CHANNEL_CLOSE',
            98 => 'NET_SSH2_MSG_CHANNEL_REQUEST',
            99 => 'NET_SSH2_MSG_CHANNEL_SUCCESS',
            100 => 'NET_SSH2_MSG_CHANNEL_FAILURE'
        );
        $this->disconnect_reasons = array(
            1 => 'NET_SSH2_DISCONNECT_HOST_NOT_ALLOWED_TO_CONNECT',
            2 => 'NET_SSH2_DISCONNECT_PROTOCOL_ERROR',
            3 => 'NET_SSH2_DISCONNECT_KEY_EXCHANGE_FAILED',
            4 => 'NET_SSH2_DISCONNECT_RESERVED',
            5 => 'NET_SSH2_DISCONNECT_MAC_ERROR',
            6 => 'NET_SSH2_DISCONNECT_COMPRESSION_ERROR',
            7 => 'NET_SSH2_DISCONNECT_SERVICE_NOT_AVAILABLE',
            8 => 'NET_SSH2_DISCONNECT_PROTOCOL_VERSION_NOT_SUPPORTED',
            9 => 'NET_SSH2_DISCONNECT_HOST_KEY_NOT_VERIFIABLE',
            10 => 'NET_SSH2_DISCONNECT_CONNECTION_LOST',
            11 => 'NET_SSH2_DISCONNECT_BY_APPLICATION',
            12 => 'NET_SSH2_DISCONNECT_TOO_MANY_CONNECTIONS',
            13 => 'NET_SSH2_DISCONNECT_AUTH_CANCELLED_BY_USER',
            14 => 'NET_SSH2_DISCONNECT_NO_MORE_AUTH_METHODS_AVAILABLE',
            15 => 'NET_SSH2_DISCONNECT_ILLEGAL_USER_NAME'
        );
        $this->channel_open_failure_reasons = array(
            1 => 'NET_SSH2_OPEN_ADMINISTRATIVELY_PROHIBITED'
        );
        $this->terminal_modes = array(
            0 => 'NET_SSH2_TTY_OP_END'
        );
        $this->channel_extended_data_type_codes = array(
            1 => 'NET_SSH2_EXTENDED_DATA_STDERR'
        );

        $this->_define_array(
            $this->message_numbers,
            $this->disconnect_reasons,
            $this->channel_open_failure_reasons,
            $this->terminal_modes,
            $this->channel_extended_data_type_codes,
            array(60 => 'NET_SSH2_MSG_USERAUTH_PASSWD_CHANGEREQ'),
            array(60 => 'NET_SSH2_MSG_USERAUTH_PK_OK'),
            array(60 => 'NET_SSH2_MSG_USERAUTH_INFO_REQUEST',
                  61 => 'NET_SSH2_MSG_USERAUTH_INFO_RESPONSE'),
            // RFC 4419 - diffie-hellman-group-exchange-sha{1,256}
            array(30 => 'NET_SSH2_MSG_KEXDH_GEX_REQUEST_OLD',
                  31 => 'NET_SSH2_MSG_KEXDH_GEX_GROUP',
                  32 => 'NET_SSH2_MSG_KEXDH_GEX_INIT',
                  33 => 'NET_SSH2_MSG_KEXDH_GEX_REPLY',
                  34 => 'NET_SSH2_MSG_KEXDH_GEX_REQUEST'),
            // RFC 5656 - Elliptic Curves (for curve25519-sha256@libssh.org)
            array(30 => 'NET_SSH2_MSG_KEX_ECDH_INIT',
                  31 => 'NET_SSH2_MSG_KEX_ECDH_REPLY')
        );

        if (is_resource($host)) {
            $this->fsock = $host;
            return;
        }

        if (is_string($host)) {
            $this->host = $host;
            $this->port = $port;
            $this->timeout = $timeout;
        }
    }

    /**
     * Set Crypto Engine Mode
     *
     * Possible $engine values:
     * CRYPT_MODE_INTERNAL, CRYPT_MODE_MCRYPT
     *
     * @param int $engine
     * @access public
     */
    function setCryptoEngine($engine)
    {
        $this->crypto_engine = $engine;
    }

    /**
     * Send Identification String First
     *
     * https://tools.ietf.org/html/rfc4253#section-4.2 says "when the connection has been established,
     * both sides MUST send an identification string". It does not say which side sends it first. In
     * theory it shouldn't matter but it is a fact of life that some SSH servers are simply buggy
     *
     * @access public
     */
    function sendIdentificationStringFirst()
    {
        $this->send_id_string_first = true;
    }

    /**
     * Send Identification String Last
     *
     * https://tools.ietf.org/html/rfc4253#section-4.2 says "when the connection has been established,
     * both sides MUST send an identification string". It does not say which side sends it first. In
     * theory it shouldn't matter but it is a fact of life that some SSH servers are simply buggy
     *
     * @access public
     */
    function sendIdentificationStringLast()
    {
        $this->send_id_string_first = false;
    }

    /**
     * Send SSH_MSG_KEXINIT First
     *
     * https://tools.ietf.org/html/rfc4253#section-7.1 says "key exchange begins by each sending
     * sending the [SSH_MSG_KEXINIT] packet". It does not say which side sends it first. In theory
     * it shouldn't matter but it is a fact of life that some SSH servers are simply buggy
     *
     * @access public
     */
    function sendKEXINITFirst()
    {
        $this->send_kex_first = true;
    }

    /**
     * Send SSH_MSG_KEXINIT Last
     *
     * https://tools.ietf.org/html/rfc4253#section-7.1 says "key exchange begins by each sending
     * sending the [SSH_MSG_KEXINIT] packet". It does not say which side sends it first. In theory
     * it shouldn't matter but it is a fact of life that some SSH servers are simply buggy
     *
     * @access public
     */
    function sendKEXINITLast()
    {
        $this->send_kex_first = false;
    }

    /**
     * Connect to an SSHv2 server
     *
     * @return bool
     * @access private
     */
    function _connect()
    {
        if ($this->bitmap & self::MASK_CONSTRUCTOR) {
            return false;
        }

        $this->bitmap |= self::MASK_CONSTRUCTOR;

        $this->curTimeout = $this->timeout;

        $this->last_packet = microtime(true);

        if (!is_resource($this->fsock)) {
            $start = microtime(true);
            // with stream_select a timeout of 0 means that no timeout takes place;
            // with fsockopen a timeout of 0 means that you instantly timeout
            // to resolve this incompatibility a timeout of 100,000 will be used for fsockopen if timeout is 0
            $this->fsock = @fsockopen($this->host, $this->port, $errno, $errstr, $this->curTimeout == 0 ? 100000 : $this->curTimeout);
            if (!$this->fsock) {
                $host = $this->host . ':' . $this->port;
                user_error(rtrim("Cannot connect to $host. Error $errno. $errstr"));
                return false;
            }
            $elapsed = microtime(true) - $start;

            if ($this->curTimeout) {
                $this->curTimeout-= $elapsed;
                if ($this->curTimeout < 0) {
                    $this->is_timeout = true;
                    return false;
                }
            }
        }

        $this->identifier = $this->_generate_identifier();

        if ($this->send_id_string_first) {
            fputs($this->fsock, $this->identifier . "\r\n");
        }

        /* According to the SSH2 specs,

          "The server MAY send other lines of data before sending the version
           string.  Each line SHOULD be terminated by a Carriage Return and Line
           Feed.  Such lines MUST NOT begin with "SSH-", and SHOULD be encoded
           in ISO-10646 UTF-8 [RFC3629] (language is not specified).  Clients
           MUST be able to process such lines." */
        $data = '';
        while (!feof($this->fsock) && !preg_match('#(.*)^(SSH-(\d\.\d+).*)#ms', $data, $matches)) {
            $line = '';
            while (true) {
                if ($this->curTimeout) {
                    if ($this->curTimeout < 0) {
                        $this->is_timeout = true;
                        return false;
                    }
                    $read = array($this->fsock);
                    $write = $except = null;
                    $start = microtime(true);
                    $sec = floor($this->curTimeout);
                    $usec = 1000000 * ($this->curTimeout - $sec);
                    // on windows this returns a "Warning: Invalid CRT parameters detected" error
                    // the !count() is done as a workaround for <https://bugs.php.net/42682>
                    if (!@stream_select($read, $write, $except, $sec, $usec) && !count($read)) {
                        $this->is_timeout = true;
                        return false;
                    }
                    $elapsed = microtime(true) - $start;
                    $this->curTimeout-= $elapsed;
                }

                $temp = stream_get_line($this->fsock, 255, "\n");
                if (strlen($temp) == 255) {
                    continue;
                }
                if ($temp === false) {
                    return false;
                }

                $line.= "$temp\n";

                // quoting RFC4253, "Implementers who wish to maintain
                // compatibility with older, undocumented versions of this protocol may
                // want to process the identification string without expecting the
                // presence of the carriage return character for reasons described in
                // Section 5 of this document."

                //if (substr($line, -2) == "\r\n") {
                //    break;
                //}

                break;
            }

            $data.= $line;
        }

        if (feof($this->fsock)) {
            $this->bitmap = 0;
            user_error('Connection closed by server');
            return false;
        }

        $extra = $matches[1];

        if (defined('NET_SSH2_LOGGING')) {
            $this->_append_log('<-', $matches[0]);
            $this->_append_log('->', $this->identifier . "\r\n");
        }

        $this->server_identifier = trim($temp, "\r\n");
        if (strlen($extra)) {
            $this->errors[] = $data;
        }

        if (version_compare($matches[3], '1.99', '<')) {
            user_error("Cannot connect to SSH $matches[3] servers");
            return false;
        }

        if (!$this->send_id_string_first) {
            fputs($this->fsock, $this->identifier . "\r\n");
        }

        if (!$this->send_kex_first) {
            $response = $this->_get_binary_packet();
            if ($response === false) {
                $this->bitmap = 0;
                user_error('Connection closed by server');
                return false;
            }

            if (!strlen($response) || ord($response[0]) != NET_SSH2_MSG_KEXINIT) {
                user_error('Expected SSH_MSG_KEXINIT');
                return false;
            }

            if (!$this->_key_exchange($response)) {
                return false;
            }
        }

        if ($this->send_kex_first && !$this->_key_exchange()) {
            return false;
        }

        $this->bitmap|= self::MASK_CONNECTED;

        return true;
    }

    /**
     * Generates the SSH identifier
     *
     * You should overwrite this method in your own class if you want to use another identifier
     *
     * @access protected
     * @return string
     */
    function _generate_identifier()
    {
        $identifier = 'SSH-2.0-phpseclib_2.0';

        $ext = array();
        if (function_exists('sodium_crypto_box_publickey_from_secretkey')) {
            $ext[] = 'libsodium';
        }

        if (extension_loaded('openssl')) {
            $ext[] = 'openssl';
        } elseif (extension_loaded('mcrypt')) {
            $ext[] = 'mcrypt';
        }

        if (extension_loaded('gmp')) {
            $ext[] = 'gmp';
        } elseif (extension_loaded('bcmath')) {
            $ext[] = 'bcmath';
        }

        if (!empty($ext)) {
            $identifier .= ' (' . implode(', ', $ext) . ')';
        }

        return $identifier;
    }

    /**
     * Key Exchange
     *
     * @param string $kexinit_payload_server optional
     * @access private
     */
    function _key_exchange($kexinit_payload_server = false)
    {
        $preferred = $this->preferred;

        $kex_algorithms = isset($preferred['kex']) ?
            $preferred['kex'] :
            $this->getSupportedKEXAlgorithms();
        $server_host_key_algorithms = isset($preferred['hostkey']) ?
            $preferred['hostkey'] :
            $this->getSupportedHostKeyAlgorithms();
        $s2c_encryption_algorithms = isset($preferred['server_to_client']['crypt']) ?
            $preferred['server_to_client']['crypt'] :
            $this->getSupportedEncryptionAlgorithms();
        $c2s_encryption_algorithms = isset($preferred['client_to_server']['crypt']) ?
            $preferred['client_to_server']['crypt'] :
            $this->getSupportedEncryptionAlgorithms();
        $s2c_mac_algorithms = isset($preferred['server_to_client']['mac']) ?
            $preferred['server_to_client']['mac'] :
            $this->getSupportedMACAlgorithms();
        $c2s_mac_algorithms = isset($preferred['client_to_server']['mac']) ?
            $preferred['client_to_server']['mac'] :
            $this->getSupportedMACAlgorithms();
        $s2c_compression_algorithms = isset($preferred['server_to_client']['comp']) ?
            $preferred['server_to_client']['comp'] :
            $this->getSupportedCompressionAlgorithms();
        $c2s_compression_algorithms = isset($preferred['client_to_server']['comp']) ?
            $preferred['client_to_server']['comp'] :
            $this->getSupportedCompressionAlgorithms();

        // some SSH servers have buggy implementations of some of the above algorithms
        switch (true) {
            case $this->server_identifier == 'SSH-2.0-SSHD':
            case substr($this->server_identifier, 0, 13) == 'SSH-2.0-DLINK':
                if (!isset($preferred['server_to_client']['mac'])) {
                    $s2c_mac_algorithms = array_values(array_diff(
                        $s2c_mac_algorithms,
                        array('hmac-sha1-96', 'hmac-md5-96')
                    ));
                }
                if (!isset($preferred['client_to_server']['mac'])) {
                    $c2s_mac_algorithms = array_values(array_diff(
                        $c2s_mac_algorithms,
                        array('hmac-sha1-96', 'hmac-md5-96')
                    ));
                }
        }

        $str_kex_algorithms = implode(',', $kex_algorithms);
        $str_server_host_key_algorithms = implode(',', $server_host_key_algorithms);
        $encryption_algorithms_server_to_client = implode(',', $s2c_encryption_algorithms);
        $encryption_algorithms_client_to_server = implode(',', $c2s_encryption_algorithms);
        $mac_algorithms_server_to_client = implode(',', $s2c_mac_algorithms);
        $mac_algorithms_client_to_server = implode(',', $c2s_mac_algorithms);
        $compression_algorithms_server_to_client = implode(',', $s2c_compression_algorithms);
        $compression_algorithms_client_to_server = implode(',', $c2s_compression_algorithms);

        $client_cookie = Random::string(16);

        $kexinit_payload_client = pack(
            'Ca*Na*Na*Na*Na*Na*Na*Na*Na*Na*Na*CN',
            NET_SSH2_MSG_KEXINIT,
            $client_cookie,
            strlen($str_kex_algorithms),
            $str_kex_algorithms,
            strlen($str_server_host_key_algorithms),
            $str_server_host_key_algorithms,
            strlen($encryption_algorithms_client_to_server),
            $encryption_algorithms_client_to_server,
            strlen($encryption_algorithms_server_to_client),
            $encryption_algorithms_server_to_client,
            strlen($mac_algorithms_client_to_server),
            $mac_algorithms_client_to_server,
            strlen($mac_algorithms_server_to_client),
            $mac_algorithms_server_to_client,
            strlen($compression_algorithms_client_to_server),
            $compression_algorithms_client_to_server,
            strlen($compression_algorithms_server_to_client),
            $compression_algorithms_server_to_client,
            0,
            '',
            0,
            '',
            0,
            0
        );

        if ($this->send_kex_first) {
            if (!$this->_send_binary_packet($kexinit_payload_client)) {
                return false;
            }

            $kexinit_payload_server = $this->_get_binary_packet();
            if ($kexinit_payload_server === false) {
                $this->bitmap = 0;
                user_error('Connection closed by server');
                return false;
            }

            if (!strlen($kexinit_payload_server) || ord($kexinit_payload_server[0]) != NET_SSH2_MSG_KEXINIT) {
                user_error('Expected SSH_MSG_KEXINIT');
                return false;
            }
        }

        $response = $kexinit_payload_server;
        $this->_string_shift($response, 1); // skip past the message number (it should be SSH_MSG_KEXINIT)
        $server_cookie = $this->_string_shift($response, 16);

        if (strlen($response) < 4) {
            return false;
        }
        $temp = unpack('Nlength', $this->_string_shift($response, 4));
        $this->kex_algorithms = explode(',', $this->_string_shift($response, $temp['length']));

        if (strlen($response) < 4) {
            return false;
        }
        $temp = unpack('Nlength', $this->_string_shift($response, 4));
        $this->server_host_key_algorithms = explode(',', $this->_string_shift($response, $temp['length']));

        if (strlen($response) < 4) {
            return false;
        }
        $temp = unpack('Nlength', $this->_string_shift($response, 4));
        $this->encryption_algorithms_client_to_server = explode(',', $this->_string_shift($response, $temp['length']));

        if (strlen($response) < 4) {
            return false;
        }
        $temp = unpack('Nlength', $this->_string_shift($response, 4));
        $this->encryption_algorithms_server_to_client = explode(',', $this->_string_shift($response, $temp['length']));

        if (strlen($response) < 4) {
            return false;
        }
        $temp = unpack('Nlength', $this->_string_shift($response, 4));
        $this->mac_algorithms_client_to_server = explode(',', $this->_string_shift($response, $temp['length']));

        if (strlen($response) < 4) {
            return false;
        }
        $temp = unpack('Nlength', $this->_string_shift($response, 4));
        $this->mac_algorithms_server_to_client = explode(',', $this->_string_shift($response, $temp['length']));

        if (strlen($response) < 4) {
            return false;
        }
        $temp = unpack('Nlength', $this->_string_shift($response, 4));
        $this->compression_algorithms_client_to_server = explode(',', $this->_string_shift($response, $temp['length']));

        if (strlen($response) < 4) {
            return false;
        }
        $temp = unpack('Nlength', $this->_string_shift($response, 4));
        $this->compression_algorithms_server_to_client = explode(',', $this->_string_shift($response, $temp['length']));

        if (strlen($response) < 4) {
            return false;
        }
        $temp = unpack('Nlength', $this->_string_shift($response, 4));
        $this->languages_client_to_server = explode(',', $this->_string_shift($response, $temp['length']));

        if (strlen($response) < 4) {
            return false;
        }
        $temp = unpack('Nlength', $this->_string_shift($response, 4));
        $this->languages_server_to_client = explode(',', $this->_string_shift($response, $temp['length']));

        if (!strlen($response)) {
            return false;
        }
        extract(unpack('Cfirst_kex_packet_follows', $this->_string_shift($response, 1)));
        $first_kex_packet_follows = $first_kex_packet_follows != 0;

        if (!$this->send_kex_first && !$this->_send_binary_packet($kexinit_payload_client)) {
            return false;
        }

        // we need to decide upon the symmetric encryption algorithms before we do the diffie-hellman key exchange
        // we don't initialize any crypto-objects, yet - we do that, later. for now, we need the lengths to make the
        // diffie-hellman key exchange as fast as possible
        $decrypt = $this->_array_intersect_first($s2c_encryption_algorithms, $this->encryption_algorithms_server_to_client);
        $decryptKeyLength = $this->_encryption_algorithm_to_key_size($decrypt);
        if ($decryptKeyLength === null) {
            user_error('No compatible server to client encryption algorithms found');
            return $this->_disconnect(NET_SSH2_DISCONNECT_KEY_EXCHANGE_FAILED);
        }

        $encrypt = $this->_array_intersect_first($c2s_encryption_algorithms, $this->encryption_algorithms_client_to_server);
        $encryptKeyLength = $this->_encryption_algorithm_to_key_size($encrypt);
        if ($encryptKeyLength === null) {
            user_error('No compatible client to server encryption algorithms found');
            return $this->_disconnect(NET_SSH2_DISCONNECT_KEY_EXCHANGE_FAILED);
        }

        // through diffie-hellman key exchange a symmetric key is obtained
        $this->kex_algorithm = $kex_algorithm = $this->_array_intersect_first($kex_algorithms, $this->kex_algorithms);
        if ($kex_algorithm === false) {
            user_error('No compatible key exchange algorithms found');
            return $this->_disconnect(NET_SSH2_DISCONNECT_KEY_EXCHANGE_FAILED);
        }

        // Only relevant in diffie-hellman-group-exchange-sha{1,256}, otherwise empty.
        $exchange_hash_rfc4419 = '';

        if ($kex_algorithm === 'curve25519-sha256@libssh.org') {
            $x = Random::string(32);
            $eBytes = sodium_crypto_box_publickey_from_secretkey($x);
            $clientKexInitMessage = 'NET_SSH2_MSG_KEX_ECDH_INIT';
            $serverKexReplyMessage = 'NET_SSH2_MSG_KEX_ECDH_REPLY';
            $kexHash = new Hash('sha256');
        } else {
            if (strpos($kex_algorithm, 'diffie-hellman-group-exchange') === 0) {
                $dh_group_sizes_packed = pack(
                    'NNN',
                    $this->kex_dh_group_size_min,
                    $this->kex_dh_group_size_preferred,
                    $this->kex_dh_group_size_max
                );
                $packet = pack(
                    'Ca*',
                    NET_SSH2_MSG_KEXDH_GEX_REQUEST,
                    $dh_group_sizes_packed
                );
                if (!$this->_send_binary_packet($packet)) {
                    return false;
                }
                $this->_updateLogHistory('UNKNOWN (34)', 'NET_SSH2_MSG_KEXDH_GEX_REQUEST');

                $response = $this->_get_binary_packet();
                if ($response === false) {
                    $this->bitmap = 0;
                    user_error('Connection closed by server');
                    return false;
                }
                extract(unpack('Ctype', $this->_string_shift($response, 1)));
                if ($type != NET_SSH2_MSG_KEXDH_GEX_GROUP) {
                    user_error('Expected SSH_MSG_KEX_DH_GEX_GROUP');
                    return false;
                }
                $this->_updateLogHistory('NET_SSH2_MSG_KEXDH_REPLY', 'NET_SSH2_MSG_KEXDH_GEX_GROUP');

                if (strlen($response) < 4) {
                    return false;
                }
                extract(unpack('NprimeLength', $this->_string_shift($response, 4)));
                $primeBytes = $this->_string_shift($response, $primeLength);
                $prime = new BigInteger($primeBytes, -256);

                if (strlen($response) < 4) {
                    return false;
                }
                extract(unpack('NgLength', $this->_string_shift($response, 4)));
                $gBytes = $this->_string_shift($response, $gLength);
                $g = new BigInteger($gBytes, -256);

                $exchange_hash_rfc4419 = pack(
                    'a*Na*Na*',
                    $dh_group_sizes_packed,
                    $primeLength,
                    $primeBytes,
                    $gLength,
                    $gBytes
                );

                $clientKexInitMessage = 'NET_SSH2_MSG_KEXDH_GEX_INIT';
                $serverKexReplyMessage = 'NET_SSH2_MSG_KEXDH_GEX_REPLY';
            } else {
                switch ($kex_algorithm) {
                    // see http://tools.ietf.org/html/rfc2409#section-6.2 and
                    // http://tools.ietf.org/html/rfc2412, appendex E
                    case 'diffie-hellman-group1-sha1':
                        $prime = 'FFFFFFFFFFFFFFFFC90FDAA22168C234C4C6628B80DC1CD129024E088A67CC74' .
                                '020BBEA63B139B22514A08798E3404DDEF9519B3CD3A431B302B0A6DF25F1437' .
                                '4FE1356D6D51C245E485B576625E7EC6F44C42E9A637ED6B0BFF5CB6F406B7ED' .
                                'EE386BFB5A899FA5AE9F24117C4B1FE649286651ECE65381FFFFFFFFFFFFFFFF';
                        break;
                    // see http://tools.ietf.org/html/rfc3526#section-3
                    case 'diffie-hellman-group14-sha1':
                        $prime = 'FFFFFFFFFFFFFFFFC90FDAA22168C234C4C6628B80DC1CD129024E088A67CC74' .
                                '020BBEA63B139B22514A08798E3404DDEF9519B3CD3A431B302B0A6DF25F1437' .
                                '4FE1356D6D51C245E485B576625E7EC6F44C42E9A637ED6B0BFF5CB6F406B7ED' .
                                'EE386BFB5A899FA5AE9F24117C4B1FE649286651ECE45B3DC2007CB8A163BF05' .
                                '98DA48361C55D39A69163FA8FD24CF5F83655D23DCA3AD961C62F356208552BB' .
                                '9ED529077096966D670C354E4ABC9804F1746C08CA18217C32905E462E36CE3B' .
                                'E39E772C180E86039B2783A2EC07A28FB5C55DF06F4C52C9DE2BCBF695581718' .
                                '3995497CEA956AE515D2261898FA051015728E5A8AACAA68FFFFFFFFFFFFFFFF';
                        break;
                }
                // For both diffie-hellman-group1-sha1 and diffie-hellman-group14-sha1
                // the generator field element is 2 (decimal) and the hash function is sha1.
                $g = new BigInteger(2);
                $prime = new BigInteger($prime, 16);
                $clientKexInitMessage = 'NET_SSH2_MSG_KEXDH_INIT';
                $serverKexReplyMessage = 'NET_SSH2_MSG_KEXDH_REPLY';
            }

            switch ($kex_algorithm) {
                case 'diffie-hellman-group-exchange-sha256':
                    $kexHash = new Hash('sha256');
                    break;
                default:
                    $kexHash = new Hash('sha1');
            }

            /* To increase the speed of the key exchange, both client and server may
            reduce the size of their private exponents.  It should be at least
            twice as long as the key material that is generated from the shared
            secret.  For more details, see the paper by van Oorschot and Wiener
            [VAN-OORSCHOT].

            -- http://tools.ietf.org/html/rfc4419#section-6.2 */
            $one = new BigInteger(1);
            $keyLength = min($kexHash->getLength(), max($encryptKeyLength, $decryptKeyLength));
            $max = $one->bitwise_leftShift(16 * $keyLength); // 2 * 8 * $keyLength
            $max = $max->subtract($one);

            $x = $one->random($one, $max);
            $e = $g->modPow($x, $prime);

            $eBytes = $e->toBytes(true);
        }
        $data = pack('CNa*', constant($clientKexInitMessage), strlen($eBytes), $eBytes);

        if (!$this->_send_binary_packet($data)) {
            $this->bitmap = 0;
            user_error('Connection closed by server');
            return false;
        }
        switch ($clientKexInitMessage) {
            case 'NET_SSH2_MSG_KEX_ECDH_INIT':
                $this->_updateLogHistory('NET_SSH2_MSG_KEXDH_INIT', 'NET_SSH2_MSG_KEX_ECDH_INIT');
                break;
            case 'NET_SSH2_MSG_KEXDH_GEX_INIT':
                $this->_updateLogHistory('UNKNOWN (32)', 'NET_SSH2_MSG_KEXDH_GEX_INIT');
        }

        $response = $this->_get_binary_packet();
        if ($response === false) {
            $this->bitmap = 0;
            user_error('Connection closed by server');
            return false;
        }
        if (!strlen($response)) {
            return false;
        }
        extract(unpack('Ctype', $this->_string_shift($response, 1)));

        if ($type != constant($serverKexReplyMessage)) {
            user_error("Expected $serverKexReplyMessage");
            return false;
        }
        switch ($serverKexReplyMessage) {
            case 'NET_SSH2_MSG_KEX_ECDH_REPLY':
                $this->_updateLogHistory('NET_SSH2_MSG_KEXDH_REPLY', 'NET_SSH2_MSG_KEX_ECDH_REPLY');
                break;
            case 'NET_SSH2_MSG_KEXDH_GEX_REPLY':
                $this->_updateLogHistory('UNKNOWN (33)', 'NET_SSH2_MSG_KEXDH_GEX_REPLY');
        }

        if (strlen($response) < 4) {
            return false;
        }
        $temp = unpack('Nlength', $this->_string_shift($response, 4));
        $this->server_public_host_key = $server_public_host_key = $this->_string_shift($response, $temp['length']);

        if (strlen($server_public_host_key) < 4) {
            return false;
        }
        $temp = unpack('Nlength', $this->_string_shift($server_public_host_key, 4));
        $public_key_format = $this->_string_shift($server_public_host_key, $temp['length']);

        if (strlen($response) < 4) {
            return false;
        }
        $temp = unpack('Nlength', $this->_string_shift($response, 4));
        $fBytes = $this->_string_shift($response, $temp['length']);

        if (strlen($response) < 4) {
            return false;
        }
        $temp = unpack('Nlength', $this->_string_shift($response, 4));
        $this->signature = $this->_string_shift($response, $temp['length']);

        if (strlen($this->signature) < 4) {
            return false;
        }
        $temp = unpack('Nlength', $this->_string_shift($this->signature, 4));
        $this->signature_format = $this->_string_shift($this->signature, $temp['length']);

        if ($kex_algorithm === 'curve25519-sha256@libssh.org') {
            if (strlen($fBytes) !== 32) {
                user_error('Received curve25519 public key of invalid length.');
                return false;
            }
            $key = new BigInteger(sodium_crypto_scalarmult($x, $fBytes), 256);
            // sodium_compat doesn't emulate sodium_memzero
            // also, with v1 of libsodium API the extension identifies itself as
            // libsodium whereas v2 of the libsodium API (what PHP 7.2+ includes)
            // identifies itself as sodium. sodium_compat uses the v1 API to
            // emulate the v2 API if it's the v1 API that's available
            if (extension_loaded('sodium') || extension_loaded('libsodium')) {
                sodium_memzero($x);
            }
        } else {
            $f = new BigInteger($fBytes, -256);
            $key = $f->modPow($x, $prime);
        }
        $keyBytes = $key->toBytes(true);

        $this->exchange_hash = pack(
            'Na*Na*Na*Na*Na*a*Na*Na*Na*',
            strlen($this->identifier),
            $this->identifier,
            strlen($this->server_identifier),
            $this->server_identifier,
            strlen($kexinit_payload_client),
            $kexinit_payload_client,
            strlen($kexinit_payload_server),
            $kexinit_payload_server,
            strlen($this->server_public_host_key),
            $this->server_public_host_key,
            $exchange_hash_rfc4419,
            strlen($eBytes),
            $eBytes,
            strlen($fBytes),
            $fBytes,
            strlen($keyBytes),
            $keyBytes
        );

        $this->exchange_hash = $kexHash->hash($this->exchange_hash);

        if ($this->session_id === false) {
            $this->session_id = $this->exchange_hash;
        }

        $server_host_key_algorithm = $this->_array_intersect_first($server_host_key_algorithms, $this->server_host_key_algorithms);
        if ($server_host_key_algorithm === false) {
            user_error('No compatible server host key algorithms found');
            return $this->_disconnect(NET_SSH2_DISCONNECT_KEY_EXCHANGE_FAILED);
        }

        switch ($server_host_key_algorithm) {
            case 'ssh-dss':
                $expected_key_format = 'ssh-dss';
                break;
            //case 'rsa-sha2-256':
            //case 'rsa-sha2-512':
            //case 'ssh-rsa':
            default:
                $expected_key_format = 'ssh-rsa';
        }

        if ($public_key_format != $expected_key_format || $this->signature_format != $server_host_key_algorithm) {
            switch (true) {
                case $this->signature_format == $server_host_key_algorithm:
                case $server_host_key_algorithm != 'rsa-sha2-256' && $server_host_key_algorithm != 'rsa-sha2-512':
                case $this->signature_format != 'ssh-rsa':
                    user_error('Server Host Key Algorithm Mismatch');
                    return $this->_disconnect(NET_SSH2_DISCONNECT_KEY_EXCHANGE_FAILED);
            }
        }

        $packet = pack(
            'C',
            NET_SSH2_MSG_NEWKEYS
        );

        if (!$this->_send_binary_packet($packet)) {
            return false;
        }

        $response = $this->_get_binary_packet();

        if ($response === false) {
            $this->bitmap = 0;
            user_error('Connection closed by server');
            return false;
        }

        if (!strlen($response)) {
            return false;
        }
        extract(unpack('Ctype', $this->_string_shift($response, 1)));

        if ($type != NET_SSH2_MSG_NEWKEYS) {
            user_error('Expected SSH_MSG_NEWKEYS');
            return false;
        }

        $keyBytes = pack('Na*', strlen($keyBytes), $keyBytes);

        $this->encrypt = $this->_encryption_algorithm_to_crypt_instance($encrypt);
        if ($this->encrypt) {
            if ($this->crypto_engine) {
                $this->encrypt->setPreferredEngine($this->crypto_engine);
            }
            if ($this->encrypt->block_size) {
                $this->encrypt_block_size = $this->encrypt->block_size;
            }
            $this->encrypt->enableContinuousBuffer();
            $this->encrypt->disablePadding();

            if ($this->encrypt->getBlockLength()) {
                $this->encrypt_block_size = $this->encrypt->getBlockLength() >> 3;
            }

            $iv = $kexHash->hash($keyBytes . $this->exchange_hash . 'A' . $this->session_id);
            while ($this->encrypt_block_size > strlen($iv)) {
                $iv.= $kexHash->hash($keyBytes . $this->exchange_hash . $iv);
            }
            $this->encrypt->setIV(substr($iv, 0, $this->encrypt_block_size));

            $key = $kexHash->hash($keyBytes . $this->exchange_hash . 'C' . $this->session_id);
            while ($encryptKeyLength > strlen($key)) {
                $key.= $kexHash->hash($keyBytes . $this->exchange_hash . $key);
            }
            $this->encrypt->setKey(substr($key, 0, $encryptKeyLength));

            $this->encrypt->name = $decrypt;
        }

        $this->decrypt = $this->_encryption_algorithm_to_crypt_instance($decrypt);
        if ($this->decrypt) {
            if ($this->crypto_engine) {
                $this->decrypt->setPreferredEngine($this->crypto_engine);
            }
            if ($this->decrypt->block_size) {
                $this->decrypt_block_size = $this->decrypt->block_size;
            }
            $this->decrypt->enableContinuousBuffer();
            $this->decrypt->disablePadding();

            if ($this->decrypt->getBlockLength()) {
                $this->decrypt_block_size = $this->decrypt->getBlockLength() >> 3;
            }

            $iv = $kexHash->hash($keyBytes . $this->exchange_hash . 'B' . $this->session_id);
            while ($this->decrypt_block_size > strlen($iv)) {
                $iv.= $kexHash->hash($keyBytes . $this->exchange_hash . $iv);
            }
            $this->decrypt->setIV(substr($iv, 0, $this->decrypt_block_size));

            $key = $kexHash->hash($keyBytes . $this->exchange_hash . 'D' . $this->session_id);
            while ($decryptKeyLength > strlen($key)) {
                $key.= $kexHash->hash($keyBytes . $this->exchange_hash . $key);
            }
            $this->decrypt->setKey(substr($key, 0, $decryptKeyLength));

            $this->decrypt->name = $decrypt;
        }

        /* The "arcfour128" algorithm is the RC4 cipher, as described in
           [SCHNEIER], using a 128-bit key.  The first 1536 bytes of keystream
           generated by the cipher MUST be discarded, and the first byte of the
           first encrypted packet MUST be encrypted using the 1537th byte of
           keystream.

           -- http://tools.ietf.org/html/rfc4345#section-4 */
        if ($encrypt == 'arcfour128' || $encrypt == 'arcfour256') {
            $this->encrypt->encrypt(str_repeat("\0", 1536));
        }
        if ($decrypt == 'arcfour128' || $decrypt == 'arcfour256') {
            $this->decrypt->decrypt(str_repeat("\0", 1536));
        }

        $mac_algorithm = $this->_array_intersect_first($c2s_mac_algorithms, $this->mac_algorithms_client_to_server);
        if ($mac_algorithm === false) {
            user_error('No compatible client to server message authentication algorithms found');
            return $this->_disconnect(NET_SSH2_DISCONNECT_KEY_EXCHANGE_FAILED);
        }

        $createKeyLength = 0; // ie. $mac_algorithm == 'none'
        switch ($mac_algorithm) {
            case 'hmac-sha2-256':
                $this->hmac_create = new Hash('sha256');
                $createKeyLength = 32;
                break;
            case 'hmac-sha1':
                $this->hmac_create = new Hash('sha1');
                $createKeyLength = 20;
                break;
            case 'hmac-sha1-96':
                $this->hmac_create = new Hash('sha1-96');
                $createKeyLength = 20;
                break;
            case 'hmac-md5':
                $this->hmac_create = new Hash('md5');
                $createKeyLength = 16;
                break;
            case 'hmac-md5-96':
                $this->hmac_create = new Hash('md5-96');
                $createKeyLength = 16;
        }
        $this->hmac_create->name = $mac_algorithm;

        $mac_algorithm = $this->_array_intersect_first($s2c_mac_algorithms, $this->mac_algorithms_server_to_client);
        if ($mac_algorithm === false) {
            user_error('No compatible server to client message authentication algorithms found');
            return $this->_disconnect(NET_SSH2_DISCONNECT_KEY_EXCHANGE_FAILED);
        }

        $checkKeyLength = 0;
        $this->hmac_size = 0;
        switch ($mac_algorithm) {
            case 'hmac-sha2-256':
                $this->hmac_check = new Hash('sha256');
                $checkKeyLength = 32;
                $this->hmac_size = 32;
                break;
            case 'hmac-sha1':
                $this->hmac_check = new Hash('sha1');
                $checkKeyLength = 20;
                $this->hmac_size = 20;
                break;
            case 'hmac-sha1-96':
                $this->hmac_check = new Hash('sha1-96');
                $checkKeyLength = 20;
                $this->hmac_size = 12;
                break;
            case 'hmac-md5':
                $this->hmac_check = new Hash('md5');
                $checkKeyLength = 16;
                $this->hmac_size = 16;
                break;
            case 'hmac-md5-96':
                $this->hmac_check = new Hash('md5-96');
                $checkKeyLength = 16;
                $this->hmac_size = 12;
        }
        $this->hmac_check->name = $mac_algorithm;

        $key = $kexHash->hash($keyBytes . $this->exchange_hash . 'E' . $this->session_id);
        while ($createKeyLength > strlen($key)) {
            $key.= $kexHash->hash($keyBytes . $this->exchange_hash . $key);
        }
        $this->hmac_create->setKey(substr($key, 0, $createKeyLength));

        $key = $kexHash->hash($keyBytes . $this->exchange_hash . 'F' . $this->session_id);
        while ($checkKeyLength > strlen($key)) {
            $key.= $kexHash->hash($keyBytes . $this->exchange_hash . $key);
        }
        $this->hmac_check->setKey(substr($key, 0, $checkKeyLength));

        $compression_algorithm = $this->_array_intersect_first($c2s_compression_algorithms, $this->compression_algorithms_client_to_server);
        if ($compression_algorithm === false) {
            user_error('No compatible client to server compression algorithms found');
            return $this->_disconnect(NET_SSH2_DISCONNECT_KEY_EXCHANGE_FAILED);
        }
        //$this->decompress = $compression_algorithm == 'zlib';

        $compression_algorithm = $this->_array_intersect_first($s2c_compression_algorithms, $this->compression_algorithms_client_to_server);
        if ($compression_algorithm === false) {
            user_error('No compatible server to client compression algorithms found');
            return $this->_disconnect(NET_SSH2_DISCONNECT_KEY_EXCHANGE_FAILED);
        }
        //$this->compress = $compression_algorithm == 'zlib';

        return true;
    }

    /**
     * Maps an encryption algorithm name to the number of key bytes.
     *
     * @param string $algorithm Name of the encryption algorithm
     * @return int|null Number of bytes as an integer or null for unknown
     * @access private
     */
    function _encryption_algorithm_to_key_size($algorithm)
    {
        if ($this->bad_key_size_fix && $this->_bad_algorithm_candidate($algorithm)) {
            return 16;
        }

        switch ($algorithm) {
            case 'none':
                return 0;
            case 'aes128-cbc':
            case 'aes128-ctr':
            case 'arcfour':
            case 'arcfour128':
            case 'blowfish-cbc':
            case 'blowfish-ctr':
            case 'twofish128-cbc':
            case 'twofish128-ctr':
                return 16;
            case '3des-cbc':
            case '3des-ctr':
            case 'aes192-cbc':
            case 'aes192-ctr':
            case 'twofish192-cbc':
            case 'twofish192-ctr':
                return 24;
            case 'aes256-cbc':
            case 'aes256-ctr':
            case 'arcfour256':
            case 'twofish-cbc':
            case 'twofish256-cbc':
            case 'twofish256-ctr':
                return 32;
        }
        return null;
    }

    /**
     * Maps an encryption algorithm name to an instance of a subclass of
     * \phpseclib\Crypt\Base.
     *
     * @param string $algorithm Name of the encryption algorithm
     * @return mixed Instance of \phpseclib\Crypt\Base or null for unknown
     * @access private
     */
    function _encryption_algorithm_to_crypt_instance($algorithm)
    {
        switch ($algorithm) {
            case '3des-cbc':
                return new TripleDES();
            case '3des-ctr':
                return new TripleDES(Base::MODE_CTR);
            case 'aes256-cbc':
            case 'aes192-cbc':
            case 'aes128-cbc':
                return new Rijndael();
            case 'aes256-ctr':
            case 'aes192-ctr':
            case 'aes128-ctr':
                return new Rijndael(Base::MODE_CTR);
            case 'blowfish-cbc':
                return new Blowfish();
            case 'blowfish-ctr':
                return new Blowfish(Base::MODE_CTR);
            case 'twofish128-cbc':
            case 'twofish192-cbc':
            case 'twofish256-cbc':
            case 'twofish-cbc':
                return new Twofish();
            case 'twofish128-ctr':
            case 'twofish192-ctr':
            case 'twofish256-ctr':
                return new Twofish(Base::MODE_CTR);
            case 'arcfour':
            case 'arcfour128':
            case 'arcfour256':
                return new RC4();
        }
        return null;
    }

    /**
     * Tests whether or not proposed algorithm has a potential for issues
     *
     * @link https://www.chiark.greenend.org.uk/~sgtatham/putty/wishlist/ssh2-aesctr-openssh.html
     * @link https://bugzilla.mindrot.org/show_bug.cgi?id=1291
     * @param string $algorithm Name of the encryption algorithm
     * @return bool
     * @access private
     */
    function _bad_algorithm_candidate($algorithm)
    {
        switch ($algorithm) {
            case 'arcfour256':
            case 'aes192-ctr':
            case 'aes256-ctr':
                return true;
        }

        return false;
    }

    /**
     * Login
     *
     * The $password parameter can be a plaintext password, a \phpseclib\Crypt\RSA object or an array
     *
     * @param string $username
     * @return bool
     * @see self::_login()
     * @access public
     */
    function login($username)
    {
        $args = func_get_args();
        $this->auth[] = $args;

        // try logging with 'none' as an authentication method first since that's what
        // PuTTY does
        if (substr($this->server_identifier, 0, 13) != 'SSH-2.0-CoreFTP') {
            if ($this->_login($username)) {
                return true;
            }
            if (count($args) == 1) {
                return false;
            }
        }
        return call_user_func_array(array(&$this, '_login'), $args);
    }

    /**
     * Login Helper
     *
     * @param string $username
     * @return bool
     * @see self::_login_helper()
     * @access private
     */
    function _login($username)
    {
        if (!($this->bitmap & self::MASK_CONSTRUCTOR)) {
            if (!$this->_connect()) {
                return false;
            }
        }

        $args = array_slice(func_get_args(), 1);
        if (empty($args)) {
            return $this->_login_helper($username);
        }

        foreach ($args as $arg) {
            if ($this->_login_helper($username, $arg)) {
                return true;
            }
        }
        return false;
    }

    /**
     * Login Helper
     *
     * @param string $username
     * @param string $password
     * @return bool
     * @access private
     * @internal It might be worthwhile, at some point, to protect against {@link http://tools.ietf.org/html/rfc4251#section-9.3.9 traffic analysis}
     *           by sending dummy SSH_MSG_IGNORE messages.
     */
    function _login_helper($username, $password = null)
    {
        if (!($this->bitmap & self::MASK_CONNECTED)) {
            return false;
        }

        if (!($this->bitmap & self::MASK_LOGIN_REQ)) {
            $packet = pack(
                'CNa*',
                NET_SSH2_MSG_SERVICE_REQUEST,
                strlen('ssh-userauth'),
                'ssh-userauth'
            );

            if (!$this->_send_binary_packet($packet)) {
                return false;
            }

            $response = $this->_get_binary_packet();
            if ($response === false) {
                if ($this->retry_connect) {
                    $this->retry_connect = false;
                    if (!$this->_connect()) {
                        return false;
                    }
                    return $this->_login_helper($username, $password);
                }
                $this->bitmap = 0;
                user_error('Connection closed by server');
                return false;
            }

            if (strlen($response) < 4) {
                return false;
            }
            extract(unpack('Ctype', $this->_string_shift($response, 1)));

            if ($type != NET_SSH2_MSG_SERVICE_ACCEPT) {
                user_error('Expected SSH_MSG_SERVICE_ACCEPT');
                return false;
            }
            $this->bitmap |= self::MASK_LOGIN_REQ;
        }

        if (strlen($this->last_interactive_response)) {
            return !is_string($password) && !is_array($password) ? false : $this->_keyboard_interactive_process($password);
        }

        if ($password instanceof RSA) {
            return $this->_privatekey_login($username, $password);
        } elseif ($password instanceof Agent) {
            return $this->_ssh_agent_login($username, $password);
        }

        if (is_array($password)) {
            if ($this->_keyboard_interactive_login($username, $password)) {
                $this->bitmap |= self::MASK_LOGIN;
                return true;
            }
            return false;
        }

        if (!isset($password)) {
            $packet = pack(
                'CNa*Na*Na*',
                NET_SSH2_MSG_USERAUTH_REQUEST,
                strlen($username),
                $username,
                strlen('ssh-connection'),
                'ssh-connection',
                strlen('none'),
                'none'
            );

            if (!$this->_send_binary_packet($packet)) {
                return false;
            }

            $response = $this->_get_binary_packet();
            if ($response === false) {
                $this->bitmap = 0;
                user_error('Connection closed by server');
                return false;
            }

            if (!strlen($response)) {
                return false;
            }
            extract(unpack('Ctype', $this->_string_shift($response, 1)));

            switch ($type) {
                case NET_SSH2_MSG_USERAUTH_SUCCESS:
                    $this->bitmap |= self::MASK_LOGIN;
                    return true;
                //case NET_SSH2_MSG_USERAUTH_FAILURE:
                default:
                    return false;
            }
        }

        $packet = pack(
            'CNa*Na*Na*CNa*',
            NET_SSH2_MSG_USERAUTH_REQUEST,
            strlen($username),
            $username,
            strlen('ssh-connection'),
            'ssh-connection',
            strlen('password'),
            'password',
            0,
            strlen($password),
            $password
        );

        // remove the username and password from the logged packet
        if (!defined('NET_SSH2_LOGGING')) {
            $logged = null;
        } else {
            $logged = pack(
                'CNa*Na*Na*CNa*',
                NET_SSH2_MSG_USERAUTH_REQUEST,
                strlen('username'),
                'username',
                strlen('ssh-connection'),
                'ssh-connection',
                strlen('password'),
                'password',
                0,
                strlen('password'),
                'password'
            );
        }

        if (!$this->_send_binary_packet($packet, $logged)) {
            return false;
        }

        $response = $this->_get_binary_packet();
        if ($response === false) {
            $this->bitmap = 0;
            user_error('Connection closed by server');
            return false;
        }

        if (!strlen($response)) {
            return false;
        }
        extract(unpack('Ctype', $this->_string_shift($response, 1)));

        switch ($type) {
            case NET_SSH2_MSG_USERAUTH_PASSWD_CHANGEREQ: // in theory, the password can be changed
                $this->_updateLogHistory('UNKNOWN (60)', 'NET_SSH2_MSG_USERAUTH_PASSWD_CHANGEREQ');
                if (strlen($response) < 4) {
                    return false;
                }
                extract(unpack('Nlength', $this->_string_shift($response, 4)));
                $this->errors[] = 'SSH_MSG_USERAUTH_PASSWD_CHANGEREQ: ' . $this->_string_shift($response, $length);
                return $this->_disconnect(NET_SSH2_DISCONNECT_AUTH_CANCELLED_BY_USER);
            case NET_SSH2_MSG_USERAUTH_FAILURE:
                // can we use keyboard-interactive authentication?  if not then either the login is bad or the server employees
                // multi-factor authentication
                if (strlen($response) < 4) {
                    return false;
                }
                extract(unpack('Nlength', $this->_string_shift($response, 4)));
                $auth_methods = explode(',', $this->_string_shift($response, $length));
                if (!strlen($response)) {
                    return false;
                }
                extract(unpack('Cpartial_success', $this->_string_shift($response, 1)));
                $partial_success = $partial_success != 0;

                if (!$partial_success && in_array('keyboard-interactive', $auth_methods)) {
                    if ($this->_keyboard_interactive_login($username, $password)) {
                        $this->bitmap |= self::MASK_LOGIN;
                        return true;
                    }
                    return false;
                }
                return false;
            case NET_SSH2_MSG_USERAUTH_SUCCESS:
                $this->bitmap |= self::MASK_LOGIN;
                return true;
        }

        return false;
    }

    /**
     * Login via keyboard-interactive authentication
     *
     * See {@link http://tools.ietf.org/html/rfc4256 RFC4256} for details.  This is not a full-featured keyboard-interactive authenticator.
     *
     * @param string $username
     * @param string $password
     * @return bool
     * @access private
     */
    function _keyboard_interactive_login($username, $password)
    {
        $packet = pack(
            'CNa*Na*Na*Na*Na*',
            NET_SSH2_MSG_USERAUTH_REQUEST,
            strlen($username),
            $username,
            strlen('ssh-connection'),
            'ssh-connection',
            strlen('keyboard-interactive'),
            'keyboard-interactive',
            0,
            '',
            0,
            ''
        );

        if (!$this->_send_binary_packet($packet)) {
            return false;
        }

        return $this->_keyboard_interactive_process($password);
    }

    /**
     * Handle the keyboard-interactive requests / responses.
     *
     * @return bool
     * @access private
     */
    function _keyboard_interactive_process()
    {
        $responses = func_get_args();

        if (strlen($this->last_interactive_response)) {
            $response = $this->last_interactive_response;
        } else {
            $orig = $response = $this->_get_binary_packet();
            if ($response === false) {
                $this->bitmap = 0;
                user_error('Connection closed by server');
                return false;
            }
        }

        if (!strlen($response)) {
            return false;
        }
        extract(unpack('Ctype', $this->_string_shift($response, 1)));

        switch ($type) {
            case NET_SSH2_MSG_USERAUTH_INFO_REQUEST:
                if (strlen($response) < 4) {
                    return false;
                }
                extract(unpack('Nlength', $this->_string_shift($response, 4)));
                $this->_string_shift($response, $length); // name; may be empty
                if (strlen($response) < 4) {
                    return false;
                }
                extract(unpack('Nlength', $this->_string_shift($response, 4)));
                $this->_string_shift($response, $length); // instruction; may be empty
                if (strlen($response) < 4) {
                    return false;
                }
                extract(unpack('Nlength', $this->_string_shift($response, 4)));
                $this->_string_shift($response, $length); // language tag; may be empty
                if (strlen($response) < 4) {
                    return false;
                }
                extract(unpack('Nnum_prompts', $this->_string_shift($response, 4)));

                for ($i = 0; $i < count($responses); $i++) {
                    if (is_array($responses[$i])) {
                        foreach ($responses[$i] as $key => $value) {
                            $this->keyboard_requests_responses[$key] = $value;
                        }
                        unset($responses[$i]);
                    }
                }
                $responses = array_values($responses);

                if (isset($this->keyboard_requests_responses)) {
                    for ($i = 0; $i < $num_prompts; $i++) {
                        if (strlen($response) < 4) {
                            return false;
                        }
                        extract(unpack('Nlength', $this->_string_shift($response, 4)));
                        // prompt - ie. "Password: "; must not be empty
                        $prompt = $this->_string_shift($response, $length);
                        //$echo = $this->_string_shift($response) != chr(0);
                        foreach ($this->keyboard_requests_responses as $key => $value) {
                            if (substr($prompt, 0, strlen($key)) == $key) {
                                $responses[] = $value;
                                break;
                            }
                        }
                    }
                }

                // see http://tools.ietf.org/html/rfc4256#section-3.2
                if (strlen($this->last_interactive_response)) {
                    $this->last_interactive_response = '';
                } else {
                    $this->_updateLogHistory('UNKNOWN (60)', 'NET_SSH2_MSG_USERAUTH_INFO_REQUEST');
                }

                if (!count($responses) && $num_prompts) {
                    $this->last_interactive_response = $orig;
                    return false;
                }

                /*
                   After obtaining the requested information from the user, the client
                   MUST respond with an SSH_MSG_USERAUTH_INFO_RESPONSE message.
                */
                // see http://tools.ietf.org/html/rfc4256#section-3.4
                $packet = $logged = pack('CN', NET_SSH2_MSG_USERAUTH_INFO_RESPONSE, count($responses));
                for ($i = 0; $i < count($responses); $i++) {
                    $packet.= pack('Na*', strlen($responses[$i]), $responses[$i]);
                    $logged.= pack('Na*', strlen('dummy-answer'), 'dummy-answer');
                }

                if (!$this->_send_binary_packet($packet, $logged)) {
                    return false;
                }

                $this->_updateLogHistory('UNKNOWN (61)', 'NET_SSH2_MSG_USERAUTH_INFO_RESPONSE');

                /*
                   After receiving the response, the server MUST send either an
                   SSH_MSG_USERAUTH_SUCCESS, SSH_MSG_USERAUTH_FAILURE, or another
                   SSH_MSG_USERAUTH_INFO_REQUEST message.
                */
                // maybe phpseclib should force close the connection after x request / responses?  unless something like that is done
                // there could be an infinite loop of request / responses.
                return $this->_keyboard_interactive_process();
            case NET_SSH2_MSG_USERAUTH_SUCCESS:
                return true;
            case NET_SSH2_MSG_USERAUTH_FAILURE:
                return false;
        }

        return false;
    }

    /**
     * Login with an ssh-agent provided key
     *
     * @param string $username
     * @param \phpseclib\System\SSH\Agent $agent
     * @return bool
     * @access private
     */
    function _ssh_agent_login($username, $agent)
    {
        $this->agent = $agent;
        $keys = $agent->requestIdentities();
        foreach ($keys as $key) {
            if ($this->_privatekey_login($username, $key)) {
                return true;
            }
        }

        return false;
    }

    /**
     * Login with an RSA private key
     *
     * @param string $username
<<<<<<< HEAD
     * @param \phpseclib\Crypt\RSA $password
=======
     * @param Crypt_RSA $privatekey
>>>>>>> 2ae68347
     * @return bool
     * @access private
     * @internal It might be worthwhile, at some point, to protect against {@link http://tools.ietf.org/html/rfc4251#section-9.3.9 traffic analysis}
     *           by sending dummy SSH_MSG_IGNORE messages.
     */
    function _privatekey_login($username, $privatekey)
    {
        // see http://tools.ietf.org/html/rfc4253#page-15
        $publickey = $privatekey->getPublicKey(RSA::PUBLIC_FORMAT_RAW);
        if ($publickey === false) {
            return false;
        }

        $publickey = array(
            'e' => $publickey['e']->toBytes(true),
            'n' => $publickey['n']->toBytes(true)
        );
        $publickey = pack(
            'Na*Na*Na*',
            strlen('ssh-rsa'),
            'ssh-rsa',
            strlen($publickey['e']),
            $publickey['e'],
            strlen($publickey['n']),
            $publickey['n']
        );

        switch ($this->signature_format) {
            case 'rsa-sha2-512':
                $hash = 'sha512';
                $signatureType = 'rsa-sha2-512';
                break;
            case 'rsa-sha2-256':
                $hash = 'sha256';
                $signatureType = 'rsa-sha2-256';
                break;
            //case 'ssh-rsa':
            default:
                $hash = 'sha1';
                $signatureType = 'ssh-rsa';
        }

        $part1 = pack(
            'CNa*Na*Na*',
            NET_SSH2_MSG_USERAUTH_REQUEST,
            strlen($username),
            $username,
            strlen('ssh-connection'),
            'ssh-connection',
            strlen('publickey'),
            'publickey'
        );
        $part2 = pack('Na*Na*', strlen($signatureType), $signatureType, strlen($publickey), $publickey);

        $packet = $part1 . chr(0) . $part2;
        if (!$this->_send_binary_packet($packet)) {
            return false;
        }

        $response = $this->_get_binary_packet();
        if ($response === false) {
            $this->bitmap = 0;
            user_error('Connection closed by server');
            return false;
        }

        if (!strlen($response)) {
            return false;
        }
        extract(unpack('Ctype', $this->_string_shift($response, 1)));

        switch ($type) {
            case NET_SSH2_MSG_USERAUTH_FAILURE:
                if (strlen($response) < 4) {
                    return false;
                }
                extract(unpack('Nlength', $this->_string_shift($response, 4)));
                $this->errors[] = 'SSH_MSG_USERAUTH_FAILURE: ' . $this->_string_shift($response, $length);
                return false;
            case NET_SSH2_MSG_USERAUTH_PK_OK:
                // we'll just take it on faith that the public key blob and the public key algorithm name are as
                // they should be
                $this->_updateLogHistory('UNKNOWN (60)', 'NET_SSH2_MSG_USERAUTH_PK_OK');
        }

        $packet = $part1 . chr(1) . $part2;
        $privatekey->setSignatureMode(RSA::SIGNATURE_PKCS1);
        $privatekey->setHash($hash);
        $signature = $privatekey->sign(pack('Na*a*', strlen($this->session_id), $this->session_id, $packet));
        $signature = pack('Na*Na*', strlen($signatureType), $signatureType, strlen($signature), $signature);
        $packet.= pack('Na*', strlen($signature), $signature);

        if (!$this->_send_binary_packet($packet)) {
            return false;
        }

        $response = $this->_get_binary_packet();
        if ($response === false) {
            $this->bitmap = 0;
            user_error('Connection closed by server');
            return false;
        }

        if (!strlen($response)) {
            return false;
        }
        extract(unpack('Ctype', $this->_string_shift($response, 1)));

        switch ($type) {
            case NET_SSH2_MSG_USERAUTH_FAILURE:
                // either the login is bad or the server employs multi-factor authentication
                return false;
            case NET_SSH2_MSG_USERAUTH_SUCCESS:
                $this->bitmap |= self::MASK_LOGIN;
                return true;
        }

        return false;
    }

    /**
     * Set Timeout
     *
     * $ssh->exec('ping 127.0.0.1'); on a Linux host will never return and will run indefinitely.  setTimeout() makes it so it'll timeout.
     * Setting $timeout to false or 0 will mean there is no timeout.
     *
     * @param mixed $timeout
     * @access public
     */
    function setTimeout($timeout)
    {
        $this->timeout = $this->curTimeout = $timeout;
    }

    /**
     * Get the output from stdError
     *
     * @access public
     */
    function getStdError()
    {
        return $this->stdErrorLog;
    }

    /**
     * Execute Command
     *
     * If $callback is set to false then \phpseclib\Net\SSH2::_get_channel_packet(self::CHANNEL_EXEC) will need to be called manually.
     * In all likelihood, this is not a feature you want to be taking advantage of.
     *
     * @param string $command
     * @param Callback $callback
     * @return string
     * @access public
     */
    function exec($command, $callback = null)
    {
        $this->curTimeout = $this->timeout;
        $this->is_timeout = false;
        $this->stdErrorLog = '';

        if (!$this->isAuthenticated()) {
            return false;
        }

        if ($this->in_request_pty_exec) {
            user_error('If you want to run multiple exec()\'s you will need to disable (and re-enable if appropriate) a PTY for each one.');
            return false;
        }

        // RFC4254 defines the (client) window size as "bytes the other party can send before it must wait for the window to
        // be adjusted".  0x7FFFFFFF is, at 2GB, the max size.  technically, it should probably be decremented, but,
        // honestly, if you're transferring more than 2GB, you probably shouldn't be using phpseclib, anyway.
        // see http://tools.ietf.org/html/rfc4254#section-5.2 for more info
        $this->window_size_server_to_client[self::CHANNEL_EXEC] = $this->window_size;
        // 0x8000 is the maximum max packet size, per http://tools.ietf.org/html/rfc4253#section-6.1, although since PuTTy
        // uses 0x4000, that's what will be used here, as well.
        $packet_size = 0x4000;

        $packet = pack(
            'CNa*N3',
            NET_SSH2_MSG_CHANNEL_OPEN,
            strlen('session'),
            'session',
            self::CHANNEL_EXEC,
            $this->window_size_server_to_client[self::CHANNEL_EXEC],
            $packet_size
        );

        if (!$this->_send_binary_packet($packet)) {
            return false;
        }

        $this->channel_status[self::CHANNEL_EXEC] = NET_SSH2_MSG_CHANNEL_OPEN;

        $response = $this->_get_channel_packet(self::CHANNEL_EXEC);
        if ($response === false) {
            return false;
        }

        if ($this->request_pty === true) {
            $terminal_modes = pack('C', NET_SSH2_TTY_OP_END);
            $packet = pack(
                'CNNa*CNa*N5a*',
                NET_SSH2_MSG_CHANNEL_REQUEST,
                $this->server_channels[self::CHANNEL_EXEC],
                strlen('pty-req'),
                'pty-req',
                1,
                strlen('vt100'),
                'vt100',
                $this->windowColumns,
                $this->windowRows,
                0,
                0,
                strlen($terminal_modes),
                $terminal_modes
            );

            if (!$this->_send_binary_packet($packet)) {
                return false;
            }

            $response = $this->_get_binary_packet();
            if ($response === false) {
                $this->bitmap = 0;
                user_error('Connection closed by server');
                return false;
            }

            if (!strlen($response)) {
                return false;
            }
            list(, $type) = unpack('C', $this->_string_shift($response, 1));

            switch ($type) {
                case NET_SSH2_MSG_CHANNEL_SUCCESS:
                    break;
                case NET_SSH2_MSG_CHANNEL_FAILURE:
                default:
                    user_error('Unable to request pseudo-terminal');
                    return $this->_disconnect(NET_SSH2_DISCONNECT_BY_APPLICATION);
            }
            $this->in_request_pty_exec = true;
        }

        // sending a pty-req SSH_MSG_CHANNEL_REQUEST message is unnecessary and, in fact, in most cases, slows things
        // down.  the one place where it might be desirable is if you're doing something like \phpseclib\Net\SSH2::exec('ping localhost &').
        // with a pty-req SSH_MSG_CHANNEL_REQUEST, exec() will return immediately and the ping process will then
        // then immediately terminate.  without such a request exec() will loop indefinitely.  the ping process won't end but
        // neither will your script.

        // although, in theory, the size of SSH_MSG_CHANNEL_REQUEST could exceed the maximum packet size established by
        // SSH_MSG_CHANNEL_OPEN_CONFIRMATION, RFC4254#section-5.1 states that the "maximum packet size" refers to the
        // "maximum size of an individual data packet". ie. SSH_MSG_CHANNEL_DATA.  RFC4254#section-5.2 corroborates.
        $packet = pack(
            'CNNa*CNa*',
            NET_SSH2_MSG_CHANNEL_REQUEST,
            $this->server_channels[self::CHANNEL_EXEC],
            strlen('exec'),
            'exec',
            1,
            strlen($command),
            $command
        );
        if (!$this->_send_binary_packet($packet)) {
            return false;
        }

        $this->channel_status[self::CHANNEL_EXEC] = NET_SSH2_MSG_CHANNEL_REQUEST;

        $response = $this->_get_channel_packet(self::CHANNEL_EXEC);
        if ($response === false) {
            return false;
        }

        $this->channel_status[self::CHANNEL_EXEC] = NET_SSH2_MSG_CHANNEL_DATA;

        if ($callback === false || $this->in_request_pty_exec) {
            return true;
        }

        $output = '';
        while (true) {
            $temp = $this->_get_channel_packet(self::CHANNEL_EXEC);
            switch (true) {
                case $temp === true:
                    return is_callable($callback) ? true : $output;
                case $temp === false:
                    return false;
                default:
                    if (is_callable($callback)) {
                        if (call_user_func($callback, $temp) === true) {
                            $this->_close_channel(self::CHANNEL_EXEC);
                            return true;
                        }
                    } else {
                        $output.= $temp;
                    }
            }
        }
    }

    /**
     * Creates an interactive shell
     *
     * @see self::read()
     * @see self::write()
     * @return bool
     * @access private
     */
    function _initShell()
    {
        if ($this->in_request_pty_exec === true) {
            return true;
        }

        $this->window_size_server_to_client[self::CHANNEL_SHELL] = $this->window_size;
        $packet_size = 0x4000;

        $packet = pack(
            'CNa*N3',
            NET_SSH2_MSG_CHANNEL_OPEN,
            strlen('session'),
            'session',
            self::CHANNEL_SHELL,
            $this->window_size_server_to_client[self::CHANNEL_SHELL],
            $packet_size
        );

        if (!$this->_send_binary_packet($packet)) {
            return false;
        }

        $this->channel_status[self::CHANNEL_SHELL] = NET_SSH2_MSG_CHANNEL_OPEN;

        $response = $this->_get_channel_packet(self::CHANNEL_SHELL);
        if ($response === false) {
            return false;
        }

        $terminal_modes = pack('C', NET_SSH2_TTY_OP_END);
        $packet = pack(
            'CNNa*CNa*N5a*',
            NET_SSH2_MSG_CHANNEL_REQUEST,
            $this->server_channels[self::CHANNEL_SHELL],
            strlen('pty-req'),
            'pty-req',
            1,
            strlen('vt100'),
            'vt100',
            $this->windowColumns,
            $this->windowRows,
            0,
            0,
            strlen($terminal_modes),
            $terminal_modes
        );

        if (!$this->_send_binary_packet($packet)) {
            return false;
        }

        $response = $this->_get_binary_packet();
        if ($response === false) {
            $this->bitmap = 0;
            user_error('Connection closed by server');
            return false;
        }

        if (!strlen($response)) {
            return false;
        }
        list(, $type) = unpack('C', $this->_string_shift($response, 1));

        switch ($type) {
            case NET_SSH2_MSG_CHANNEL_SUCCESS:
            // if a pty can't be opened maybe commands can still be executed
            case NET_SSH2_MSG_CHANNEL_FAILURE:
                break;
            default:
                user_error('Unable to request pseudo-terminal');
                return $this->_disconnect(NET_SSH2_DISCONNECT_BY_APPLICATION);
        }

        $packet = pack(
            'CNNa*C',
            NET_SSH2_MSG_CHANNEL_REQUEST,
            $this->server_channels[self::CHANNEL_SHELL],
            strlen('shell'),
            'shell',
            1
        );
        if (!$this->_send_binary_packet($packet)) {
            return false;
        }

        $this->channel_status[self::CHANNEL_SHELL] = NET_SSH2_MSG_CHANNEL_REQUEST;

        $response = $this->_get_channel_packet(self::CHANNEL_SHELL);
        if ($response === false) {
            return false;
        }

        $this->channel_status[self::CHANNEL_SHELL] = NET_SSH2_MSG_CHANNEL_DATA;

        $this->bitmap |= self::MASK_SHELL;

        return true;
    }

    /**
     * Return the channel to be used with read() / write()
     *
     * @see self::read()
     * @see self::write()
     * @return int
     * @access public
     */
    function _get_interactive_channel()
    {
        switch (true) {
            case $this->in_subsystem:
                return self::CHANNEL_SUBSYSTEM;
            case $this->in_request_pty_exec:
                return self::CHANNEL_EXEC;
            default:
                return self::CHANNEL_SHELL;
        }
    }

    /**
     * Return an available open channel
     *
     * @return int
     * @access public
     */
    function _get_open_channel()
    {
        $channel = self::CHANNEL_EXEC;
        do {
            if (isset($this->channel_status[$channel]) && $this->channel_status[$channel] == NET_SSH2_MSG_CHANNEL_OPEN) {
                return $channel;
            }
        } while ($channel++ < self::CHANNEL_SUBSYSTEM);

        return false;
    }

    /**
     * Returns the output of an interactive shell
     *
     * Returns when there's a match for $expect, which can take the form of a string literal or,
     * if $mode == self::READ_REGEX, a regular expression.
     *
     * @see self::write()
     * @param string $expect
     * @param int $mode
     * @return string|bool
     * @access public
     */
    function read($expect = '', $mode = self::READ_SIMPLE)
    {
        $this->curTimeout = $this->timeout;
        $this->is_timeout = false;

        if (!$this->isAuthenticated()) {
            user_error('Operation disallowed prior to login()');
            return false;
        }

        if (!($this->bitmap & self::MASK_SHELL) && !$this->_initShell()) {
            user_error('Unable to initiate an interactive shell session');
            return false;
        }

        $channel = $this->_get_interactive_channel();

        if ($mode == self::READ_NEXT) {
            return $this->_get_channel_packet($channel);
        }

        $match = $expect;
        while (true) {
            if ($mode == self::READ_REGEX) {
                preg_match($expect, substr($this->interactiveBuffer, -1024), $matches);
                $match = isset($matches[0]) ? $matches[0] : '';
            }
            $pos = strlen($match) ? strpos($this->interactiveBuffer, $match) : false;
            if ($pos !== false) {
                return $this->_string_shift($this->interactiveBuffer, $pos + strlen($match));
            }
            $response = $this->_get_channel_packet($channel);
            if (is_bool($response)) {
                $this->in_request_pty_exec = false;
                return $response ? $this->_string_shift($this->interactiveBuffer, strlen($this->interactiveBuffer)) : false;
            }

            $this->interactiveBuffer.= $response;
        }
    }

    /**
     * Inputs a command into an interactive shell.
     *
     * @see self::read()
     * @param string $cmd
     * @return bool
     * @access public
     */
    function write($cmd)
    {
        if (!$this->isAuthenticated()) {
            user_error('Operation disallowed prior to login()');
            return false;
        }

        if (!($this->bitmap & self::MASK_SHELL) && !$this->_initShell()) {
            user_error('Unable to initiate an interactive shell session');
            return false;
        }

        return $this->_send_channel_packet($this->_get_interactive_channel(), $cmd);
    }

    /**
     * Start a subsystem.
     *
     * Right now only one subsystem at a time is supported. To support multiple subsystem's stopSubsystem() could accept
     * a string that contained the name of the subsystem, but at that point, only one subsystem of each type could be opened.
     * To support multiple subsystem's of the same name maybe it'd be best if startSubsystem() generated a new channel id and
     * returns that and then that that was passed into stopSubsystem() but that'll be saved for a future date and implemented
     * if there's sufficient demand for such a feature.
     *
     * @see self::stopSubsystem()
     * @param string $subsystem
     * @return bool
     * @access public
     */
    function startSubsystem($subsystem)
    {
        $this->window_size_server_to_client[self::CHANNEL_SUBSYSTEM] = $this->window_size;

        $packet = pack(
            'CNa*N3',
            NET_SSH2_MSG_CHANNEL_OPEN,
            strlen('session'),
            'session',
            self::CHANNEL_SUBSYSTEM,
            $this->window_size,
            0x4000
        );

        if (!$this->_send_binary_packet($packet)) {
            return false;
        }

        $this->channel_status[self::CHANNEL_SUBSYSTEM] = NET_SSH2_MSG_CHANNEL_OPEN;

        $response = $this->_get_channel_packet(self::CHANNEL_SUBSYSTEM);
        if ($response === false) {
            return false;
        }

        $packet = pack(
            'CNNa*CNa*',
            NET_SSH2_MSG_CHANNEL_REQUEST,
            $this->server_channels[self::CHANNEL_SUBSYSTEM],
            strlen('subsystem'),
            'subsystem',
            1,
            strlen($subsystem),
            $subsystem
        );
        if (!$this->_send_binary_packet($packet)) {
            return false;
        }

        $this->channel_status[self::CHANNEL_SUBSYSTEM] = NET_SSH2_MSG_CHANNEL_REQUEST;

        $response = $this->_get_channel_packet(self::CHANNEL_SUBSYSTEM);

        if ($response === false) {
            return false;
        }

        $this->channel_status[self::CHANNEL_SUBSYSTEM] = NET_SSH2_MSG_CHANNEL_DATA;

        $this->bitmap |= self::MASK_SHELL;
        $this->in_subsystem = true;

        return true;
    }

    /**
     * Stops a subsystem.
     *
     * @see self::startSubsystem()
     * @return bool
     * @access public
     */
    function stopSubsystem()
    {
        $this->in_subsystem = false;
        $this->_close_channel(self::CHANNEL_SUBSYSTEM);
        return true;
    }

    /**
     * Closes a channel
     *
     * If read() timed out you might want to just close the channel and have it auto-restart on the next read() call
     *
     * @access public
     */
    function reset()
    {
        $this->_close_channel($this->_get_interactive_channel());
    }

    /**
     * Is timeout?
     *
     * Did exec() or read() return because they timed out or because they encountered the end?
     *
     * @access public
     */
    function isTimeout()
    {
        return $this->is_timeout;
    }

    /**
     * Disconnect
     *
     * @access public
     */
    function disconnect()
    {
        $this->_disconnect(NET_SSH2_DISCONNECT_BY_APPLICATION);
        if (isset($this->realtime_log_file) && is_resource($this->realtime_log_file)) {
            fclose($this->realtime_log_file);
        }
    }

    /**
     * Destructor.
     *
     * Will be called, automatically, if you're supporting just PHP5.  If you're supporting PHP4, you'll need to call
     * disconnect().
     *
     * @access public
     */
    function __destruct()
    {
        $this->disconnect();
    }

    /**
     * Is the connection still active?
     *
     * @return bool
     * @access public
     */
    function isConnected()
    {
        return (bool) ($this->bitmap & self::MASK_CONNECTED);
    }

    /**
     * Have you successfully been logged in?
     *
     * @return bool
     * @access public
     */
    function isAuthenticated()
    {
        return (bool) ($this->bitmap & self::MASK_LOGIN);
    }

    /**
     * Pings a server connection, or tries to reconnect if the connection has gone down
     *
     * Inspired by http://php.net/manual/en/mysqli.ping.php
     *
     * @return bool
     * @access public
     */
    function ping()
    {
        if (!$this->isAuthenticated()) {
            if (!empty($this->auth)) {
                return $this->_reconnect();
            }
            return false;
        }

        $this->window_size_server_to_client[self::CHANNEL_KEEP_ALIVE] = $this->window_size;
        $packet_size = 0x4000;
        $packet = pack(
            'CNa*N3',
            NET_SSH2_MSG_CHANNEL_OPEN,
            strlen('session'),
            'session',
            self::CHANNEL_KEEP_ALIVE,
            $this->window_size_server_to_client[self::CHANNEL_KEEP_ALIVE],
            $packet_size
        );

        if (!@$this->_send_binary_packet($packet)) {
            return $this->_reconnect();
        }

        $this->channel_status[self::CHANNEL_KEEP_ALIVE] = NET_SSH2_MSG_CHANNEL_OPEN;

        $response = @$this->_get_channel_packet(self::CHANNEL_KEEP_ALIVE);
        if ($response !== false) {
            $this->_close_channel(self::CHANNEL_KEEP_ALIVE);
            return true;
        }

        return $this->_reconnect();
    }

    /**
     * In situ reconnect method
     *
     * @return boolean
     * @access private
     */
    function _reconnect()
    {
        $this->_reset_connection(NET_SSH2_DISCONNECT_CONNECTION_LOST);
        $this->retry_connect = true;
        if (!$this->_connect()) {
            return false;
        }
        foreach ($this->auth as $auth) {
            $result = call_user_func_array(array(&$this, 'login'), $auth);
        }
        return $result;
    }

    /**
     * Resets a connection for re-use
     *
     * @param int $reason
     * @access private
     */
    function _reset_connection($reason)
    {
        $this->_disconnect($reason);
        $this->decrypt = $this->encrypt = false;
        $this->decrypt_block_size = $this->encrypt_block_size = 8;
        $this->hmac_check = $this->hmac_create = false;
        $this->hmac_size = false;
        $this->session_id = false;
        $this->retry_connect = true;
        $this->get_seq_no = $this->send_seq_no = 0;
    }

    /**
     * Gets Binary Packets
     *
     * See '6. Binary Packet Protocol' of rfc4253 for more info.
     *
     * @see self::_send_binary_packet()
     * @return string
     * @access private
     */
    function _get_binary_packet($skip_channel_filter = false)
    {
        if (!is_resource($this->fsock) || feof($this->fsock)) {
            $this->bitmap = 0;
            user_error('Connection closed prematurely');
            return false;
        }

        $start = microtime(true);
        $raw = stream_get_contents($this->fsock, $this->decrypt_block_size);

        if (!strlen($raw)) {
            return '';
        }

        if ($this->decrypt !== false) {
            $raw = $this->decrypt->decrypt($raw);
        }
        if ($raw === false) {
            user_error('Unable to decrypt content');
            return false;
        }

        if (strlen($raw) < 5) {
            return false;
        }
        extract(unpack('Npacket_length/Cpadding_length', $this->_string_shift($raw, 5)));

        $remaining_length = $packet_length + 4 - $this->decrypt_block_size;

        // quoting <http://tools.ietf.org/html/rfc4253#section-6.1>,
        // "implementations SHOULD check that the packet length is reasonable"
        // PuTTY uses 0x9000 as the actual max packet size and so to shall we
        if ($remaining_length < -$this->decrypt_block_size || $remaining_length > 0x9000 || $remaining_length % $this->decrypt_block_size != 0) {
            if (!$this->bad_key_size_fix && $this->_bad_algorithm_candidate($this->decrypt->name) && !($this->bitmap & SSH2::MASK_LOGIN)) {
                $this->bad_key_size_fix = true;
                $this->_reset_connection(NET_SSH2_DISCONNECT_KEY_EXCHANGE_FAILED);
                return false;
            }
            user_error('Invalid size');
            return false;
        }

        $buffer = '';
        while ($remaining_length > 0) {
            $temp = stream_get_contents($this->fsock, $remaining_length);
            if ($temp === false || feof($this->fsock)) {
                $this->bitmap = 0;
                user_error('Error reading from socket');
                return false;
            }
            $buffer.= $temp;
            $remaining_length-= strlen($temp);
        }

        $stop = microtime(true);
        if (strlen($buffer)) {
            $raw.= $this->decrypt !== false ? $this->decrypt->decrypt($buffer) : $buffer;
        }

        $payload = $this->_string_shift($raw, $packet_length - $padding_length - 1);
        $padding = $this->_string_shift($raw, $padding_length); // should leave $raw empty

        if ($this->hmac_check !== false) {
            $hmac = stream_get_contents($this->fsock, $this->hmac_size);
            if ($hmac === false || strlen($hmac) != $this->hmac_size) {
                $this->bitmap = 0;
                user_error('Error reading socket');
                return false;
            } elseif ($hmac != $this->hmac_check->hash(pack('NNCa*', $this->get_seq_no, $packet_length, $padding_length, $payload . $padding))) {
                user_error('Invalid HMAC');
                return false;
            }
        }

        //if ($this->decompress) {
        //    $payload = gzinflate(substr($payload, 2));
        //}

        $this->get_seq_no++;

        if (defined('NET_SSH2_LOGGING')) {
            $current = microtime(true);
            $message_number = isset($this->message_numbers[ord($payload[0])]) ? $this->message_numbers[ord($payload[0])] : 'UNKNOWN (' . ord($payload[0]) . ')';
            $message_number = '<- ' . $message_number .
                              ' (since last: ' . round($current - $this->last_packet, 4) . ', network: ' . round($stop - $start, 4) . 's)';
            $this->_append_log($message_number, $payload);
            $this->last_packet = $current;
        }

        return $this->_filter($payload, $skip_channel_filter);
    }

    /**
     * Filter Binary Packets
     *
     * Because some binary packets need to be ignored...
     *
     * @see self::_get_binary_packet()
     * @return string
     * @access private
     */
    function _filter($payload, $skip_channel_filter)
    {
        switch (ord($payload[0])) {
            case NET_SSH2_MSG_DISCONNECT:
                $this->_string_shift($payload, 1);
                if (strlen($payload) < 8) {
                    return false;
                }
                extract(unpack('Nreason_code/Nlength', $this->_string_shift($payload, 8)));
                $this->errors[] = 'SSH_MSG_DISCONNECT: ' . $this->disconnect_reasons[$reason_code] . "\r\n" . $this->_string_shift($payload, $length);
                $this->bitmap = 0;
                return false;
            case NET_SSH2_MSG_IGNORE:
                $payload = $this->_get_binary_packet($skip_channel_filter);
                break;
            case NET_SSH2_MSG_DEBUG:
                $this->_string_shift($payload, 2);
                if (strlen($payload) < 4) {
                    return false;
                }
                extract(unpack('Nlength', $this->_string_shift($payload, 4)));
                $this->errors[] = 'SSH_MSG_DEBUG: ' . $this->_string_shift($payload, $length);
                $payload = $this->_get_binary_packet($skip_channel_filter);
                break;
            case NET_SSH2_MSG_UNIMPLEMENTED:
                return false;
            case NET_SSH2_MSG_KEXINIT:
                if ($this->session_id !== false) {
                    $this->send_kex_first = false;
                    if (!$this->_key_exchange($payload)) {
                        $this->bitmap = 0;
                        return false;
                    }
                    $payload = $this->_get_binary_packet($skip_channel_filter);
                }
        }

        // see http://tools.ietf.org/html/rfc4252#section-5.4; only called when the encryption has been activated and when we haven't already logged in
        if (($this->bitmap & self::MASK_CONNECTED) && !$this->isAuthenticated() && ord($payload[0]) == NET_SSH2_MSG_USERAUTH_BANNER) {
            $this->_string_shift($payload, 1);
            if (strlen($payload) < 4) {
                return false;
            }
            extract(unpack('Nlength', $this->_string_shift($payload, 4)));
            $this->banner_message = $this->_string_shift($payload, $length);
            $payload = $this->_get_binary_packet();
        }

        // only called when we've already logged in
        if (($this->bitmap & self::MASK_CONNECTED) && $this->isAuthenticated()) {
            switch (ord($payload[0])) {
                case NET_SSH2_MSG_CHANNEL_DATA:
                case NET_SSH2_MSG_CHANNEL_EXTENDED_DATA:
                case NET_SSH2_MSG_CHANNEL_REQUEST:
                case NET_SSH2_MSG_CHANNEL_CLOSE:
                case NET_SSH2_MSG_CHANNEL_EOF:
                    if (!$skip_channel_filter && !empty($this->server_channels)) {
                        $this->binary_packet_buffer = $payload;
                        $this->_get_channel_packet(true);
                        $payload = $this->_get_binary_packet();
                    }
                    break;
                case NET_SSH2_MSG_GLOBAL_REQUEST: // see http://tools.ietf.org/html/rfc4254#section-4
                    if (strlen($payload) < 4) {
                        return false;
                    }
                    extract(unpack('Nlength', $this->_string_shift($payload, 4)));
                    $this->errors[] = 'SSH_MSG_GLOBAL_REQUEST: ' . $this->_string_shift($payload, $length);

                    if (!$this->_send_binary_packet(pack('C', NET_SSH2_MSG_REQUEST_FAILURE))) {
                        return $this->_disconnect(NET_SSH2_DISCONNECT_BY_APPLICATION);
                    }

                    $payload = $this->_get_binary_packet($skip_channel_filter);
                    break;
                case NET_SSH2_MSG_CHANNEL_OPEN: // see http://tools.ietf.org/html/rfc4254#section-5.1
                    $this->_string_shift($payload, 1);
                    if (strlen($payload) < 4) {
                        return false;
                    }
                    extract(unpack('Nlength', $this->_string_shift($payload, 4)));
                    $data = $this->_string_shift($payload, $length);
                    if (strlen($payload) < 4) {
                        return false;
                    }
                    extract(unpack('Nserver_channel', $this->_string_shift($payload, 4)));
                    switch ($data) {
                        case 'auth-agent':
                        case 'auth-agent@openssh.com':
                            if (isset($this->agent)) {
                                $new_channel = self::CHANNEL_AGENT_FORWARD;

                                if (strlen($payload) < 8) {
                                    return false;
                                }
                                extract(unpack('Nremote_window_size', $this->_string_shift($payload, 4)));
                                extract(unpack('Nremote_maximum_packet_size', $this->_string_shift($payload, 4)));

                                $this->packet_size_client_to_server[$new_channel] = $remote_window_size;
                                $this->window_size_server_to_client[$new_channel] = $remote_maximum_packet_size;
                                $this->window_size_client_to_server[$new_channel] = $this->window_size;

                                $packet_size = 0x4000;

                                $packet = pack(
                                    'CN4',
                                    NET_SSH2_MSG_CHANNEL_OPEN_CONFIRMATION,
                                    $server_channel,
                                    $new_channel,
                                    $packet_size,
                                    $packet_size
                                );

                                $this->server_channels[$new_channel] = $server_channel;
                                $this->channel_status[$new_channel] = NET_SSH2_MSG_CHANNEL_OPEN_CONFIRMATION;
                                if (!$this->_send_binary_packet($packet)) {
                                    return false;
                                }
                            }
                            break;
                        default:
                            $packet = pack(
                                'CN3a*Na*',
                                NET_SSH2_MSG_REQUEST_FAILURE,
                                $server_channel,
                                NET_SSH2_OPEN_ADMINISTRATIVELY_PROHIBITED,
                                0,
                                '',
                                0,
                                ''
                            );

                            if (!$this->_send_binary_packet($packet)) {
                                return $this->_disconnect(NET_SSH2_DISCONNECT_BY_APPLICATION);
                            }
                    }
                    $payload = $this->_get_binary_packet($skip_channel_filter);
                    break;
                case NET_SSH2_MSG_CHANNEL_WINDOW_ADJUST:
                    $this->_string_shift($payload, 1);
                    if (strlen($payload) < 8) {
                        return false;
                    }
                    extract(unpack('Nchannel', $this->_string_shift($payload, 4)));
                    extract(unpack('Nwindow_size', $this->_string_shift($payload, 4)));
                    $this->window_size_client_to_server[$channel]+= $window_size;

                    $payload = ($this->bitmap & self::MASK_WINDOW_ADJUST) ? true : $this->_get_binary_packet($skip_channel_filter);
            }
        }

        return $payload;
    }

    /**
     * Enable Quiet Mode
     *
     * Suppress stderr from output
     *
     * @access public
     */
    function enableQuietMode()
    {
        $this->quiet_mode = true;
    }

    /**
     * Disable Quiet Mode
     *
     * Show stderr in output
     *
     * @access public
     */
    function disableQuietMode()
    {
        $this->quiet_mode = false;
    }

    /**
     * Returns whether Quiet Mode is enabled or not
     *
     * @see self::enableQuietMode()
     * @see self::disableQuietMode()
     * @access public
     * @return bool
     */
    function isQuietModeEnabled()
    {
        return $this->quiet_mode;
    }

    /**
     * Enable request-pty when using exec()
     *
     * @access public
     */
    function enablePTY()
    {
        $this->request_pty = true;
    }

    /**
     * Disable request-pty when using exec()
     *
     * @access public
     */
    function disablePTY()
    {
        if ($this->in_request_pty_exec) {
            $this->_close_channel(self::CHANNEL_EXEC);
            $this->in_request_pty_exec = false;
        }
        $this->request_pty = false;
    }

    /**
     * Returns whether request-pty is enabled or not
     *
     * @see self::enablePTY()
     * @see self::disablePTY()
     * @access public
     * @return bool
     */
    function isPTYEnabled()
    {
        return $this->request_pty;
    }

    /**
     * Gets channel data
     *
     * Returns the data as a string if it's available and false if not.
     *
     * @param int $client_channel
     * @param bool $skip_extended
     * @return mixed|bool
     * @access private
     */
    function _get_channel_packet($client_channel, $skip_extended = false)
    {
        if (!empty($this->channel_buffers[$client_channel])) {
            return array_shift($this->channel_buffers[$client_channel]);
        }

        while (true) {
            if ($this->binary_packet_buffer !== false) {
                $response = $this->binary_packet_buffer;
                $this->binary_packet_buffer = false;
            } else {
                $read = array($this->fsock);
                $write = $except = null;

                if (!$this->curTimeout) {
                    @stream_select($read, $write, $except, null);
                } else {
                    if ($this->curTimeout < 0) {
                        $this->is_timeout = true;
                        return true;
                    }

                    $read = array($this->fsock);
                    $write = $except = null;

                    $start = microtime(true);
                    $sec = floor($this->curTimeout);
                    $usec = 1000000 * ($this->curTimeout - $sec);
                    // on windows this returns a "Warning: Invalid CRT parameters detected" error
                    if (!@stream_select($read, $write, $except, $sec, $usec) && !count($read)) {
                        $this->is_timeout = true;
                        if ($client_channel == self::CHANNEL_EXEC && !$this->request_pty) {
                            $this->_close_channel($client_channel);
                        }
                        return true;
                    }
                    $elapsed = microtime(true) - $start;
                    $this->curTimeout-= $elapsed;
                }

                $response = $this->_get_binary_packet(true);
                if ($response === false) {
                    $this->bitmap = 0;
                    user_error('Connection closed by server');
                    return false;
                }
            }

            if ($client_channel == -1 && $response === true) {
                return true;
            }
            if (!strlen($response)) {
                return false;
            }
            extract(unpack('Ctype', $this->_string_shift($response, 1)));

            if (strlen($response) < 4) {
                return false;
            }
            if ($type == NET_SSH2_MSG_CHANNEL_OPEN) {
                extract(unpack('Nlength', $this->_string_shift($response, 4)));
            } else {
                extract(unpack('Nchannel', $this->_string_shift($response, 4)));
            }

            // will not be setup yet on incoming channel open request
            if (isset($channel) && isset($this->channel_status[$channel]) && isset($this->window_size_server_to_client[$channel])) {
                $this->window_size_server_to_client[$channel]-= strlen($response);

                // resize the window, if appropriate
                if ($this->window_size_server_to_client[$channel] < 0) {
                // PuTTY does something more analogous to the following:
                //if ($this->window_size_server_to_client[$channel] < 0x3FFFFFFF) {
                    $packet = pack('CNN', NET_SSH2_MSG_CHANNEL_WINDOW_ADJUST, $this->server_channels[$channel], $this->window_resize);
                    if (!$this->_send_binary_packet($packet)) {
                        return false;
                    }
                    $this->window_size_server_to_client[$channel]+= $this->window_resize;
                }

                switch ($type) {
                    case NET_SSH2_MSG_CHANNEL_EXTENDED_DATA:
                        /*
                        if ($client_channel == self::CHANNEL_EXEC) {
                            $this->_send_channel_packet($client_channel, chr(0));
                        }
                        */
                        // currently, there's only one possible value for $data_type_code: NET_SSH2_EXTENDED_DATA_STDERR
                        if (strlen($response) < 8) {
                            return false;
                        }
                        extract(unpack('Ndata_type_code/Nlength', $this->_string_shift($response, 8)));
                        $data = $this->_string_shift($response, $length);
                        $this->stdErrorLog.= $data;
                        if ($skip_extended || $this->quiet_mode) {
                            continue 2;
                        }
                        if ($client_channel == $channel && $this->channel_status[$channel] == NET_SSH2_MSG_CHANNEL_DATA) {
                            return $data;
                        }
                        if (!isset($this->channel_buffers[$channel])) {
                            $this->channel_buffers[$channel] = array();
                        }
                        $this->channel_buffers[$channel][] = $data;

                        continue 2;
                    case NET_SSH2_MSG_CHANNEL_REQUEST:
                        if ($this->channel_status[$channel] == NET_SSH2_MSG_CHANNEL_CLOSE) {
                            continue 2;
                        }
                        if (strlen($response) < 4) {
                            return false;
                        }
                        extract(unpack('Nlength', $this->_string_shift($response, 4)));
                        $value = $this->_string_shift($response, $length);
                        switch ($value) {
                            case 'exit-signal':
                                $this->_string_shift($response, 1);
                                if (strlen($response) < 4) {
                                    return false;
                                }
                                extract(unpack('Nlength', $this->_string_shift($response, 4)));
                                $this->errors[] = 'SSH_MSG_CHANNEL_REQUEST (exit-signal): ' . $this->_string_shift($response, $length);
                                $this->_string_shift($response, 1);
                                if (strlen($response) < 4) {
                                    return false;
                                }
                                extract(unpack('Nlength', $this->_string_shift($response, 4)));
                                if ($length) {
                                    $this->errors[count($this->errors)].= "\r\n" . $this->_string_shift($response, $length);
                                }

                                $this->_send_binary_packet(pack('CN', NET_SSH2_MSG_CHANNEL_EOF, $this->server_channels[$client_channel]));
                                $this->_send_binary_packet(pack('CN', NET_SSH2_MSG_CHANNEL_CLOSE, $this->server_channels[$channel]));

                                $this->channel_status[$channel] = NET_SSH2_MSG_CHANNEL_EOF;

                                continue 3;
                            case 'exit-status':
                                if (strlen($response) < 5) {
                                    return false;
                                }
                                extract(unpack('Cfalse/Nexit_status', $this->_string_shift($response, 5)));
                                $this->exit_status = $exit_status;

                                // "The client MAY ignore these messages."
                                // -- http://tools.ietf.org/html/rfc4254#section-6.10

                                continue 3;
                            default:
                                // "Some systems may not implement signals, in which case they SHOULD ignore this message."
                                //  -- http://tools.ietf.org/html/rfc4254#section-6.9
                                continue 3;
                        }
                }

                switch ($this->channel_status[$channel]) {
                    case NET_SSH2_MSG_CHANNEL_OPEN:
                        switch ($type) {
                            case NET_SSH2_MSG_CHANNEL_OPEN_CONFIRMATION:
                                if (strlen($response) < 4) {
                                    return false;
                                }
                                extract(unpack('Nserver_channel', $this->_string_shift($response, 4)));
                                $this->server_channels[$channel] = $server_channel;
                                if (strlen($response) < 4) {
                                    return false;
                                }
                                extract(unpack('Nwindow_size', $this->_string_shift($response, 4)));
                                if ($window_size < 0) {
                                    $window_size&= 0x7FFFFFFF;
                                    $window_size+= 0x80000000;
                                }
                                $this->window_size_client_to_server[$channel] = $window_size;
                                if (strlen($response) < 4) {
                                     return false;
                                }
                                $temp = unpack('Npacket_size_client_to_server', $this->_string_shift($response, 4));
                                $this->packet_size_client_to_server[$channel] = $temp['packet_size_client_to_server'];
                                $result = $client_channel == $channel ? true : $this->_get_channel_packet($client_channel, $skip_extended);
                                $this->_on_channel_open();
                                return $result;
                            //case NET_SSH2_MSG_CHANNEL_OPEN_FAILURE:
                            default:
                                user_error('Unable to open channel');
                                return $this->_disconnect(NET_SSH2_DISCONNECT_BY_APPLICATION);
                        }
                        break;
                    case NET_SSH2_MSG_CHANNEL_REQUEST:
                        switch ($type) {
                            case NET_SSH2_MSG_CHANNEL_SUCCESS:
                                return true;
                            case NET_SSH2_MSG_CHANNEL_FAILURE:
                                return false;
                            default:
                                user_error('Unable to fulfill channel request');
                                return $this->_disconnect(NET_SSH2_DISCONNECT_BY_APPLICATION);
                        }
                    case NET_SSH2_MSG_CHANNEL_CLOSE:
                        return $type == NET_SSH2_MSG_CHANNEL_CLOSE ? true : $this->_get_channel_packet($client_channel, $skip_extended);
                }
            }

            // ie. $this->channel_status[$channel] == NET_SSH2_MSG_CHANNEL_DATA

            switch ($type) {
                case NET_SSH2_MSG_CHANNEL_DATA:
                    /*
                    if ($channel == self::CHANNEL_EXEC) {
                        // SCP requires null packets, such as this, be sent.  further, in the case of the ssh.com SSH server
                        // this actually seems to make things twice as fast.  more to the point, the message right after
                        // SSH_MSG_CHANNEL_DATA (usually SSH_MSG_IGNORE) won't block for as long as it would have otherwise.
                        // in OpenSSH it slows things down but only by a couple thousandths of a second.
                        $this->_send_channel_packet($channel, chr(0));
                    }
                    */
                    if (strlen($response) < 4) {
                        return false;
                    }
                    extract(unpack('Nlength', $this->_string_shift($response, 4)));
                    $data = $this->_string_shift($response, $length);

                    if ($channel == self::CHANNEL_AGENT_FORWARD) {
                        $agent_response = $this->agent->_forward_data($data);
                        if (!is_bool($agent_response)) {
                            $this->_send_channel_packet($channel, $agent_response);
                        }
                        break;
                    }

                    if ($client_channel == $channel) {
                        return $data;
                    }
                    if (!isset($this->channel_buffers[$channel])) {
                        $this->channel_buffers[$channel] = array();
                    }
                    $this->channel_buffers[$channel][] = $data;
                    break;
                case NET_SSH2_MSG_CHANNEL_CLOSE:
                    $this->curTimeout = 5;

                    if ($this->bitmap & self::MASK_SHELL) {
                        $this->bitmap&= ~self::MASK_SHELL;
                    }
                    if ($this->channel_status[$channel] != NET_SSH2_MSG_CHANNEL_EOF) {
                        $this->_send_binary_packet(pack('CN', NET_SSH2_MSG_CHANNEL_CLOSE, $this->server_channels[$channel]));
                    }

                    $this->channel_status[$channel] = NET_SSH2_MSG_CHANNEL_CLOSE;
                    if ($client_channel == $channel) {
                        return true;
                    }
                case NET_SSH2_MSG_CHANNEL_EOF:
                    break;
                default:
                    user_error('Error reading channel data');
                    return $this->_disconnect(NET_SSH2_DISCONNECT_BY_APPLICATION);
            }
        }
    }

    /**
     * Sends Binary Packets
     *
     * See '6. Binary Packet Protocol' of rfc4253 for more info.
     *
     * @param string $data
     * @param string $logged
     * @see self::_get_binary_packet()
     * @return bool
     * @access private
     */
    function _send_binary_packet($data, $logged = null)
    {
        if (!is_resource($this->fsock) || feof($this->fsock)) {
            $this->bitmap = 0;
            user_error('Connection closed prematurely');
            return false;
        }

        //if ($this->compress) {
        //    // the -4 removes the checksum:
        //    // http://php.net/function.gzcompress#57710
        //    $data = substr(gzcompress($data), 0, -4);
        //}

        // 4 (packet length) + 1 (padding length) + 4 (minimal padding amount) == 9
        $packet_length = strlen($data) + 9;
        // round up to the nearest $this->encrypt_block_size
        $packet_length+= (($this->encrypt_block_size - 1) * $packet_length) % $this->encrypt_block_size;
        // subtracting strlen($data) is obvious - subtracting 5 is necessary because of packet_length and padding_length
        $padding_length = $packet_length - strlen($data) - 5;
        $padding = Random::string($padding_length);

        // we subtract 4 from packet_length because the packet_length field isn't supposed to include itself
        $packet = pack('NCa*', $packet_length - 4, $padding_length, $data . $padding);

        $hmac = $this->hmac_create !== false ? $this->hmac_create->hash(pack('Na*', $this->send_seq_no, $packet)) : '';
        $this->send_seq_no++;

        if ($this->encrypt !== false) {
            $packet = $this->encrypt->encrypt($packet);
        }

        $packet.= $hmac;

        $start = microtime(true);
        $result = strlen($packet) == @fputs($this->fsock, $packet);
        $stop = microtime(true);

        if (defined('NET_SSH2_LOGGING')) {
            $current = microtime(true);
            $message_number = isset($this->message_numbers[ord($data[0])]) ? $this->message_numbers[ord($data[0])] : 'UNKNOWN (' . ord($data[0]) . ')';
            $message_number = '-> ' . $message_number .
                              ' (since last: ' . round($current - $this->last_packet, 4) . ', network: ' . round($stop - $start, 4) . 's)';
            $this->_append_log($message_number, isset($logged) ? $logged : $data);
            $this->last_packet = $current;
        }

        return $result;
    }

    /**
     * Logs data packets
     *
     * Makes sure that only the last 1MB worth of packets will be logged
     *
     * @param string $message_number
     * @param string $message
     * @access private
     */
    function _append_log($message_number, $message)
    {
        // remove the byte identifying the message type from all but the first two messages (ie. the identification strings)
        if (strlen($message_number) > 2) {
            $this->_string_shift($message);
        }

        switch (NET_SSH2_LOGGING) {
            // useful for benchmarks
            case self::LOG_SIMPLE:
                $this->message_number_log[] = $message_number;
                break;
            // the most useful log for SSH2
            case self::LOG_COMPLEX:
                $this->message_number_log[] = $message_number;
                $this->log_size+= strlen($message);
                $this->message_log[] = $message;
                while ($this->log_size > self::LOG_MAX_SIZE) {
                    $this->log_size-= strlen(array_shift($this->message_log));
                    array_shift($this->message_number_log);
                }
                break;
            // dump the output out realtime; packets may be interspersed with non packets,
            // passwords won't be filtered out and select other packets may not be correctly
            // identified
            case self::LOG_REALTIME:
                switch (PHP_SAPI) {
                    case 'cli':
                        $start = $stop = "\r\n";
                        break;
                    default:
                        $start = '<pre>';
                        $stop = '</pre>';
                }
                echo $start . $this->_format_log(array($message), array($message_number)) . $stop;
                @flush();
                @ob_flush();
                break;
            // basically the same thing as self::LOG_REALTIME with the caveat that self::LOG_REALTIME_FILE
            // needs to be defined and that the resultant log file will be capped out at self::LOG_MAX_SIZE.
            // the earliest part of the log file is denoted by the first <<< START >>> and is not going to necessarily
            // at the beginning of the file
            case self::LOG_REALTIME_FILE:
                if (!isset($this->realtime_log_file)) {
                    // PHP doesn't seem to like using constants in fopen()
                    $filename = self::LOG_REALTIME_FILENAME;
                    $fp = fopen($filename, 'w');
                    $this->realtime_log_file = $fp;
                }
                if (!is_resource($this->realtime_log_file)) {
                    break;
                }
                $entry = $this->_format_log(array($message), array($message_number));
                if ($this->realtime_log_wrap) {
                    $temp = "<<< START >>>\r\n";
                    $entry.= $temp;
                    fseek($this->realtime_log_file, ftell($this->realtime_log_file) - strlen($temp));
                }
                $this->realtime_log_size+= strlen($entry);
                if ($this->realtime_log_size > self::LOG_MAX_SIZE) {
                    fseek($this->realtime_log_file, 0);
                    $this->realtime_log_size = strlen($entry);
                    $this->realtime_log_wrap = true;
                }
                fputs($this->realtime_log_file, $entry);
        }
    }

    /**
     * Sends channel data
     *
     * Spans multiple SSH_MSG_CHANNEL_DATAs if appropriate
     *
     * @param int $client_channel
     * @param string $data
     * @return bool
     * @access private
     */
    function _send_channel_packet($client_channel, $data)
    {
        while (strlen($data)) {
            if (!$this->window_size_client_to_server[$client_channel]) {
                $this->bitmap^= self::MASK_WINDOW_ADJUST;
                // using an invalid channel will let the buffers be built up for the valid channels
                $this->_get_channel_packet(-1);
                $this->bitmap^= self::MASK_WINDOW_ADJUST;
            }

            /* The maximum amount of data allowed is determined by the maximum
               packet size for the channel, and the current window size, whichever
               is smaller.
                 -- http://tools.ietf.org/html/rfc4254#section-5.2 */
            $max_size = min(
                $this->packet_size_client_to_server[$client_channel],
                $this->window_size_client_to_server[$client_channel]
            );

            $temp = $this->_string_shift($data, $max_size);
            $packet = pack(
                'CN2a*',
                NET_SSH2_MSG_CHANNEL_DATA,
                $this->server_channels[$client_channel],
                strlen($temp),
                $temp
            );
            $this->window_size_client_to_server[$client_channel]-= strlen($temp);
            if (!$this->_send_binary_packet($packet)) {
                return false;
            }
        }

        return true;
    }

    /**
     * Closes and flushes a channel
     *
     * \phpseclib\Net\SSH2 doesn't properly close most channels.  For exec() channels are normally closed by the server
     * and for SFTP channels are presumably closed when the client disconnects.  This functions is intended
     * for SCP more than anything.
     *
     * @param int $client_channel
     * @param bool $want_reply
     * @return bool
     * @access private
     */
    function _close_channel($client_channel, $want_reply = false)
    {
        // see http://tools.ietf.org/html/rfc4254#section-5.3

        $this->_send_binary_packet(pack('CN', NET_SSH2_MSG_CHANNEL_EOF, $this->server_channels[$client_channel]));

        if (!$want_reply) {
            $this->_send_binary_packet(pack('CN', NET_SSH2_MSG_CHANNEL_CLOSE, $this->server_channels[$client_channel]));
        }

        $this->channel_status[$client_channel] = NET_SSH2_MSG_CHANNEL_CLOSE;

        $this->curTimeout = 5;

        while (!is_bool($this->_get_channel_packet($client_channel))) {
        }

        if ($this->is_timeout) {
            $this->disconnect();
        }

        if ($want_reply) {
            $this->_send_binary_packet(pack('CN', NET_SSH2_MSG_CHANNEL_CLOSE, $this->server_channels[$client_channel]));
        }

        if ($this->bitmap & self::MASK_SHELL) {
            $this->bitmap&= ~self::MASK_SHELL;
        }
    }

    /**
     * Disconnect
     *
     * @param int $reason
     * @return bool
     * @access private
     */
    function _disconnect($reason)
    {
        if ($this->bitmap & self::MASK_CONNECTED) {
            $data = pack('CNNa*Na*', NET_SSH2_MSG_DISCONNECT, $reason, 0, '', 0, '');
            $this->_send_binary_packet($data);
        }

        $this->bitmap = 0;
        if (is_resource($this->fsock) && get_resource_type($this->fsock) == 'stream') {
            fclose($this->fsock);
        }

        return false;
    }

    /**
     * String Shift
     *
     * Inspired by array_shift
     *
     * @param string $string
     * @param int $index
     * @return string
     * @access private
     */
    function _string_shift(&$string, $index = 1)
    {
        $substr = substr($string, 0, $index);
        $string = substr($string, $index);
        return $substr;
    }

    /**
     * Define Array
     *
     * Takes any number of arrays whose indices are integers and whose values are strings and defines a bunch of
     * named constants from it, using the value as the name of the constant and the index as the value of the constant.
     * If any of the constants that would be defined already exists, none of the constants will be defined.
     *
     * @access private
     */
    function _define_array()
    {
        $args = func_get_args();
        foreach ($args as $arg) {
            foreach ($arg as $key => $value) {
                if (!defined($value)) {
                    define($value, $key);
                } else {
                    break 2;
                }
            }
        }
    }

    /**
     * Returns a log of the packets that have been sent and received.
     *
     * Returns a string if NET_SSH2_LOGGING == self::LOG_COMPLEX, an array if NET_SSH2_LOGGING == self::LOG_SIMPLE and false if !defined('NET_SSH2_LOGGING')
     *
     * @access public
     * @return array|false|string
     */
    function getLog()
    {
        if (!defined('NET_SSH2_LOGGING')) {
            return false;
        }

        switch (NET_SSH2_LOGGING) {
            case self::LOG_SIMPLE:
                return $this->message_number_log;
            case self::LOG_COMPLEX:
                $log = $this->_format_log($this->message_log, $this->message_number_log);
                return PHP_SAPI == 'cli' ? $log : '<pre>' . $log . '</pre>';
            default:
                return false;
        }
    }

    /**
     * Formats a log for printing
     *
     * @param array $message_log
     * @param array $message_number_log
     * @access private
     * @return string
     */
    function _format_log($message_log, $message_number_log)
    {
        $output = '';
        for ($i = 0; $i < count($message_log); $i++) {
            $output.= $message_number_log[$i] . "\r\n";
            $current_log = $message_log[$i];
            $j = 0;
            do {
                if (strlen($current_log)) {
                    $output.= str_pad(dechex($j), 7, '0', STR_PAD_LEFT) . '0  ';
                }
                $fragment = $this->_string_shift($current_log, $this->log_short_width);
                $hex = substr(preg_replace_callback('#.#s', array($this, '_format_log_helper'), $fragment), strlen($this->log_boundary));
                // replace non ASCII printable characters with dots
                // http://en.wikipedia.org/wiki/ASCII#ASCII_printable_characters
                // also replace < with a . since < messes up the output on web browsers
                $raw = preg_replace('#[^\x20-\x7E]|<#', '.', $fragment);
                $output.= str_pad($hex, $this->log_long_width - $this->log_short_width, ' ') . $raw . "\r\n";
                $j++;
            } while (strlen($current_log));
            $output.= "\r\n";
        }

        return $output;
    }

    /**
     * Helper function for _format_log
     *
     * For use with preg_replace_callback()
     *
     * @param array $matches
     * @access private
     * @return string
     */
    function _format_log_helper($matches)
    {
        return $this->log_boundary . str_pad(dechex(ord($matches[0])), 2, '0', STR_PAD_LEFT);
    }

    /**
     * Helper function for agent->_on_channel_open()
     *
     * Used when channels are created to inform agent
     * of said channel opening. Must be called after
     * channel open confirmation received
     *
     * @access private
     */
    function _on_channel_open()
    {
        if (isset($this->agent)) {
            $this->agent->_on_channel_open($this);
        }
    }

    /**
     * Returns the first value of the intersection of two arrays or false if
     * the intersection is empty. The order is defined by the first parameter.
     *
     * @param array $array1
     * @param array $array2
     * @return mixed False if intersection is empty, else intersected value.
     * @access private
     */
    function _array_intersect_first($array1, $array2)
    {
        foreach ($array1 as $value) {
            if (in_array($value, $array2)) {
                return $value;
            }
        }
        return false;
    }

    /**
     * Returns all errors
     *
     * @return string[]
     * @access public
     */
    function getErrors()
    {
        return $this->errors;
    }

    /**
     * Returns the last error
     *
     * @return string
     * @access public
     */
    function getLastError()
    {
        $count = count($this->errors);

        if ($count > 0) {
            return $this->errors[$count - 1];
        }
    }

    /**
     * Return the server identification.
     *
     * @return string
     * @access public
     */
    function getServerIdentification()
    {
        $this->_connect();

        return $this->server_identifier;
    }

    /**
     * Return a list of the key exchange algorithms the server supports.
     *
     * @return array
     * @access public
     */
    function getKexAlgorithms()
    {
        $this->_connect();

        return $this->kex_algorithms;
    }

    /**
     * Return a list of the host key (public key) algorithms the server supports.
     *
     * @return array
     * @access public
     */
    function getServerHostKeyAlgorithms()
    {
        $this->_connect();

        return $this->server_host_key_algorithms;
    }

    /**
     * Return a list of the (symmetric key) encryption algorithms the server supports, when receiving stuff from the client.
     *
     * @return array
     * @access public
     */
    function getEncryptionAlgorithmsClient2Server()
    {
        $this->_connect();

        return $this->encryption_algorithms_client_to_server;
    }

    /**
     * Return a list of the (symmetric key) encryption algorithms the server supports, when sending stuff to the client.
     *
     * @return array
     * @access public
     */
    function getEncryptionAlgorithmsServer2Client()
    {
        $this->_connect();

        return $this->encryption_algorithms_server_to_client;
    }

    /**
     * Return a list of the MAC algorithms the server supports, when receiving stuff from the client.
     *
     * @return array
     * @access public
     */
    function getMACAlgorithmsClient2Server()
    {
        $this->_connect();

        return $this->mac_algorithms_client_to_server;
    }

    /**
     * Return a list of the MAC algorithms the server supports, when sending stuff to the client.
     *
     * @return array
     * @access public
     */
    function getMACAlgorithmsServer2Client()
    {
        $this->_connect();

        return $this->mac_algorithms_server_to_client;
    }

    /**
     * Return a list of the compression algorithms the server supports, when receiving stuff from the client.
     *
     * @return array
     * @access public
     */
    function getCompressionAlgorithmsClient2Server()
    {
        $this->_connect();

        return $this->compression_algorithms_client_to_server;
    }

    /**
     * Return a list of the compression algorithms the server supports, when sending stuff to the client.
     *
     * @return array
     * @access public
     */
    function getCompressionAlgorithmsServer2Client()
    {
        $this->_connect();

        return $this->compression_algorithms_server_to_client;
    }

    /**
     * Return a list of the languages the server supports, when sending stuff to the client.
     *
     * @return array
     * @access public
     */
    function getLanguagesServer2Client()
    {
        $this->_connect();

        return $this->languages_server_to_client;
    }

    /**
     * Return a list of the languages the server supports, when receiving stuff from the client.
     *
     * @return array
     * @access public
     */
    function getLanguagesClient2Server()
    {
        $this->_connect();

        return $this->languages_client_to_server;
    }

    /**
     * Returns a list of algorithms the server supports
     *
     * @return array
     * @access public
     */
    function getServerAlgorithms()
    {
        $this->_connect();

        return array(
            'kex' => $this->kex_algorithms,
            'hostkey' => $this->server_host_key_algorithms,
            'client_to_server' => array(
                'crypt' => $this->encryption_algorithms_client_to_server,
                'mac' => $this->mac_algorithms_client_to_server,
                'comp' => $this->compression_algorithms_client_to_server,
                'lang' => $this->languages_client_to_server
            ),
            'server_to_client' => array(
                'crypt' => $this->encryption_algorithms_server_to_client,
                'mac' => $this->mac_algorithms_server_to_client,
                'comp' => $this->compression_algorithms_server_to_client,
                'lang' => $this->languages_server_to_client
            )
        );
    }

    /**
     * Returns a list of KEX algorithms that phpseclib supports
     *
     * @return array
     * @access public
     */
    function getSupportedKEXAlgorithms()
    {
        $kex_algorithms = array(
            // Elliptic Curve Diffie-Hellman Key Agreement (ECDH) using
            // Curve25519. See doc/curve25519-sha256@libssh.org.txt in the
            // libssh repository for more information.
            'curve25519-sha256@libssh.org',

            'diffie-hellman-group-exchange-sha256',// RFC 4419
            'diffie-hellman-group-exchange-sha1',  // RFC 4419

            // Diffie-Hellman Key Agreement (DH) using integer modulo prime
            // groups.
            'diffie-hellman-group14-sha1', // REQUIRED
            'diffie-hellman-group1-sha1', // REQUIRED
        );

        if (!function_exists('sodium_crypto_box_publickey_from_secretkey')) {
            $kex_algorithms = array_diff(
                $kex_algorithms,
                array('curve25519-sha256@libssh.org')
            );
        }

        return $kex_algorithms;
    }

    /**
     * Returns a list of host key algorithms that phpseclib supports
     *
     * @return array
     * @access public
     */
    function getSupportedHostKeyAlgorithms()
    {
        return array(
            'rsa-sha2-256', // RFC 8332
            'rsa-sha2-512', // RFC 8332
            'ssh-rsa', // RECOMMENDED  sign   Raw RSA Key
            'ssh-dss'  // REQUIRED     sign   Raw DSS Key
        );
    }

    /**
     * Returns a list of symmetric key algorithms that phpseclib supports
     *
     * @return array
     * @access public
     */
    function getSupportedEncryptionAlgorithms()
    {
        $algos = array(
            // from <http://tools.ietf.org/html/rfc4345#section-4>:
            'arcfour256',
            'arcfour128',

            //'arcfour',      // OPTIONAL          the ARCFOUR stream cipher with a 128-bit key

            // CTR modes from <http://tools.ietf.org/html/rfc4344#section-4>:
            'aes128-ctr',     // RECOMMENDED       AES (Rijndael) in SDCTR mode, with 128-bit key
            'aes192-ctr',     // RECOMMENDED       AES with 192-bit key
            'aes256-ctr',     // RECOMMENDED       AES with 256-bit key

            'twofish128-ctr', // OPTIONAL          Twofish in SDCTR mode, with 128-bit key
            'twofish192-ctr', // OPTIONAL          Twofish with 192-bit key
            'twofish256-ctr', // OPTIONAL          Twofish with 256-bit key

            'aes128-cbc',     // RECOMMENDED       AES with a 128-bit key
            'aes192-cbc',     // OPTIONAL          AES with a 192-bit key
            'aes256-cbc',     // OPTIONAL          AES in CBC mode, with a 256-bit key

            'twofish128-cbc', // OPTIONAL          Twofish with a 128-bit key
            'twofish192-cbc', // OPTIONAL          Twofish with a 192-bit key
            'twofish256-cbc',
            'twofish-cbc',    // OPTIONAL          alias for "twofish256-cbc"
                              //                   (this is being retained for historical reasons)

            'blowfish-ctr',   // OPTIONAL          Blowfish in SDCTR mode

            'blowfish-cbc',   // OPTIONAL          Blowfish in CBC mode

            '3des-ctr',       // RECOMMENDED       Three-key 3DES in SDCTR mode

            '3des-cbc',       // REQUIRED          three-key 3DES in CBC mode

             //'none'           // OPTIONAL          no encryption; NOT RECOMMENDED
        );

        if ($this->crypto_engine) {
            $engines = array($this->crypto_engine);
        } else {
            $engines = array(
                Base::ENGINE_OPENSSL,
                Base::ENGINE_MCRYPT,
                Base::ENGINE_INTERNAL
            );
        }

        $ciphers = array();
        foreach ($engines as $engine) {
            foreach ($algos as $algo) {
                $obj = $this->_encryption_algorithm_to_crypt_instance($algo);
                if ($obj instanceof Rijndael) {
                    $obj->setKeyLength(preg_replace('#[^\d]#', '', $algo));
                }
                switch ($algo) {
                    case 'arcfour128':
                    case 'arcfour256':
                        if ($engine != Base::ENGINE_INTERNAL) {
                            continue 2;
                        }
                }
                if ($obj->isValidEngine($engine)) {
                    $algos = array_diff($algos, array($algo));
                    $ciphers[] = $algo;
                }
            }
        }

        return $ciphers;
    }

    /**
     * Returns a list of MAC algorithms that phpseclib supports
     *
     * @return array
     * @access public
     */
    function getSupportedMACAlgorithms()
    {
        return array(
            // from <http://www.ietf.org/rfc/rfc6668.txt>:
            'hmac-sha2-256',// RECOMMENDED     HMAC-SHA256 (digest length = key length = 32)

            'hmac-sha1-96', // RECOMMENDED     first 96 bits of HMAC-SHA1 (digest length = 12, key length = 20)
            'hmac-sha1',    // REQUIRED        HMAC-SHA1 (digest length = key length = 20)
            'hmac-md5-96',  // OPTIONAL        first 96 bits of HMAC-MD5 (digest length = 12, key length = 16)
            'hmac-md5',     // OPTIONAL        HMAC-MD5 (digest length = key length = 16)
            //'none'          // OPTIONAL        no MAC; NOT RECOMMENDED
        );
    }

    /**
     * Returns a list of compression algorithms that phpseclib supports
     *
     * @return array
     * @access public
     */
    function getSupportedCompressionAlgorithms()
    {
        return array(
            'none'   // REQUIRED        no compression
            //'zlib' // OPTIONAL        ZLIB (LZ77) compression
        );
    }

    /**
     * Return list of negotiated algorithms
     *
     * Uses the same format as https://www.php.net/ssh2-methods-negotiated
     *
     * @return array
     * @access public
     */
    function getAlgorithmsNegotiated()
    {
        $this->_connect();

        return array(
            'kex' => $this->kex_algorithm,
            'hostkey' => $this->signature_format,
            'client_to_server' => array(
                'crypt' => $this->encrypt->name,
                'mac' => $this->hmac_create->name,
                'comp' => 'none',
            ),
            'server_to_client' => array(
                'crypt' => $this->decrypt->name,
                'mac' => $this->hmac_check->name,
                'comp' => 'none',
            )
        );
    }

    /**
     * Accepts an associative array with up to four parameters as described at
     * <https://www.php.net/manual/en/function.ssh2-connect.php>
     *
     * @param array $methods
     * @access public
     */
    function setPreferredAlgorithms($methods)
    {
        $preferred = $methods;

        if (isset($preferred['kex'])) {
            $preferred['kex'] = array_intersect(
                $preferred['kex'],
                $this->getSupportedKEXAlgorithms()
            );
        }

        if (isset($preferred['hostkey'])) {
            $preferred['hostkey'] = array_intersect(
                $preferred['hostkey'],
                $this->getSupportedHostKeyAlgorithms()
            );
        }

        $keys = array('client_to_server', 'server_to_client');
        foreach ($keys as $key) {
            if (isset($preferred[$key])) {
                $a = &$preferred[$key];
                if (isset($a['crypt'])) {
                    $a['crypt'] = array_intersect(
                        $a['crypt'],
                        $this->getSupportedEncryptionAlgorithms()
                    );
                }
                if (isset($a['comp'])) {
                    $a['comp'] = array_intersect(
                        $a['comp'],
                        $this->getSupportedCompressionAlgorithms()
                    );
                }
                if (isset($a['mac'])) {
                    $a['mac'] = array_intersect(
                        $a['mac'],
                        $this->getSupportedMACAlgorithms()
                    );
                }
            }
        }

        $keys = array(
            'kex',
            'hostkey',
            'client_to_server/crypt',
            'client_to_server/comp',
            'client_to_server/mac',
            'server_to_client/crypt',
            'server_to_client/comp',
            'server_to_client/mac',
        );
        foreach ($keys as $key) {
            $p = $preferred;
            $m = $methods;

            $subkeys = explode('/', $key);
            foreach ($subkeys as $subkey) {
                if (!isset($p[$subkey])) {
                    continue 2;
                }
                $p = $p[$subkey];
                $m = $m[$subkey];
            }

            if (count($p) != count($m)) {
                $diff = array_diff($m, $p);
                $msg = count($diff) == 1 ?
                    ' is not a supported algorithm' :
                    ' are not supported algorithms';
                user_error(implode(', ', $diff) . $msg);
                return false;
            }
        }

        $this->preferred = $preferred;
    }

    /**
     * Returns the banner message.
     *
     * Quoting from the RFC, "in some jurisdictions, sending a warning message before
     * authentication may be relevant for getting legal protection."
     *
     * @return string
     * @access public
     */
    function getBannerMessage()
    {
        return $this->banner_message;
    }

    /**
     * Returns the server public host key.
     *
     * Caching this the first time you connect to a server and checking the result on subsequent connections
     * is recommended.  Returns false if the server signature is not signed correctly with the public host key.
     *
     * @return mixed
     * @access public
     */
    function getServerPublicHostKey()
    {
        if (!($this->bitmap & self::MASK_CONSTRUCTOR)) {
            if (!$this->_connect()) {
                return false;
            }
        }

        $signature = $this->signature;
        $server_public_host_key = $this->server_public_host_key;

        if (strlen($server_public_host_key) < 4) {
            return false;
        }
        extract(unpack('Nlength', $this->_string_shift($server_public_host_key, 4)));
        $this->_string_shift($server_public_host_key, $length);

        if ($this->signature_validated) {
            return $this->bitmap ?
                $this->signature_format . ' ' . base64_encode($this->server_public_host_key) :
                false;
        }

        $this->signature_validated = true;

        switch ($this->signature_format) {
            case 'ssh-dss':
                $zero = new BigInteger();

                if (strlen($server_public_host_key) < 4) {
                    return false;
                }
                $temp = unpack('Nlength', $this->_string_shift($server_public_host_key, 4));
                $p = new BigInteger($this->_string_shift($server_public_host_key, $temp['length']), -256);

                if (strlen($server_public_host_key) < 4) {
                    return false;
                }
                $temp = unpack('Nlength', $this->_string_shift($server_public_host_key, 4));
                $q = new BigInteger($this->_string_shift($server_public_host_key, $temp['length']), -256);

                if (strlen($server_public_host_key) < 4) {
                    return false;
                }
                $temp = unpack('Nlength', $this->_string_shift($server_public_host_key, 4));
                $g = new BigInteger($this->_string_shift($server_public_host_key, $temp['length']), -256);

                if (strlen($server_public_host_key) < 4) {
                    return false;
                }
                $temp = unpack('Nlength', $this->_string_shift($server_public_host_key, 4));
                $y = new BigInteger($this->_string_shift($server_public_host_key, $temp['length']), -256);

                /* The value for 'dss_signature_blob' is encoded as a string containing
                   r, followed by s (which are 160-bit integers, without lengths or
                   padding, unsigned, and in network byte order). */
                $temp = unpack('Nlength', $this->_string_shift($signature, 4));
                if ($temp['length'] != 40) {
                    user_error('Invalid signature');
                    return $this->_disconnect(NET_SSH2_DISCONNECT_KEY_EXCHANGE_FAILED);
                }

                $r = new BigInteger($this->_string_shift($signature, 20), 256);
                $s = new BigInteger($this->_string_shift($signature, 20), 256);

                switch (true) {
                    case $r->equals($zero):
                    case $r->compare($q) >= 0:
                    case $s->equals($zero):
                    case $s->compare($q) >= 0:
                        user_error('Invalid signature');
                        return $this->_disconnect(NET_SSH2_DISCONNECT_KEY_EXCHANGE_FAILED);
                }

                $w = $s->modInverse($q);

                $u1 = $w->multiply(new BigInteger(sha1($this->exchange_hash), 16));
                list(, $u1) = $u1->divide($q);

                $u2 = $w->multiply($r);
                list(, $u2) = $u2->divide($q);

                $g = $g->modPow($u1, $p);
                $y = $y->modPow($u2, $p);

                $v = $g->multiply($y);
                list(, $v) = $v->divide($p);
                list(, $v) = $v->divide($q);

                if (!$v->equals($r)) {
                    user_error('Bad server signature');
                    return $this->_disconnect(NET_SSH2_DISCONNECT_HOST_KEY_NOT_VERIFIABLE);
                }

                break;
            case 'ssh-rsa':
            case 'rsa-sha2-256':
            case 'rsa-sha2-512':
                if (strlen($server_public_host_key) < 4) {
                    return false;
                }
                $temp = unpack('Nlength', $this->_string_shift($server_public_host_key, 4));
                $e = new BigInteger($this->_string_shift($server_public_host_key, $temp['length']), -256);

                if (strlen($server_public_host_key) < 4) {
                    return false;
                }
                $temp = unpack('Nlength', $this->_string_shift($server_public_host_key, 4));
                $rawN = $this->_string_shift($server_public_host_key, $temp['length']);
                $n = new BigInteger($rawN, -256);
                $nLength = strlen(ltrim($rawN, "\0"));

                /*
                if (strlen($signature) < 4) {
                    return false;
                }
                $temp = unpack('Nlength', $this->_string_shift($signature, 4));
                $signature = $this->_string_shift($signature, $temp['length']);

                $rsa = new RSA();
                switch ($this->signature_format) {
                    case 'rsa-sha2-512':
                        $hash = 'sha512';
                        break;
                    case 'rsa-sha2-256':
                        $hash = 'sha256';
                        break;
                    //case 'ssh-rsa':
                    default:
                        $hash = 'sha1';
                }
                $rsa->setHash($hash);
                $rsa->setSignatureMode(RSA::SIGNATURE_PKCS1);
                $rsa->loadKey(array('e' => $e, 'n' => $n), RSA::PUBLIC_FORMAT_RAW);

                if (!$rsa->verify($this->exchange_hash, $signature)) {
                    user_error('Bad server signature');
                    return $this->_disconnect(NET_SSH2_DISCONNECT_HOST_KEY_NOT_VERIFIABLE);
                }
                */

                if (strlen($signature) < 4) {
                    return false;
                }
                $temp = unpack('Nlength', $this->_string_shift($signature, 4));
                $s = new BigInteger($this->_string_shift($signature, $temp['length']), 256);

                // validate an RSA signature per "8.2 RSASSA-PKCS1-v1_5", "5.2.2 RSAVP1", and "9.1 EMSA-PSS" in the
                // following URL:
                // ftp://ftp.rsasecurity.com/pub/pkcs/pkcs-1/pkcs-1v2-1.pdf

                // also, see SSHRSA.c (rsa2_verifysig) in PuTTy's source.

                if ($s->compare(new BigInteger()) < 0 || $s->compare($n->subtract(new BigInteger(1))) > 0) {
                    user_error('Invalid signature');
                    return $this->_disconnect(NET_SSH2_DISCONNECT_KEY_EXCHANGE_FAILED);
                }

                $s = $s->modPow($e, $n);
                $s = $s->toBytes();

                switch ($this->signature_format) {
                    case 'rsa-sha2-512':
                        $hash = 'sha512';
                        break;
                    case 'rsa-sha2-256':
                        $hash = 'sha256';
                        break;
                    //case 'ssh-rsa':
                    default:
                        $hash = 'sha1';
                }
                $hashObj = new Hash($hash);
                switch ($this->signature_format) {
                    case 'rsa-sha2-512':
                        $h = pack('N5a*', 0x00305130, 0x0D060960, 0x86480165, 0x03040203, 0x05000440, $hashObj->hash($this->exchange_hash));
                        break;
                    case 'rsa-sha2-256':
                        $h = pack('N5a*', 0x00303130, 0x0D060960, 0x86480165, 0x03040201, 0x05000420, $hashObj->hash($this->exchange_hash));
                        break;
                    //case 'ssh-rsa':
                    default:
                        $hash = 'sha1';
                        $h = pack('N4a*', 0x00302130, 0x0906052B, 0x0E03021A, 0x05000414, $hashObj->hash($this->exchange_hash));
                }
                $h = chr(0x01) . str_repeat(chr(0xFF), $nLength - 2 - strlen($h)) . $h;

                if ($s != $h) {
                    user_error('Bad server signature');
                    return $this->_disconnect(NET_SSH2_DISCONNECT_HOST_KEY_NOT_VERIFIABLE);
                }
                break;
            default:
                user_error('Unsupported signature format');
                return $this->_disconnect(NET_SSH2_DISCONNECT_HOST_KEY_NOT_VERIFIABLE);
        }

        return $this->signature_format . ' ' . base64_encode($this->server_public_host_key);
    }

    /**
     * Returns the exit status of an SSH command or false.
     *
     * @return false|int
     * @access public
     */
    function getExitStatus()
    {
        if (is_null($this->exit_status)) {
            return false;
        }
        return $this->exit_status;
    }

    /**
     * Returns the number of columns for the terminal window size.
     *
     * @return int
     * @access public
     */
    function getWindowColumns()
    {
        return $this->windowColumns;
    }

    /**
     * Returns the number of rows for the terminal window size.
     *
     * @return int
     * @access public
     */
    function getWindowRows()
    {
        return $this->windowRows;
    }

    /**
     * Sets the number of columns for the terminal window size.
     *
     * @param int $value
     * @access public
     */
    function setWindowColumns($value)
    {
        $this->windowColumns = $value;
    }

    /**
     * Sets the number of rows for the terminal window size.
     *
     * @param int $value
     * @access public
     */
    function setWindowRows($value)
    {
        $this->windowRows = $value;
    }

    /**
     * Sets the number of columns and rows for the terminal window size.
     *
     * @param int $columns
     * @param int $rows
     * @access public
     */
    function setWindowSize($columns = 80, $rows = 24)
    {
        $this->windowColumns = $columns;
        $this->windowRows = $rows;
    }

    /**
     * Update packet types in log history
     *
     * @param string $old
     * @param string $new
     * @access private
     */
    function _updateLogHistory($old, $new)
    {
        if (defined('NET_SSH2_LOGGING') && NET_SSH2_LOGGING == self::LOG_COMPLEX) {
            $this->message_number_log[count($this->message_number_log) - 1] = str_replace(
                $old,
                $new,
                $this->message_number_log[count($this->message_number_log) - 1]
            );
        }
    }
}<|MERGE_RESOLUTION|>--- conflicted
+++ resolved
@@ -2542,11 +2542,7 @@
      * Login with an RSA private key
      *
      * @param string $username
-<<<<<<< HEAD
-     * @param \phpseclib\Crypt\RSA $password
-=======
-     * @param Crypt_RSA $privatekey
->>>>>>> 2ae68347
+     * @param \phpseclib\Crypt\RSA $privatekey
      * @return bool
      * @access private
      * @internal It might be worthwhile, at some point, to protect against {@link http://tools.ietf.org/html/rfc4251#section-9.3.9 traffic analysis}
