--- conflicted
+++ resolved
@@ -1725,13 +1725,7 @@
      *
      * Setting $mode to self::SOURCE_CALLBACK will use $data as callback function, which gets only one parameter -- number of bytes to return, and returns a string if there is some data or null if there is no more data
      *
-<<<<<<< HEAD
      * If $data is a resource then it'll be used as a resource instead.
-=======
-     *
-     * Setting $mode to NET_SFTP_CALLBACK will use $data as callback function, which gets only one parameter -- number
-     * of bytes to return, and returns a string if there is some data or null if there is no more data
->>>>>>> ee3eb207
      *
      * Currently, only binary mode is supported.  As such, if the line endings need to be adjusted, you will need to take
      * care of that, yourself.
@@ -1763,11 +1757,7 @@
      * @access public
      * @internal ASCII mode for SFTPv4/5/6 can be supported by adding a new function - \phpseclib\Net\SFTP::setMode().
      */
-<<<<<<< HEAD
-    function put($remote_file, $data, $mode = self::SOURCE_STRING, $start = -1, $local_start = -1, $callback = null)
-=======
-    function put($remote_file, $data, $mode = NET_SFTP_STRING, $start = -1, $local_start = -1, $progressCallback = null)
->>>>>>> ee3eb207
+    function put($remote_file, $data, $mode = self::SOURCE_STRING, $start = -1, $local_start = -1, $progressCallback = null)
     {
         if (!($this->bitmap & SSH2::MASK_LOGIN)) {
             return false;
@@ -1863,15 +1853,9 @@
         // make the SFTP packet be exactly 4096 bytes by including the bytes in the NET_SFTP_WRITE packets "header"
         $sftp_packet_size-= strlen($handle) + 25;
         $i = 0;
-<<<<<<< HEAD
-        while ($callback || $sent < $size) {
-            if ($callback) {
-                $temp = call_user_func($callback, $sftp_packet_size);
-=======
-        while ($dataCallback || ($sent < $size)) {
+        while ($dataCallback || $sent < $size) {
             if ($dataCallback) {
                 $temp = call_user_func($dataCallback, $sftp_packet_size);
->>>>>>> ee3eb207
                 if (is_null($temp)) {
                     break;
                 }
