<?php

/**
 * Pure-PHP implementation of SFTP.
 *
 * PHP version 5
 *
 * Supports SFTPv2/3/4/5/6. Defaults to v3.
 *
 * The API for this library is modeled after the API from PHP's {@link http://php.net/book.ftp FTP extension}.
 *
 * Here's a short example of how to use this library:
 * <code>
 * <?php
 *    include 'vendor/autoload.php';
 *
 *    $sftp = new \phpseclib3\Net\SFTP('www.domain.tld');
 *    if (!$sftp->login('username', 'password')) {
 *        exit('Login Failed');
 *    }
 *
 *    echo $sftp->pwd() . "\r\n";
 *    $sftp->put('filename.ext', 'hello, world!');
 *    print_r($sftp->nlist());
 * ?>
 * </code>
 *
 * @author    Jim Wigginton <terrafrost@php.net>
 * @copyright 2009 Jim Wigginton
 * @license   http://www.opensource.org/licenses/mit-license.html  MIT License
 * @link      http://phpseclib.sourceforge.net
 */

declare(strict_types=1);

namespace phpseclib3\Net;

use phpseclib3\Common\Functions\Strings;
use phpseclib3\Exception\BadFunctionCallException;
use phpseclib3\Exception\FileNotFoundException;
use phpseclib3\Exception\RuntimeException;
use phpseclib3\Exception\UnexpectedValueException;
use phpseclib3\Net\SFTP\Attribute;
use phpseclib3\Net\SFTP\FileType;
use phpseclib3\Net\SFTP\OpenFlag;
use phpseclib3\Net\SFTP\OpenFlag5;
use phpseclib3\Net\SFTP\PacketType as SFTPPacketType;
use phpseclib3\Net\SFTP\StatusCode;
use phpseclib3\Net\SSH2\DisconnectReason;
use phpseclib3\Net\SSH2\MessageType as SSH2MessageType;

/**
 * Pure-PHP implementations of SFTP.
 *
 * @author  Jim Wigginton <terrafrost@php.net>
 */
class SFTP extends SSH2
{
    /**
     * SFTP channel constant
     *
     * \phpseclib3\Net\SSH2::exec() uses 0 and \phpseclib3\Net\SSH2::read() / \phpseclib3\Net\SSH2::write() use 1.
     *
     * @see \phpseclib3\Net\SSH2::send_channel_packet()
     * @see \phpseclib3\Net\SSH2::get_channel_packet()
     */
    public const CHANNEL = 0x100;

    /**
     * Reads data from a local file.
     *
     * @see \phpseclib3\Net\SFTP::put()
     */
    public const SOURCE_LOCAL_FILE = 1;
    /**
     * Reads data from a string.
     *
     * @see \phpseclib3\Net\SFTP::put()
     */
    // this value isn't really used anymore but i'm keeping it reserved for historical reasons
    public const SOURCE_STRING = 2;
    /**
     * Reads data from callback:
     * function callback($length) returns string to proceed, null for EOF
     *
     * @see \phpseclib3\Net\SFTP::put()
     */
    public const SOURCE_CALLBACK = 16;
    /**
     * Resumes an upload
     *
     * @see \phpseclib3\Net\SFTP::put()
     */
    public const RESUME = 4;
    /**
     * Append a local file to an already existing remote file
     *
     * @see \phpseclib3\Net\SFTP::put()
     */
    public const RESUME_START = 8;

    /**
     * The Request ID
     *
     * The request ID exists in the off chance that a packet is sent out-of-order.  Of course, this library doesn't support
     * concurrent actions, so it's somewhat academic, here.
     *
     * @see self::_send_sftp_packet()
     */
    private bool $use_request_id = false;

    /**
     * The Packet Type
     *
     * The request ID exists in the off chance that a packet is sent out-of-order.  Of course, this library doesn't support
     * concurrent actions, so it's somewhat academic, here.
     *
     * @see self::_get_sftp_packet()
     */
    private int $packet_type = -1;

    /**
     * Packet Buffer
     *
     * @see self::_get_sftp_packet()
     */
    private string $packet_buffer = '';

    /**
     * Extensions supported by the server
     *
     * @see self::_initChannel()
     */
    private array $extensions = [];

    /**
     * Server SFTP version
     *
     * @see self::_initChannel()
     */
    private int $version;

    /**
     * Default Server SFTP version
     *
     * @see self::_initChannel()
     */
    private int $defaultVersion;

    /**
     * Preferred SFTP version
     *
     * @see self::_initChannel()
     */
    private int $preferredVersion = 3;

    /**
     * Current working directory
     *
     * @see self::realpath()
     * @see self::chdir()
     */
    private string|bool $pwd = false;

    /**
     * Packet Type Log
     *
     * @see self::getLog()
     */
    private array $packet_type_log = [];

    /**
     * Packet Log
     *
     * @see self::getLog()
     */
    private array $packet_log = [];

    /**
     * Real-time log file pointer
     *
     * @see self::_append_log()
     * @var resource|closed-resource
     */
    private $realtime_log_file;

    /**
     * Real-time log file size
     *
     * @see self::_append_log()
     */
    private int $realtime_log_size;

    /**
     * Real-time log file wrap boolean
     *
     * @see self::_append_log()
     */
    private bool $realtime_log_wrap;

    /**
     * Current log size
     *
     * Should never exceed self::LOG_MAX_SIZE
     */
    private int $log_size;

    /**
     * Error information
     *
     * @see self::getSFTPErrors()
     * @see self::getLastSFTPError()
     */
    private array $sftp_errors = [];

    /**
     * Stat Cache
     *
     * Rather than always having to open a directory and close it immediately there after to see if a file is a directory
     * we'll cache the results.
     *
     * @see self::_update_stat_cache()
     * @see self::_remove_from_stat_cache()
     * @see self::_query_stat_cache()
     */
    private array $stat_cache = [];

    /**
     * Max SFTP Packet Size
     *
     * @see self::__construct()
     * @see self::get()
     */
    private int $max_sftp_packet;

    /**
     * Stat Cache Flag
     *
     * @see self::disableStatCache()
     * @see self::enableStatCache()
     */
    private bool $use_stat_cache = true;

    /**
     * Sort Options
     *
     * @see self::_comparator()
     * @see self::setListOrder()
     */
    private array $sortOptions = [];

    /**
     * Canonicalization Flag
     *
     * Determines whether or not paths should be canonicalized before being
     * passed on to the remote server.
     *
     * @see self::enablePathCanonicalization()
     * @see self::disablePathCanonicalization()
     * @see self::realpath()
     */
    private bool $canonicalize_paths = true;

    /**
     * Request Buffers
     *
     * @see self::_get_sftp_packet()
     */
    private array $requestBuffer = [];

    /**
     * Preserve timestamps on file downloads / uploads
     *
     * @see self::get()
     * @see self::put()
     */
    private bool $preserveTime = false;

    /**
     * Arbitrary Length Packets Flag
     *
     * Determines whether or not packets of any length should be allowed,
     * in cases where the server chooses the packet length (such as
     * directory listings). By default, packets are only allowed to be
     * 256 * 1024 bytes (SFTP_MAX_MSG_LENGTH from OpenSSH's sftp-common.h)
     *
     * @see self::enableArbitraryLengthPackets()
     * @see self::_get_sftp_packet()
     */
    private bool $allow_arbitrary_length_packets = false;

    /**
     * Was the last packet due to the channels being closed or not?
     *
     * @see self::get()
     * @see self::get_sftp_packet()
     */
    private bool $channel_close = false;

    /**
     * Has the SFTP channel been partially negotiated?
     */
    private bool $partial_init = false;

    private int $queueSize = 32;
    private int $uploadQueueSize = 1024;

    /**
     * Default Constructor.
     *
     * Connects to an SFTP server
     */
    public function __construct($host, int $port = 22, int $timeout = 10)
    {
        parent::__construct($host, $port, $timeout);

        $this->max_sftp_packet = 1 << 15;

        if (defined('NET_SFTP_QUEUE_SIZE')) {
            $this->queueSize = NET_SFTP_QUEUE_SIZE;
        }
        if (defined('NET_SFTP_UPLOAD_QUEUE_SIZE')) {
            $this->uploadQueueSize = NET_SFTP_UPLOAD_QUEUE_SIZE;
        }
    }

    /**
     * Check a few things before SFTP functions are called
     */
    private function precheck(): bool
    {
        if (!($this->bitmap & SSH2::MASK_LOGIN)) {
            return false;
        }

        if ($this->pwd === false) {
            return $this->init_sftp_connection();
        }

        return true;
    }

    /**
     * Partially initialize an SFTP connection
     *
     * @throws UnexpectedValueException on receipt of unexpected packets
     */
    private function partial_init_sftp_connection(): bool
    {
        $response = $this->openChannel(self::CHANNEL, true);
        if ($response === true && $this->isTimeout()) {
            return false;
        }

        $packet = Strings::packSSH2(
            'CNsbs',
            SSH2MessageType::CHANNEL_REQUEST,
            $this->server_channels[self::CHANNEL],
            'subsystem',
            true,
            'sftp'
        );
        $this->send_binary_packet($packet);

        $this->channel_status[self::CHANNEL] = SSH2MessageType::CHANNEL_REQUEST;

        $response = $this->get_channel_packet(self::CHANNEL, true);
        if ($response === false) {
            // from PuTTY's psftp.exe
            $command = "test -x /usr/lib/sftp-server && exec /usr/lib/sftp-server\n" .
                       "test -x /usr/local/lib/sftp-server && exec /usr/local/lib/sftp-server\n" .
                       "exec sftp-server";
            // we don't do $this->exec($command, false) because exec() operates on a different channel and plus the SSH_MSG_CHANNEL_OPEN that exec() does
            // is redundant
            $packet = Strings::packSSH2(
                'CNsCs',
                SSH2MessageType::CHANNEL_REQUEST,
                $this->server_channels[self::CHANNEL],
                'exec',
                1,
                $command
            );
            $this->send_binary_packet($packet);

            $this->channel_status[self::CHANNEL] = SSH2MessageType::CHANNEL_REQUEST;

            $response = $this->get_channel_packet(self::CHANNEL, true);
            if ($response === false) {
                return false;
            }
        } elseif ($response === true && $this->isTimeout()) {
            return false;
        }

        $this->channel_status[self::CHANNEL] = SSH2MessageType::CHANNEL_DATA;
        $this->send_sftp_packet(SFTPPacketType::INIT, "\0\0\0\3");

        $response = $this->get_sftp_packet();
        if ($this->packet_type != SFTPPacketType::VERSION) {
            throw new UnexpectedValueException('Expected PacketType::VERSION. '
                                              . 'Got packet type: ' . $this->packet_type);
        }

        $this->use_request_id = true;

        [$this->defaultVersion] = Strings::unpackSSH2('N', $response);
        while (!empty($response)) {
            [$key, $value] = Strings::unpackSSH2('ss', $response);
            $this->extensions[$key] = $value;
        }

        $this->partial_init = true;

        return true;
    }

    /**
     * (Re)initializes the SFTP channel
     */
    private function init_sftp_connection(): bool
    {
        if (!$this->partial_init && !$this->partial_init_sftp_connection()) {
            return false;
        }

        /*
         A Note on SFTPv4/5/6 support:
         <http://tools.ietf.org/html/draft-ietf-secsh-filexfer-13#section-5.1> states the following:

         "If the client wishes to interoperate with servers that support noncontiguous version
          numbers it SHOULD send '3'"

         Given that the server only sends its version number after the client has already done so, the above
         seems to be suggesting that v3 should be the default version.  This makes sense given that v3 is the
         most popular.

         <http://tools.ietf.org/html/draft-ietf-secsh-filexfer-13#section-5.5> states the following;

         "If the server did not send the "versions" extension, or the version-from-list was not included, the
          server MAY send a status response describing the failure, but MUST then close the channel without
          processing any further requests."

         So what do you do if you have a client whose initial SSH_FXP_INIT packet says it implements v3 and
         a server whose initial SSH_FXP_VERSION reply says it implements v4 and only v4?  If it only implements
         v4, the "versions" extension is likely not going to have been sent so version re-negotiation as discussed
         in draft-ietf-secsh-filexfer-13 would be quite impossible.  As such, what \phpseclib3\Net\SFTP would do is close the
         channel and reopen it with a new and updated SSH_FXP_INIT packet.
        */
        $this->version = $this->defaultVersion;
        if (isset($this->extensions['versions']) && (!$this->preferredVersion || $this->preferredVersion != $this->version)) {
            $versions = explode(',', $this->extensions['versions']);
            $supported = [6, 5, 4];
            if ($this->preferredVersion) {
                $supported = array_diff($supported, [$this->preferredVersion]);
                array_unshift($supported, $this->preferredVersion);
            }
            foreach ($supported as $ver) {
                if (in_array($ver, $versions)) {
                    if ($ver === $this->version) {
                        break;
                    }
                    $this->version = (int) $ver;
                    $packet = Strings::packSSH2('ss', 'version-select', "$ver");
                    $this->send_sftp_packet(SFTPPacketType::EXTENDED, $packet);
                    $response = $this->get_sftp_packet();
                    if ($this->packet_type != SFTPPacketType::STATUS) {
                        throw new UnexpectedValueException('Expected PacketType::STATUS. '
                            . 'Got packet type: ' . $this->packet_type);
                    }
                    [$status] = Strings::unpackSSH2('N', $response);
                    if ($status != StatusCode::OK) {
                        $this->logError($response, $status);
                        throw new UnexpectedValueException('Expected StatusCode::OK. '
                            . ' Got ' . $status);
                    }
                    break;
                }
            }
        }

        /*
         SFTPv4+ defines a 'newline' extension.  SFTPv3 seems to have unofficial support for it via 'newline@vandyke.com',
         however, I'm not sure what 'newline@vandyke.com' is supposed to do (the fact that it's unofficial means that it's
         not in the official SFTPv3 specs) and 'newline@vandyke.com' / 'newline' are likely not drop-in substitutes for
         one another due to the fact that 'newline' comes with a SSH_FXF_TEXT bitmask whereas it seems unlikely that
         'newline@vandyke.com' would.
        */
        /*
        if (isset($this->extensions['newline@vandyke.com'])) {
            $this->extensions['newline'] = $this->extensions['newline@vandyke.com'];
            unset($this->extensions['newline@vandyke.com']);
        }
        */
        if ($this->version < 2 || $this->version > 6) {
            return false;
        }

        $this->pwd = true;
        try {
            $this->pwd = $this->realpath('.');
        } catch (\UnexpectedValueException $e) {
            if (!$this->canonicalize_paths) {
                throw $e;
            }
            $this->canonicalize_paths = false;
            $this->reset_connection(DisconnectReason::CONNECTION_LOST);
        }

        $this->update_stat_cache($this->pwd, []);

        return true;
    }

    /**
     * Disable the stat cache
     */
    public function disableStatCache(): void
    {
        $this->use_stat_cache = false;
    }

    /**
     * Enable the stat cache
     */
    public function enableStatCache(): void
    {
        $this->use_stat_cache = true;
    }

    /**
     * Clear the stat cache
     */
    public function clearStatCache(): void
    {
        $this->stat_cache = [];
    }

    /**
     * Enable path canonicalization
     */
    public function enablePathCanonicalization(): void
    {
        $this->canonicalize_paths = true;
    }

    /**
     * Disable path canonicalization
     *
     * If this is enabled then $sftp->pwd() will not return the canonicalized absolute path
     */
    public function disablePathCanonicalization(): void
    {
        $this->canonicalize_paths = false;
    }

    /**
     * Enable arbitrary length packets
     */
    public function enableArbitraryLengthPackets(): void
    {
        $this->allow_arbitrary_length_packets = true;
    }

    /**
     * Disable arbitrary length packets
     */
    public function disableArbitraryLengthPackets(): void
    {
        $this->allow_arbitrary_length_packets = false;
    }

    /**
     * Returns the current directory name
     *
     * @return string|bool
     */
    public function pwd()
    {
        if (!$this->precheck()) {
            return false;
        }

        return $this->pwd;
    }

    /**
     * Logs errors
     */
    private function logError(string $response, int $status = -1): void
    {
        if ($status == -1) {
            [$status] = Strings::unpackSSH2('N', $response);
        }

        $error = StatusCode::getConstantNameByValue($status);

        if ($this->version > 2) {
            [$message] = Strings::unpackSSH2('s', $response);
            $this->sftp_errors[] = "$error: $message";
        } else {
            $this->sftp_errors[] = $error;
        }
    }

    /**
     * Canonicalize the Server-Side Path Name
     *
     * SFTP doesn't provide a mechanism by which the current working directory can be changed, so we'll emulate it.  Returns
     * the absolute (canonicalized) path.
     *
     * If canonicalize_paths has been disabled using disablePathCanonicalization(), $path is returned as-is.
     *
     * @throws UnexpectedValueException on receipt of unexpected packets
     * @see self::chdir()
     * @see self::disablePathCanonicalization()
     */
    public function realpath(string $path)
    {
        if ($this->precheck() === false) {
            return false;
        }

        if (!$this->canonicalize_paths) {
            if ($this->pwd === true) {
                return '.';
            }
            if (!strlen($path) || $path[0] != '/') {
                $path = $this->pwd . '/' . $path;
            }
            $parts = explode('/', $path);
            $afterPWD = $beforePWD = [];
            foreach ($parts as $part) {
                switch ($part) {
                    //case '': // some SFTP servers /require/ double /'s. see https://github.com/phpseclib/phpseclib/pull/1137
                    case '.':
                        break;
                    case '..':
                        if (!empty($afterPWD)) {
                            array_pop($afterPWD);
                        } else {
                            $beforePWD[] = '..';
                        }
                        break;
                    default:
                        $afterPWD[] = $part;
                }
            }
            $beforePWD = count($beforePWD) ? implode('/', $beforePWD) : '.';
            return $beforePWD . '/' . implode('/', $afterPWD);
        }

        if ($this->pwd === true) {
            // http://tools.ietf.org/html/draft-ietf-secsh-filexfer-13#section-8.9
            $this->send_sftp_packet(SFTPPacketType::REALPATH, Strings::packSSH2('s', $path));

            $response = $this->get_sftp_packet();
            switch ($this->packet_type) {
                case SFTPPacketType::NAME:
                    // although SSH_FXP_NAME is implemented differently in SFTPv3 than it is in SFTPv4+, the following
                    // should work on all SFTP versions since the only part of the SSH_FXP_NAME packet the following looks
                    // at is the first part and that part is defined the same in SFTP versions 3 through 6.
                    [, $filename] = Strings::unpackSSH2('Ns', $response);
                    return $filename;
                case SFTPPacketType::STATUS:
                    $this->logError($response);
                    return false;
                default:
                    throw new UnexpectedValueException('Expected PacketType::NAME or PacketType::STATUS. '
                                                      . 'Got packet type: ' . $this->packet_type);
            }
        }

        if (!strlen($path) || $path[0] != '/') {
            $path = $this->pwd . '/' . $path;
        }

        $path = explode('/', $path);
        $new = [];
        foreach ($path as $dir) {
            if (!strlen($dir)) {
                continue;
            }
            switch ($dir) {
                case '..':
                    array_pop($new);
                    // fall-through
                case '.':
                    break;
                default:
                    $new[] = $dir;
            }
        }

        return '/' . implode('/', $new);
    }

    /**
     * Changes the current directory
     *
     * @throws UnexpectedValueException on receipt of unexpected packets
     */
    public function chdir(string $dir): bool
    {
        if (!$this->precheck()) {
            return false;
        }

        // assume current dir if $dir is empty
        if ($dir === '') {
            $dir = './';
        // suffix a slash if needed
        } elseif ($dir[-1] != '/') {
            $dir .= '/';
        }

        $dir = $this->realpath($dir);

        // confirm that $dir is, in fact, a valid directory
        if ($this->use_stat_cache && is_array($this->query_stat_cache($dir))) {
            $this->pwd = $dir;
            return true;
        }

        // we could do a stat on the alleged $dir to see if it's a directory but that doesn't tell us
        // the currently logged in user has the appropriate permissions or not. maybe you could see if
        // the file's uid / gid match the currently logged in user's uid / gid but how there's no easy
        // way to get those with SFTP

        $this->send_sftp_packet(SFTPPacketType::OPENDIR, Strings::packSSH2('s', $dir));

        // see \phpseclib3\Net\SFTP::nlist() for a more thorough explanation of the following
        $response = $this->get_sftp_packet();
        switch ($this->packet_type) {
            case SFTPPacketType::HANDLE:
                $handle = substr($response, 4);
                break;
            case SFTPPacketType::STATUS:
                $this->logError($response);
                return false;
            default:
                throw new UnexpectedValueException('Expected PacketType::HANDLE or PacketType::STATUS' .
                                                    'Got packet type: ' . $this->packet_type);
        }

        if (!$this->close_handle($handle)) {
            return false;
        }

        $this->update_stat_cache($dir, []);

        $this->pwd = $dir;
        return true;
    }

    /**
     * Returns a list of files in the given directory
     *
     * @return array|false
     */
    public function nlist(string $dir = '.', bool $recursive = false)
    {
        return $this->nlist_helper($dir, $recursive, '');
    }

    /**
     * Helper method for nlist
     *
     * @return array|false
     */
    private function nlist_helper(string $dir, bool $recursive, string $relativeDir)
    {
        $files = $this->readlist($dir, false);

        // If we get an int back, then that is an "unexpected" status.
        // We do not have a file list, so return false.
        if (is_int($files)) {
            return false;
        }

        if (!$recursive || $files === false) {
            return $files;
        }

        $result = [];
        foreach ($files as $value) {
            if ($value == '.' || $value == '..') {
                $result[] = $relativeDir . $value;
                continue;
            }
            if (is_array($this->query_stat_cache($this->realpath($dir . '/' . $value)))) {
                $temp = $this->nlist_helper($dir . '/' . $value, true, $relativeDir . $value . '/');
                $temp = is_array($temp) ? $temp : [];
                $result = array_merge($result, $temp);
            } else {
                $result[] = $relativeDir . $value;
            }
        }

        return $result;
    }

    /**
     * Returns a detailed list of files in the given directory
     *
     * @return array|false
     */
    public function rawlist(string $dir = '.', bool $recursive = false)
    {
        $files = $this->readlist($dir, true);

        // If we get an int back, then that is an "unexpected" status.
        // We do not have a file list, so return false.
        if (is_int($files)) {
            return false;
        }

        if (!$recursive || $files === false) {
            return $files;
        }

        static $depth = 0;

        foreach ($files as $key => $value) {
            if ($depth != 0 && $key == '..') {
                unset($files[$key]);
                continue;
            }
            $is_directory = false;
            if ($key != '.' && $key != '..') {
                if ($this->use_stat_cache) {
                    $is_directory = is_array($this->query_stat_cache($this->realpath($dir . '/' . $key)));
                } else {
                    $stat = $this->lstat($dir . '/' . $key);
                    $is_directory = $stat && $stat['type'] === FileType::DIRECTORY;
                }
            }

            if ($is_directory) {
                $depth++;
                $files[$key] = $this->rawlist($dir . '/' . $key, true);
                $depth--;
            } else {
                $files[$key] = (object) $value;
            }
        }

        return $files;
    }

    /**
     * Reads a list, be it detailed or not, of files in the given directory
     *
     * @return array|int|false array of files, integer status (if known) or false if something else is wrong
     * @throws UnexpectedValueException on receipt of unexpected packets
     */
    private function readlist(string $dir, bool $raw = true): array|int|false
    {
        if (!$this->precheck()) {
            return false;
        }

        $dir = $this->realpath($dir . '/');
        if ($dir === false) {
            return false;
        }

        // http://tools.ietf.org/html/draft-ietf-secsh-filexfer-13#section-8.1.2
        $this->send_sftp_packet(SFTPPacketType::OPENDIR, Strings::packSSH2('s', $dir));

        $response = $this->get_sftp_packet();
        switch ($this->packet_type) {
            case SFTPPacketType::HANDLE:
                // http://tools.ietf.org/html/draft-ietf-secsh-filexfer-13#section-9.2
                // since 'handle' is the last field in the SSH_FXP_HANDLE packet, we'll just remove the first four bytes that
                // represent the length of the string and leave it at that
                $handle = substr($response, 4);
                break;
            case SFTPPacketType::STATUS:
                // presumably SSH_FX_NO_SUCH_FILE or SSH_FX_PERMISSION_DENIED
                [$status] = Strings::unpackSSH2('N', $response);
                $this->logError($response, $status);
                return $status;
            default:
                throw new UnexpectedValueException('Expected PacketType::HANDLE or PacketType::STATUS. '
                                                  . 'Got packet type: ' . $this->packet_type);
        }

        $this->update_stat_cache($dir, []);

        $contents = [];
        while (true) {
            // http://tools.ietf.org/html/draft-ietf-secsh-filexfer-13#section-8.2.2
            // why multiple SSH_FXP_READDIR packets would be sent when the response to a single one can span arbitrarily many
            // SSH_MSG_CHANNEL_DATA messages is not known to me.
            $this->send_sftp_packet(SFTPPacketType::READDIR, Strings::packSSH2('s', $handle));

            $response = $this->get_sftp_packet();
            switch ($this->packet_type) {
                case SFTPPacketType::NAME:
                    [$count] = Strings::unpackSSH2('N', $response);
                    for ($i = 0; $i < $count; $i++) {
                        [$shortname] = Strings::unpackSSH2('s', $response);
                        // SFTPv4 "removed the long filename from the names structure-- it can now be
                        //         built from information available in the attrs structure."
                        if ($this->version < 4) {
                            [$longname] = Strings::unpackSSH2('s', $response);
                        }
                        $attributes = $this->parseAttributes($response);
                        if (!isset($attributes['type']) && $this->version < 4) {
                            $fileType = $this->parseLongname($longname);
                            if ($fileType) {
                                $attributes['type'] = $fileType;
                            }
                        }
                        $contents[$shortname] = $attributes + ['filename' => $shortname];

                        if (isset($attributes['type']) && $attributes['type'] == FileType::DIRECTORY && ($shortname != '.' && $shortname != '..')) {
                            $this->update_stat_cache($dir . '/' . $shortname, []);
                        } else {
                            if ($shortname == '..') {
                                $temp = $this->realpath($dir . '/..') . '/.';
                            } else {
                                $temp = $dir . '/' . $shortname;
                            }
                            $this->update_stat_cache($temp, (object) ['lstat' => $attributes]);
                        }
                        // SFTPv6 has an optional boolean end-of-list field, but we'll ignore that, since the
                        // final SSH_FXP_STATUS packet should tell us that, already.
                    }
                    break;
                case SFTPPacketType::STATUS:
                    [$status] = Strings::unpackSSH2('N', $response);
                    if ($status != StatusCode::EOF) {
                        $this->logError($response, $status);
                        return $status;
                    }
                    break 2;
                default:
                    throw new UnexpectedValueException('Expected PacketType::NAME or PacketType::STATUS. '
                                                      . 'Got packet type: ' . $this->packet_type);
            }
        }

        if (!$this->close_handle($handle)) {
            return false;
        }

        if (count($this->sortOptions)) {
            uasort($contents, [&$this, 'comparator']);
        }

        return $raw ? $contents : array_map('strval', array_keys($contents));
    }

    /**
     * Compares two rawlist entries using parameters set by setListOrder()
     *
     * Intended for use with uasort()
     */
    private function comparator(array $a, array $b): ?int
    {
        switch (true) {
            case $a['filename'] === '.' || $b['filename'] === '.':
                if ($a['filename'] === $b['filename']) {
                    return 0;
                }
                return $a['filename'] === '.' ? -1 : 1;
            case $a['filename'] === '..' || $b['filename'] === '..':
                if ($a['filename'] === $b['filename']) {
                    return 0;
                }
                return $a['filename'] === '..' ? -1 : 1;
            case isset($a['type']) && $a['type'] === FileType::DIRECTORY:
                if (!isset($b['type'])) {
                    return 1;
                }
                if ($b['type'] !== $a['type']) {
                    return -1;
                }
                break;
            case isset($b['type']) && $b['type'] === FileType::DIRECTORY:
                return 1;
        }
        foreach ($this->sortOptions as $sort => $order) {
            if (!isset($a[$sort]) || !isset($b[$sort])) {
                if (isset($a[$sort])) {
                    return -1;
                }
                if (isset($b[$sort])) {
                    return 1;
                }
                return 0;
            }
            switch ($sort) {
                case 'filename':
                    $result = strcasecmp($a['filename'], $b['filename']);
                    if ($result) {
                        return $order === SORT_DESC ? -$result : $result;
                    }
                    break;
                case 'mode':
                    $a[$sort] &= 0o7777;
                    $b[$sort] &= 0o7777;
                    // fall-through
                default:
                    if ($a[$sort] === $b[$sort]) {
                        break;
                    }
                    return $order === SORT_ASC ? $a[$sort] - $b[$sort] : $b[$sort] - $a[$sort];
            }
        }
        return null;
    }

    /**
     * Defines how nlist() and rawlist() will be sorted - if at all.
     *
     * If sorting is enabled directories and files will be sorted independently with
     * directories appearing before files in the resultant array that is returned.
     *
     * Any parameter returned by stat is a valid sort parameter for this function.
     * Filename comparisons are case insensitive.
     *
     * Examples:
     *
     * $sftp->setListOrder('filename', SORT_ASC);
     * $sftp->setListOrder('size', SORT_DESC, 'filename', SORT_ASC);
     * $sftp->setListOrder(true);
     *    Separates directories from files but doesn't do any sorting beyond that
     * $sftp->setListOrder();
     *    Don't do any sort of sorting
     *
     * @param string ...$args
     */
    public function setListOrder(...$args): void
    {
        $this->sortOptions = [];
        if (empty($args)) {
            return;
        }
        $len = count($args) & 0x7FFFFFFE;
        for ($i = 0; $i < $len; $i += 2) {
            $this->sortOptions[$args[$i]] = $args[$i + 1];
        }
        if (!count($this->sortOptions)) {
            $this->sortOptions = ['bogus' => true];
        }
    }

    /**
     * Save files / directories to cache
     */
    private function update_stat_cache(string $path, $value): void
    {
        if ($this->use_stat_cache === false) {
            return;
        }

        // preg_replace('#^/|/(?=/)|/$#', '', $dir) == str_replace('//', '/', trim($path, '/'))
        $dirs = explode('/', preg_replace('#^/|/(?=/)|/$#', '', $path));

        $temp = &$this->stat_cache;
        $max = count($dirs) - 1;
        foreach ($dirs as $i => $dir) {
            // if $temp is an object that means one of two things.
            //  1. a file was deleted and changed to a directory behind phpseclib's back
            //  2. it's a symlink. when lstat is done it's unclear what it's a symlink to
            if (is_object($temp)) {
                $temp = [];
            }
            if (!isset($temp[$dir])) {
                $temp[$dir] = [];
            }
            if ($i === $max) {
                if (is_object($temp[$dir]) && is_object($value)) {
                    if (!isset($value->stat) && isset($temp[$dir]->stat)) {
                        $value->stat = $temp[$dir]->stat;
                    }
                    if (!isset($value->lstat) && isset($temp[$dir]->lstat)) {
                        $value->lstat = $temp[$dir]->lstat;
                    }
                }
                $temp[$dir] = $value;
                break;
            }
            $temp = &$temp[$dir];
        }
    }

    /**
     * Remove files / directories from cache
     */
    private function remove_from_stat_cache(string $path): bool
    {
        $dirs = explode('/', preg_replace('#^/|/(?=/)|/$#', '', $path));

        $temp = &$this->stat_cache;
        $max = count($dirs) - 1;
        foreach ($dirs as $i => $dir) {
            if (!is_array($temp)) {
                return false;
            }
            if ($i === $max) {
                unset($temp[$dir]);
                return true;
            }
            if (!isset($temp[$dir])) {
                return false;
            }
            $temp = &$temp[$dir];
        }
    }

    /**
     * Checks cache for path
     *
     * Mainly used by file_exists
     */
    private function query_stat_cache(string $path)
    {
        $dirs = explode('/', preg_replace('#^/|/(?=/)|/$#', '', $path));

        $temp = &$this->stat_cache;
        foreach ($dirs as $dir) {
            if (!is_array($temp)) {
                return null;
            }
            if (!isset($temp[$dir])) {
                return null;
            }
            $temp = &$temp[$dir];
        }
        return $temp;
    }

    /**
     * Returns general information about a file.
     *
     * Returns an array on success and false otherwise.
     *
     * @return array|false
     */
    public function stat(string $filename)
    {
        if (!$this->precheck()) {
            return false;
        }

        $filename = $this->realpath($filename);
        if ($filename === false) {
            return false;
        }

        if ($this->use_stat_cache) {
            $result = $this->query_stat_cache($filename);
            if (is_array($result) && isset($result['.']) && isset($result['.']->stat)) {
                return $result['.']->stat;
            }
            if (is_object($result) && isset($result->stat)) {
                return $result->stat;
            }
        }

        $stat = $this->stat_helper($filename, SFTPPacketType::STAT);
        if ($stat === false) {
            $this->remove_from_stat_cache($filename);
            return false;
        }
        if (isset($stat['type'])) {
            if ($stat['type'] == FileType::DIRECTORY) {
                $filename .= '/.';
            }
            $this->update_stat_cache($filename, (object) ['stat' => $stat]);
            return $stat;
        }

        $pwd = $this->pwd;
        $stat['type'] = $this->chdir($filename) ?
            FileType::DIRECTORY :
            FileType::REGULAR;
        $this->pwd = $pwd;

        if ($stat['type'] == FileType::DIRECTORY) {
            $filename .= '/.';
        }
        $this->update_stat_cache($filename, (object) ['stat' => $stat]);

        return $stat;
    }

    /**
     * Returns general information about a file or symbolic link.
     *
     * Returns an array on success and false otherwise.
     *
     * @return array|false
     */
    public function lstat(string $filename)
    {
        if (!$this->precheck()) {
            return false;
        }

        $filename = $this->realpath($filename);
        if ($filename === false) {
            return false;
        }

        if ($this->use_stat_cache) {
            $result = $this->query_stat_cache($filename);
            if (is_array($result) && isset($result['.']) && isset($result['.']->lstat)) {
                return $result['.']->lstat;
            }
            if (is_object($result) && isset($result->lstat)) {
                return $result->lstat;
            }
        }

        $lstat = $this->stat_helper($filename, SFTPPacketType::LSTAT);
        if ($lstat === false) {
            $this->remove_from_stat_cache($filename);
            return false;
        }
        if (isset($lstat['type'])) {
            if ($lstat['type'] == FileType::DIRECTORY) {
                $filename .= '/.';
            }
            $this->update_stat_cache($filename, (object) ['lstat' => $lstat]);
            return $lstat;
        }

        $stat = $this->stat_helper($filename, SFTPPacketType::STAT);

        if ($lstat != $stat) {
            $lstat = array_merge($lstat, ['type' => FileType::SYMLINK]);
            $this->update_stat_cache($filename, (object) ['lstat' => $lstat]);
            return $stat;
        }

        $pwd = $this->pwd;
        $lstat['type'] = $this->chdir($filename) ?
            FileType::DIRECTORY :
            FileType::REGULAR;
        $this->pwd = $pwd;

        if ($lstat['type'] == FileType::DIRECTORY) {
            $filename .= '/.';
        }
        $this->update_stat_cache($filename, (object) ['lstat' => $lstat]);

        return $lstat;
    }

    /**
     * Returns general information about a file or symbolic link
     *
     * Determines information without calling \phpseclib3\Net\SFTP::realpath().
     * The second parameter can be either PacketType::STAT or PacketType::LSTAT.
     *
     * @return array|false
     * @throws UnexpectedValueException on receipt of unexpected packets
     */
    private function stat_helper(string $filename, int $type)
    {
        // SFTPv4+ adds an additional 32-bit integer field - flags - to the following:
        $packet = Strings::packSSH2('s', $filename);
        $this->send_sftp_packet($type, $packet);

        $response = $this->get_sftp_packet();
        switch ($this->packet_type) {
            case SFTPPacketType::ATTRS:
                return $this->parseAttributes($response);
            case SFTPPacketType::STATUS:
                $this->logError($response);
                return false;
        }

        throw new UnexpectedValueException('Expected PacketType::ATTRS or PacketType::STATUS. '
                                          . 'Got packet type: ' . $this->packet_type);
    }

    /**
     * Truncates a file to a given length
     */
    public function truncate(string $filename, int $new_size): bool
    {
        $attr = Strings::packSSH2('NQ', Attribute::SIZE, $new_size);

        return $this->setstat($filename, $attr, false);
    }

    /**
     * Sets access and modification time of file.
     *
     * If the file does not exist, it will be created.
     *
     * @throws UnexpectedValueException on receipt of unexpected packets
     */
    public function touch(string $filename, int $time = null, int $atime = null): bool
    {
        if (!$this->precheck()) {
            return false;
        }

        $filename = $this->realpath($filename);
        if ($filename === false) {
            return false;
        }

        if (!isset($time)) {
            $time = time();
        }
        if (!isset($atime)) {
            $atime = $time;
        }

        $attr = $this->version < 4 ?
            pack('N3', Attribute::ACCESSTIME, $atime, $time) :
            Strings::packSSH2('NQ2', Attribute::ACCESSTIME | Attribute::MODIFYTIME, $atime, $time);

        $packet = Strings::packSSH2('s', $filename);
        $packet .= $this->version >= 5 ?
            pack('N2', 0, OpenFlag5::OPEN_EXISTING) :
            pack('N', OpenFlag::WRITE | OpenFlag::CREATE | OpenFlag::EXCL);
        $packet .= $attr;

        $this->send_sftp_packet(SFTPPacketType::OPEN, $packet);

        $response = $this->get_sftp_packet();
        switch ($this->packet_type) {
            case SFTPPacketType::HANDLE:
                return $this->close_handle(substr($response, 4));
            case SFTPPacketType::STATUS:
                $this->logError($response);
                break;
            default:
                throw new UnexpectedValueException('Expected PacketType::HANDLE or PacketType::STATUS. '
                                                  . 'Got packet type: ' . $this->packet_type);
        }

        return $this->setstat($filename, $attr, false);
    }

    /**
     * Changes file or directory owner
     *
     * $uid should be an int for SFTPv3 and a string for SFTPv4+. Ideally the string
     * would be of the form "user@dns_domain" but it does not need to be.
     * `$sftp->getSupportedVersions()['version']` will return the specific version
     * that's being used.
     *
     * Returns true on success or false on error.
     *
     * @param int|string $uid
     */
    public function chown(string $filename, $uid, bool $recursive = false): bool
    {
        /*
         quoting <https://datatracker.ietf.org/doc/html/draft-ietf-secsh-filexfer-13#section-7.5>,

         "To avoid a representation that is tied to a particular underlying
          implementation at the client or server, the use of UTF-8 strings has
          been chosen.  The string should be of the form "user@dns_domain".
          This will allow for a client and server that do not use the same
          local representation the ability to translate to a common syntax that
          can be interpreted by both.  In the case where there is no
          translation available to the client or server, the attribute value
          must be constructed without the "@"."

         phpseclib _could_ auto append the dns_domain to $uid BUT what if it shouldn't
         have one? phpseclib would have no way of knowing so rather than guess phpseclib
         will just use whatever value the user provided
       */

        $attr = $this->version < 4 ?
            // quoting <http://www.kernel.org/doc/man-pages/online/pages/man2/chown.2.html>,
            // "if the owner or group is specified as -1, then that ID is not changed"
            pack('N3', Attribute::UIDGID, $uid, -1) :
            // quoting <https://datatracker.ietf.org/doc/html/draft-ietf-secsh-filexfer-13#section-7.5>,
            // "If either the owner or group field is zero length, the field should be
            //  considered absent, and no change should be made to that specific field
            //  during a modification operation"
            Strings::packSSH2('Nss', Attribute::OWNERGROUP, $uid, '');

        return $this->setstat($filename, $attr, $recursive);
    }

    /**
     * Changes file or directory group
     *
     * $gid should be an int for SFTPv3 and a string for SFTPv4+. Ideally the string
     * would be of the form "user@dns_domain" but it does not need to be.
     * `$sftp->getSupportedVersions()['version']` will return the specific version
     * that's being used.
     *
     * Returns true on success or false on error.
     *
     * @param int|string $gid
     */
    public function chgrp(string $filename, $gid, bool $recursive = false): bool
    {
        $attr = $this->version < 4 ?
            pack('N3', Attribute::UIDGID, -1, $gid) :
            Strings::packSSH2('Nss', Attribute::OWNERGROUP, '', $gid);

        return $this->setstat($filename, $attr, $recursive);
    }

    /**
     * Set permissions on a file.
     *
     * Returns the new file permissions on success or false on error.
     * If $recursive is true than this just returns true or false.
     *
     * @throws UnexpectedValueException on receipt of unexpected packets
     */
    public function chmod(int $mode, string $filename, bool $recursive = false)
    {
        if (is_string($mode) && is_int($filename)) {
            $temp = $mode;
            $mode = $filename;
            $filename = $temp;
        }

        $attr = pack('N2', Attribute::PERMISSIONS, $mode & 0o7777);
        if (!$this->setstat($filename, $attr, $recursive)) {
            return false;
        }
        if ($recursive) {
            return true;
        }

        $filename = $this->realpath($filename);
        // rather than return what the permissions *should* be, we'll return what they actually are.  this will also
        // tell us if the file actually exists.
        // incidentally, SFTPv4+ adds an additional 32-bit integer field - flags - to the following:
        $packet = pack('Na*', strlen($filename), $filename);
        $this->send_sftp_packet(SFTPPacketType::STAT, $packet);

        $response = $this->get_sftp_packet();
        switch ($this->packet_type) {
            case SFTPPacketType::ATTRS:
                $attrs = $this->parseAttributes($response);
                return $attrs['mode'];
            case SFTPPacketType::STATUS:
                $this->logError($response);
                return false;
        }

        throw new UnexpectedValueException('Expected PacketType::ATTRS or PacketType::STATUS. '
                                          . 'Got packet type: ' . $this->packet_type);
    }

    /**
     * Sets information about a file
     *
     * @throws UnexpectedValueException on receipt of unexpected packets
     */
    private function setstat(string $filename, string $attr, bool $recursive): bool
    {
        if (!$this->precheck()) {
            return false;
        }

        $filename = $this->realpath($filename);
        if ($filename === false) {
            return false;
        }

        $this->remove_from_stat_cache($filename);

        if ($recursive) {
            $i = 0;
            $result = $this->setstat_recursive($filename, $attr, $i);
            $this->read_put_responses($i);
            return $result;
        }

        $packet = Strings::packSSH2('s', $filename);
        $packet .= $this->version >= 4 ?
            pack('a*Ca*', substr($attr, 0, 4), FileType::UNKNOWN, substr($attr, 4)) :
            $attr;
        $this->send_sftp_packet(SFTPPacketType::SETSTAT, $packet);

        /*
         "Because some systems must use separate system calls to set various attributes, it is possible that a failure
          response will be returned, but yet some of the attributes may be have been successfully modified.  If possible,
          servers SHOULD avoid this situation; however, clients MUST be aware that this is possible."

          -- http://tools.ietf.org/html/draft-ietf-secsh-filexfer-13#section-8.6
        */
        $response = $this->get_sftp_packet();
        if ($this->packet_type != SFTPPacketType::STATUS) {
            throw new UnexpectedValueException('Expected PacketType::STATUS. '
                                              . 'Got packet type: ' . $this->packet_type);
        }

        [$status] = Strings::unpackSSH2('N', $response);
        if ($status != StatusCode::OK) {
            $this->logError($response, $status);
            return false;
        }

        return true;
    }

    /**
     * Recursively sets information on directories on the SFTP server
     *
     * Minimizes directory lookups and SSH_FXP_STATUS requests for speed.
     */
    private function setstat_recursive(string $path, string $attr, int &$i): bool
    {
        if (!$this->read_put_responses($i)) {
            return false;
        }
        $i = 0;
        $entries = $this->readlist($path, true);

        if ($entries === false || is_int($entries)) {
            return $this->setstat($path, $attr, false);
        }

        // normally $entries would have at least . and .. but it might not if the directories
        // permissions didn't allow reading
        if (empty($entries)) {
            return false;
        }

        unset($entries['.'], $entries['..']);
        foreach ($entries as $filename => $props) {
            if (!isset($props['type'])) {
                return false;
            }

            $temp = $path . '/' . $filename;
            if ($props['type'] == FileType::DIRECTORY) {
                if (!$this->setstat_recursive($temp, $attr, $i)) {
                    return false;
                }
            } else {
                $packet = Strings::packSSH2('s', $temp);
                $packet .= $this->version >= 4 ?
                    pack('Ca*', FileType::UNKNOWN, $attr) :
                    $attr;
                $this->send_sftp_packet(SFTPPacketType::SETSTAT, $packet);

                $i++;

                if ($i >= $this->queueSize) {
                    if (!$this->read_put_responses($i)) {
                        return false;
                    }
                    $i = 0;
                }
            }
        }

        $packet = Strings::packSSH2('s', $path);
        $packet .= $this->version >= 4 ?
            pack('Ca*', FileType::UNKNOWN, $attr) :
            $attr;
        $this->send_sftp_packet(SFTPPacketType::SETSTAT, $packet);

        $i++;

        if ($i >= $this->queueSize) {
            if (!$this->read_put_responses($i)) {
                return false;
            }
            $i = 0;
        }

        return true;
    }

    /**
     * Return the target of a symbolic link
     *
     * @throws UnexpectedValueException on receipt of unexpected packets
     */
    public function readlink(string $link)
    {
        if (!$this->precheck()) {
            return false;
        }

        $link = $this->realpath($link);

        $this->send_sftp_packet(SFTPPacketType::READLINK, Strings::packSSH2('s', $link));

        $response = $this->get_sftp_packet();
        switch ($this->packet_type) {
            case SFTPPacketType::NAME:
                break;
            case SFTPPacketType::STATUS:
                $this->logError($response);
                return false;
            default:
                throw new UnexpectedValueException('Expected PacketType::NAME or PacketType::STATUS. '
                                                  . 'Got packet type: ' . $this->packet_type);
        }

        [$count] = Strings::unpackSSH2('N', $response);
        // the file isn't a symlink
        if (!$count) {
            return false;
        }

        [$filename] = Strings::unpackSSH2('s', $response);

        return $filename;
    }

    /**
     * Create a symlink
     *
     * symlink() creates a symbolic link to the existing target with the specified name link.
     *
     * @throws UnexpectedValueException on receipt of unexpected packets
     */
    public function symlink(string $target, string $link): bool
    {
        if (!$this->precheck()) {
            return false;
        }

        //$target = $this->realpath($target);
        $link = $this->realpath($link);

        /* quoting https://datatracker.ietf.org/doc/html/draft-ietf-secsh-filexfer-09#section-12.1 :

           Changed the SYMLINK packet to be LINK and give it the ability to
           create hard links.  Also change it's packet number because many
           implementation implemented SYMLINK with the arguments reversed.
           Hopefully the new argument names make it clear which way is which.
        */
        if ($this->version == 6) {
            $type = SFTPPacketType::LINK;
            $packet = Strings::packSSH2('ssC', $link, $target, 1);
        } else {
            $type = SFTPPacketType::SYMLINK;
            /* quoting http://bxr.su/OpenBSD/usr.bin/ssh/PROTOCOL#347 :

               3.1. sftp: Reversal of arguments to SSH_FXP_SYMLINK

               When OpenSSH's sftp-server was implemented, the order of the arguments
               to the SSH_FXP_SYMLINK method was inadvertently reversed. Unfortunately,
               the reversal was not noticed until the server was widely deployed. Since
               fixing this to follow the specification would cause incompatibility, the
               current order was retained. For correct operation, clients should send
               SSH_FXP_SYMLINK as follows:

                   uint32      id
                   string      targetpath
                   string      linkpath */
            $packet = substr($this->server_identifier, 0, 15) == 'SSH-2.0-OpenSSH' ?
                Strings::packSSH2('ss', $target, $link) :
                Strings::packSSH2('ss', $link, $target);
        }
        $this->send_sftp_packet($type, $packet);

        $response = $this->get_sftp_packet();
        if ($this->packet_type != SFTPPacketType::STATUS) {
            throw new UnexpectedValueException('Expected PacketType::STATUS. '
                                              . 'Got packet type: ' . $this->packet_type);
        }

        [$status] = Strings::unpackSSH2('N', $response);
        if ($status != StatusCode::OK) {
            $this->logError($response, $status);
            return false;
        }

        return true;
    }

    /**
     * Creates a directory.
     */
    public function mkdir(string $dir, int $mode = -1, bool $recursive = false): bool
    {
        if (!$this->precheck()) {
            return false;
        }

        $dir = $this->realpath($dir);

        if ($recursive) {
            $dirs = explode('/', preg_replace('#/(?=/)|/$#', '', $dir));
            if (empty($dirs[0])) {
                array_shift($dirs);
                $dirs[0] = '/' . $dirs[0];
            }
            for ($i = 0; $i < count($dirs); $i++) {
                $temp = array_slice($dirs, 0, $i + 1);
                $temp = implode('/', $temp);
                $result = $this->mkdir_helper($temp, $mode);
            }
            return $result;
        }

        return $this->mkdir_helper($dir, $mode);
    }

    /**
     * Helper function for directory creation
     */
    private function mkdir_helper(string $dir, int $mode): bool
    {
        // send SSH_FXP_MKDIR without any attributes (that's what the \0\0\0\0 is doing)
        $this->send_sftp_packet(SFTPPacketType::MKDIR, Strings::packSSH2('s', $dir) . "\0\0\0\0");

        $response = $this->get_sftp_packet();
        if ($this->packet_type != SFTPPacketType::STATUS) {
            throw new UnexpectedValueException('Expected PacketType::STATUS. '
                                              . 'Got packet type: ' . $this->packet_type);
        }

        [$status] = Strings::unpackSSH2('N', $response);
        if ($status != StatusCode::OK) {
            $this->logError($response, $status);
            return false;
        }

        if ($mode !== -1) {
            $this->chmod($mode, $dir);
        }

        return true;
    }

    /**
     * Removes a directory.
     *
     * @throws UnexpectedValueException on receipt of unexpected packets
     */
    public function rmdir(string $dir): bool
    {
        if (!$this->precheck()) {
            return false;
        }

        $dir = $this->realpath($dir);
        if ($dir === false) {
            return false;
        }

        $this->send_sftp_packet(SFTPPacketType::RMDIR, Strings::packSSH2('s', $dir));

        $response = $this->get_sftp_packet();
        if ($this->packet_type != SFTPPacketType::STATUS) {
            throw new UnexpectedValueException('Expected PacketType::STATUS. '
                                              . 'Got packet type: ' . $this->packet_type);
        }

        [$status] = Strings::unpackSSH2('N', $response);
        if ($status != StatusCode::OK) {
            // presumably SSH_FX_NO_SUCH_FILE or SSH_FX_PERMISSION_DENIED?
            $this->logError($response, $status);
            return false;
        }

        $this->remove_from_stat_cache($dir);
        // the following will do a soft delete, which would be useful if you deleted a file
        // and then tried to do a stat on the deleted file. the above, in contrast, does
        // a hard delete
        //$this->update_stat_cache($dir, false);

        return true;
    }

    /**
     * Uploads a file to the SFTP server.
     *
     * By default, \phpseclib3\Net\SFTP::put() does not read from the local filesystem.  $data is dumped directly into $remote_file.
     * So, for example, if you set $data to 'filename.ext' and then do \phpseclib3\Net\SFTP::get(), you will get a file, twelve bytes
     * long, containing 'filename.ext' as its contents.
     *
     * Setting $mode to self::SOURCE_LOCAL_FILE will change the above behavior.  With self::SOURCE_LOCAL_FILE, $remote_file will
     * contain as many bytes as filename.ext does on your local filesystem.  If your filename.ext is 1MB then that is how
     * large $remote_file will be, as well.
     *
     * Setting $mode to self::SOURCE_CALLBACK will use $data as callback function, which gets only one parameter -- number
     * of bytes to return, and returns a string if there is some data or null if there is no more data
     *
     * If $data is a resource then it'll be used as a resource instead.
     *
     * Currently, only binary mode is supported.  As such, if the line endings need to be adjusted, you will need to take
     * care of that, yourself.
     *
     * $mode can take an additional two parameters - self::RESUME and self::RESUME_START. These are bitwise AND'd with
     * $mode. So if you want to resume upload of a 300mb file on the local file system you'd set $mode to the following:
     *
     * self::SOURCE_LOCAL_FILE | self::RESUME
     *
     * If you wanted to simply append the full contents of a local file to the full contents of a remote file you'd replace
     * self::RESUME with self::RESUME_START.
     *
     * If $mode & (self::RESUME | self::RESUME_START) then self::RESUME_START will be assumed.
     *
     * $start and $local_start give you more fine grained control over this process and take precident over self::RESUME
     * when they're non-negative. ie. $start could let you write at the end of a file (like self::RESUME) or in the middle
     * of one. $local_start could let you start your reading from the end of a file (like self::RESUME_START) or in the
     * middle of one.
     *
     * Setting $local_start to > 0 or $mode | self::RESUME_START doesn't do anything unless $mode | self::SOURCE_LOCAL_FILE.
     *
     * {@internal ASCII mode for SFTPv4/5/6 can be supported by adding a new function - \phpseclib3\Net\SFTP::setMode().}
     *
     * @param resource|array|string $data
     * @throws UnexpectedValueException on receipt of unexpected packets
     * @throws BadFunctionCallException if you're uploading via a callback and the callback function is invalid
     * @throws FileNotFoundException if you're uploading via a file and the file doesn't exist
     */
    public function put(string $remote_file, $data, int $mode = self::SOURCE_STRING, int $start = -1, int $local_start = -1, callable $progressCallback = null): bool
    {
        if (!$this->precheck()) {
            return false;
        }

        $remote_file = $this->realpath($remote_file);
        if ($remote_file === false) {
            return false;
        }

        $this->remove_from_stat_cache($remote_file);

        if ($this->version >= 5) {
            $flags = OpenFlag5::OPEN_OR_CREATE;
        } else {
            $flags = OpenFlag::WRITE | OpenFlag::CREATE;
            // according to the SFTP specs, OpenFlag::APPEND should "force all writes to append data at the end of the file."
            // in practice, it doesn't seem to do that.
            //$flags|= ($mode & self::RESUME) ? OpenFlag::APPEND : OpenFlag::TRUNCATE;
        }

        if ($start >= 0) {
            $offset = $start;
<<<<<<< HEAD
        } elseif ($mode & self::RESUME) {
            // if OpenFlag::APPEND worked as it should _size() wouldn't need to be called
=======
        } elseif ($mode & (self::RESUME | self::RESUME_START)) {
            // if NET_SFTP_OPEN_APPEND worked as it should _size() wouldn't need to be called
>>>>>>> 3334a324
            $size = $this->stat($remote_file)['size'];
            $offset = $size !== false ? $size : 0;
        } else {
            $offset = 0;
            if ($this->version >= 5) {
                $flags = OpenFlag5::CREATE_TRUNCATE;
            } else {
                $flags |= OpenFlag::TRUNCATE;
            }
        }

        $this->remove_from_stat_cache($remote_file);

        $packet = Strings::packSSH2('s', $remote_file);
        $packet .= $this->version >= 5 ?
            pack('N3', 0, $flags, 0) :
            pack('N2', $flags, 0);
        $this->send_sftp_packet(SFTPPacketType::OPEN, $packet);

        $response = $this->get_sftp_packet();
        switch ($this->packet_type) {
            case SFTPPacketType::HANDLE:
                $handle = substr($response, 4);
                break;
            case SFTPPacketType::STATUS:
                $this->logError($response);
                return false;
            default:
                throw new UnexpectedValueException('Expected PacketType::HANDLE or PacketType::STATUS. '
                                                  . 'Got packet type: ' . $this->packet_type);
        }

        // http://tools.ietf.org/html/draft-ietf-secsh-filexfer-13#section-8.2.3
        $dataCallback = false;
        switch (true) {
            case $mode & self::SOURCE_CALLBACK:
                if (!is_callable($data)) {
                    throw new BadFunctionCallException("\$data should be is_callable() if you specify SOURCE_CALLBACK flag");
                }
                $dataCallback = $data;
                // do nothing
                break;
            case is_resource($data):
                $mode = $mode & ~self::SOURCE_LOCAL_FILE;
                $info = stream_get_meta_data($data);
                if (isset($info['wrapper_type']) && $info['wrapper_type'] == 'PHP' && $info['stream_type'] == 'Input') {
                    $fp = fopen('php://memory', 'w+');
                    stream_copy_to_stream($data, $fp);
                    rewind($fp);
                } else {
                    $fp = $data;
                }
                break;
            case $mode & self::SOURCE_LOCAL_FILE:
                if (!is_file($data)) {
                    throw new FileNotFoundException("$data is not a valid file");
                }
                $fp = @fopen($data, 'rb');
                if (!$fp) {
                    return false;
                }
        }

        if (isset($fp)) {
            $stat = fstat($fp);
            $size = !empty($stat) ? $stat['size'] : 0;

            if ($local_start >= 0) {
                fseek($fp, $local_start);
                $size -= $local_start;
            } elseif ($mode & self::RESUME) {
                fseek($fp, $offset);
                $size -= $offset;
            }
        } elseif ($dataCallback) {
            $size = 0;
        } else {
            $size = strlen($data);
        }

        $sent = 0;
        $size = $size < 0 ? ($size & 0x7FFFFFFF) + 0x80000000 : $size;

        $sftp_packet_size = $this->max_sftp_packet;
        // make the SFTP packet be exactly the SFTP packet size by including the bytes in the PacketType::WRITE packets "header"
        $sftp_packet_size -= strlen($handle) + 25;
        $i = $j = 0;
        while ($dataCallback || ($size === 0 || $sent < $size)) {
            if ($dataCallback) {
                $temp = $dataCallback($sftp_packet_size);
                if (is_null($temp)) {
                    break;
                }
            } else {
                $temp = isset($fp) ? fread($fp, $sftp_packet_size) : substr($data, $sent, $sftp_packet_size);
                if ($temp === false || $temp === '') {
                    break;
                }
            }

            $subtemp = $offset + $sent;
            $packet = pack('Na*N3a*', strlen($handle), $handle, $subtemp / 4294967296, $subtemp, strlen($temp), $temp);
            try {
                $this->send_sftp_packet(SFTPPacketType::WRITE, $packet, $j);
            } catch (\Exception $e) {
                if ($mode & self::SOURCE_LOCAL_FILE) {
                    fclose($fp);
                }
                throw $e;
            }
            $sent += strlen($temp);
            if (is_callable($progressCallback)) {
                $progressCallback($sent);
            }

            $i++;
            $j++;
            if ($i == $this->uploadQueueSize) {
                if (!$this->read_put_responses($i)) {
                    $i = 0;
                    break;
                }
                $i = 0;
            }
        }

        $result = $this->close_handle($handle);

        if (!$this->read_put_responses($i)) {
            if ($mode & self::SOURCE_LOCAL_FILE) {
                fclose($fp);
            }
            $this->close_handle($handle);
            return false;
        }

        if ($mode & SFTP::SOURCE_LOCAL_FILE) {
            if (isset($fp) && is_resource($fp)) {
                fclose($fp);
            }

            if ($this->preserveTime) {
                $stat = stat($data);
                $attr = $this->version < 4 ?
                    pack('N3', Attribute::ACCESSTIME, $stat['atime'], $stat['mtime']) :
                    Strings::packSSH2('NQ2', Attribute::ACCESSTIME | Attribute::MODIFYTIME, $stat['atime'], $stat['mtime']);
                if (!$this->setstat($remote_file, $attr, false)) {
                    throw new RuntimeException('Error setting file time');
                }
            }
        }

        return $result;
    }

    /**
     * Reads multiple successive SSH_FXP_WRITE responses
     *
     * Sending an SSH_FXP_WRITE packet and immediately reading its response isn't as efficient as blindly sending out $i
     * SSH_FXP_WRITEs, in succession, and then reading $i responses.
     *
     * @throws UnexpectedValueException on receipt of unexpected packets
     */
    private function read_put_responses(int $i): bool
    {
        while ($i--) {
            $response = $this->get_sftp_packet();
            if ($this->packet_type != SFTPPacketType::STATUS) {
                throw new UnexpectedValueException('Expected PacketType::STATUS. '
                                                  . 'Got packet type: ' . $this->packet_type);
            }

            [$status] = Strings::unpackSSH2('N', $response);
            if ($status != StatusCode::OK) {
                $this->logError($response, $status);
                break;
            }
        }

        return $i < 0;
    }

    /**
     * Close handle
     *
     * @throws UnexpectedValueException on receipt of unexpected packets
     */
    private function close_handle(string $handle): bool
    {
        $this->send_sftp_packet(SFTPPacketType::CLOSE, pack('Na*', strlen($handle), $handle));

        // "The client MUST release all resources associated with the handle regardless of the status."
        //  -- http://tools.ietf.org/html/draft-ietf-secsh-filexfer-13#section-8.1.3
        $response = $this->get_sftp_packet();
        if ($this->packet_type != SFTPPacketType::STATUS) {
            throw new UnexpectedValueException('Expected PacketType::STATUS. '
                                              . 'Got packet type: ' . $this->packet_type);
        }

        [$status] = Strings::unpackSSH2('N', $response);
        if ($status != StatusCode::OK) {
            $this->logError($response, $status);
            return false;
        }

        return true;
    }

    /**
     * Downloads a file from the SFTP server.
     *
     * Returns a string containing the contents of $remote_file if $local_file is left undefined or a boolean false if
     * the operation was unsuccessful.  If $local_file is defined, returns true or false depending on the success of the
     * operation.
     *
     * $offset and $length can be used to download files in chunks.
     *
     * @param string|bool|resource|callable $local_file
     * @return string|bool
     * @throws UnexpectedValueException on receipt of unexpected packets
     */
    public function get(string $remote_file, $local_file = false, int $offset = 0, int $length = -1, callable $progressCallback = null)
    {
        if (!$this->precheck()) {
            return false;
        }

        $remote_file = $this->realpath($remote_file);
        if ($remote_file === false) {
            return false;
        }

        $packet = Strings::packSSH2('s', $remote_file);
        $packet .= $this->version >= 5 ?
            pack('N3', 0, OpenFlag5::OPEN_EXISTING, 0) :
            pack('N2', OpenFlag::READ, 0);
        $this->send_sftp_packet(SFTPPacketType::OPEN, $packet);

        $response = $this->get_sftp_packet();
        switch ($this->packet_type) {
            case SFTPPacketType::HANDLE:
                $handle = substr($response, 4);
                break;
            case SFTPPacketType::STATUS: // presumably SSH_FX_NO_SUCH_FILE or SSH_FX_PERMISSION_DENIED
                $this->logError($response);
                return false;
            default:
                throw new UnexpectedValueException('Expected PacketType::HANDLE or PacketType::STATUS. '
                                                  . 'Got packet type: ' . $this->packet_type);
        }

        if (is_resource($local_file)) {
            $fp = $local_file;
            $stat = fstat($fp);
            $res_offset = $stat['size'];
        } else {
            $res_offset = 0;
            if ($local_file !== false && !is_callable($local_file)) {
                $fp = fopen($local_file, 'wb');
                if (!$fp) {
                    return false;
                }
            } else {
                $content = '';
            }
        }

        $fclose_check = $local_file !== false && !is_callable($local_file) && !is_resource($local_file);

        $start = $offset;
        $read = 0;
        while (true) {
            $i = 0;

            while ($i < $this->queueSize && ($length < 0 || $read < $length)) {
                $tempoffset = $start + $read;

                $packet_size = $length > 0 ? min($this->max_sftp_packet, $length - $read) : $this->max_sftp_packet;

                $packet = Strings::packSSH2('sN3', $handle, $tempoffset / 4294967296, $tempoffset, $packet_size);
                try {
                    $this->send_sftp_packet(SFTPPacketType::READ, $packet, $i);
                } catch (\Exception $e) {
                    if ($fclose_check) {
                        fclose($fp);
                    }
                    throw $e;
                }
                $packet = null;
                $read += $packet_size;
                $i++;
            }

            if (!$i) {
                break;
            }

            $packets_sent = $i - 1;

            $clear_responses = false;
            while ($i > 0) {
                $i--;

                if ($clear_responses) {
                    $this->get_sftp_packet($packets_sent - $i);
                    continue;
                } else {
                    $response = $this->get_sftp_packet($packets_sent - $i);
                }

                switch ($this->packet_type) {
                    case SFTPPacketType::DATA:
                        $temp = substr($response, 4);
                        $offset += strlen($temp);
                        if ($local_file === false) {
                            $content .= $temp;
                        } elseif (is_callable($local_file)) {
                            $local_file($temp);
                        } else {
                            fwrite($fp, $temp);
                        }
                        if (is_callable($progressCallback)) {
                            call_user_func($progressCallback, $offset);
                        }
                        $temp = null;
                        break;
                    case SFTPPacketType::STATUS:
                        // could, in theory, return false if !strlen($content) but we'll hold off for the time being
                        $this->logError($response);
                        $clear_responses = true; // don't break out of the loop yet, so we can read the remaining responses
                        break;
                    default:
                        if ($fclose_check) {
                            fclose($fp);
                        }
                        if ($this->channel_close) {
                            $this->partial_init = false;
                            $this->init_sftp_connection();
                            return false;
                        } else {
                            throw new UnexpectedValueException('Expected PacketType::DATA or PacketType::STATUS. '
                                                              . 'Got packet type: ' . $this->packet_type);
                        }
                }
                $response = null;
            }

            if ($clear_responses) {
                break;
            }
        }

        if ($length > 0 && $length <= $offset - $start) {
            if ($local_file === false) {
                $content = substr($content, 0, $length);
            } else {
                ftruncate($fp, $length + $res_offset);
            }
        }

        if ($fclose_check) {
            fclose($fp);

            if ($this->preserveTime) {
                $stat = $this->stat($remote_file);
                touch($local_file, $stat['mtime'], $stat['atime']);
            }
        }

        if (!$this->close_handle($handle)) {
            return false;
        }

        // if $content isn't set that means a file was written to
        return $content ?? true;
    }

    /**
     * Deletes a file on the SFTP server.
     *
     * @throws UnexpectedValueException on receipt of unexpected packets
     */
    public function delete(string $path, bool $recursive = true): bool
    {
        if (!$this->precheck()) {
            return false;
        }

        if (is_object($path)) {
            // It's an object. Cast it as string before we check anything else.
            $path = (string) $path;
        }

        if (!is_string($path) || $path == '') {
            return false;
        }

        $path = $this->realpath($path);
        if ($path === false) {
            return false;
        }

        // http://tools.ietf.org/html/draft-ietf-secsh-filexfer-13#section-8.3
        $this->send_sftp_packet(SFTPPacketType::REMOVE, pack('Na*', strlen($path), $path));

        $response = $this->get_sftp_packet();
        if ($this->packet_type != SFTPPacketType::STATUS) {
            throw new UnexpectedValueException('Expected PacketType::STATUS. '
                                              . 'Got packet type: ' . $this->packet_type);
        }

        // if $status isn't SSH_FX_OK it's probably SSH_FX_NO_SUCH_FILE or SSH_FX_PERMISSION_DENIED
        [$status] = Strings::unpackSSH2('N', $response);
        if ($status != StatusCode::OK) {
            $this->logError($response, $status);
            if (!$recursive) {
                return false;
            }

            $i = 0;
            $result = $this->delete_recursive($path, $i);
            $this->read_put_responses($i);
            return $result;
        }

        $this->remove_from_stat_cache($path);

        return true;
    }

    /**
     * Recursively deletes directories on the SFTP server
     *
     * Minimizes directory lookups and SSH_FXP_STATUS requests for speed.
     */
    private function delete_recursive(string $path, int &$i): bool
    {
        if (!$this->read_put_responses($i)) {
            return false;
        }
        $i = 0;
        $entries = $this->readlist($path, true);

        // The folder does not exist at all, so we cannot delete it.
        if ($entries === StatusCode::NO_SUCH_FILE) {
            return false;
        }

        // Normally $entries would have at least . and .. but it might not if the directories
        // permissions didn't allow reading. If this happens then default to an empty list of files.
        if ($entries === false || is_int($entries)) {
            $entries = [];
        }

        unset($entries['.'], $entries['..']);
        foreach ($entries as $filename => $props) {
            if (!isset($props['type'])) {
                return false;
            }

            $temp = $path . '/' . $filename;
            if ($props['type'] == FileType::DIRECTORY) {
                if (!$this->delete_recursive($temp, $i)) {
                    return false;
                }
            } else {
                $this->send_sftp_packet(SFTPPacketType::REMOVE, Strings::packSSH2('s', $temp));
                $this->remove_from_stat_cache($temp);

                $i++;

                if ($i >= $this->queueSize) {
                    if (!$this->read_put_responses($i)) {
                        return false;
                    }
                    $i = 0;
                }
            }
        }

        $this->send_sftp_packet(SFTPPacketType::RMDIR, Strings::packSSH2('s', $path));
        $this->remove_from_stat_cache($path);

        $i++;

        if ($i >= $this->queueSize) {
            if (!$this->read_put_responses($i)) {
                return false;
            }
            $i = 0;
        }

        return true;
    }

    /**
     * Checks whether a file or directory exists
     */
    public function file_exists(string $path): bool
    {
        if ($this->use_stat_cache) {
            if (!$this->precheck()) {
                return false;
            }

            $path = $this->realpath($path);

            $result = $this->query_stat_cache($path);

            if (isset($result)) {
                // return true if $result is an array or if it's an stdClass object
                return $result !== false;
            }
        }

        return $this->stat($path) !== false;
    }

    /**
     * Tells whether the filename is a directory
     */
    public function is_dir(string $path): bool
    {
        $result = $this->get_stat_cache_prop($path, 'type');
        if ($result === false) {
            return false;
        }
        return $result === FileType::DIRECTORY;
    }

    /**
     * Tells whether the filename is a regular file
     */
    public function is_file(string $path): bool
    {
        $result = $this->get_stat_cache_prop($path, 'type');
        if ($result === false) {
            return false;
        }
        return $result === FileType::REGULAR;
    }

    /**
     * Tells whether the filename is a symbolic link
     */
    public function is_link(string $path): bool
    {
        $result = $this->get_lstat_cache_prop($path, 'type');
        if ($result === false) {
            return false;
        }
        return $result === FileType::SYMLINK;
    }

    /**
     * Tells whether a file exists and is readable
     */
    public function is_readable(string $path): bool
    {
        if (!$this->precheck()) {
            return false;
        }

        $packet = Strings::packSSH2('sNN', $this->realpath($path), OpenFlag::READ, 0);
        $this->send_sftp_packet(SFTPPacketType::OPEN, $packet);

        $response = $this->get_sftp_packet();
        switch ($this->packet_type) {
            case SFTPPacketType::HANDLE:
                return true;
            case SFTPPacketType::STATUS: // presumably SSH_FX_NO_SUCH_FILE or SSH_FX_PERMISSION_DENIED
                return false;
            default:
                throw new UnexpectedValueException('Expected PacketType::HANDLE or PacketType::STATUS. '
                                                  . 'Got packet type: ' . $this->packet_type);
        }
    }

    /**
     * Tells whether the filename is writable
     */
    public function is_writable(string $path): bool
    {
        if (!$this->precheck()) {
            return false;
        }

        $packet = Strings::packSSH2('sNN', $this->realpath($path), OpenFlag::WRITE, 0);
        $this->send_sftp_packet(SFTPPacketType::OPEN, $packet);

        $response = $this->get_sftp_packet();
        switch ($this->packet_type) {
            case SFTPPacketType::HANDLE:
                return true;
            case SFTPPacketType::STATUS: // presumably SSH_FX_NO_SUCH_FILE or SSH_FX_PERMISSION_DENIED
                return false;
            default:
                throw new UnexpectedValueException('Expected SSH_FXP_HANDLE or SSH_FXP_STATUS. '
                                                  . 'Got packet type: ' . $this->packet_type);
        }
    }

    /**
     * Tells whether the filename is writeable
     *
     * Alias of is_writable
     */
    public function is_writeable(string $path): bool
    {
        return $this->is_writable($path);
    }

    /**
     * Gets last access time of file
     */
    public function fileatime(string $path)
    {
        return $this->get_stat_cache_prop($path, 'atime');
    }

    /**
     * Gets file modification time
     */
    public function filemtime(string $path)
    {
        return $this->get_stat_cache_prop($path, 'mtime');
    }

    /**
     * Gets file permissions
     */
    public function fileperms(string $path)
    {
        return $this->get_stat_cache_prop($path, 'mode');
    }

    /**
     * Gets file owner
     */
    public function fileowner(string $path)
    {
        return $this->get_stat_cache_prop($path, 'uid');
    }

    /**
     * Gets file group
     */
    public function filegroup(string $path)
    {
        return $this->get_stat_cache_prop($path, 'gid');
    }

    /**
     * Recursively go through rawlist() output to get the total filesize
     */
    private static function recursiveFilesize(array $files): int
    {
        $size = 0;
        foreach ($files as $name => $file) {
            if ($name == '.' || $name == '..') {
                continue;
            }
            $size += is_array($file) ?
                self::recursiveFilesize($file) :
                $file->size;
        }
        return $size;
    }

    /**
     * Gets file size
     */
    public function filesize(string $path, bool $recursive = false)
    {
        return !$recursive || $this->filetype($path) != 'dir' ?
            $this->get_stat_cache_prop($path, 'size') :
            self::recursiveFilesize($this->rawlist($path, true));
    }

    /**
     * Gets file type
     *
     * @return string|false
     */
    public function filetype(string $path)
    {
        $type = $this->get_stat_cache_prop($path, 'type');
        if ($type === false) {
            return false;
        }

        switch ($type) {
            case FileType::BLOCK_DEVICE:
                return 'block';
            case FileType::CHAR_DEVICE:
                return 'char';
            case FileType::DIRECTORY:
                return 'dir';
            case FileType::FIFO:
                return 'fifo';
            case FileType::REGULAR:
                return 'file';
            case FileType::SYMLINK:
                return 'link';
            default:
                return false;
        }
    }

    /**
     * Return a stat properity
     *
     * Uses cache if appropriate.
     */
    private function get_stat_cache_prop(string $path, string $prop)
    {
        return $this->get_xstat_cache_prop($path, $prop, 'stat');
    }

    /**
     * Return an lstat properity
     *
     * Uses cache if appropriate.
     */
    private function get_lstat_cache_prop(string $path, string $prop)
    {
        return $this->get_xstat_cache_prop($path, $prop, 'lstat');
    }

    /**
     * Return a stat or lstat properity
     *
     * Uses cache if appropriate.
     */
    private function get_xstat_cache_prop(string $path, string $prop, string $type)
    {
        if (!$this->precheck()) {
            return false;
        }

        if ($this->use_stat_cache) {
            $path = $this->realpath($path);

            $result = $this->query_stat_cache($path);

            if (is_object($result) && isset($result->$type)) {
                return $result->{$type}[$prop];
            }
        }

        $result = $this->$type($path);

        if ($result === false || !isset($result[$prop])) {
            return false;
        }

        return $result[$prop];
    }

    /**
     * Renames a file or a directory on the SFTP server.
     *
     * If the file already exists this will return false
     *
     * @throws UnexpectedValueException on receipt of unexpected packets
     */
    public function rename(string $oldname, string $newname): bool
    {
        if (!$this->precheck()) {
            return false;
        }

        $oldname = $this->realpath($oldname);
        $newname = $this->realpath($newname);
        if ($oldname === false || $newname === false) {
            return false;
        }

        // http://tools.ietf.org/html/draft-ietf-secsh-filexfer-13#section-8.3
        $packet = Strings::packSSH2('ss', $oldname, $newname);
        if ($this->version >= 5) {
            /* quoting https://datatracker.ietf.org/doc/html/draft-ietf-secsh-filexfer-05#section-6.5 ,

               'flags' is 0 or a combination of:

                   SSH_FXP_RENAME_OVERWRITE  0x00000001
                   SSH_FXP_RENAME_ATOMIC     0x00000002
                   SSH_FXP_RENAME_NATIVE     0x00000004

               (none of these are currently supported) */
            $packet .= "\0\0\0\0";
        }
        $this->send_sftp_packet(SFTPPacketType::RENAME, $packet);

        $response = $this->get_sftp_packet();
        if ($this->packet_type != SFTPPacketType::STATUS) {
            throw new UnexpectedValueException('Expected PacketType::STATUS. '
                                              . 'Got packet type: ' . $this->packet_type);
        }

        // if $status isn't SSH_FX_OK it's probably SSH_FX_NO_SUCH_FILE or SSH_FX_PERMISSION_DENIED
        /**
         * @var int $status
         */
        [$status] = Strings::unpackSSH2('N', $response);
        if ($status != StatusCode::OK) {
            $this->logError($response, $status);
            return false;
        }

        // don't move the stat cache entry over since this operation could very well change the
        // atime and mtime attributes
        //$this->update_stat_cache($newname, $this->query_stat_cache($oldname));
        $this->remove_from_stat_cache($oldname);
        $this->remove_from_stat_cache($newname);

        return true;
    }

    /**
     * Parse Time
     *
     * See '7.7.  Times' of draft-ietf-secsh-filexfer-13 for more info.
     */
    private function parseTime(string $key, int $flags, string &$response): array
    {
        $attr = [];
        [$attr[$key]] = Strings::unpackSSH2('Q', $response);
        if ($flags & Attribute::SUBSECOND_TIMES) {
            [$attr[$key . '-nseconds']] = Strings::unpackSSH2('N', $response);
        }
        return $attr;
    }

    /**
     * Parse Attributes
     *
     * See '7.  File Attributes' of draft-ietf-secsh-filexfer-13 for more info.
     */
    protected function parseAttributes(string &$response): array
    {
        if ($this->version >= 4) {
            [$flags, $attr['type']] = Strings::unpackSSH2('NC', $response);
        } else {
            [$flags] = Strings::unpackSSH2('N', $response);
        }

        foreach (Attribute::getConstants() as $value => $key) {
            switch ($flags & $key) {
                case Attribute::UIDGID:
                    if ($this->version > 3) {
                        continue 2;
                    }
                    break;
                case Attribute::CREATETIME:
                case Attribute::MODIFYTIME:
                case Attribute::ACL:
                case Attribute::OWNERGROUP:
                case Attribute::SUBSECOND_TIMES:
                    if ($this->version < 4) {
                        continue 2;
                    }
                    break;
                case Attribute::BITS:
                    if ($this->version < 5) {
                        continue 2;
                    }
                    break;
                case Attribute::ALLOCATION_SIZE:
                case Attribute::TEXT_HINT:
                case Attribute::MIME_TYPE:
                case Attribute::LINK_COUNT:
                case Attribute::UNTRANSLATED_NAME:
                case Attribute::CTIME:
                    if ($this->version < 6) {
                        continue 2;
                    }
            }
            switch ($flags & $key) {
                case Attribute::SIZE:             // 0x00000001
                    // The size attribute is defined as an unsigned 64-bit integer.
                    // The following will use floats on 32-bit platforms, if necessary.
                    // As can be seen in the BigInteger class, floats are generally
                    // IEEE 754 binary64 "double precision" on such platforms and
                    // as such can represent integers of at least 2^50 without loss
                    // of precision. Interpreted in filesize, 2^50 bytes = 1024 TiB.
                    [$attr['size']] = Strings::unpackSSH2('Q', $response);
                    break;
                case Attribute::UIDGID: // 0x00000002 (SFTPv3 only)
                    [$attr['uid'], $attr['gid']] = Strings::unpackSSH2('NN', $response);
                    break;
                case Attribute::PERMISSIONS: // 0x00000004
                    [$attr['mode']] = Strings::unpackSSH2('N', $response);
                    $fileType = $this->parseMode($attr['mode']);
                    if ($this->version < 4 && $fileType !== false) {
                        $attr += ['type' => $fileType];
                    }
                    break;
                case Attribute::ACCESSTIME: // 0x00000008
                    if ($this->version >= 4) {
                        $attr += $this->parseTime('atime', $flags, $response);
                        break;
                    }
                    [$attr['atime'], $attr['mtime']] = Strings::unpackSSH2('NN', $response);
                    break;
                case Attribute::CREATETIME:       // 0x00000010 (SFTPv4+)
                    $attr += $this->parseTime('createtime', $flags, $response);
                    break;
                case Attribute::MODIFYTIME:       // 0x00000020
                    $attr += $this->parseTime('mtime', $flags, $response);
                    break;
                case Attribute::ACL:              // 0x00000040
                    // access control list
                    // see https://datatracker.ietf.org/doc/html/draft-ietf-secsh-filexfer-04#section-5.7
                    // currently unsupported
                    [$count] = Strings::unpackSSH2('N', $response);
                    for ($i = 0; $i < $count; $i++) {
                        [$type, $flag, $mask, $who] = Strings::unpackSSH2('N3s', $result);
                    }
                    break;
                case Attribute::OWNERGROUP:       // 0x00000080
                    [$attr['owner'], $attr['$group']] = Strings::unpackSSH2('ss', $response);
                    break;
                case Attribute::SUBSECOND_TIMES:  // 0x00000100
                    break;
                case Attribute::BITS:             // 0x00000200 (SFTPv5+)
                    // see https://datatracker.ietf.org/doc/html/draft-ietf-secsh-filexfer-05#section-5.8
                    // currently unsupported
                    // tells if you file is:
                    // readonly, system, hidden, case inensitive, archive, encrypted, compressed, sparse
                    // append only, immutable, sync
                    [$attrib_bits, $attrib_bits_valid] = Strings::unpackSSH2('N2', $response);
                    // if we were actually gonna implement the above it ought to be
                    // $attr['attrib-bits'] and $attr['attrib-bits-valid']
                    // eg. - instead of _
                    break;
                case Attribute::ALLOCATION_SIZE:  // 0x00000400 (SFTPv6+)
                    // see https://datatracker.ietf.org/doc/html/draft-ietf-secsh-filexfer-13#section-7.4
                    // represents the number of bytes that the file consumes on the disk. will
                    // usually be larger than the 'size' field
                    [$attr['allocation-size']] = Strings::unpackSSH2('Q', $response);
                    break;
                case Attribute::TEXT_HINT:        // 0x00000800
                    // https://datatracker.ietf.org/doc/html/draft-ietf-secsh-filexfer-13#section-7.10
                    // currently unsupported
                    // tells if file is "known text", "guessed text", "known binary", "guessed binary"
                    [$text_hint] = Strings::unpackSSH2('C', $response);
                    // the above should be $attr['text-hint']
                    break;
                case Attribute::MIME_TYPE:        // 0x00001000
                    // see https://datatracker.ietf.org/doc/html/draft-ietf-secsh-filexfer-13#section-7.11
                    [$attr['mime-type']] = Strings::unpackSSH2('s', $response);
                    break;
                case Attribute::LINK_COUNT:       // 0x00002000
                    // see https://datatracker.ietf.org/doc/html/draft-ietf-secsh-filexfer-13#section-7.12
                    [$attr['link-count']] = Strings::unpackSSH2('N', $response);
                    break;
                case Attribute::UNTRANSLATED_NAME:// 0x00004000
                    // see https://datatracker.ietf.org/doc/html/draft-ietf-secsh-filexfer-13#section-7.13
                    [$attr['untranslated-name']] = Strings::unpackSSH2('s', $response);
                    break;
                case Attribute::CTIME:            // 0x00008000
                    // 'ctime' contains the last time the file attributes were changed.  The
                    // exact meaning of this field depends on the server.
                    $attr += $this->parseTime('ctime', $flags, $response);
                    break;
                case Attribute::EXTENDED: // 0x80000000
                    [$count] = Strings::unpackSSH2('N', $response);
                    for ($i = 0; $i < $count; $i++) {
                        [$key, $value] = Strings::unpackSSH2('ss', $response);
                        $attr[$key] = $value;
                    }
            }
        }
        return $attr;
    }

    /**
     * Attempt to identify the file type
     *
     * Quoting the SFTP RFC, "Implementations MUST NOT send bits that are not defined" but they seem to anyway
     *
     * @return int
     */
    private function parseMode(int $mode)
    {
        // values come from http://lxr.free-electrons.com/source/include/uapi/linux/stat.h#L12
        // see, also, http://linux.die.net/man/2/stat
        switch ($mode & 0o170000) {// ie. 1111 0000 0000 0000
            case 0: // no file type specified - figure out the file type using alternative means
                return false;
            case 0o040000:
                return FileType::DIRECTORY;
            case 0o100000:
                return FileType::REGULAR;
            case 0o120000:
                return FileType::SYMLINK;
            // new types introduced in SFTPv5+
            // http://tools.ietf.org/html/draft-ietf-secsh-filexfer-05#section-5.2
            case 0o010000: // named pipe (fifo)
                return FileType::FIFO;
            case 0o020000: // character special
                return FileType::CHAR_DEVICE;
            case 0o060000: // block special
                return FileType::BLOCK_DEVICE;
            case 0o140000: // socket
                return FileType::SOCKET;
            case 0o160000: // whiteout
                // "SPECIAL should be used for files that are of
                //  a known type which cannot be expressed in the protocol"
                return FileType::SPECIAL;
            default:
                return FileType::UNKNOWN;
        }
    }

    /**
     * Parse Longname
     *
     * SFTPv3 doesn't provide any easy way of identifying a file type.  You could try to open
     * a file as a directory and see if an error is returned or you could try to parse the
     * SFTPv3-specific longname field of the SSH_FXP_NAME packet.  That's what this function does.
     * The result is returned using the
     * {@link http://tools.ietf.org/html/draft-ietf-secsh-filexfer-04#section-5.2 SFTPv4 type constants}.
     *
     * If the longname is in an unrecognized format bool(false) is returned.
     */
    private function parseLongname(string $longname)
    {
        // http://en.wikipedia.org/wiki/Unix_file_types
        // http://en.wikipedia.org/wiki/Filesystem_permissions#Notation_of_traditional_Unix_permissions
        if (preg_match('#^[^/]([r-][w-][xstST-]){3}#', $longname)) {
            switch ($longname[0]) {
                case '-':
                    return FileType::REGULAR;
                case 'd':
                    return FileType::DIRECTORY;
                case 'l':
                    return FileType::SYMLINK;
                default:
                    return FileType::SPECIAL;
            }
        }

        return false;
    }

    /**
     * Sends SFTP Packets
     *
     * See '6. General Packet Format' of draft-ietf-secsh-filexfer-13 for more info.
     *
     * @see self::_get_sftp_packet()
     * @see self::send_channel_packet()
     */
    private function send_sftp_packet(int $type, string $data, int $request_id = 1): void
    {
        // in SSH2.php the timeout is cumulative per function call. eg. exec() will
        // timeout after 10s. but for SFTP.php it's cumulative per packet
        $this->curTimeout = $this->timeout;

        $packet = $this->use_request_id ?
            pack('NCNa*', strlen($data) + 5, $type, $request_id, $data) :
            pack('NCa*', strlen($data) + 1, $type, $data);

        $start = microtime(true);
        $this->send_channel_packet(self::CHANNEL, $packet);
        $stop = microtime(true);

        if (defined('NET_SFTP_LOGGING')) {
            $packet_type = '-> ' . $this->packet_types[$type] .
                           ' (' . round($stop - $start, 4) . 's)';
            $this->append_log($packet_type, $data);
        }
    }

    /**
     * Resets a connection for re-use
     */
    protected function reset_connection(int $reason): void
    {
        parent::reset_connection($reason);
        $this->use_request_id = false;
        $this->pwd = false;
        $this->requestBuffer = [];
    }

    /**
     * Receives SFTP Packets
     *
     * See '6. General Packet Format' of draft-ietf-secsh-filexfer-13 for more info.
     *
     * Incidentally, the number of SSH_MSG_CHANNEL_DATA messages has no bearing on the number of SFTP packets present.
     * There can be one SSH_MSG_CHANNEL_DATA messages containing two SFTP packets or there can be two SSH_MSG_CHANNEL_DATA
     * messages containing one SFTP packet.
     *
     * @see self::_send_sftp_packet()
     * @return string
     */
    private function get_sftp_packet($request_id = null)
    {
        $this->channel_close = false;

        if (isset($request_id) && isset($this->requestBuffer[$request_id])) {
            $this->packet_type = $this->requestBuffer[$request_id]['packet_type'];
            $temp = $this->requestBuffer[$request_id]['packet'];
            unset($this->requestBuffer[$request_id]);
            return $temp;
        }

        // in SSH2.php the timeout is cumulative per function call. eg. exec() will
        // timeout after 10s. but for SFTP.php it's cumulative per packet
        $this->curTimeout = $this->timeout;

        $start = microtime(true);

        // SFTP packet length
        while (strlen($this->packet_buffer) < 4) {
            $temp = $this->get_channel_packet(self::CHANNEL, true);
            if ($temp === true) {
                if ($this->channel_status[self::CHANNEL] === SSH2MessageType::CHANNEL_CLOSE) {
                    $this->channel_close = true;
                }
                $this->packet_type = false;
                $this->packet_buffer = '';
                return false;
            }
            $this->packet_buffer .= $temp;
        }
        if (strlen($this->packet_buffer) < 4) {
            throw new RuntimeException('Packet is too small');
        }
        extract(unpack('Nlength', Strings::shift($this->packet_buffer, 4)));
        /** @var integer $length */

        $tempLength = $length;
        $tempLength -= strlen($this->packet_buffer);

        // 256 * 1024 is what SFTP_MAX_MSG_LENGTH is set to in OpenSSH's sftp-common.h
        if (!$this->allow_arbitrary_length_packets && !$this->use_request_id && $tempLength > 256 * 1024) {
            throw new RuntimeException('Invalid Size');
        }

        // SFTP packet type and data payload
        while ($tempLength > 0) {
            $temp = $this->get_channel_packet(self::CHANNEL, true);
            if ($temp === true) {
                if ($this->channel_status[self::CHANNEL] === SSH2MessageType::CHANNEL_CLOSE) {
                    $this->channel_close = true;
                }
                $this->packet_type = false;
                $this->packet_buffer = '';
                return false;
            }
            $this->packet_buffer .= $temp;
            $tempLength -= strlen($temp);
        }

        $stop = microtime(true);

        $this->packet_type = ord(Strings::shift($this->packet_buffer));

        if ($this->use_request_id) {
            extract(unpack('Npacket_id', Strings::shift($this->packet_buffer, 4))); // remove the request id
            $length -= 5; // account for the request id and the packet type
        } else {
            $length -= 1; // account for the packet type
        }

        $packet = Strings::shift($this->packet_buffer, $length);

        if (defined('NET_SFTP_LOGGING')) {
            $packet_type = '<- ' . $this->packet_types[$this->packet_type] .
                           ' (' . round($stop - $start, 4) . 's)';
            $this->append_log($packet_type, $packet);
        }

        if (isset($request_id) && $this->use_request_id && $packet_id != $request_id) {
            $this->requestBuffer[$packet_id] = [
                'packet_type' => $this->packet_type,
                'packet' => $packet,
            ];
            return $this->get_sftp_packet($request_id);
        }

        return $packet;
    }

    /**
     * Logs data packets
     *
     * Makes sure that only the last 1MB worth of packets will be logged
     */
    private function append_log(string $message_number, string $message): void
    {
        $this->append_log_helper(
            NET_SFTP_LOGGING,
            $message_number,
            $message,
            $this->packet_type_log,
            $this->packet_log,
            $this->log_size,
            $this->realtime_log_file,
            $this->realtime_log_wrap,
            $this->realtime_log_size
        );
    }

    /**
     * Returns a log of the packets that have been sent and received.
     *
     * Returns a string if PacketType::LOGGING == self::LOG_COMPLEX, an array if PacketType::LOGGING == self::LOG_SIMPLE and false if !defined('NET_SFTP_LOGGING')
     *
     * @return array|string|false
     */
    public function getSFTPLog()
    {
        if (!defined('NET_SFTP_LOGGING')) {
            return false;
        }

        switch (NET_SFTP_LOGGING) {
            case self::LOG_COMPLEX:
                return $this->format_log($this->packet_log, $this->packet_type_log);
                break;
            //case self::LOG_SIMPLE:
            default:
                return $this->packet_type_log;
        }
    }

    /**
     * Returns all errors
     */
    public function getSFTPErrors(): array
    {
        return $this->sftp_errors;
    }

    /**
     * Returns the last error
     */
    public function getLastSFTPError(): string
    {
        return count($this->sftp_errors) ? $this->sftp_errors[count($this->sftp_errors) - 1] : '';
    }

    /**
     * Get supported SFTP versions
     *
     * @return array
     */
    public function getSupportedVersions()
    {
        if (!($this->bitmap & SSH2::MASK_LOGIN)) {
            return false;
        }

        if (!$this->partial_init) {
            $this->partial_init_sftp_connection();
        }

        $temp = ['version' => $this->defaultVersion];
        if (isset($this->extensions['versions'])) {
            $temp['extensions'] = $this->extensions['versions'];
        }
        return $temp;
    }

    /**
     * Get supported SFTP versions
     *
     * @return int|false
     */
    public function getNegotiatedVersion()
    {
        if (!$this->precheck()) {
            return false;
        }

        return $this->version;
    }

    /**
     * Set preferred version
     *
     * If you're preferred version isn't supported then the highest supported
     * version of SFTP will be utilized. Set to null or false or int(0) to
     * unset the preferred version
     */
    public function setPreferredVersion(int $version): void
    {
        $this->preferredVersion = $version;
    }

    /**
     * Disconnect
     *
     * @return false
     */
    protected function disconnect_helper(int $reason): bool
    {
        $this->pwd = false;
        return parent::disconnect_helper($reason);
    }

    /**
     * Enable Date Preservation
     */
    public function enableDatePreservation(): void
    {
        $this->preserveTime = true;
    }

    /**
     * Disable Date Preservation
     */
    public function disableDatePreservation(): void
    {
        $this->preserveTime = false;
    }
}<|MERGE_RESOLUTION|>--- conflicted
+++ resolved
@@ -1837,13 +1837,8 @@
 
         if ($start >= 0) {
             $offset = $start;
-<<<<<<< HEAD
-        } elseif ($mode & self::RESUME) {
+        } elseif ($mode & (self::RESUME | self::RESUME_START)) {
             // if OpenFlag::APPEND worked as it should _size() wouldn't need to be called
-=======
-        } elseif ($mode & (self::RESUME | self::RESUME_START)) {
-            // if NET_SFTP_OPEN_APPEND worked as it should _size() wouldn't need to be called
->>>>>>> 3334a324
             $size = $this->stat($remote_file)['size'];
             $offset = $size !== false ? $size : 0;
         } else {
