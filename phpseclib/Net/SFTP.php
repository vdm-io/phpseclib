--- conflicted
+++ resolved
@@ -360,7 +360,6 @@
 
         $this->max_sftp_packet = 1 << 15;
 
-<<<<<<< HEAD
         if (empty(self::$packet_types)) {
             self::$packet_types = [
                 1  => 'NET_SFTP_INIT',
@@ -449,7 +448,7 @@
                 // yields inconsistent behavior depending on how php is compiled.  so we left shift -1 (which, in
                 // two's compliment, consists of all 1 bits) by 31.  on 64-bit systems this'll yield 0xFFFFFFFF80000000.
                 // that's not a problem, however, and 'anded' and a 32-bit number, as all the leading 1 bits are ignored.
-                (PHP_INT_SIZE == 4 ? -1 : 0xFFFFFFFF) => 'NET_SFTP_ATTR_EXTENDED'
+                (PHP_INT_SIZE == 4 ? (-1 << 31) : 0x80000000) => 'NET_SFTP_ATTR_EXTENDED'
             ];
             // http://tools.ietf.org/html/draft-ietf-secsh-filexfer-04#section-6.3
             // the flag definitions change somewhat in SFTPv5+.  if SFTPv5+ support is added to this library, maybe name
@@ -511,153 +510,6 @@
                 self::$file_types
             );
         }
-=======
-        $this->packet_types = array(
-            1  => 'NET_SFTP_INIT',
-            2  => 'NET_SFTP_VERSION',
-            3  => 'NET_SFTP_OPEN',
-            4  => 'NET_SFTP_CLOSE',
-            5  => 'NET_SFTP_READ',
-            6  => 'NET_SFTP_WRITE',
-            7  => 'NET_SFTP_LSTAT',
-            9  => 'NET_SFTP_SETSTAT',
-            10 => 'NET_SFTP_FSETSTAT',
-            11 => 'NET_SFTP_OPENDIR',
-            12 => 'NET_SFTP_READDIR',
-            13 => 'NET_SFTP_REMOVE',
-            14 => 'NET_SFTP_MKDIR',
-            15 => 'NET_SFTP_RMDIR',
-            16 => 'NET_SFTP_REALPATH',
-            17 => 'NET_SFTP_STAT',
-            18 => 'NET_SFTP_RENAME',
-            19 => 'NET_SFTP_READLINK',
-            20 => 'NET_SFTP_SYMLINK',
-            21 => 'NET_SFTP_LINK',
-
-            101=> 'NET_SFTP_STATUS',
-            102=> 'NET_SFTP_HANDLE',
-            103=> 'NET_SFTP_DATA',
-            104=> 'NET_SFTP_NAME',
-            105=> 'NET_SFTP_ATTRS',
-
-            200=> 'NET_SFTP_EXTENDED'
-        );
-        $this->status_codes = array(
-            0 => 'NET_SFTP_STATUS_OK',
-            1 => 'NET_SFTP_STATUS_EOF',
-            2 => 'NET_SFTP_STATUS_NO_SUCH_FILE',
-            3 => 'NET_SFTP_STATUS_PERMISSION_DENIED',
-            4 => 'NET_SFTP_STATUS_FAILURE',
-            5 => 'NET_SFTP_STATUS_BAD_MESSAGE',
-            6 => 'NET_SFTP_STATUS_NO_CONNECTION',
-            7 => 'NET_SFTP_STATUS_CONNECTION_LOST',
-            8 => 'NET_SFTP_STATUS_OP_UNSUPPORTED',
-            9 => 'NET_SFTP_STATUS_INVALID_HANDLE',
-            10 => 'NET_SFTP_STATUS_NO_SUCH_PATH',
-            11 => 'NET_SFTP_STATUS_FILE_ALREADY_EXISTS',
-            12 => 'NET_SFTP_STATUS_WRITE_PROTECT',
-            13 => 'NET_SFTP_STATUS_NO_MEDIA',
-            14 => 'NET_SFTP_STATUS_NO_SPACE_ON_FILESYSTEM',
-            15 => 'NET_SFTP_STATUS_QUOTA_EXCEEDED',
-            16 => 'NET_SFTP_STATUS_UNKNOWN_PRINCIPAL',
-            17 => 'NET_SFTP_STATUS_LOCK_CONFLICT',
-            18 => 'NET_SFTP_STATUS_DIR_NOT_EMPTY',
-            19 => 'NET_SFTP_STATUS_NOT_A_DIRECTORY',
-            20 => 'NET_SFTP_STATUS_INVALID_FILENAME',
-            21 => 'NET_SFTP_STATUS_LINK_LOOP',
-            22 => 'NET_SFTP_STATUS_CANNOT_DELETE',
-            23 => 'NET_SFTP_STATUS_INVALID_PARAMETER',
-            24 => 'NET_SFTP_STATUS_FILE_IS_A_DIRECTORY',
-            25 => 'NET_SFTP_STATUS_BYTE_RANGE_LOCK_CONFLICT',
-            26 => 'NET_SFTP_STATUS_BYTE_RANGE_LOCK_REFUSED',
-            27 => 'NET_SFTP_STATUS_DELETE_PENDING',
-            28 => 'NET_SFTP_STATUS_FILE_CORRUPT',
-            29 => 'NET_SFTP_STATUS_OWNER_INVALID',
-            30 => 'NET_SFTP_STATUS_GROUP_INVALID',
-            31 => 'NET_SFTP_STATUS_NO_MATCHING_BYTE_RANGE_LOCK'
-        );
-        // http://tools.ietf.org/html/draft-ietf-secsh-filexfer-13#section-7.1
-        // the order, in this case, matters quite a lot - see \phpseclib\Net\SFTP::_parseAttributes() to understand why
-        $this->attributes = array(
-            0x00000001 => 'NET_SFTP_ATTR_SIZE',
-            0x00000002 => 'NET_SFTP_ATTR_UIDGID',          // defined in SFTPv3, removed in SFTPv4+
-            0x00000080 => 'NET_SFTP_ATTR_OWNERGROUP',      // defined in SFTPv4+
-            0x00000004 => 'NET_SFTP_ATTR_PERMISSIONS',
-            0x00000008 => 'NET_SFTP_ATTR_ACCESSTIME',
-            0x00000010 => 'NET_SFTP_ATTR_CREATETIME',      // SFTPv4+
-            0x00000020 => 'NET_SFTP_ATTR_MODIFYTIME',
-            0x00000040 => 'NET_SFTP_ATTR_ACL',
-            0x00000100 => 'NET_SFTP_ATTR_SUBSECOND_TIMES',
-            0x00000200 => 'NET_SFTP_ATTR_BITS',            // SFTPv5+
-            0x00000400 => 'NET_SFTP_ATTR_ALLOCATION_SIZE', // SFTPv6+
-            0x00000800 => 'NET_SFTP_ATTR_TEXT_HINT',
-            0x00001000 => 'NET_SFTP_ATTR_MIME_TYPE',
-            0x00002000 => 'NET_SFTP_ATTR_LINK_COUNT',
-            0x00004000 => 'NET_SFTP_ATTR_UNTRANSLATED_NAME',
-            0x00008000 => 'NET_SFTP_ATTR_CTIME',
-            // 0x80000000 will yield a floating point on 32-bit systems and converting floating points to integers
-            // yields inconsistent behavior depending on how php is compiled.  so we left shift -1 (which, in
-            // two's compliment, consists of all 1 bits) by 31.  on 64-bit systems this'll yield 0xFFFFFFFF80000000.
-            // that's not a problem, however, and 'anded' and a 32-bit number, as all the leading 1 bits are ignored.
-            (PHP_INT_SIZE == 4 ? (-1 << 31) : 0x80000000) => 'NET_SFTP_ATTR_EXTENDED'
-        );
-        $this->open_flags = array(
-            0x00000001 => 'NET_SFTP_OPEN_READ',
-            0x00000002 => 'NET_SFTP_OPEN_WRITE',
-            0x00000004 => 'NET_SFTP_OPEN_APPEND',
-            0x00000008 => 'NET_SFTP_OPEN_CREATE',
-            0x00000010 => 'NET_SFTP_OPEN_TRUNCATE',
-            0x00000020 => 'NET_SFTP_OPEN_EXCL',
-            0x00000040 => 'NET_SFTP_OPEN_TEXT' // defined in SFTPv4
-        );
-        // SFTPv5+ changed the flags up:
-        // https://datatracker.ietf.org/doc/html/draft-ietf-secsh-filexfer-13#section-8.1.1.3
-        $this->open_flags5 = array(
-            // when SSH_FXF_ACCESS_DISPOSITION is a 3 bit field that controls how the file is opened
-            0x00000000 => 'NET_SFTP_OPEN_CREATE_NEW',
-            0x00000001 => 'NET_SFTP_OPEN_CREATE_TRUNCATE',
-            0x00000002 => 'NET_SFTP_OPEN_OPEN_EXISTING',
-            0x00000003 => 'NET_SFTP_OPEN_OPEN_OR_CREATE',
-            0x00000004 => 'NET_SFTP_OPEN_TRUNCATE_EXISTING',
-            // the rest of the flags are not supported
-            0x00000008 => 'NET_SFTP_OPEN_APPEND_DATA', // "the offset field of SS_FXP_WRITE requests is ignored"
-            0x00000010 => 'NET_SFTP_OPEN_APPEND_DATA_ATOMIC',
-            0x00000020 => 'NET_SFTP_OPEN_TEXT_MODE',
-            0x00000040 => 'NET_SFTP_OPEN_BLOCK_READ',
-            0x00000080 => 'NET_SFTP_OPEN_BLOCK_WRITE',
-            0x00000100 => 'NET_SFTP_OPEN_BLOCK_DELETE',
-            0x00000200 => 'NET_SFTP_OPEN_BLOCK_ADVISORY',
-            0x00000400 => 'NET_SFTP_OPEN_NOFOLLOW',
-            0x00000800 => 'NET_SFTP_OPEN_DELETE_ON_CLOSE',
-            0x00001000 => 'NET_SFTP_OPEN_ACCESS_AUDIT_ALARM_INFO',
-            0x00002000 => 'NET_SFTP_OPEN_ACCESS_BACKUP',
-            0x00004000 => 'NET_SFTP_OPEN_BACKUP_STREAM',
-            0x00008000 => 'NET_SFTP_OPEN_OVERRIDE_OWNER',
-        );
-        // http://tools.ietf.org/html/draft-ietf-secsh-filexfer-04#section-5.2
-        // see \phpseclib\Net\SFTP::_parseLongname() for an explanation
-        $this->file_types = array(
-            1 => 'NET_SFTP_TYPE_REGULAR',
-            2 => 'NET_SFTP_TYPE_DIRECTORY',
-            3 => 'NET_SFTP_TYPE_SYMLINK',
-            4 => 'NET_SFTP_TYPE_SPECIAL',
-            5 => 'NET_SFTP_TYPE_UNKNOWN',
-            // the followin types were first defined for use in SFTPv5+
-            // http://tools.ietf.org/html/draft-ietf-secsh-filexfer-05#section-5.2
-            6 => 'NET_SFTP_TYPE_SOCKET',
-            7 => 'NET_SFTP_TYPE_CHAR_DEVICE',
-            8 => 'NET_SFTP_TYPE_BLOCK_DEVICE',
-            9 => 'NET_SFTP_TYPE_FIFO'
-        );
-        $this->_define_array(
-            $this->packet_types,
-            $this->status_codes,
-            $this->attributes,
-            $this->open_flags,
-            $this->open_flags5,
-            $this->file_types
-        );
->>>>>>> d5d0fca7
 
         if (!defined('NET_SFTP_QUEUE_SIZE')) {
             define('NET_SFTP_QUEUE_SIZE', 32);
