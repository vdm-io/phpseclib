<?php

/**
 * Pure-PHP implementation of SFTP.
 *
 * PHP version 5
 *
 * Supports SFTPv2/3/4/5/6. Defaults to v3.
 *
 * The API for this library is modeled after the API from PHP's {@link http://php.net/book.ftp FTP extension}.
 *
 * Here's a short example of how to use this library:
 * <code>
 * <?php
 *    include 'vendor/autoload.php';
 *
 *    $sftp = new \phpseclib3\Net\SFTP('www.domain.tld');
 *    if (!$sftp->login('username', 'password')) {
 *        exit('Login Failed');
 *    }
 *
 *    echo $sftp->pwd() . "\r\n";
 *    $sftp->put('filename.ext', 'hello, world!');
 *    print_r($sftp->nlist());
 * ?>
 * </code>
 *
 * @author    Jim Wigginton <terrafrost@php.net>
 * @copyright 2009 Jim Wigginton
 * @license   http://www.opensource.org/licenses/mit-license.html  MIT License
 * @link      http://phpseclib.sourceforge.net
 */

declare(strict_types=1);

namespace phpseclib3\Net;

use phpseclib3\Common\Functions\Strings;
use phpseclib3\Exception\BadFunctionCallException;
use phpseclib3\Exception\FileNotFoundException;
use phpseclib3\Exception\RuntimeException;
use phpseclib3\Exception\UnexpectedValueException;
use phpseclib3\Net\SFTP\Attribute;
use phpseclib3\Net\SFTP\FileType;
use phpseclib3\Net\SFTP\OpenFlag;
use phpseclib3\Net\SFTP\OpenFlag5;
use phpseclib3\Net\SFTP\PacketType;
use phpseclib3\Net\SFTP\PacketType as SFTPPacketType;
use phpseclib3\Net\SFTP\StatusCode;
use phpseclib3\Net\SSH2\MessageType as SSH2MessageType;

/**
 * Pure-PHP implementations of SFTP.
 *
 * @author Jim Wigginton <terrafrost@php.net>
 */
class SFTP extends SSH2
{
    /**
     * SFTP channel constant
     *
     * \phpseclib3\Net\SSH2::exec() uses 0 and \phpseclib3\Net\SSH2::read() / \phpseclib3\Net\SSH2::write() use 1.
     *
     * @see \phpseclib3\Net\SSH2::send_channel_packet()
     * @see \phpseclib3\Net\SSH2::get_channel_packet()
     */
    public const CHANNEL = 0x100;

    /**
     * Reads data from a local file.
     *
     * @see \phpseclib3\Net\SFTP::put()
     */
    public const SOURCE_LOCAL_FILE = 1;
    /**
     * Reads data from a string.
     *
     * @see \phpseclib3\Net\SFTP::put()
     */
    // this value isn't really used anymore but i'm keeping it reserved for historical reasons
    public const SOURCE_STRING = 2;
    /**
     * Reads data from callback:
     * function callback($length) returns string to proceed, null for EOF
     *
     * @see \phpseclib3\Net\SFTP::put()
     */
    public const SOURCE_CALLBACK = 16;
    /**
     * Resumes an upload
     *
     * @see \phpseclib3\Net\SFTP::put()
     */
    public const RESUME = 4;
    /**
     * Append a local file to an already existing remote file
     *
     * @see \phpseclib3\Net\SFTP::put()
     */
    public const RESUME_START = 8;

    /**
     * The Request ID
     *
     * The request ID exists in the off chance that a packet is sent out-of-order.  Of course, this library doesn't support
     * concurrent actions, so it's somewhat academic, here.
     *
     * @see self::_send_sftp_packet()
     */
    private bool $use_request_id = false;

    /**
     * The Packet Type
     *
     * The request ID exists in the off chance that a packet is sent out-of-order.  Of course, this library doesn't support
     * concurrent actions, so it's somewhat academic, here.
     *
     * @see self::_get_sftp_packet()
     */
    private int $packet_type = -1;

    /**
     * Packet Buffer
     *
     * @see self::_get_sftp_packet()
     */
    private string $packet_buffer = '';

    /**
     * Extensions supported by the server
     *
     * @see self::_initChannel()
     */
    private array $extensions = [];

    /**
     * Server SFTP version
     *
     * @see self::_initChannel()
     */
    private int $version;

    /**
     * Default Server SFTP version
     *
     * @see self::_initChannel()
     */
    private int $defaultVersion;

    /**
     * Preferred SFTP version
     *
     * @see self::_initChannel()
     */
    private int $preferredVersion = 3;

    /**
     * Current working directory
     *
     * @see self::realpath()
     * @see self::chdir()
     */
    private string|bool $pwd = false;

    /**
     * Packet Type Log
     *
     * @see self::getLog()
     */
    private array $packet_type_log = [];

    /**
     * Packet Log
     *
     * @see self::getLog()
     */
    private array $packet_log = [];

    /**
     * Real-time log file pointer
     *
     * @see self::_append_log()
     * @var resource|closed-resource
     */
    private $realtime_log_file;

    /**
     * Real-time log file size
     *
     * @see self::_append_log()
     */
    private int $realtime_log_size;

    /**
     * Real-time log file wrap boolean
     *
     * @see self::_append_log()
     */
    private bool $realtime_log_wrap;

    /**
     * Current log size
     *
     * Should never exceed self::LOG_MAX_SIZE
     */
    private int $log_size;

    /**
     * Error information
     *
     * @see self::getSFTPErrors()
     * @see self::getLastSFTPError()
     */
    private array $sftp_errors = [];

    /**
     * Stat Cache
     *
     * Rather than always having to open a directory and close it immediately there after to see if a file is a directory
     * we'll cache the results.
     *
     * @see self::_update_stat_cache()
     * @see self::_remove_from_stat_cache()
     * @see self::_query_stat_cache()
     */
    private array $stat_cache = [];

    /**
     * Max SFTP Packet Size
     *
     * @see self::__construct()
     * @see self::get()
     */
    private int $max_sftp_packet;

    /**
     * Stat Cache Flag
     *
     * @see self::disableStatCache()
     * @see self::enableStatCache()
     */
    private bool $use_stat_cache = true;

    /**
     * Sort Options
     *
     * @see self::_comparator()
     * @see self::setListOrder()
     */
    private array $sortOptions = [];

    /**
     * Canonicalization Flag
     *
     * Determines whether or not paths should be canonicalized before being
     * passed on to the remote server.
     *
     * @see self::enablePathCanonicalization()
     * @see self::disablePathCanonicalization()
     * @see self::realpath()
     */
    private bool $canonicalize_paths = true;

    /**
     * Request Buffers
     *
     * @see self::_get_sftp_packet()
     */
    private array $requestBuffer = [];

    /**
     * Preserve timestamps on file downloads / uploads
     *
     * @see self::get()
     * @see self::put()
     */
    private bool $preserveTime = false;

    /**
     * Arbitrary Length Packets Flag
     *
     * Determines whether or not packets of any length should be allowed,
     * in cases where the server chooses the packet length (such as
     * directory listings). By default, packets are only allowed to be
     * 256 * 1024 bytes (SFTP_MAX_MSG_LENGTH from OpenSSH's sftp-common.h)
     *
     * @see self::enableArbitraryLengthPackets()
     * @see self::_get_sftp_packet()
     */
    private bool $allow_arbitrary_length_packets = false;

    /**
     * Was the last packet due to the channels being closed or not?
     *
     * @see self::get()
     * @see self::get_sftp_packet()
     */
    private bool $channel_close = false;

    /**
     * Has the SFTP channel been partially negotiated?
     */
    private bool $partial_init = false;

    private int $queueSize = 32;
    private int $uploadQueueSize = 1024;

    /**
     * Default Constructor.
     *
     * Connects to an SFTP server
     */
    public function __construct($host, int $port = 22, int $timeout = 10)
    {
        parent::__construct($host, $port, $timeout);

        $this->max_sftp_packet = 1 << 15;

        if (defined('NET_SFTP_QUEUE_SIZE')) {
            $this->queueSize = NET_SFTP_QUEUE_SIZE;
        }
        if (defined('NET_SFTP_UPLOAD_QUEUE_SIZE')) {
            $this->uploadQueueSize = NET_SFTP_UPLOAD_QUEUE_SIZE;
        }
    }

    /**
     * Check a few things before SFTP functions are called
     */
    private function precheck(): bool
    {
        if (!($this->bitmap & SSH2::MASK_LOGIN)) {
            return false;
        }

        if ($this->pwd === false) {
            return $this->init_sftp_connection();
        }

        return true;
    }

    /**
     * Partially initialize an SFTP connection
     *
     * @throws UnexpectedValueException on receipt of unexpected packets
     */
    private function partial_init_sftp_connection(): bool
    {
        $response = $this->open_channel(self::CHANNEL, true);
        if ($response === true && $this->isTimeout()) {
            return false;
        }

        $packet = Strings::packSSH2(
            'CNsbs',
            SSH2MessageType::CHANNEL_REQUEST,
            $this->server_channels[self::CHANNEL],
            'subsystem',
            true,
            'sftp'
        );
        $this->send_binary_packet($packet);

        $this->channel_status[self::CHANNEL] = SSH2MessageType::CHANNEL_REQUEST;

        $response = $this->get_channel_packet(self::CHANNEL, true);
        if ($response === false) {
            // from PuTTY's psftp.exe
            $command = "test -x /usr/lib/sftp-server && exec /usr/lib/sftp-server\n" .
                       "test -x /usr/local/lib/sftp-server && exec /usr/local/lib/sftp-server\n" .
                       "exec sftp-server";
            // we don't do $this->exec($command, false) because exec() operates on a different channel and plus the SSH_MSG_CHANNEL_OPEN that exec() does
            // is redundant
            $packet = Strings::packSSH2(
                'CNsCs',
                SSH2MessageType::CHANNEL_REQUEST,
                $this->server_channels[self::CHANNEL],
                'exec',
                1,
                $command
            );
            $this->send_binary_packet($packet);

            $this->channel_status[self::CHANNEL] = SSH2MessageType::CHANNEL_REQUEST;

            $response = $this->get_channel_packet(self::CHANNEL, true);
            if ($response === false) {
                return false;
            }
        } elseif ($response === true && $this->isTimeout()) {
            return false;
        }

        $this->channel_status[self::CHANNEL] = SSH2MessageType::CHANNEL_DATA;
        $this->send_sftp_packet(SFTPPacketType::INIT, "\0\0\0\3");

        $response = $this->get_sftp_packet();
        if ($this->packet_type != SFTPPacketType::VERSION) {
            throw new UnexpectedValueException(
                'Expected PacketType::VERSION. '
                . 'Got packet type: ' . $this->packet_type
            );
        }

        $this->use_request_id = true;

        [$this->defaultVersion] = Strings::unpackSSH2('N', $response);
        while (!empty($response)) {
            [$key, $value] = Strings::unpackSSH2('ss', $response);
            $this->extensions[$key] = $value;
        }

        $this->partial_init = true;

        return true;
    }

    /**
     * (Re)initializes the SFTP channel
     */
    private function init_sftp_connection(): bool
    {
        if (!$this->partial_init && !$this->partial_init_sftp_connection()) {
            return false;
        }

        /*
         A Note on SFTPv4/5/6 support:
         <http://tools.ietf.org/html/draft-ietf-secsh-filexfer-13#section-5.1> states the following:

         "If the client wishes to interoperate with servers that support noncontiguous version
          numbers it SHOULD send '3'"

         Given that the server only sends its version number after the client has already done so, the above
         seems to be suggesting that v3 should be the default version.  This makes sense given that v3 is the
         most popular.

         <http://tools.ietf.org/html/draft-ietf-secsh-filexfer-13#section-5.5> states the following;

         "If the server did not send the "versions" extension, or the version-from-list was not included, the
          server MAY send a status response describing the failure, but MUST then close the channel without
          processing any further requests."

         So what do you do if you have a client whose initial SSH_FXP_INIT packet says it implements v3 and
         a server whose initial SSH_FXP_VERSION reply says it implements v4 and only v4?  If it only implements
         v4, the "versions" extension is likely not going to have been sent so version re-negotiation as discussed
         in draft-ietf-secsh-filexfer-13 would be quite impossible.  As such, what \phpseclib3\Net\SFTP would do is close the
         channel and reopen it with a new and updated SSH_FXP_INIT packet.
        */
        $this->version = $this->defaultVersion;
        if (isset($this->extensions['versions']) && (!$this->preferredVersion || $this->preferredVersion != $this->version)) {
            $versions = explode(',', $this->extensions['versions']);
            $supported = [6, 5, 4];
            if ($this->preferredVersion) {
                $supported = array_diff($supported, [$this->preferredVersion]);
                array_unshift($supported, $this->preferredVersion);
            }
            foreach ($supported as $ver) {
                if (in_array($ver, $versions)) {
                    if ($ver === $this->version) {
                        break;
                    }
                    $this->version = (int) $ver;
                    $packet = Strings::packSSH2('ss', 'version-select', "$ver");
                    $this->send_sftp_packet(SFTPPacketType::EXTENDED, $packet);
                    $response = $this->get_sftp_packet();
                    if ($this->packet_type != SFTPPacketType::STATUS) {
                        throw new UnexpectedValueException(
                            'Expected PacketType::STATUS. '
                            . 'Got packet type: ' . $this->packet_type
                        );
                    }
                    [$status] = Strings::unpackSSH2('N', $response);
                    if ($status != StatusCode::OK) {
                        $this->logError($response, $status);
                        throw new UnexpectedValueException(
                            'Expected StatusCode::OK. '
                            . ' Got ' . $status
                        );
                    }
                    break;
                }
            }
        }

        /*
         SFTPv4+ defines a 'newline' extension.  SFTPv3 seems to have unofficial support for it via 'newline@vandyke.com',
         however, I'm not sure what 'newline@vandyke.com' is supposed to do (the fact that it's unofficial means that it's
         not in the official SFTPv3 specs) and 'newline@vandyke.com' / 'newline' are likely not drop-in substitutes for
         one another due to the fact that 'newline' comes with a SSH_FXF_TEXT bitmask whereas it seems unlikely that
         'newline@vandyke.com' would.
        */
        /*
        if (isset($this->extensions['newline@vandyke.com'])) {
            $this->extensions['newline'] = $this->extensions['newline@vandyke.com'];
            unset($this->extensions['newline@vandyke.com']);
        }
        */
        if ($this->version < 2 || $this->version > 6) {
            return false;
        }

        $this->pwd = true;
        try {
            $this->pwd = $this->realpath('.');
        } catch (\UnexpectedValueException $e) {
            if (!$this->canonicalize_paths) {
                throw $e;
            }
            $this->canonicalize_paths = false;
            $this->reset_sftp();
            return $this->init_sftp_connection();
        }

        $this->update_stat_cache($this->pwd, []);

        return true;
    }

    /**
     * Disable the stat cache
     */
    public function disableStatCache(): void
    {
        $this->use_stat_cache = false;
    }

    /**
     * Enable the stat cache
     */
    public function enableStatCache(): void
    {
        $this->use_stat_cache = true;
    }

    /**
     * Clear the stat cache
     */
    public function clearStatCache(): void
    {
        $this->stat_cache = [];
    }

    /**
     * Enable path canonicalization
     */
    public function enablePathCanonicalization(): void
    {
        $this->canonicalize_paths = true;
    }

    /**
     * Disable path canonicalization
     *
     * If this is enabled then $sftp->pwd() will not return the canonicalized absolute path
     */
    public function disablePathCanonicalization(): void
    {
        $this->canonicalize_paths = false;
    }

    /**
     * Enable arbitrary length packets
     */
    public function enableArbitraryLengthPackets(): void
    {
        $this->allow_arbitrary_length_packets = true;
    }

    /**
     * Disable arbitrary length packets
     */
    public function disableArbitraryLengthPackets(): void
    {
        $this->allow_arbitrary_length_packets = false;
    }

    /**
     * Returns the current directory name
     *
     * @return string|bool
     */
    public function pwd()
    {
        if (!$this->precheck()) {
            return false;
        }

        return $this->pwd;
    }

    /**
     * Logs errors
     */
    private function logError(string $response, int $status = -1): void
    {
        if ($status == -1) {
            [$status] = Strings::unpackSSH2('N', $response);
        }

        $error = StatusCode::getConstantNameByValue($status);

        if ($this->version > 2) {
            [$message] = Strings::unpackSSH2('s', $response);
            $this->sftp_errors[] = "$error: $message";
        } else {
            $this->sftp_errors[] = $error;
        }
    }

    /**
     * Canonicalize the Server-Side Path Name
     *
     * SFTP doesn't provide a mechanism by which the current working directory can be changed, so we'll emulate it.  Returns
     * the absolute (canonicalized) path.
     *
     * If canonicalize_paths has been disabled using disablePathCanonicalization(), $path is returned as-is.
     *
     * @throws UnexpectedValueException on receipt of unexpected packets
     * @see    self::chdir()
     * @see    self::disablePathCanonicalization()
     */
    public function realpath(string $path)
    {
        if ($this->precheck() === false) {
            return false;
        }

        if (!$this->canonicalize_paths) {
            if ($this->pwd === true) {
                return '.';
            }
            if (!strlen($path) || $path[0] != '/') {
                $path = $this->pwd . '/' . $path;
            }
            $parts = explode('/', $path);
            $afterPWD = $beforePWD = [];
            foreach ($parts as $part) {
                switch ($part) {
                    //case '': // some SFTP servers /require/ double /'s. see https://github.com/phpseclib/phpseclib/pull/1137
                    case '.':
                        break;
                    case '..':
                        if (!empty($afterPWD)) {
                            array_pop($afterPWD);
                        } else {
                            $beforePWD[] = '..';
                        }
                        break;
                    default:
                        $afterPWD[] = $part;
                }
            }
            $beforePWD = count($beforePWD) ? implode('/', $beforePWD) : '.';
            return $beforePWD . '/' . implode('/', $afterPWD);
        }

        if ($this->pwd === true) {
            // http://tools.ietf.org/html/draft-ietf-secsh-filexfer-13#section-8.9
            $this->send_sftp_packet(SFTPPacketType::REALPATH, Strings::packSSH2('s', $path));

            $response = $this->get_sftp_packet();
            switch ($this->packet_type) {
                case SFTPPacketType::NAME:
                    // although SSH_FXP_NAME is implemented differently in SFTPv3 than it is in SFTPv4+, the following
                    // should work on all SFTP versions since the only part of the SSH_FXP_NAME packet the following looks
                    // at is the first part and that part is defined the same in SFTP versions 3 through 6.
                    [, $filename] = Strings::unpackSSH2('Ns', $response);
                    return $filename;
                case SFTPPacketType::STATUS:
                    $this->logError($response);
                    return false;
                default:
                    throw new UnexpectedValueException(
                        'Expected PacketType::NAME or PacketType::STATUS. '
                        . 'Got packet type: ' . $this->packet_type
                    );
            }
        }

        if (!strlen($path) || $path[0] != '/') {
            $path = $this->pwd . '/' . $path;
        }

        $path = explode('/', $path);
        $new = [];
        foreach ($path as $dir) {
            if (!strlen($dir)) {
                continue;
            }
            switch ($dir) {
                case '..':
                    array_pop($new);
                    // fall-through
                case '.':
                    break;
                default:
                    $new[] = $dir;
            }
        }

        return '/' . implode('/', $new);
    }

    /**
     * Changes the current directory
     *
     * @throws UnexpectedValueException on receipt of unexpected packets
     */
    public function chdir(string $dir): bool
    {
        if (!$this->precheck()) {
            return false;
        }

        // assume current dir if $dir is empty
        if ($dir === '') {
            $dir = './';
        // suffix a slash if needed
        } elseif ($dir[-1] != '/') {
            $dir .= '/';
        }

        $dir = $this->realpath($dir);

        // confirm that $dir is, in fact, a valid directory
        if ($this->use_stat_cache && is_array($this->query_stat_cache($dir))) {
            $this->pwd = $dir;
            return true;
        }

        // we could do a stat on the alleged $dir to see if it's a directory but that doesn't tell us
        // the currently logged in user has the appropriate permissions or not. maybe you could see if
        // the file's uid / gid match the currently logged in user's uid / gid but how there's no easy
        // way to get those with SFTP

        $this->send_sftp_packet(SFTPPacketType::OPENDIR, Strings::packSSH2('s', $dir));

        // see \phpseclib3\Net\SFTP::nlist() for a more thorough explanation of the following
        $response = $this->get_sftp_packet();
        switch ($this->packet_type) {
            case SFTPPacketType::HANDLE:
                $handle = substr($response, 4);
                break;
            case SFTPPacketType::STATUS:
                $this->logError($response);
                return false;
            default:
                throw new UnexpectedValueException(
                    'Expected PacketType::HANDLE or PacketType::STATUS' .
                    'Got packet type: ' . $this->packet_type
                );
        }

        if (!$this->close_handle($handle)) {
            return false;
        }

        $this->update_stat_cache($dir, []);

        $this->pwd = $dir;
        return true;
    }

    /**
     * Returns a list of files in the given directory
     *
     * @return array|false
     */
    public function nlist(string $dir = '.', bool $recursive = false)
    {
        return $this->nlist_helper($dir, $recursive, '');
    }

    /**
     * Helper method for nlist
     *
     * @return array|false
     */
    private function nlist_helper(string $dir, bool $recursive, string $relativeDir)
    {
        $files = $this->readlist($dir, false);

        // If we get an int back, then that is an "unexpected" status.
        // We do not have a file list, so return false.
        if (is_int($files)) {
            return false;
        }

        if (!$recursive || $files === false) {
            return $files;
        }

        $result = [];
        foreach ($files as $value) {
            if ($value == '.' || $value == '..') {
                $result[] = $relativeDir . $value;
                continue;
            }
            if (is_array($this->query_stat_cache($this->realpath($dir . '/' . $value)))) {
                $temp = $this->nlist_helper($dir . '/' . $value, true, $relativeDir . $value . '/');
                $temp = is_array($temp) ? $temp : [];
                $result = array_merge($result, $temp);
            } else {
                $result[] = $relativeDir . $value;
            }
        }

        return $result;
    }

    /**
     * Returns a detailed list of files in the given directory
     *
     * @return array|false
     */
    public function rawlist(string $dir = '.', bool $recursive = false)
    {
        $files = $this->readlist($dir, true);

        // If we get an int back, then that is an "unexpected" status.
        // We do not have a file list, so return false.
        if (is_int($files)) {
            return false;
        }

        if (!$recursive || $files === false) {
            return $files;
        }

        static $depth = 0;

        foreach ($files as $key => $value) {
            if ($depth != 0 && $key == '..') {
                unset($files[$key]);
                continue;
            }
            $is_directory = false;
            if ($key != '.' && $key != '..') {
                if ($this->use_stat_cache) {
                    $is_directory = is_array($this->query_stat_cache($this->realpath($dir . '/' . $key)));
                } else {
                    $stat = $this->lstat($dir . '/' . $key);
                    $is_directory = $stat && $stat['type'] === FileType::DIRECTORY;
                }
            }

            if ($is_directory) {
                $depth++;
                $files[$key] = $this->rawlist($dir . '/' . $key, true);
                $depth--;
            } else {
                $files[$key] = (object) $value;
            }
        }

        return $files;
    }

    /**
     * Reads a list, be it detailed or not, of files in the given directory
     *
     * @return array|int|false array of files, integer status (if known) or false if something else is wrong
     * @throws UnexpectedValueException on receipt of unexpected packets
     */
    private function readlist(string $dir, bool $raw = true): array|int|false
    {
        if (!$this->precheck()) {
            return false;
        }

        $dir = $this->realpath($dir . '/');
        if ($dir === false) {
            return false;
        }

        // http://tools.ietf.org/html/draft-ietf-secsh-filexfer-13#section-8.1.2
        $this->send_sftp_packet(SFTPPacketType::OPENDIR, Strings::packSSH2('s', $dir));

        $response = $this->get_sftp_packet();
        switch ($this->packet_type) {
            case SFTPPacketType::HANDLE:
                // http://tools.ietf.org/html/draft-ietf-secsh-filexfer-13#section-9.2
                // since 'handle' is the last field in the SSH_FXP_HANDLE packet, we'll just remove the first four bytes that
                // represent the length of the string and leave it at that
                $handle = substr($response, 4);
                break;
            case SFTPPacketType::STATUS:
                // presumably SSH_FX_NO_SUCH_FILE or SSH_FX_PERMISSION_DENIED
                [$status] = Strings::unpackSSH2('N', $response);
                $this->logError($response, $status);
                return $status;
            default:
                throw new UnexpectedValueException(
                    'Expected PacketType::HANDLE or PacketType::STATUS. '
                    . 'Got packet type: ' . $this->packet_type
                );
        }

        $this->update_stat_cache($dir, []);

        $contents = [];
        while (true) {
            // http://tools.ietf.org/html/draft-ietf-secsh-filexfer-13#section-8.2.2
            // why multiple SSH_FXP_READDIR packets would be sent when the response to a single one can span arbitrarily many
            // SSH_MSG_CHANNEL_DATA messages is not known to me.
            $this->send_sftp_packet(SFTPPacketType::READDIR, Strings::packSSH2('s', $handle));

            $response = $this->get_sftp_packet();
            switch ($this->packet_type) {
                case SFTPPacketType::NAME:
                    [$count] = Strings::unpackSSH2('N', $response);
                    for ($i = 0; $i < $count; $i++) {
                        [$shortname] = Strings::unpackSSH2('s', $response);
                        // SFTPv4 "removed the long filename from the names structure-- it can now be
                        //         built from information available in the attrs structure."
                        if ($this->version < 4) {
                            [$longname] = Strings::unpackSSH2('s', $response);
                        }
                        $attributes = $this->parseAttributes($response);
                        if (!isset($attributes['type']) && $this->version < 4) {
                            $fileType = $this->parseLongname($longname);
                            if ($fileType) {
                                $attributes['type'] = $fileType;
                            }
                        }
                        $contents[$shortname] = $attributes + ['filename' => $shortname];

                        if (isset($attributes['type']) && $attributes['type'] == FileType::DIRECTORY && ($shortname != '.' && $shortname != '..')) {
                            $this->update_stat_cache($dir . '/' . $shortname, []);
                        } else {
                            if ($shortname == '..') {
                                $temp = $this->realpath($dir . '/..') . '/.';
                            } else {
                                $temp = $dir . '/' . $shortname;
                            }
                            $this->update_stat_cache($temp, (object) ['lstat' => $attributes]);
                        }
                        // SFTPv6 has an optional boolean end-of-list field, but we'll ignore that, since the
                        // final SSH_FXP_STATUS packet should tell us that, already.
                    }
                    break;
                case SFTPPacketType::STATUS:
                    [$status] = Strings::unpackSSH2('N', $response);
                    if ($status != StatusCode::EOF) {
                        $this->logError($response, $status);
                        return $status;
                    }
                    break 2;
                default:
                    throw new UnexpectedValueException(
                        'Expected PacketType::NAME or PacketType::STATUS. '
                        . 'Got packet type: ' . $this->packet_type
                    );
            }
        }

        if (!$this->close_handle($handle)) {
            return false;
        }

        if (count($this->sortOptions)) {
            uasort($contents, [&$this, 'comparator']);
        }

        return $raw ? $contents : array_map('strval', array_keys($contents));
    }

    /**
     * Compares two rawlist entries using parameters set by setListOrder()
     *
     * Intended for use with uasort()
     */
    private function comparator(array $a, array $b): ?int
    {
        switch (true) {
            case $a['filename'] === '.' || $b['filename'] === '.':
                if ($a['filename'] === $b['filename']) {
                    return 0;
                }
                return $a['filename'] === '.' ? -1 : 1;
            case $a['filename'] === '..' || $b['filename'] === '..':
                if ($a['filename'] === $b['filename']) {
                    return 0;
                }
                return $a['filename'] === '..' ? -1 : 1;
            case isset($a['type']) && $a['type'] === FileType::DIRECTORY:
                if (!isset($b['type'])) {
                    return 1;
                }
                if ($b['type'] !== $a['type']) {
                    return -1;
                }
                break;
            case isset($b['type']) && $b['type'] === FileType::DIRECTORY:
                return 1;
        }
        foreach ($this->sortOptions as $sort => $order) {
            if (!isset($a[$sort]) || !isset($b[$sort])) {
                if (isset($a[$sort])) {
                    return -1;
                }
                if (isset($b[$sort])) {
                    return 1;
                }
                return 0;
            }
            switch ($sort) {
                case 'filename':
                    $result = strcasecmp($a['filename'], $b['filename']);
                    if ($result) {
                        return $order === SORT_DESC ? -$result : $result;
                    }
                    break;
                case 'mode':
                    $a[$sort] &= 0o7777;
                    $b[$sort] &= 0o7777;
                    // fall-through
                default:
                    if ($a[$sort] === $b[$sort]) {
                        break;
                    }
                    return $order === SORT_ASC ? $a[$sort] - $b[$sort] : $b[$sort] - $a[$sort];
            }
        }
        return null;
    }

    /**
     * Defines how nlist() and rawlist() will be sorted - if at all.
     *
     * If sorting is enabled directories and files will be sorted independently with
     * directories appearing before files in the resultant array that is returned.
     *
     * Any parameter returned by stat is a valid sort parameter for this function.
     * Filename comparisons are case insensitive.
     *
     * Examples:
     *
     * $sftp->setListOrder('filename', SORT_ASC);
     * $sftp->setListOrder('size', SORT_DESC, 'filename', SORT_ASC);
     * $sftp->setListOrder(true);
     *    Separates directories from files but doesn't do any sorting beyond that
     * $sftp->setListOrder();
     *    Don't do any sort of sorting
     *
     * @param string ...$args
     */
    public function setListOrder(...$args): void
    {
        $this->sortOptions = [];
        if (empty($args)) {
            return;
        }
        $len = count($args) & 0x7FFFFFFE;
        for ($i = 0; $i < $len; $i += 2) {
            $this->sortOptions[$args[$i]] = $args[$i + 1];
        }
        if (!count($this->sortOptions)) {
            $this->sortOptions = ['bogus' => true];
        }
    }

    /**
     * Save files / directories to cache
     */
    private function update_stat_cache(string $path, $value): void
    {
        if ($this->use_stat_cache === false) {
            return;
        }

        // preg_replace('#^/|/(?=/)|/$#', '', $dir) == str_replace('//', '/', trim($path, '/'))
        $dirs = explode('/', preg_replace('#^/|/(?=/)|/$#', '', $path));

        $temp = &$this->stat_cache;
        $max = count($dirs) - 1;
        foreach ($dirs as $i => $dir) {
            // if $temp is an object that means one of two things.
            //  1. a file was deleted and changed to a directory behind phpseclib's back
            //  2. it's a symlink. when lstat is done it's unclear what it's a symlink to
            if (is_object($temp)) {
                $temp = [];
            }
            if (!isset($temp[$dir])) {
                $temp[$dir] = [];
            }
            if ($i === $max) {
                if (is_object($temp[$dir]) && is_object($value)) {
                    if (!isset($value->stat) && isset($temp[$dir]->stat)) {
                        $value->stat = $temp[$dir]->stat;
                    }
                    if (!isset($value->lstat) && isset($temp[$dir]->lstat)) {
                        $value->lstat = $temp[$dir]->lstat;
                    }
                }
                $temp[$dir] = $value;
                break;
            }
            $temp = &$temp[$dir];
        }
    }

    /**
     * Remove files / directories from cache
     */
    private function remove_from_stat_cache(string $path): bool
    {
        $dirs = explode('/', preg_replace('#^/|/(?=/)|/$#', '', $path));

        $temp = &$this->stat_cache;
        $max = count($dirs) - 1;
        foreach ($dirs as $i => $dir) {
            if (!is_array($temp)) {
                return false;
            }
            if ($i === $max) {
                unset($temp[$dir]);
                return true;
            }
            if (!isset($temp[$dir])) {
                return false;
            }
            $temp = &$temp[$dir];
        }
    }

    /**
     * Checks cache for path
     *
     * Mainly used by file_exists
     */
    private function query_stat_cache(string $path)
    {
        $dirs = explode('/', preg_replace('#^/|/(?=/)|/$#', '', $path));

        $temp = &$this->stat_cache;
        foreach ($dirs as $dir) {
            if (!is_array($temp)) {
                return null;
            }
            if (!isset($temp[$dir])) {
                return null;
            }
            $temp = &$temp[$dir];
        }
        return $temp;
    }

    /**
     * Returns general information about a file.
     *
     * Returns an array on success and false otherwise.
     *
     * @return array|false
     */
    public function stat(string $filename)
    {
        if (!$this->precheck()) {
            return false;
        }

        $filename = $this->realpath($filename);
        if ($filename === false) {
            return false;
        }

        if ($this->use_stat_cache) {
            $result = $this->query_stat_cache($filename);
            if (is_array($result) && isset($result['.']) && isset($result['.']->stat)) {
                return $result['.']->stat;
            }
            if (is_object($result) && isset($result->stat)) {
                return $result->stat;
            }
        }

        $stat = $this->stat_helper($filename, SFTPPacketType::STAT);
        if ($stat === false) {
            $this->remove_from_stat_cache($filename);
            return false;
        }
        if (isset($stat['type'])) {
            if ($stat['type'] == FileType::DIRECTORY) {
                $filename .= '/.';
            }
            $this->update_stat_cache($filename, (object) ['stat' => $stat]);
            return $stat;
        }

        $pwd = $this->pwd;
        $stat['type'] = $this->chdir($filename) ?
            FileType::DIRECTORY :
            FileType::REGULAR;
        $this->pwd = $pwd;

        if ($stat['type'] == FileType::DIRECTORY) {
            $filename .= '/.';
        }
        $this->update_stat_cache($filename, (object) ['stat' => $stat]);

        return $stat;
    }

    /**
     * Returns general information about a file or symbolic link.
     *
     * Returns an array on success and false otherwise.
     *
     * @return array|false
     */
    public function lstat(string $filename)
    {
        if (!$this->precheck()) {
            return false;
        }

        $filename = $this->realpath($filename);
        if ($filename === false) {
            return false;
        }

        if ($this->use_stat_cache) {
            $result = $this->query_stat_cache($filename);
            if (is_array($result) && isset($result['.']) && isset($result['.']->lstat)) {
                return $result['.']->lstat;
            }
            if (is_object($result) && isset($result->lstat)) {
                return $result->lstat;
            }
        }

        $lstat = $this->stat_helper($filename, SFTPPacketType::LSTAT);
        if ($lstat === false) {
            $this->remove_from_stat_cache($filename);
            return false;
        }
        if (isset($lstat['type'])) {
            if ($lstat['type'] == FileType::DIRECTORY) {
                $filename .= '/.';
            }
            $this->update_stat_cache($filename, (object) ['lstat' => $lstat]);
            return $lstat;
        }

        $stat = $this->stat_helper($filename, SFTPPacketType::STAT);

        if ($lstat != $stat) {
            $lstat = array_merge($lstat, ['type' => FileType::SYMLINK]);
            $this->update_stat_cache($filename, (object) ['lstat' => $lstat]);
            return $stat;
        }

        $pwd = $this->pwd;
        $lstat['type'] = $this->chdir($filename) ?
            FileType::DIRECTORY :
            FileType::REGULAR;
        $this->pwd = $pwd;

        if ($lstat['type'] == FileType::DIRECTORY) {
            $filename .= '/.';
        }
        $this->update_stat_cache($filename, (object) ['lstat' => $lstat]);

        return $lstat;
    }

    /**
     * Returns general information about a file or symbolic link
     *
     * Determines information without calling \phpseclib3\Net\SFTP::realpath().
     * The second parameter can be either PacketType::STAT or PacketType::LSTAT.
     *
     * @return array|false
     * @throws UnexpectedValueException on receipt of unexpected packets
     */
    private function stat_helper(string $filename, int $type)
    {
        // SFTPv4+ adds an additional 32-bit integer field - flags - to the following:
        $packet = Strings::packSSH2('s', $filename);
        $this->send_sftp_packet($type, $packet);

        $response = $this->get_sftp_packet();
        switch ($this->packet_type) {
            case SFTPPacketType::ATTRS:
                return $this->parseAttributes($response);
            case SFTPPacketType::STATUS:
                $this->logError($response);
                return false;
        }

        throw new UnexpectedValueException(
            'Expected PacketType::ATTRS or PacketType::STATUS. '
            . 'Got packet type: ' . $this->packet_type
        );
    }

    /**
     * Truncates a file to a given length
     */
    public function truncate(string $filename, int $new_size): bool
    {
        $attr = Strings::packSSH2('NQ', Attribute::SIZE, $new_size);

        return $this->setstat($filename, $attr, false);
    }

    /**
     * Sets access and modification time of file.
     *
     * If the file does not exist, it will be created.
     *
     * @throws UnexpectedValueException on receipt of unexpected packets
     */
    public function touch(string $filename, ?int $time = null, ?int $atime = null): bool
    {
        if (!$this->precheck()) {
            return false;
        }

        $filename = $this->realpath($filename);
        if ($filename === false) {
            return false;
        }

        if (!isset($time)) {
            $time = time();
        }
        if (!isset($atime)) {
            $atime = $time;
        }

        $attr = $this->version < 4 ?
            pack('N3', Attribute::ACCESSTIME, $atime, $time) :
            Strings::packSSH2('NQ2', Attribute::ACCESSTIME | Attribute::MODIFYTIME, $atime, $time);

        $packet = Strings::packSSH2('s', $filename);
        $packet .= $this->version >= 5 ?
            pack('N2', 0, OpenFlag5::OPEN_EXISTING) :
            pack('N', OpenFlag::WRITE | OpenFlag::CREATE | OpenFlag::EXCL);
        $packet .= $attr;

        $this->send_sftp_packet(SFTPPacketType::OPEN, $packet);

        $response = $this->get_sftp_packet();
        switch ($this->packet_type) {
            case SFTPPacketType::HANDLE:
                return $this->close_handle(substr($response, 4));
            case SFTPPacketType::STATUS:
                $this->logError($response);
                break;
            default:
                throw new UnexpectedValueException(
                    'Expected PacketType::HANDLE or PacketType::STATUS. '
                    . 'Got packet type: ' . $this->packet_type
                );
        }

        return $this->setstat($filename, $attr, false);
    }

    /**
     * Changes file or directory owner
     *
     * $uid should be an int for SFTPv3 and a string for SFTPv4+. Ideally the string
     * would be of the form "user@dns_domain" but it does not need to be.
     * `$sftp->getSupportedVersions()['version']` will return the specific version
     * that's being used.
     *
     * Returns true on success or false on error.
     *
     * @param int|string $uid
     */
    public function chown(string $filename, $uid, bool $recursive = false): bool
    {
        /*
         quoting <https://datatracker.ietf.org/doc/html/draft-ietf-secsh-filexfer-13#section-7.5>,

         "To avoid a representation that is tied to a particular underlying
          implementation at the client or server, the use of UTF-8 strings has
          been chosen.  The string should be of the form "user@dns_domain".
          This will allow for a client and server that do not use the same
          local representation the ability to translate to a common syntax that
          can be interpreted by both.  In the case where there is no
          translation available to the client or server, the attribute value
          must be constructed without the "@"."

         phpseclib _could_ auto append the dns_domain to $uid BUT what if it shouldn't
         have one? phpseclib would have no way of knowing so rather than guess phpseclib
         will just use whatever value the user provided
        */

        $attr = $this->version < 4 ?
            // quoting <http://www.kernel.org/doc/man-pages/online/pages/man2/chown.2.html>,
            // "if the owner or group is specified as -1, then that ID is not changed"
            pack('N3', Attribute::UIDGID, $uid, -1) :
            // quoting <https://datatracker.ietf.org/doc/html/draft-ietf-secsh-filexfer-13#section-7.5>,
            // "If either the owner or group field is zero length, the field should be
            //  considered absent, and no change should be made to that specific field
            //  during a modification operation"
            Strings::packSSH2('Nss', Attribute::OWNERGROUP, $uid, '');

        return $this->setstat($filename, $attr, $recursive);
    }

    /**
     * Changes file or directory group
     *
     * $gid should be an int for SFTPv3 and a string for SFTPv4+. Ideally the string
     * would be of the form "user@dns_domain" but it does not need to be.
     * `$sftp->getSupportedVersions()['version']` will return the specific version
     * that's being used.
     *
     * Returns true on success or false on error.
     *
     * @param int|string $gid
     */
    public function chgrp(string $filename, $gid, bool $recursive = false): bool
    {
        $attr = $this->version < 4 ?
            pack('N3', Attribute::UIDGID, -1, $gid) :
            Strings::packSSH2('Nss', Attribute::OWNERGROUP, '', $gid);

        return $this->setstat($filename, $attr, $recursive);
    }

    /**
     * Set permissions on a file.
     *
     * Returns the new file permissions on success or false on error.
     * If $recursive is true than this just returns true or false.
     *
     * @throws UnexpectedValueException on receipt of unexpected packets
     */
    public function chmod(int $mode, string $filename, bool $recursive = false)
    {
        if (is_string($mode) && is_int($filename)) {
            $temp = $mode;
            $mode = $filename;
            $filename = $temp;
        }

        $attr = pack('N2', Attribute::PERMISSIONS, $mode & 0o7777);
        if (!$this->setstat($filename, $attr, $recursive)) {
            return false;
        }
        if ($recursive) {
            return true;
        }

        $filename = $this->realpath($filename);
        // rather than return what the permissions *should* be, we'll return what they actually are.  this will also
        // tell us if the file actually exists.
        // incidentally, SFTPv4+ adds an additional 32-bit integer field - flags - to the following:
        $packet = pack('Na*', strlen($filename), $filename);
        $this->send_sftp_packet(SFTPPacketType::STAT, $packet);

        $response = $this->get_sftp_packet();
        switch ($this->packet_type) {
            case SFTPPacketType::ATTRS:
                $attrs = $this->parseAttributes($response);
                return $attrs['mode'];
            case SFTPPacketType::STATUS:
                $this->logError($response);
                return false;
        }

        throw new UnexpectedValueException(
            'Expected PacketType::ATTRS or PacketType::STATUS. '
            . 'Got packet type: ' . $this->packet_type
        );
    }

    /**
     * Sets information about a file
     *
     * @throws UnexpectedValueException on receipt of unexpected packets
     */
    private function setstat(string $filename, string $attr, bool $recursive): bool
    {
        if (!$this->precheck()) {
            return false;
        }

        $filename = $this->realpath($filename);
        if ($filename === false) {
            return false;
        }

        $this->remove_from_stat_cache($filename);

        if ($recursive) {
            $i = 0;
            $result = $this->setstat_recursive($filename, $attr, $i);
            $this->read_put_responses($i);
            return $result;
        }

        $packet = Strings::packSSH2('s', $filename);
        $packet .= $this->version >= 4 ?
            pack('a*Ca*', substr($attr, 0, 4), FileType::UNKNOWN, substr($attr, 4)) :
            $attr;
        $this->send_sftp_packet(SFTPPacketType::SETSTAT, $packet);

        /*
         "Because some systems must use separate system calls to set various attributes, it is possible that a failure
          response will be returned, but yet some of the attributes may be have been successfully modified.  If possible,
          servers SHOULD avoid this situation; however, clients MUST be aware that this is possible."

          -- http://tools.ietf.org/html/draft-ietf-secsh-filexfer-13#section-8.6
        */
        $response = $this->get_sftp_packet();
        if ($this->packet_type != SFTPPacketType::STATUS) {
            throw new UnexpectedValueException(
                'Expected PacketType::STATUS. '
                . 'Got packet type: ' . $this->packet_type
            );
        }

        [$status] = Strings::unpackSSH2('N', $response);
        if ($status != StatusCode::OK) {
            $this->logError($response, $status);
            return false;
        }

        return true;
    }

    /**
     * Recursively sets information on directories on the SFTP server
     *
     * Minimizes directory lookups and SSH_FXP_STATUS requests for speed.
     */
    private function setstat_recursive(string $path, string $attr, int &$i): bool
    {
        if (!$this->read_put_responses($i)) {
            return false;
        }
        $i = 0;
        $entries = $this->readlist($path, true);

        if ($entries === false || is_int($entries)) {
            return $this->setstat($path, $attr, false);
        }

        // normally $entries would have at least . and .. but it might not if the directories
        // permissions didn't allow reading
        if (empty($entries)) {
            return false;
        }

        unset($entries['.'], $entries['..']);
        foreach ($entries as $filename => $props) {
            if (!isset($props['type'])) {
                return false;
            }

            $temp = $path . '/' . $filename;
            if ($props['type'] == FileType::DIRECTORY) {
                if (!$this->setstat_recursive($temp, $attr, $i)) {
                    return false;
                }
            } else {
                $packet = Strings::packSSH2('s', $temp);
                $packet .= $this->version >= 4 ?
                    pack('Ca*', FileType::UNKNOWN, $attr) :
                    $attr;
                $this->send_sftp_packet(SFTPPacketType::SETSTAT, $packet);

                $i++;

                if ($i >= $this->queueSize) {
                    if (!$this->read_put_responses($i)) {
                        return false;
                    }
                    $i = 0;
                }
            }
        }

        $packet = Strings::packSSH2('s', $path);
        $packet .= $this->version >= 4 ?
            pack('Ca*', FileType::UNKNOWN, $attr) :
            $attr;
        $this->send_sftp_packet(SFTPPacketType::SETSTAT, $packet);

        $i++;

        if ($i >= $this->queueSize) {
            if (!$this->read_put_responses($i)) {
                return false;
            }
            $i = 0;
        }

        return true;
    }

    /**
     * Return the target of a symbolic link
     *
     * @throws UnexpectedValueException on receipt of unexpected packets
     */
    public function readlink(string $link)
    {
        if (!$this->precheck()) {
            return false;
        }

        $link = $this->realpath($link);

        $this->send_sftp_packet(SFTPPacketType::READLINK, Strings::packSSH2('s', $link));

        $response = $this->get_sftp_packet();
        switch ($this->packet_type) {
            case SFTPPacketType::NAME:
                break;
            case SFTPPacketType::STATUS:
                $this->logError($response);
                return false;
            default:
                throw new UnexpectedValueException(
                    'Expected PacketType::NAME or PacketType::STATUS. '
                    . 'Got packet type: ' . $this->packet_type
                );
        }

        [$count] = Strings::unpackSSH2('N', $response);
        // the file isn't a symlink
        if (!$count) {
            return false;
        }

        [$filename] = Strings::unpackSSH2('s', $response);

        return $filename;
    }

    /**
     * Create a symlink
     *
     * symlink() creates a symbolic link to the existing target with the specified name link.
     *
     * @throws UnexpectedValueException on receipt of unexpected packets
     */
    public function symlink(string $target, string $link): bool
    {
        if (!$this->precheck()) {
            return false;
        }

        //$target = $this->realpath($target);
        $link = $this->realpath($link);

        /* quoting https://datatracker.ietf.org/doc/html/draft-ietf-secsh-filexfer-09#section-12.1 :

           Changed the SYMLINK packet to be LINK and give it the ability to
           create hard links.  Also change it's packet number because many
           implementation implemented SYMLINK with the arguments reversed.
           Hopefully the new argument names make it clear which way is which.
        */
        if ($this->version == 6) {
            $type = SFTPPacketType::LINK;
            $packet = Strings::packSSH2('ssC', $link, $target, 1);
        } else {
            $type = SFTPPacketType::SYMLINK;
            /* quoting http://bxr.su/OpenBSD/usr.bin/ssh/PROTOCOL#347 :

               3.1. sftp: Reversal of arguments to SSH_FXP_SYMLINK

               When OpenSSH's sftp-server was implemented, the order of the arguments
               to the SSH_FXP_SYMLINK method was inadvertently reversed. Unfortunately,
               the reversal was not noticed until the server was widely deployed. Since
               fixing this to follow the specification would cause incompatibility, the
               current order was retained. For correct operation, clients should send
               SSH_FXP_SYMLINK as follows:

                   uint32      id
                   string      targetpath
                   string      linkpath */
            $packet = substr($this->server_identifier, 0, 15) == 'SSH-2.0-OpenSSH' ?
                Strings::packSSH2('ss', $target, $link) :
                Strings::packSSH2('ss', $link, $target);
        }
        $this->send_sftp_packet($type, $packet);

        $response = $this->get_sftp_packet();
        if ($this->packet_type != SFTPPacketType::STATUS) {
            throw new UnexpectedValueException(
                'Expected PacketType::STATUS. '
                . 'Got packet type: ' . $this->packet_type
            );
        }

        [$status] = Strings::unpackSSH2('N', $response);
        if ($status != StatusCode::OK) {
            $this->logError($response, $status);
            return false;
        }

        return true;
    }

    /**
     * Creates a directory.
     */
    public function mkdir(string $dir, int $mode = -1, bool $recursive = false): bool
    {
        if (!$this->precheck()) {
            return false;
        }

        $dir = $this->realpath($dir);

        if ($recursive) {
            $dirs = explode('/', preg_replace('#/(?=/)|/$#', '', $dir));
            if (empty($dirs[0])) {
                array_shift($dirs);
                $dirs[0] = '/' . $dirs[0];
            }
            for ($i = 0; $i < count($dirs); $i++) {
                $temp = array_slice($dirs, 0, $i + 1);
                $temp = implode('/', $temp);
                $result = $this->mkdir_helper($temp, $mode);
            }
            return $result;
        }

        return $this->mkdir_helper($dir, $mode);
    }

    /**
     * Helper function for directory creation
     */
    private function mkdir_helper(string $dir, int $mode): bool
    {
        // send SSH_FXP_MKDIR without any attributes (that's what the \0\0\0\0 is doing)
        $this->send_sftp_packet(SFTPPacketType::MKDIR, Strings::packSSH2('s', $dir) . "\0\0\0\0");

        $response = $this->get_sftp_packet();
        if ($this->packet_type != SFTPPacketType::STATUS) {
            throw new UnexpectedValueException(
                'Expected PacketType::STATUS. '
                . 'Got packet type: ' . $this->packet_type
            );
        }

        [$status] = Strings::unpackSSH2('N', $response);
        if ($status != StatusCode::OK) {
            $this->logError($response, $status);
            return false;
        }

        if ($mode !== -1) {
            $this->chmod($mode, $dir);
        }

        return true;
    }

    /**
     * Removes a directory.
     *
     * @throws UnexpectedValueException on receipt of unexpected packets
     */
    public function rmdir(string $dir): bool
    {
        if (!$this->precheck()) {
            return false;
        }

        $dir = $this->realpath($dir);
        if ($dir === false) {
            return false;
        }

        $this->send_sftp_packet(SFTPPacketType::RMDIR, Strings::packSSH2('s', $dir));

        $response = $this->get_sftp_packet();
        if ($this->packet_type != SFTPPacketType::STATUS) {
            throw new UnexpectedValueException(
                'Expected PacketType::STATUS. '
                . 'Got packet type: ' . $this->packet_type
            );
        }

        [$status] = Strings::unpackSSH2('N', $response);
        if ($status != StatusCode::OK) {
            // presumably SSH_FX_NO_SUCH_FILE or SSH_FX_PERMISSION_DENIED?
            $this->logError($response, $status);
            return false;
        }

        $this->remove_from_stat_cache($dir);
        // the following will do a soft delete, which would be useful if you deleted a file
        // and then tried to do a stat on the deleted file. the above, in contrast, does
        // a hard delete
        //$this->update_stat_cache($dir, false);

        return true;
    }

    /**
     * Uploads a file to the SFTP server.
     *
     * By default, \phpseclib3\Net\SFTP::put() does not read from the local filesystem.  $data is dumped directly into $remote_file.
     * So, for example, if you set $data to 'filename.ext' and then do \phpseclib3\Net\SFTP::get(), you will get a file, twelve bytes
     * long, containing 'filename.ext' as its contents.
     *
     * Setting $mode to self::SOURCE_LOCAL_FILE will change the above behavior.  With self::SOURCE_LOCAL_FILE, $remote_file will
     * contain as many bytes as filename.ext does on your local filesystem.  If your filename.ext is 1MB then that is how
     * large $remote_file will be, as well.
     *
     * Setting $mode to self::SOURCE_CALLBACK will use $data as callback function, which gets only one parameter -- number
     * of bytes to return, and returns a string if there is some data or null if there is no more data
     *
     * If $data is a resource then it'll be used as a resource instead.
     *
     * Currently, only binary mode is supported.  As such, if the line endings need to be adjusted, you will need to take
     * care of that, yourself.
     *
     * $mode can take an additional two parameters - self::RESUME and self::RESUME_START. These are bitwise AND'd with
     * $mode. So if you want to resume upload of a 300mb file on the local file system you'd set $mode to the following:
     *
     * self::SOURCE_LOCAL_FILE | self::RESUME
     *
     * If you wanted to simply append the full contents of a local file to the full contents of a remote file you'd replace
     * self::RESUME with self::RESUME_START.
     *
     * If $mode & (self::RESUME | self::RESUME_START) then self::RESUME_START will be assumed.
     *
     * $start and $local_start give you more fine grained control over this process and take precident over self::RESUME
     * when they're non-negative. ie. $start could let you write at the end of a file (like self::RESUME) or in the middle
     * of one. $local_start could let you start your reading from the end of a file (like self::RESUME_START) or in the
     * middle of one.
     *
     * Setting $local_start to > 0 or $mode | self::RESUME_START doesn't do anything unless $mode | self::SOURCE_LOCAL_FILE.
     *
     * {@internal ASCII mode for SFTPv4/5/6 can be supported by adding a new function - \phpseclib3\Net\SFTP::setMode().}
     *
     * @param  resource|array|string $data
     * @throws UnexpectedValueException on receipt of unexpected packets
     * @throws BadFunctionCallException if you're uploading via a callback and the callback function is invalid
     * @throws FileNotFoundException if you're uploading via a file and the file doesn't exist
     */
    public function put(string $remote_file, $data, int $mode = self::SOURCE_STRING, int $start = -1, int $local_start = -1, ?callable $progressCallback = null): bool
    {
        if (!$this->precheck()) {
            return false;
        }

        $remote_file = $this->realpath($remote_file);
        if ($remote_file === false) {
            return false;
        }

        $this->remove_from_stat_cache($remote_file);

        if ($this->version >= 5) {
            $flags = OpenFlag5::OPEN_OR_CREATE;
        } else {
            $flags = OpenFlag::WRITE | OpenFlag::CREATE;
            // according to the SFTP specs, OpenFlag::APPEND should "force all writes to append data at the end of the file."
            // in practice, it doesn't seem to do that.
            //$flags|= ($mode & self::RESUME) ? OpenFlag::APPEND : OpenFlag::TRUNCATE;
        }

        if ($start >= 0) {
            $offset = $start;
        } elseif ($mode & (self::RESUME | self::RESUME_START)) {
            // if OpenFlag::APPEND worked as it should _size() wouldn't need to be called
            $stat = $this->stat($remote_file);
            $offset = $stat !== false && $stat['size'] ? $stat['size'] : 0;
        } else {
            $offset = 0;
            if ($this->version >= 5) {
                $flags = OpenFlag5::CREATE_TRUNCATE;
            } else {
                $flags |= OpenFlag::TRUNCATE;
            }
        }

        $this->remove_from_stat_cache($remote_file);

        $packet = Strings::packSSH2('s', $remote_file);
        $packet .= $this->version >= 5 ?
            pack('N3', 0, $flags, 0) :
            pack('N2', $flags, 0);
        $this->send_sftp_packet(SFTPPacketType::OPEN, $packet);

        $response = $this->get_sftp_packet();
        switch ($this->packet_type) {
            case SFTPPacketType::HANDLE:
                $handle = substr($response, 4);
                break;
            case SFTPPacketType::STATUS:
                $this->logError($response);
                return false;
            default:
                throw new UnexpectedValueException(
                    'Expected PacketType::HANDLE or PacketType::STATUS. '
                    . 'Got packet type: ' . $this->packet_type
                );
        }

        // http://tools.ietf.org/html/draft-ietf-secsh-filexfer-13#section-8.2.3
        $dataCallback = false;
        switch (true) {
            case $mode & self::SOURCE_CALLBACK:
                if (!is_callable($data)) {
                    throw new BadFunctionCallException("\$data should be is_callable() if you specify SOURCE_CALLBACK flag");
                }
                $dataCallback = $data;
                // do nothing
                break;
            case is_resource($data):
                $mode = $mode & ~self::SOURCE_LOCAL_FILE;
                $info = stream_get_meta_data($data);
                if (isset($info['wrapper_type']) && $info['wrapper_type'] == 'PHP' && $info['stream_type'] == 'Input') {
                    $fp = fopen('php://memory', 'w+');
                    stream_copy_to_stream($data, $fp);
                    rewind($fp);
                } else {
                    $fp = $data;
                }
                break;
            case $mode & self::SOURCE_LOCAL_FILE:
                if (!is_file($data)) {
                    throw new FileNotFoundException("$data is not a valid file");
                }
                $fp = @fopen($data, 'rb');
                if (!$fp) {
                    return false;
                }
        }

        if (isset($fp)) {
            $stat = fstat($fp);
            $size = !empty($stat) ? $stat['size'] : 0;

            if ($local_start >= 0) {
                fseek($fp, $local_start);
                $size -= $local_start;
            } elseif ($mode & self::RESUME) {
                fseek($fp, $offset);
                $size -= $offset;
            }
        } elseif ($dataCallback) {
            $size = 0;
        } else {
            $size = strlen($data);
        }

        $sent = 0;
        $size = $size < 0 ? ($size & 0x7FFFFFFF) + 0x80000000 : $size;

        $sftp_packet_size = $this->max_sftp_packet;
        // make the SFTP packet be exactly the SFTP packet size by including the bytes in the PacketType::WRITE packets "header"
        $sftp_packet_size -= strlen($handle) + 25;
        $i = $j = 0;
        while ($dataCallback || ($size === 0 || $sent < $size)) {
            if ($dataCallback) {
                $temp = $dataCallback($sftp_packet_size);
                if (is_null($temp)) {
                    break;
                }
            } else {
                $temp = isset($fp) ? fread($fp, $sftp_packet_size) : substr($data, $sent, $sftp_packet_size);
                if ($temp === false || $temp === '') {
                    break;
                }
            }

            $subtemp = $offset + $sent;
            $packet = pack('Na*N3a*', strlen($handle), $handle, $subtemp / 4294967296, $subtemp, strlen($temp), $temp);
            try {
                $this->send_sftp_packet(SFTPPacketType::WRITE, $packet, $j);
            } catch (\Exception $e) {
                if ($mode & self::SOURCE_LOCAL_FILE) {
                    fclose($fp);
                }
                throw $e;
            }
            $sent += strlen($temp);
            if (is_callable($progressCallback)) {
                $progressCallback($sent);
            }

            $i++;
            $j++;
            if ($i == $this->uploadQueueSize) {
                if (!$this->read_put_responses($i)) {
                    $i = 0;
                    break;
                }
                $i = 0;
            }
        }

        $result = $this->close_handle($handle);

        if (!$this->read_put_responses($i)) {
            if ($mode & self::SOURCE_LOCAL_FILE) {
                fclose($fp);
            }
            $this->close_handle($handle);
            return false;
        }

        if ($mode & SFTP::SOURCE_LOCAL_FILE) {
            if (isset($fp) && is_resource($fp)) {
                fclose($fp);
            }

            if ($this->preserveTime) {
                $stat = stat($data);
                $attr = $this->version < 4 ?
                    pack('N3', Attribute::ACCESSTIME, $stat['atime'], $stat['mtime']) :
                    Strings::packSSH2('NQ2', Attribute::ACCESSTIME | Attribute::MODIFYTIME, $stat['atime'], $stat['mtime']);
                if (!$this->setstat($remote_file, $attr, false)) {
                    throw new RuntimeException('Error setting file time');
                }
            }
        }

        return $result;
    }

    /**
     * Reads multiple successive SSH_FXP_WRITE responses
     *
     * Sending an SSH_FXP_WRITE packet and immediately reading its response isn't as efficient as blindly sending out $i
     * SSH_FXP_WRITEs, in succession, and then reading $i responses.
     *
     * @throws UnexpectedValueException on receipt of unexpected packets
     */
    private function read_put_responses(int $i): bool
    {
        while ($i--) {
            $response = $this->get_sftp_packet();
            if ($this->packet_type != SFTPPacketType::STATUS) {
                throw new UnexpectedValueException(
                    'Expected PacketType::STATUS. '
                    . 'Got packet type: ' . $this->packet_type
                );
            }

            [$status] = Strings::unpackSSH2('N', $response);
            if ($status != StatusCode::OK) {
                $this->logError($response, $status);
                break;
            }
        }

        return $i < 0;
    }

    /**
     * Close handle
     *
     * @throws UnexpectedValueException on receipt of unexpected packets
     */
    private function close_handle(string $handle): bool
    {
        $this->send_sftp_packet(SFTPPacketType::CLOSE, pack('Na*', strlen($handle), $handle));

        // "The client MUST release all resources associated with the handle regardless of the status."
        //  -- http://tools.ietf.org/html/draft-ietf-secsh-filexfer-13#section-8.1.3
        $response = $this->get_sftp_packet();
        if ($this->packet_type != SFTPPacketType::STATUS) {
            throw new UnexpectedValueException(
                'Expected PacketType::STATUS. '
                . 'Got packet type: ' . $this->packet_type
            );
        }

        [$status] = Strings::unpackSSH2('N', $response);
        if ($status != StatusCode::OK) {
            $this->logError($response, $status);
            return false;
        }

        return true;
    }

    /**
     * Downloads a file from the SFTP server.
     *
     * Returns a string containing the contents of $remote_file if $local_file is left undefined or a boolean false if
     * the operation was unsuccessful.  If $local_file is defined, returns true or false depending on the success of the
     * operation.
     *
     * $offset and $length can be used to download files in chunks.
     *
     * @param  string|bool|resource|callable $local_file
     * @return string|bool
     * @throws UnexpectedValueException on receipt of unexpected packets
     */
    public function get(string $remote_file, $local_file = false, int $offset = 0, int $length = -1, ?callable $progressCallback = null)
    {
        if (!$this->precheck()) {
            return false;
        }

        $remote_file = $this->realpath($remote_file);
        if ($remote_file === false) {
            return false;
        }

        $packet = Strings::packSSH2('s', $remote_file);
        $packet .= $this->version >= 5 ?
            pack('N3', 0, OpenFlag5::OPEN_EXISTING, 0) :
            pack('N2', OpenFlag::READ, 0);
        $this->send_sftp_packet(SFTPPacketType::OPEN, $packet);

        $response = $this->get_sftp_packet();
        switch ($this->packet_type) {
            case SFTPPacketType::HANDLE:
                $handle = substr($response, 4);
                break;
            case SFTPPacketType::STATUS: // presumably SSH_FX_NO_SUCH_FILE or SSH_FX_PERMISSION_DENIED
                $this->logError($response);
                return false;
            default:
                throw new UnexpectedValueException(
                    'Expected PacketType::HANDLE or PacketType::STATUS. '
                    . 'Got packet type: ' . $this->packet_type
                );
        }

        if (is_resource($local_file)) {
            $fp = $local_file;
            $stat = fstat($fp);
            $res_offset = $stat['size'];
        } else {
            $res_offset = 0;
            if ($local_file !== false && !is_callable($local_file)) {
                $fp = fopen($local_file, 'wb');
                if (!$fp) {
                    return false;
                }
            } else {
                $content = '';
            }
        }

        $fclose_check = $local_file !== false && !is_callable($local_file) && !is_resource($local_file);

        $start = $offset;
        $read = 0;
        while (true) {
            $i = 0;

            while ($i < $this->queueSize && ($length < 0 || $read < $length)) {
                $tempoffset = $start + $read;

                $packet_size = $length > 0 ? min($this->max_sftp_packet, $length - $read) : $this->max_sftp_packet;

                $packet = Strings::packSSH2('sN3', $handle, $tempoffset / 4294967296, $tempoffset, $packet_size);
                try {
                    $this->send_sftp_packet(SFTPPacketType::READ, $packet, $i);
                } catch (\Exception $e) {
                    if ($fclose_check) {
                        fclose($fp);
                    }
                    throw $e;
                }
                $packet = null;
                $read += $packet_size;
                $i++;
            }

            if (!$i) {
                break;
            }

            $packets_sent = $i - 1;

            $clear_responses = false;
            while ($i > 0) {
                $i--;

                if ($clear_responses) {
                    $this->get_sftp_packet($packets_sent - $i);
                    continue;
                } else {
                    $response = $this->get_sftp_packet($packets_sent - $i);
                }

                switch ($this->packet_type) {
                    case SFTPPacketType::DATA:
                        $temp = substr($response, 4);
                        $offset += strlen($temp);
                        if ($local_file === false) {
                            $content .= $temp;
                        } elseif (is_callable($local_file)) {
                            $local_file($temp);
                        } else {
                            fwrite($fp, $temp);
                        }
                        if (is_callable($progressCallback)) {
                            call_user_func($progressCallback, $offset);
                        }
                        $temp = null;
                        break;
                    case SFTPPacketType::STATUS:
                        // could, in theory, return false if !strlen($content) but we'll hold off for the time being
                        $this->logError($response);
                        $clear_responses = true; // don't break out of the loop yet, so we can read the remaining responses
                        break;
                    default:
                        if ($fclose_check) {
                            fclose($fp);
                        }
                        if ($this->channel_close) {
                            $this->partial_init = false;
                            $this->init_sftp_connection();
                            return false;
                        } else {
                            throw new UnexpectedValueException(
                                'Expected PacketType::DATA or PacketType::STATUS. '
                                                          . 'Got packet type: ' . $this->packet_type
                            );
                        }
                }
                $response = null;
            }

            if ($clear_responses) {
                break;
            }
        }

        if ($fclose_check) {
            fclose($fp);

            if ($this->preserveTime) {
                $stat = $this->stat($remote_file);
                touch($local_file, $stat['mtime'], $stat['atime']);
            }
        }

        if (!$this->close_handle($handle)) {
            return false;
        }

        // if $content isn't set that means a file was written to
        return $content ?? true;
    }

    /**
     * Deletes a file on the SFTP server.
     *
     * @throws UnexpectedValueException on receipt of unexpected packets
     */
    public function delete(string $path, bool $recursive = true): bool
    {
        if (!$this->precheck()) {
            return false;
        }

        if (is_object($path)) {
            // It's an object. Cast it as string before we check anything else.
            $path = (string) $path;
        }

        if (!is_string($path) || $path == '') {
            return false;
        }

        $path = $this->realpath($path);
        if ($path === false) {
            return false;
        }

        // http://tools.ietf.org/html/draft-ietf-secsh-filexfer-13#section-8.3
        $this->send_sftp_packet(SFTPPacketType::REMOVE, pack('Na*', strlen($path), $path));

        $response = $this->get_sftp_packet();
        if ($this->packet_type != SFTPPacketType::STATUS) {
            throw new UnexpectedValueException(
                'Expected PacketType::STATUS. '
                . 'Got packet type: ' . $this->packet_type
            );
        }

        // if $status isn't SSH_FX_OK it's probably SSH_FX_NO_SUCH_FILE or SSH_FX_PERMISSION_DENIED
        [$status] = Strings::unpackSSH2('N', $response);
        if ($status != StatusCode::OK) {
            $this->logError($response, $status);
            if (!$recursive) {
                return false;
            }

            $i = 0;
            $result = $this->delete_recursive($path, $i);
            $this->read_put_responses($i);
            return $result;
        }

        $this->remove_from_stat_cache($path);

        return true;
    }

    /**
     * Recursively deletes directories on the SFTP server
     *
     * Minimizes directory lookups and SSH_FXP_STATUS requests for speed.
     */
    private function delete_recursive(string $path, int &$i): bool
    {
        if (!$this->read_put_responses($i)) {
            return false;
        }
        $i = 0;
        $entries = $this->readlist($path, true);

        // The folder does not exist at all, so we cannot delete it.
        if ($entries === StatusCode::NO_SUCH_FILE) {
            return false;
        }

        // Normally $entries would have at least . and .. but it might not if the directories
        // permissions didn't allow reading. If this happens then default to an empty list of files.
        if ($entries === false || is_int($entries)) {
            $entries = [];
        }

        unset($entries['.'], $entries['..']);
        foreach ($entries as $filename => $props) {
            if (!isset($props['type'])) {
                return false;
            }

            $temp = $path . '/' . $filename;
            if ($props['type'] == FileType::DIRECTORY) {
                if (!$this->delete_recursive($temp, $i)) {
                    return false;
                }
            } else {
                $this->send_sftp_packet(SFTPPacketType::REMOVE, Strings::packSSH2('s', $temp));
                $this->remove_from_stat_cache($temp);

                $i++;

                if ($i >= $this->queueSize) {
                    if (!$this->read_put_responses($i)) {
                        return false;
                    }
                    $i = 0;
                }
            }
        }

        $this->send_sftp_packet(SFTPPacketType::RMDIR, Strings::packSSH2('s', $path));
        $this->remove_from_stat_cache($path);

        $i++;

        if ($i >= $this->queueSize) {
            if (!$this->read_put_responses($i)) {
                return false;
            }
            $i = 0;
        }

        return true;
    }

    /**
     * Checks whether a file or directory exists
     */
    public function file_exists(string $path): bool
    {
        if ($this->use_stat_cache) {
            if (!$this->precheck()) {
                return false;
            }

            $path = $this->realpath($path);

            $result = $this->query_stat_cache($path);

            if (isset($result)) {
                // return true if $result is an array or if it's an stdClass object
                return $result !== false;
            }
        }

        return $this->stat($path) !== false;
    }

    /**
     * Tells whether the filename is a directory
     */
    public function is_dir(string $path): bool
    {
        $result = $this->get_stat_cache_prop($path, 'type');
        if ($result === false) {
            return false;
        }
        return $result === FileType::DIRECTORY;
    }

    /**
     * Tells whether the filename is a regular file
     */
    public function is_file(string $path): bool
    {
        $result = $this->get_stat_cache_prop($path, 'type');
        if ($result === false) {
            return false;
        }
        return $result === FileType::REGULAR;
    }

    /**
     * Tells whether the filename is a symbolic link
     */
    public function is_link(string $path): bool
    {
        $result = $this->get_lstat_cache_prop($path, 'type');
        if ($result === false) {
            return false;
        }
        return $result === FileType::SYMLINK;
    }

    /**
     * Tells whether a file exists and is readable
     */
    public function is_readable(string $path): bool
    {
        if (!$this->precheck()) {
            return false;
        }

        $packet = Strings::packSSH2('sNN', $this->realpath($path), OpenFlag::READ, 0);
        $this->send_sftp_packet(SFTPPacketType::OPEN, $packet);

        $response = $this->get_sftp_packet();
        switch ($this->packet_type) {
            case SFTPPacketType::HANDLE:
                return true;
            case SFTPPacketType::STATUS: // presumably SSH_FX_NO_SUCH_FILE or SSH_FX_PERMISSION_DENIED
                return false;
            default:
                throw new UnexpectedValueException(
                    'Expected PacketType::HANDLE or PacketType::STATUS. '
                    . 'Got packet type: ' . $this->packet_type
                );
        }
    }

    /**
     * Tells whether the filename is writable
     */
    public function is_writable(string $path): bool
    {
        if (!$this->precheck()) {
            return false;
        }

        $packet = Strings::packSSH2('sNN', $this->realpath($path), OpenFlag::WRITE, 0);
        $this->send_sftp_packet(SFTPPacketType::OPEN, $packet);

        $response = $this->get_sftp_packet();
        switch ($this->packet_type) {
            case SFTPPacketType::HANDLE:
                return true;
            case SFTPPacketType::STATUS: // presumably SSH_FX_NO_SUCH_FILE or SSH_FX_PERMISSION_DENIED
                return false;
            default:
                throw new UnexpectedValueException(
                    'Expected SSH_FXP_HANDLE or SSH_FXP_STATUS. '
                    . 'Got packet type: ' . $this->packet_type
                );
        }
    }

    /**
     * Tells whether the filename is writeable
     *
     * Alias of is_writable
     */
    public function is_writeable(string $path): bool
    {
        return $this->is_writable($path);
    }

    /**
     * Gets last access time of file
     */
    public function fileatime(string $path)
    {
        return $this->get_stat_cache_prop($path, 'atime');
    }

    /**
     * Gets file modification time
     */
    public function filemtime(string $path)
    {
        return $this->get_stat_cache_prop($path, 'mtime');
    }

    /**
     * Gets file permissions
     */
    public function fileperms(string $path)
    {
        return $this->get_stat_cache_prop($path, 'mode');
    }

    /**
     * Gets file owner
     */
    public function fileowner(string $path)
    {
        return $this->get_stat_cache_prop($path, 'uid');
    }

    /**
     * Gets file group
     */
    public function filegroup(string $path)
    {
        return $this->get_stat_cache_prop($path, 'gid');
    }

    /**
     * Recursively go through rawlist() output to get the total filesize
     */
    private static function recursiveFilesize(array $files): int
    {
        $size = 0;
        foreach ($files as $name => $file) {
            if ($name == '.' || $name == '..') {
                continue;
            }
            $size += is_array($file) ?
                self::recursiveFilesize($file) :
                $file->size;
        }
        return $size;
    }

    /**
     * Gets file size
     */
    public function filesize(string $path, bool $recursive = false)
    {
        return !$recursive || $this->filetype($path) != 'dir' ?
            $this->get_stat_cache_prop($path, 'size') :
            self::recursiveFilesize($this->rawlist($path, true));
    }

    /**
     * Gets file type
     *
     * @return string|false
     */
    public function filetype(string $path)
    {
        $type = $this->get_stat_cache_prop($path, 'type');
        if ($type === false) {
            return false;
        }

        switch ($type) {
            case FileType::BLOCK_DEVICE:
                return 'block';
            case FileType::CHAR_DEVICE:
                return 'char';
            case FileType::DIRECTORY:
                return 'dir';
            case FileType::FIFO:
                return 'fifo';
            case FileType::REGULAR:
                return 'file';
            case FileType::SYMLINK:
                return 'link';
            default:
                return false;
        }
    }

    /**
     * Return a stat properity
     *
     * Uses cache if appropriate.
     */
    private function get_stat_cache_prop(string $path, string $prop)
    {
        return $this->get_xstat_cache_prop($path, $prop, 'stat');
    }

    /**
     * Return an lstat properity
     *
     * Uses cache if appropriate.
     */
    private function get_lstat_cache_prop(string $path, string $prop)
    {
        return $this->get_xstat_cache_prop($path, $prop, 'lstat');
    }

    /**
     * Return a stat or lstat properity
     *
     * Uses cache if appropriate.
     */
    private function get_xstat_cache_prop(string $path, string $prop, string $type)
    {
        if (!$this->precheck()) {
            return false;
        }

        if ($this->use_stat_cache) {
            $path = $this->realpath($path);

            $result = $this->query_stat_cache($path);

            if (is_object($result) && isset($result->$type)) {
                return $result->{$type}[$prop];
            }
        }

        $result = $this->$type($path);

        if ($result === false || !isset($result[$prop])) {
            return false;
        }

        return $result[$prop];
    }

    /**
     * Renames a file or a directory on the SFTP server.
     *
     * If the file already exists this will return false
     *
     * @throws UnexpectedValueException on receipt of unexpected packets
     */
    public function rename(string $oldname, string $newname): bool
    {
        if (!$this->precheck()) {
            return false;
        }

        $oldname = $this->realpath($oldname);
        $newname = $this->realpath($newname);
        if ($oldname === false || $newname === false) {
            return false;
        }

        // http://tools.ietf.org/html/draft-ietf-secsh-filexfer-13#section-8.3
        $packet = Strings::packSSH2('ss', $oldname, $newname);
        if ($this->version >= 5) {
            /* quoting https://datatracker.ietf.org/doc/html/draft-ietf-secsh-filexfer-05#section-6.5 ,

               'flags' is 0 or a combination of:

                   SSH_FXP_RENAME_OVERWRITE  0x00000001
                   SSH_FXP_RENAME_ATOMIC     0x00000002
                   SSH_FXP_RENAME_NATIVE     0x00000004

               (none of these are currently supported) */
            $packet .= "\0\0\0\0";
        }
        $this->send_sftp_packet(SFTPPacketType::RENAME, $packet);

        $response = $this->get_sftp_packet();
        if ($this->packet_type != SFTPPacketType::STATUS) {
            throw new UnexpectedValueException(
                'Expected PacketType::STATUS. '
                . 'Got packet type: ' . $this->packet_type
            );
        }

        // if $status isn't SSH_FX_OK it's probably SSH_FX_NO_SUCH_FILE or SSH_FX_PERMISSION_DENIED
        /**
         * @var int $status
         */
        [$status] = Strings::unpackSSH2('N', $response);
        if ($status != StatusCode::OK) {
            $this->logError($response, $status);
            return false;
        }

        // don't move the stat cache entry over since this operation could very well change the
        // atime and mtime attributes
        //$this->update_stat_cache($newname, $this->query_stat_cache($oldname));
        $this->remove_from_stat_cache($oldname);
        $this->remove_from_stat_cache($newname);

        return true;
    }

    /**
     * Parse Time
     *
     * See '7.7.  Times' of draft-ietf-secsh-filexfer-13 for more info.
     */
    private function parseTime(string $key, int $flags, string &$response): array
    {
        $attr = [];
        [$attr[$key]] = Strings::unpackSSH2('Q', $response);
        if ($flags & Attribute::SUBSECOND_TIMES) {
            [$attr[$key . '-nseconds']] = Strings::unpackSSH2('N', $response);
        }
        return $attr;
    }

    /**
     * Parse Attributes
     *
     * See '7.  File Attributes' of draft-ietf-secsh-filexfer-13 for more info.
     */
    protected function parseAttributes(string &$response): array
    {
        if ($this->version >= 4) {
            [$flags, $attr['type']] = Strings::unpackSSH2('NC', $response);
        } else {
            [$flags] = Strings::unpackSSH2('N', $response);
        }

        foreach (Attribute::getConstants() as $value => $key) {
            switch ($flags & $key) {
                case Attribute::UIDGID:
                    if ($this->version > 3) {
                        continue 2;
                    }
                    break;
                case Attribute::CREATETIME:
                case Attribute::MODIFYTIME:
                case Attribute::ACL:
                case Attribute::OWNERGROUP:
                case Attribute::SUBSECOND_TIMES:
                    if ($this->version < 4) {
                        continue 2;
                    }
                    break;
                case Attribute::BITS:
                    if ($this->version < 5) {
                        continue 2;
                    }
                    break;
                case Attribute::ALLOCATION_SIZE:
                case Attribute::TEXT_HINT:
                case Attribute::MIME_TYPE:
                case Attribute::LINK_COUNT:
                case Attribute::UNTRANSLATED_NAME:
                case Attribute::CTIME:
                    if ($this->version < 6) {
                        continue 2;
                    }
            }
            switch ($flags & $key) {
                case Attribute::SIZE:             // 0x00000001
                    // The size attribute is defined as an unsigned 64-bit integer.
                    // The following will use floats on 32-bit platforms, if necessary.
                    // As can be seen in the BigInteger class, floats are generally
                    // IEEE 754 binary64 "double precision" on such platforms and
                    // as such can represent integers of at least 2^50 without loss
                    // of precision. Interpreted in filesize, 2^50 bytes = 1024 TiB.
                    [$attr['size']] = Strings::unpackSSH2('Q', $response);
                    break;
                case Attribute::UIDGID: // 0x00000002 (SFTPv3 only)
                    [$attr['uid'], $attr['gid']] = Strings::unpackSSH2('NN', $response);
                    break;
                case Attribute::PERMISSIONS: // 0x00000004
                    [$attr['mode']] = Strings::unpackSSH2('N', $response);
                    $fileType = $this->parseMode($attr['mode']);
                    if ($this->version < 4 && $fileType !== false) {
                        $attr += ['type' => $fileType];
                    }
                    break;
                case Attribute::ACCESSTIME: // 0x00000008
                    if ($this->version >= 4) {
                        $attr += $this->parseTime('atime', $flags, $response);
                        break;
                    }
                    [$attr['atime'], $attr['mtime']] = Strings::unpackSSH2('NN', $response);
                    break;
                case Attribute::CREATETIME:       // 0x00000010 (SFTPv4+)
                    $attr += $this->parseTime('createtime', $flags, $response);
                    break;
                case Attribute::MODIFYTIME:       // 0x00000020
                    $attr += $this->parseTime('mtime', $flags, $response);
                    break;
                case Attribute::ACL:              // 0x00000040
                    // access control list
                    // see https://datatracker.ietf.org/doc/html/draft-ietf-secsh-filexfer-04#section-5.7
                    // currently unsupported
                    [$count] = Strings::unpackSSH2('N', $response);
                    for ($i = 0; $i < $count; $i++) {
                        [$type, $flag, $mask, $who] = Strings::unpackSSH2('N3s', $result);
                    }
                    break;
                case Attribute::OWNERGROUP:       // 0x00000080
                    [$attr['owner'], $attr['$group']] = Strings::unpackSSH2('ss', $response);
                    break;
                case Attribute::SUBSECOND_TIMES:  // 0x00000100
                    break;
                case Attribute::BITS:             // 0x00000200 (SFTPv5+)
                    // see https://datatracker.ietf.org/doc/html/draft-ietf-secsh-filexfer-05#section-5.8
                    // currently unsupported
                    // tells if you file is:
                    // readonly, system, hidden, case inensitive, archive, encrypted, compressed, sparse
                    // append only, immutable, sync
                    [$attrib_bits, $attrib_bits_valid] = Strings::unpackSSH2('N2', $response);
                    // if we were actually gonna implement the above it ought to be
                    // $attr['attrib-bits'] and $attr['attrib-bits-valid']
                    // eg. - instead of _
                    break;
                case Attribute::ALLOCATION_SIZE:  // 0x00000400 (SFTPv6+)
                    // see https://datatracker.ietf.org/doc/html/draft-ietf-secsh-filexfer-13#section-7.4
                    // represents the number of bytes that the file consumes on the disk. will
                    // usually be larger than the 'size' field
                    [$attr['allocation-size']] = Strings::unpackSSH2('Q', $response);
                    break;
                case Attribute::TEXT_HINT:        // 0x00000800
                    // https://datatracker.ietf.org/doc/html/draft-ietf-secsh-filexfer-13#section-7.10
                    // currently unsupported
                    // tells if file is "known text", "guessed text", "known binary", "guessed binary"
                    [$text_hint] = Strings::unpackSSH2('C', $response);
                    // the above should be $attr['text-hint']
                    break;
                case Attribute::MIME_TYPE:        // 0x00001000
                    // see https://datatracker.ietf.org/doc/html/draft-ietf-secsh-filexfer-13#section-7.11
                    [$attr['mime-type']] = Strings::unpackSSH2('s', $response);
                    break;
                case Attribute::LINK_COUNT:       // 0x00002000
                    // see https://datatracker.ietf.org/doc/html/draft-ietf-secsh-filexfer-13#section-7.12
                    [$attr['link-count']] = Strings::unpackSSH2('N', $response);
                    break;
                case Attribute::UNTRANSLATED_NAME:// 0x00004000
                    // see https://datatracker.ietf.org/doc/html/draft-ietf-secsh-filexfer-13#section-7.13
                    [$attr['untranslated-name']] = Strings::unpackSSH2('s', $response);
                    break;
                case Attribute::CTIME:            // 0x00008000
                    // 'ctime' contains the last time the file attributes were changed.  The
                    // exact meaning of this field depends on the server.
                    $attr += $this->parseTime('ctime', $flags, $response);
                    break;
                case Attribute::EXTENDED: // 0x80000000
                    [$count] = Strings::unpackSSH2('N', $response);
                    for ($i = 0; $i < $count; $i++) {
                        [$key, $value] = Strings::unpackSSH2('ss', $response);
                        $attr[$key] = $value;
                    }
            }
        }
        return $attr;
    }

    /**
     * Attempt to identify the file type
     *
     * Quoting the SFTP RFC, "Implementations MUST NOT send bits that are not defined" but they seem to anyway
     *
     * @return int
     */
    private function parseMode(int $mode)
    {
        // values come from http://lxr.free-electrons.com/source/include/uapi/linux/stat.h#L12
        // see, also, http://linux.die.net/man/2/stat
        switch ($mode & 0o170000) {// ie. 1111 0000 0000 0000
            case 0: // no file type specified - figure out the file type using alternative means
                return false;
            case 0o040000:
                return FileType::DIRECTORY;
            case 0o100000:
                return FileType::REGULAR;
            case 0o120000:
                return FileType::SYMLINK;
            // new types introduced in SFTPv5+
            // http://tools.ietf.org/html/draft-ietf-secsh-filexfer-05#section-5.2
            case 0o010000: // named pipe (fifo)
                return FileType::FIFO;
            case 0o020000: // character special
                return FileType::CHAR_DEVICE;
            case 0o060000: // block special
                return FileType::BLOCK_DEVICE;
            case 0o140000: // socket
                return FileType::SOCKET;
            case 0o160000: // whiteout
                // "SPECIAL should be used for files that are of
                //  a known type which cannot be expressed in the protocol"
                return FileType::SPECIAL;
            default:
                return FileType::UNKNOWN;
        }
    }

    /**
     * Parse Longname
     *
     * SFTPv3 doesn't provide any easy way of identifying a file type.  You could try to open
     * a file as a directory and see if an error is returned or you could try to parse the
     * SFTPv3-specific longname field of the SSH_FXP_NAME packet.  That's what this function does.
     * The result is returned using the
     * {@link http://tools.ietf.org/html/draft-ietf-secsh-filexfer-04#section-5.2 SFTPv4 type constants}.
     *
     * If the longname is in an unrecognized format bool(false) is returned.
     */
    private function parseLongname(string $longname)
    {
        // http://en.wikipedia.org/wiki/Unix_file_types
        // http://en.wikipedia.org/wiki/Filesystem_permissions#Notation_of_traditional_Unix_permissions
        if (preg_match('#^[^/]([r-][w-][xstST-]){3}#', $longname)) {
            switch ($longname[0]) {
                case '-':
                    return FileType::REGULAR;
                case 'd':
                    return FileType::DIRECTORY;
                case 'l':
                    return FileType::SYMLINK;
                default:
                    return FileType::SPECIAL;
            }
        }

        return false;
    }

    /**
     * Sends SFTP Packets
     *
     * See '6. General Packet Format' of draft-ietf-secsh-filexfer-13 for more info.
     *
     * @see self::_get_sftp_packet()
     * @see self::send_channel_packet()
     */
    private function send_sftp_packet(int $type, string $data, int $request_id = 1): void
    {
        // in SSH2.php the timeout is cumulative per function call. eg. exec() will
        // timeout after 10s. but for SFTP.php it's cumulative per packet
        $this->curTimeout = $this->timeout;
        $this->is_timeout = false;

        $packet = $this->use_request_id ?
            pack('NCNa*', strlen($data) + 5, $type, $request_id, $data) :
            pack('NCa*', strlen($data) + 1, $type, $data);

        $start = microtime(true);
        $this->send_channel_packet(self::CHANNEL, $packet);
        $stop = microtime(true);

        if (defined('NET_SFTP_LOGGING')) {
            $packet_type = '-> ' . $this->packet_types[$type] .
                           ' (' . round($stop - $start, 4) . 's)';
            $this->append_log($packet_type, $data);
        }
    }

    /**
     * Resets the SFTP channel for re-use
     */
    private function reset_sftp(): void
    {
        $this->use_request_id = false;
        $this->pwd = false;
        $this->requestBuffer = [];
        $this->partial_init = false;
    }

    /**
     * Resets a connection for re-use
     */
    protected function reset_connection(): void
    {
        parent::reset_connection();
        $this->reset_sftp();
    }

    /**
     * Receives SFTP Packets
     *
     * See '6. General Packet Format' of draft-ietf-secsh-filexfer-13 for more info.
     *
     * Incidentally, the number of SSH_MSG_CHANNEL_DATA messages has no bearing on the number of SFTP packets present.
     * There can be one SSH_MSG_CHANNEL_DATA messages containing two SFTP packets or there can be two SSH_MSG_CHANNEL_DATA
     * messages containing one SFTP packet.
     *
     * @see    self::_send_sftp_packet()
     * @return string
     */
    private function get_sftp_packet($request_id = null)
    {
        $this->channel_close = false;

        if (isset($request_id) && isset($this->requestBuffer[$request_id])) {
            $this->packet_type = $this->requestBuffer[$request_id]['packet_type'];
            $temp = $this->requestBuffer[$request_id]['packet'];
            unset($this->requestBuffer[$request_id]);
            return $temp;
        }

        // in SSH2.php the timeout is cumulative per function call. eg. exec() will
        // timeout after 10s. but for SFTP.php it's cumulative per packet
        $this->curTimeout = $this->timeout;
        $this->is_timeout = false;

        $start = microtime(true);

        // SFTP packet length
        while (strlen($this->packet_buffer) < 4) {
            $temp = $this->get_channel_packet(self::CHANNEL, true);
            if ($temp === true) {
                if ($this->channel_status[self::CHANNEL] === SSH2MessageType::CHANNEL_CLOSE) {
                    $this->channel_close = true;
                }
                $this->packet_type = false;
                $this->packet_buffer = '';
                return false;
            }
            $this->packet_buffer .= $temp;
        }
        if (strlen($this->packet_buffer) < 4) {
            throw new RuntimeException('Packet is too small');
        }
        extract(unpack('Nlength', Strings::shift($this->packet_buffer, 4)));
        /** @var integer $length */

        $tempLength = $length;
        $tempLength -= strlen($this->packet_buffer);

        // 256 * 1024 is what SFTP_MAX_MSG_LENGTH is set to in OpenSSH's sftp-common.h
        if (!$this->allow_arbitrary_length_packets && !$this->use_request_id && $tempLength > 256 * 1024) {
            throw new RuntimeException('Invalid Size');
        }

        // SFTP packet type and data payload
        while ($tempLength > 0) {
            $temp = $this->get_channel_packet(self::CHANNEL, true);
            if ($temp === true) {
                if ($this->channel_status[self::CHANNEL] === SSH2MessageType::CHANNEL_CLOSE) {
                    $this->channel_close = true;
                }
                $this->packet_type = false;
                $this->packet_buffer = '';
                return false;
            }
            $this->packet_buffer .= $temp;
            $tempLength -= strlen($temp);
        }

        $stop = microtime(true);

        $this->packet_type = ord(Strings::shift($this->packet_buffer));

        if ($this->use_request_id) {
            extract(unpack('Npacket_id', Strings::shift($this->packet_buffer, 4))); // remove the request id
            $length -= 5; // account for the request id and the packet type
        } else {
            $length -= 1; // account for the packet type
        }

        $packet = Strings::shift($this->packet_buffer, $length);

        if (defined('NET_SFTP_LOGGING')) {
            $packet_type = '<- ' . $this->packet_types[$this->packet_type] .
                           ' (' . round($stop - $start, 4) . 's)';
            $this->append_log($packet_type, $packet);
        }

        if (isset($request_id) && $this->use_request_id && $packet_id != $request_id) {
            $this->requestBuffer[$packet_id] = [
                'packet_type' => $this->packet_type,
                'packet' => $packet,
            ];
            return $this->get_sftp_packet($request_id);
        }

        return $packet;
    }

    /**
     * Logs data packets
     *
     * Makes sure that only the last 1MB worth of packets will be logged
     */
    private function append_log(string $message_number, string $message): void
    {
        $this->append_log_helper(
            NET_SFTP_LOGGING,
            $message_number,
            $message,
            $this->packet_type_log,
            $this->packet_log,
            $this->log_size,
            $this->realtime_log_file,
            $this->realtime_log_wrap,
            $this->realtime_log_size
        );
    }

    /**
     * Returns a log of the packets that have been sent and received.
     *
     * Returns a string if PacketType::LOGGING == self::LOG_COMPLEX, an array if PacketType::LOGGING == self::LOG_SIMPLE and false if !defined('NET_SFTP_LOGGING')
     *
     * @return array|string|false
     */
    public function getSFTPLog()
    {
        if (!defined('NET_SFTP_LOGGING')) {
            return false;
        }

        switch (NET_SFTP_LOGGING) {
            case self::LOG_COMPLEX:
                return $this->format_log($this->packet_log, $this->packet_type_log);
                break;
            //case self::LOG_SIMPLE:
            default:
                return $this->packet_type_log;
        }
    }

    /**
     * Returns all errors on the SFTP layer
     */
    public function getSFTPErrors(): array
    {
        return $this->sftp_errors;
    }

    /**
     * Returns the last error on the SFTP layer
     */
    public function getLastSFTPError(): string
    {
        return count($this->sftp_errors) ? $this->sftp_errors[count($this->sftp_errors) - 1] : '';
    }

    /**
     * Get supported SFTP versions
     *
     * @return array
     */
    public function getSupportedVersions()
    {
        if (!($this->bitmap & SSH2::MASK_LOGIN)) {
            return false;
        }

        if (!$this->partial_init) {
            $this->partial_init_sftp_connection();
        }

        $temp = ['version' => $this->defaultVersion];
        if (isset($this->extensions['versions'])) {
            $temp['extensions'] = $this->extensions['versions'];
        }
        return $temp;
    }

    /**
     * Get supported SFTP extensions
     *
     * @return array
     */
    public function getSupportedExtensions()
    {
        if (!($this->bitmap & SSH2::MASK_LOGIN)) {
            return false;
        }

        if (!$this->partial_init) {
            $this->partial_init_sftp_connection();
        }

        return $this->extensions;
    }

    /**
     * Get supported SFTP versions
     *
     * @return int|false
     */
    public function getNegotiatedVersion()
    {
        if (!$this->precheck()) {
            return false;
        }

        return $this->version;
    }

    /**
     * Set preferred version
     *
     * If you're preferred version isn't supported then the highest supported
     * version of SFTP will be utilized. Set to null or false or int(0) to
     * unset the preferred version
     */
    public function setPreferredVersion(int $version): void
    {
        $this->preferredVersion = $version;
    }

    /**
     * Disconnect
     *
     * @return false
     */
    protected function disconnect_helper(int $reason): bool
    {
        $this->pwd = false;
        return parent::disconnect_helper($reason);
    }

    /**
     * Enable Date Preservation
     */
    public function enableDatePreservation(): void
    {
        $this->preserveTime = true;
    }

    /**
     * Disable Date Preservation
     */
    public function disableDatePreservation(): void
    {
        $this->preserveTime = false;
    }

    /**
     * POSIX Rename
     *
     * Where rename() fails "if there already exists a file with the name specified by newpath"
     * (draft-ietf-secsh-filexfer-02#section-6.5), posix_rename() overwrites the existing file in an atomic fashion.
     * ie. "there is no observable instant in time where the name does not refer to either the old or the new file"
     * (draft-ietf-secsh-filexfer-13#page-39).
     */
    public function posix_rename(string $oldname, string $newname): bool
    {
        if (!$this->precheck()) {
            return false;
        }
<<<<<<< HEAD

        $testA = $this->version >= 5;
        $testB = isset($this->extensions['posix-rename@openssh.com']) && $this->extensions['posix-rename@openssh.com'] === '1';
        if (!$testA && !$testB) {
            throw new RuntimeException(
                "Extension 'posix-rename@openssh.com' is not supported by the server. " .
                "Call getSupportedVersions() to see a list of supported extension"
            );
        }
=======
>>>>>>> c8da4c50

        $oldname = $this->realpath($oldname);
        $newname = $this->realpath($newname);
        if ($oldname === false || $newname === false) {
            return false;
        }

        if ($this->version >= 5) {
            $packet = Strings::packSSH2('ssN', $oldname, $newname, 2); // 2 = SSH_FXP_RENAME_ATOMIC
<<<<<<< HEAD
            $this->send_sftp_packet(PacketType::RENAME, $packet);
        } else {
            $packet = Strings::packSSH2('sss', 'posix-rename@openssh.com', $oldname, $newname);
            $this->send_sftp_packet(PacketType::EXTENDED, $packet);
=======
            $this->send_sftp_packet(NET_SFTP_RENAME, $packet);
        } elseif (isset($this->extensions['posix-rename@openssh.com']) && $this->extensions['posix-rename@openssh.com'] === '1') {
            $packet = Strings::packSSH2('sss', 'posix-rename@openssh.com', $oldname, $newname);
            $this->send_sftp_packet(NET_SFTP_EXTENDED, $packet);
        } else {
            throw new \RuntimeException(
                "Extension 'posix-rename@openssh.com' is not supported by the server. " .
                "Call getSupportedVersions() to see a list of supported extension"
            );
>>>>>>> c8da4c50
        }

        $response = $this->get_sftp_packet();
        if ($this->packet_type != PacketType::STATUS) {
            throw new UnexpectedValueException(
                'Expected NET_SFTP_STATUS. ' .
                'Got packet type: ' . $this->packet_type
            );
        }

        // if $status isn't SSH_FX_OK it's probably SSH_FX_NO_SUCH_FILE or SSH_FX_PERMISSION_DENIED
        list($status) = Strings::unpackSSH2('N', $response);
        if ($status != StatusCode::OK) {
            $this->logError($response, $status);
            return false;
        }

        // don't move the stat cache entry over since this operation could very well change the
        // atime and mtime attributes
        //$this->update_stat_cache($newname, $this->query_stat_cache($oldname));
        $this->remove_from_stat_cache($oldname);
        $this->remove_from_stat_cache($newname);

        return true;
    }

    /**
     * Returns general information about a file system.
     *
     * The function statvfs() returns information about a mounted filesystem.
     * @see https://man7.org/linux/man-pages/man3/statvfs.3.html
     *
     * @return array{bsize: int, frsize: int, blocks: int, bfree: int, bavail: int, files: int, ffree: int, favail: int, fsid: int, flag: int, namemax: int}
     */
    public function statvfs(string $path): array|bool
    {
        if (!$this->precheck()) {
            return false;
        }

        if (!isset($this->extensions['statvfs@openssh.com']) || $this->extensions['statvfs@openssh.com'] !== '2') {
            throw new RuntimeException(
                "Extension 'statvfs@openssh.com' is not supported by the server. " .
                "Call getSupportedVersions() to see a list of supported extension"
            );
        }

        $realpath = $this->realpath($path);
        if ($realpath === false) {
            return false;
        }

        $packet = Strings::packSSH2('ss', 'statvfs@openssh.com', $realpath);
        $this->send_sftp_packet(PacketType::EXTENDED, $packet);

        $response = $this->get_sftp_packet();
        if ($this->packet_type !== PacketType::EXTENDED_REPLY) {
            throw new UnexpectedValueException(
                'Expected SSH_FXP_EXTENDED_REPLY. ' .
                'Got packet type: ' . $this->packet_type
            );
        }

        /**
         * These requests return a SSH_FXP_STATUS reply on failure. On success they
         * return the following SSH_FXP_EXTENDED_REPLY reply:
         *
         * uint32        id
         * uint64        f_bsize     file system block size
         * uint64        f_frsize     fundamental fs block size
         * uint64        f_blocks     number of blocks (unit f_frsize)
         * uint64        f_bfree      free blocks in file system
         * uint64        f_bavail     free blocks for non-root
         * uint64        f_files      total file inodes
         * uint64        f_ffree      free file inodes
         * uint64        f_favail     free file inodes for to non-root
         * uint64        f_fsid       file system id
         * uint64        f_flag       bit mask of f_flag values
         * uint64        f_namemax    maximum filename length
         */

        return array_combine(
            ['bsize', 'frsize', 'blocks', 'bfree', 'bavail', 'files', 'ffree', 'favail', 'fsid', 'flag', 'namemax'],
            Strings::unpackSSH2('QQQQQQQQQQQ', $response)
        );
    }
}<|MERGE_RESOLUTION|>--- conflicted
+++ resolved
@@ -3244,43 +3244,24 @@
         if (!$this->precheck()) {
             return false;
         }
-<<<<<<< HEAD
-
-        $testA = $this->version >= 5;
-        $testB = isset($this->extensions['posix-rename@openssh.com']) && $this->extensions['posix-rename@openssh.com'] === '1';
-        if (!$testA && !$testB) {
+
+        $oldname = $this->realpath($oldname);
+        $newname = $this->realpath($newname);
+        if ($oldname === false || $newname === false) {
+            return false;
+        }
+
+        if ($this->version >= 5) {
+            $packet = Strings::packSSH2('ssN', $oldname, $newname, 2); // 2 = SSH_FXP_RENAME_ATOMIC
+            $this->send_sftp_packet(PacketType::RENAME, $packet);
+        } elseif (isset($this->extensions['posix-rename@openssh.com']) && $this->extensions['posix-rename@openssh.com'] === '1') {
+            $packet = Strings::packSSH2('sss', 'posix-rename@openssh.com', $oldname, $newname);
+            $this->send_sftp_packet(PacketType::EXTENDED, $packet);
+        } else {
             throw new RuntimeException(
                 "Extension 'posix-rename@openssh.com' is not supported by the server. " .
                 "Call getSupportedVersions() to see a list of supported extension"
             );
-        }
-=======
->>>>>>> c8da4c50
-
-        $oldname = $this->realpath($oldname);
-        $newname = $this->realpath($newname);
-        if ($oldname === false || $newname === false) {
-            return false;
-        }
-
-        if ($this->version >= 5) {
-            $packet = Strings::packSSH2('ssN', $oldname, $newname, 2); // 2 = SSH_FXP_RENAME_ATOMIC
-<<<<<<< HEAD
-            $this->send_sftp_packet(PacketType::RENAME, $packet);
-        } else {
-            $packet = Strings::packSSH2('sss', 'posix-rename@openssh.com', $oldname, $newname);
-            $this->send_sftp_packet(PacketType::EXTENDED, $packet);
-=======
-            $this->send_sftp_packet(NET_SFTP_RENAME, $packet);
-        } elseif (isset($this->extensions['posix-rename@openssh.com']) && $this->extensions['posix-rename@openssh.com'] === '1') {
-            $packet = Strings::packSSH2('sss', 'posix-rename@openssh.com', $oldname, $newname);
-            $this->send_sftp_packet(NET_SFTP_EXTENDED, $packet);
-        } else {
-            throw new \RuntimeException(
-                "Extension 'posix-rename@openssh.com' is not supported by the server. " .
-                "Call getSupportedVersions() to see a list of supported extension"
-            );
->>>>>>> c8da4c50
         }
 
         $response = $this->get_sftp_packet();
