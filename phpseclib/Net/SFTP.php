--- conflicted
+++ resolved
@@ -1805,21 +1805,13 @@
         }
 
         // http://tools.ietf.org/html/draft-ietf-secsh-filexfer-13#section-8.2.3
-<<<<<<< HEAD
-        $callback = false;
-=======
         $dataCallback = false;
->>>>>>> daaa931d
         switch (true) {
             case $mode & self::SOURCE_CALLBACK;
                 if (!is_callable($data)) {
                     user_error("\$data should be is_callable() if you specify SOURCE_CALLBACK flag");
                 }
-<<<<<<< HEAD
-                $callback = $data;
-=======
                 $dataCallback = $data;
->>>>>>> daaa931d
                 // do nothing
                 break;
             case is_resource($data):
@@ -1848,11 +1840,7 @@
             } else {
                 fseek($fp, $offset);
             }
-<<<<<<< HEAD
-        } elseif ($callback) {
-=======
         } elseif ($dataCallback) {
->>>>>>> daaa931d
             $size = 0;
         } else {
             $size = strlen($data);
@@ -1865,15 +1853,9 @@
         // make the SFTP packet be exactly 4096 bytes by including the bytes in the NET_SFTP_WRITE packets "header"
         $sftp_packet_size-= strlen($handle) + 25;
         $i = 0;
-<<<<<<< HEAD
-        while ($callback || $sent < $size) {
-            if ($callback) {
-                $temp = call_user_func($callback, $sftp_packet_size);
-=======
         while ($dataCallback || $sent < $size) {
             if ($dataCallback) {
                 $temp = call_user_func($dataCallback, $sftp_packet_size);
->>>>>>> daaa931d
                 if (is_null($temp)) {
                     break;
                 }
