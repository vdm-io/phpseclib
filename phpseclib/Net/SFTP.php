<?php

/**
 * Pure-PHP implementation of SFTP.
 *
 * PHP version 5
 *
 * Currently only supports SFTPv2 and v3, which, according to wikipedia.org, "is the most widely used version,
 * implemented by the popular OpenSSH SFTP server".  If you want SFTPv4/5/6 support, provide me with access
 * to an SFTPv4/5/6 server.
 *
 * The API for this library is modeled after the API from PHP's {@link http://php.net/book.ftp FTP extension}.
 *
 * Here's a short example of how to use this library:
 * <code>
 * <?php
 *    include 'vendor/autoload.php';
 *
 *    $sftp = new \phpseclib3\Net\SFTP('www.domain.tld');
 *    if (!$sftp->login('username', 'password')) {
 *        exit('Login Failed');
 *    }
 *
 *    echo $sftp->pwd() . "\r\n";
 *    $sftp->put('filename.ext', 'hello, world!');
 *    print_r($sftp->nlist());
 * ?>
 * </code>
 *
 * @category  Net
 * @package   SFTP
 * @author    Jim Wigginton <terrafrost@php.net>
 * @copyright 2009 Jim Wigginton
 * @license   http://www.opensource.org/licenses/mit-license.html  MIT License
 * @link      http://phpseclib.sourceforge.net
 */

namespace phpseclib3\Net;

use phpseclib3\Exception\FileNotFoundException;
use phpseclib3\Common\Functions\Strings;
use phpseclib3\Crypt\Common\AsymmetricKey;
use phpseclib3\System\SSH\Agent;

/**
 * Pure-PHP implementations of SFTP.
 *
 * @package SFTP
 * @author  Jim Wigginton <terrafrost@php.net>
 * @access  public
 */
class SFTP extends SSH2
{
    /**
     * SFTP channel constant
     *
     * \phpseclib3\Net\SSH2::exec() uses 0 and \phpseclib3\Net\SSH2::read() / \phpseclib3\Net\SSH2::write() use 1.
     *
     * @see \phpseclib3\Net\SSH2::send_channel_packet()
     * @see \phpseclib3\Net\SSH2::get_channel_packet()
     * @access private
     */
    const CHANNEL = 0x100;

    /**
     * Reads data from a local file.
     *
     * @access public
     * @see \phpseclib3\Net\SFTP::put()
     */
    const SOURCE_LOCAL_FILE = 1;
    /**
     * Reads data from a string.
     *
     * @access public
     * @see \phpseclib3\Net\SFTP::put()
     */
    // this value isn't really used anymore but i'm keeping it reserved for historical reasons
    const SOURCE_STRING = 2;
    /**
     * Reads data from callback:
     * function callback($length) returns string to proceed, null for EOF
     *
     * @access public
     * @see \phpseclib3\Net\SFTP::put()
     */
    const SOURCE_CALLBACK = 16;
    /**
     * Resumes an upload
     *
     * @access public
     * @see \phpseclib3\Net\SFTP::put()
     */
    const RESUME = 4;
    /**
     * Append a local file to an already existing remote file
     *
     * @access public
     * @see \phpseclib3\Net\SFTP::put()
     */
    const RESUME_START = 8;

    /**
     * Packet Types
     *
     * @see self::__construct()
     * @var array
     * @access private
     */
    private $packet_types = [];

    /**
     * Status Codes
     *
     * @see self::__construct()
     * @var array
     * @access private
     */
    private $status_codes = [];

    /**
     * The Request ID
     *
     * The request ID exists in the off chance that a packet is sent out-of-order.  Of course, this library doesn't support
     * concurrent actions, so it's somewhat academic, here.
     *
     * @var boolean
     * @see self::_send_sftp_packet()
     * @access private
     */
    private $use_request_id = false;

    /**
     * The Packet Type
     *
     * The request ID exists in the off chance that a packet is sent out-of-order.  Of course, this library doesn't support
     * concurrent actions, so it's somewhat academic, here.
     *
     * @var int
     * @see self::_get_sftp_packet()
     * @access private
     */
    private $packet_type = -1;

    /**
     * Packet Buffer
     *
     * @var string
     * @see self::_get_sftp_packet()
     * @access private
     */
    private $packet_buffer = '';

    /**
     * Extensions supported by the server
     *
     * @var array
     * @see self::_initChannel()
     * @access private
     */
    private $extensions = [];

    /**
     * Server SFTP version
     *
     * @var int
     * @see self::_initChannel()
     * @access private
     */
    private $version;

    /**
     * Current working directory
     *
     * @var string
     * @see self::realpath()
     * @see self::chdir()
     * @access private
     */
    private $pwd = false;

    /**
     * Packet Type Log
     *
     * @see self::getLog()
     * @var array
     * @access private
     */
    private $packet_type_log = [];

    /**
     * Packet Log
     *
     * @see self::getLog()
     * @var array
     * @access private
     */
    private $packet_log = [];

    /**
     * Error information
     *
     * @see self::getSFTPErrors()
     * @see self::getLastSFTPError()
     * @var array
     * @access private
     */
    private $sftp_errors = [];

    /**
     * Stat Cache
     *
     * Rather than always having to open a directory and close it immediately there after to see if a file is a directory
     * we'll cache the results.
     *
     * @see self::_update_stat_cache()
     * @see self::_remove_from_stat_cache()
     * @see self::_query_stat_cache()
     * @var array
     * @access private
     */
    private $stat_cache = [];

    /**
     * Max SFTP Packet Size
     *
     * @see self::__construct()
     * @see self::get()
     * @var array
     * @access private
     */
    private $max_sftp_packet;

    /**
     * Stat Cache Flag
     *
     * @see self::disableStatCache()
     * @see self::enableStatCache()
     * @var bool
     * @access private
     */
    private $use_stat_cache = true;

    /**
     * Sort Options
     *
     * @see self::_comparator()
     * @see self::setListOrder()
     * @var array
     * @access private
     */
    protected $sortOptions = [];

    /**
     * Canonicalization Flag
     *
     * Determines whether or not paths should be canonicalized before being
     * passed on to the remote server.
     *
     * @see self::enablePathCanonicalization()
     * @see self::disablePathCanonicalization()
     * @see self::realpath()
     * @var bool
     * @access private
     */
    private $canonicalize_paths = true;

    /**
     * Request Buffers
     *
     * @see self::_get_sftp_packet()
     * @var array
     * @access private
     */
    private $requestBuffer = [];

    /**
     * Preserve timestamps on file downloads / uploads
     *
     * @see self::get()
     * @see self::put()
     * @var bool
     * @access private
     */
    private $preserveTime = false;

    /**
     * Arbitrary Length Packets Flag
     *
     * Determines whether or not packets of any length should be allowed,
     * in cases where the server chooses the packet length (such as
     * directory listings). By default, packets are only allowed to be
     * 256 * 1024 bytes (SFTP_MAX_MSG_LENGTH from OpenSSH's sftp-common.h)
     *
     * @see self::enableArbitraryLengthPackets()
     * @see self::_get_sftp_packet()
     * @var bool
     * @access private
     */
    var $allow_arbitrary_length_packets = false;

    /**
     * Was the last packet due to the channels being closed or not?
     *
     * @see self::get()
     * @see self::get_sftp_packet()
     * @var bool
     * @access private
     */
    private $channel_close = false;

    /**
     * Default Constructor.
     *
     * Connects to an SFTP server
     *
     * @param string $host
     * @param int $port
     * @param int $timeout
     * @return \phpseclib3\Net\SFTP
     * @access public
     */
    public function __construct($host, $port = 22, $timeout = 10)
    {
        parent::__construct($host, $port, $timeout);

        $this->max_sftp_packet = 1 << 15;

        $this->packet_types = [
            1  => 'NET_SFTP_INIT',
            2  => 'NET_SFTP_VERSION',
            /* the format of SSH_FXP_OPEN changed between SFTPv4 and SFTPv5+:
                   SFTPv5+: http://tools.ietf.org/html/draft-ietf-secsh-filexfer-13#section-8.1.1
               pre-SFTPv5 : http://tools.ietf.org/html/draft-ietf-secsh-filexfer-04#section-6.3 */
            3  => 'NET_SFTP_OPEN',
            4  => 'NET_SFTP_CLOSE',
            5  => 'NET_SFTP_READ',
            6  => 'NET_SFTP_WRITE',
            7  => 'NET_SFTP_LSTAT',
            9  => 'NET_SFTP_SETSTAT',
            11 => 'NET_SFTP_OPENDIR',
            12 => 'NET_SFTP_READDIR',
            13 => 'NET_SFTP_REMOVE',
            14 => 'NET_SFTP_MKDIR',
            15 => 'NET_SFTP_RMDIR',
            16 => 'NET_SFTP_REALPATH',
            17 => 'NET_SFTP_STAT',
            /* the format of SSH_FXP_RENAME changed between SFTPv4 and SFTPv5+:
                   SFTPv5+: http://tools.ietf.org/html/draft-ietf-secsh-filexfer-13#section-8.3
               pre-SFTPv5 : http://tools.ietf.org/html/draft-ietf-secsh-filexfer-04#section-6.5 */
            18 => 'NET_SFTP_RENAME',
            19 => 'NET_SFTP_READLINK',
            20 => 'NET_SFTP_SYMLINK',

            101=> 'NET_SFTP_STATUS',
            102=> 'NET_SFTP_HANDLE',
            /* the format of SSH_FXP_NAME changed between SFTPv3 and SFTPv4+:
                   SFTPv4+: http://tools.ietf.org/html/draft-ietf-secsh-filexfer-13#section-9.4
               pre-SFTPv4 : http://tools.ietf.org/html/draft-ietf-secsh-filexfer-02#section-7 */
            103=> 'NET_SFTP_DATA',
            104=> 'NET_SFTP_NAME',
            105=> 'NET_SFTP_ATTRS',

            200=> 'NET_SFTP_EXTENDED'
        ];
        $this->status_codes = [
            0 => 'NET_SFTP_STATUS_OK',
            1 => 'NET_SFTP_STATUS_EOF',
            2 => 'NET_SFTP_STATUS_NO_SUCH_FILE',
            3 => 'NET_SFTP_STATUS_PERMISSION_DENIED',
            4 => 'NET_SFTP_STATUS_FAILURE',
            5 => 'NET_SFTP_STATUS_BAD_MESSAGE',
            6 => 'NET_SFTP_STATUS_NO_CONNECTION',
            7 => 'NET_SFTP_STATUS_CONNECTION_LOST',
            8 => 'NET_SFTP_STATUS_OP_UNSUPPORTED',
            9 => 'NET_SFTP_STATUS_INVALID_HANDLE',
            10 => 'NET_SFTP_STATUS_NO_SUCH_PATH',
            11 => 'NET_SFTP_STATUS_FILE_ALREADY_EXISTS',
            12 => 'NET_SFTP_STATUS_WRITE_PROTECT',
            13 => 'NET_SFTP_STATUS_NO_MEDIA',
            14 => 'NET_SFTP_STATUS_NO_SPACE_ON_FILESYSTEM',
            15 => 'NET_SFTP_STATUS_QUOTA_EXCEEDED',
            16 => 'NET_SFTP_STATUS_UNKNOWN_PRINCIPAL',
            17 => 'NET_SFTP_STATUS_LOCK_CONFLICT',
            18 => 'NET_SFTP_STATUS_DIR_NOT_EMPTY',
            19 => 'NET_SFTP_STATUS_NOT_A_DIRECTORY',
            20 => 'NET_SFTP_STATUS_INVALID_FILENAME',
            21 => 'NET_SFTP_STATUS_LINK_LOOP',
            22 => 'NET_SFTP_STATUS_CANNOT_DELETE',
            23 => 'NET_SFTP_STATUS_INVALID_PARAMETER',
            24 => 'NET_SFTP_STATUS_FILE_IS_A_DIRECTORY',
            25 => 'NET_SFTP_STATUS_BYTE_RANGE_LOCK_CONFLICT',
            26 => 'NET_SFTP_STATUS_BYTE_RANGE_LOCK_REFUSED',
            27 => 'NET_SFTP_STATUS_DELETE_PENDING',
            28 => 'NET_SFTP_STATUS_FILE_CORRUPT',
            29 => 'NET_SFTP_STATUS_OWNER_INVALID',
            30 => 'NET_SFTP_STATUS_GROUP_INVALID',
            31 => 'NET_SFTP_STATUS_NO_MATCHING_BYTE_RANGE_LOCK'
        ];
        // http://tools.ietf.org/html/draft-ietf-secsh-filexfer-13#section-7.1
        // the order, in this case, matters quite a lot - see \phpseclib3\Net\SFTP::_parseAttributes() to understand why
        $this->attributes = [
            0x00000001 => 'NET_SFTP_ATTR_SIZE',
            0x00000002 => 'NET_SFTP_ATTR_UIDGID', // defined in SFTPv3, removed in SFTPv4+
            0x00000004 => 'NET_SFTP_ATTR_PERMISSIONS',
            0x00000008 => 'NET_SFTP_ATTR_ACCESSTIME',
            // 0x80000000 will yield a floating point on 32-bit systems and converting floating points to integers
            // yields inconsistent behavior depending on how php is compiled.  so we left shift -1 (which, in
            // two's compliment, consists of all 1 bits) by 31.  on 64-bit systems this'll yield 0xFFFFFFFF80000000.
            // that's not a problem, however, and 'anded' and a 32-bit number, as all the leading 1 bits are ignored.
            (-1 << 31) & 0xFFFFFFFF => 'NET_SFTP_ATTR_EXTENDED'
        ];
        // http://tools.ietf.org/html/draft-ietf-secsh-filexfer-04#section-6.3
        // the flag definitions change somewhat in SFTPv5+.  if SFTPv5+ support is added to this library, maybe name
        // the array for that $this->open5_flags and similarly alter the constant names.
        $this->open_flags = [
            0x00000001 => 'NET_SFTP_OPEN_READ',
            0x00000002 => 'NET_SFTP_OPEN_WRITE',
            0x00000004 => 'NET_SFTP_OPEN_APPEND',
            0x00000008 => 'NET_SFTP_OPEN_CREATE',
            0x00000010 => 'NET_SFTP_OPEN_TRUNCATE',
            0x00000020 => 'NET_SFTP_OPEN_EXCL'
        ];
        // http://tools.ietf.org/html/draft-ietf-secsh-filexfer-04#section-5.2
        // see \phpseclib3\Net\SFTP::_parseLongname() for an explanation
        $this->file_types = [
            1 => 'NET_SFTP_TYPE_REGULAR',
            2 => 'NET_SFTP_TYPE_DIRECTORY',
            3 => 'NET_SFTP_TYPE_SYMLINK',
            4 => 'NET_SFTP_TYPE_SPECIAL',
            5 => 'NET_SFTP_TYPE_UNKNOWN',
            // the following types were first defined for use in SFTPv5+
            // http://tools.ietf.org/html/draft-ietf-secsh-filexfer-05#section-5.2
            6 => 'NET_SFTP_TYPE_SOCKET',
            7 => 'NET_SFTP_TYPE_CHAR_DEVICE',
            8 => 'NET_SFTP_TYPE_BLOCK_DEVICE',
            9 => 'NET_SFTP_TYPE_FIFO'
        ];
        $this->define_array(
            $this->packet_types,
            $this->status_codes,
            $this->attributes,
            $this->open_flags,
            $this->file_types
        );

        if (!defined('NET_SFTP_QUEUE_SIZE')) {
            define('NET_SFTP_QUEUE_SIZE', 32);
        }
        if (!defined('NET_SFTP_UPLOAD_QUEUE_SIZE')) {
            define('NET_SFTP_UPLOAD_QUEUE_SIZE', 1024);
        }
    }

    /**
     * Login
     *
     * @param string $username
     * @param string|AsymmetricKey|array[]|Agent|null ...$args
     * @throws \UnexpectedValueException on receipt of unexpected packets
     * @return bool
     * @access public
     */
    public function login($username, ...$args)
    {
        if (!parent::login(...func_get_args())) {
            return false;
        }

        return $this->init_sftp_connection();
    }

    /**
     * (Re)initializes the SFTP channel
     *
     * @throws \UnexpectedValueException on receipt of unexpected packets
     * @return bool
     * @access private
     */
    private function init_sftp_connection()
    {
        $this->window_size_server_to_client[self::CHANNEL] = $this->window_size;

        $packet = Strings::packSSH2(
            'CsN3',
            NET_SSH2_MSG_CHANNEL_OPEN,
            'session',
            self::CHANNEL,
            $this->window_size,
            0x4000
        );

        $this->send_binary_packet($packet);

        $this->channel_status[self::CHANNEL] = NET_SSH2_MSG_CHANNEL_OPEN;

        $response = $this->get_channel_packet(self::CHANNEL, true);
        if ($response === true && $this->isTimeout()) {
            return false;
        }

        $packet = Strings::packSSH2(
            'CNsbs',
            NET_SSH2_MSG_CHANNEL_REQUEST,
            $this->server_channels[self::CHANNEL],
            'subsystem',
            true,
            'sftp'
        );
        $this->send_binary_packet($packet);

        $this->channel_status[self::CHANNEL] = NET_SSH2_MSG_CHANNEL_REQUEST;

        $response = $this->get_channel_packet(self::CHANNEL, true);
        if ($response === false) {
            // from PuTTY's psftp.exe
            $command = "test -x /usr/lib/sftp-server && exec /usr/lib/sftp-server\n" .
                       "test -x /usr/local/lib/sftp-server && exec /usr/local/lib/sftp-server\n" .
                       "exec sftp-server";
            // we don't do $this->exec($command, false) because exec() operates on a different channel and plus the SSH_MSG_CHANNEL_OPEN that exec() does
            // is redundant
            $packet = Strings::packSSH2(
                'CNsCs',
                NET_SSH2_MSG_CHANNEL_REQUEST,
                $this->server_channels[self::CHANNEL],
                'exec',
                1,
                $command
            );
            $this->send_binary_packet($packet);

            $this->channel_status[self::CHANNEL] = NET_SSH2_MSG_CHANNEL_REQUEST;

            $response = $this->get_channel_packet(self::CHANNEL, true);
            if ($response === false) {
                return false;
            }
        } else if ($response === true && $this->isTimeout()) {
            return false;
        }

        $this->channel_status[self::CHANNEL] = NET_SSH2_MSG_CHANNEL_DATA;
        $this->send_sftp_packet(NET_SFTP_INIT, "\0\0\0\3");

        $response = $this->get_sftp_packet();
        if ($this->packet_type != NET_SFTP_VERSION) {
            throw new \UnexpectedValueException('Expected NET_SFTP_VERSION. '
                                              . 'Got packet type: ' . $this->packet_type);
        }

        list($this->version) = Strings::unpackSSH2('N', $response);
        while (!empty($response)) {
            list($key, $value) = Strings::unpackSSH2('ss', $response);
            $this->extensions[$key] = $value;
        }

        /*
         SFTPv4+ defines a 'newline' extension.  SFTPv3 seems to have unofficial support for it via 'newline@vandyke.com',
         however, I'm not sure what 'newline@vandyke.com' is supposed to do (the fact that it's unofficial means that it's
         not in the official SFTPv3 specs) and 'newline@vandyke.com' / 'newline' are likely not drop-in substitutes for
         one another due to the fact that 'newline' comes with a SSH_FXF_TEXT bitmask whereas it seems unlikely that
         'newline@vandyke.com' would.
        */
        /*
        if (isset($this->extensions['newline@vandyke.com'])) {
            $this->extensions['newline'] = $this->extensions['newline@vandyke.com'];
            unset($this->extensions['newline@vandyke.com']);
        }
        */

        $this->use_request_id = true;

        /*
         A Note on SFTPv4/5/6 support:
         <http://tools.ietf.org/html/draft-ietf-secsh-filexfer-13#section-5.1> states the following:

         "If the client wishes to interoperate with servers that support noncontiguous version
          numbers it SHOULD send '3'"

         Given that the server only sends its version number after the client has already done so, the above
         seems to be suggesting that v3 should be the default version.  This makes sense given that v3 is the
         most popular.

         <http://tools.ietf.org/html/draft-ietf-secsh-filexfer-13#section-5.5> states the following;

         "If the server did not send the "versions" extension, or the version-from-list was not included, the
          server MAY send a status response describing the failure, but MUST then close the channel without
          processing any further requests."

         So what do you do if you have a client whose initial SSH_FXP_INIT packet says it implements v3 and
         a server whose initial SSH_FXP_VERSION reply says it implements v4 and only v4?  If it only implements
         v4, the "versions" extension is likely not going to have been sent so version re-negotiation as discussed
         in draft-ietf-secsh-filexfer-13 would be quite impossible.  As such, what \phpseclib3\Net\SFTP would do is close the
         channel and reopen it with a new and updated SSH_FXP_INIT packet.
        */
        switch ($this->version) {
            case 2:
            case 3:
                break;
            default:
                return false;
        }

        $this->pwd = $this->realpath('.');

        $this->update_stat_cache($this->pwd, []);

        return true;
    }

    /**
     * Disable the stat cache
     *
     * @access public
     */
    public function disableStatCache()
    {
        $this->use_stat_cache = false;
    }

    /**
     * Enable the stat cache
     *
     * @access public
     */
    public function enableStatCache()
    {
        $this->use_stat_cache = true;
    }

    /**
     * Clear the stat cache
     *
     * @access public
     */
    public function clearStatCache()
    {
        $this->stat_cache = [];
    }

    /**
     * Enable path canonicalization
     *
     * @access public
     */
    public function enablePathCanonicalization()
    {
        $this->canonicalize_paths = true;
    }

    /**
     * Enable arbitrary length packets
     *
     * @access public
     */
    function enableArbitraryLengthPackets()
    {
        $this->allow_arbitrary_length_packets = true;
    }

    /**
     * Enable path canonicalization
     *
     * @access public
     */
    public function disablePathCanonicalization()
    {
        $this->canonicalize_paths = false;
    }

    /**
     * Returns the current directory name
     *
     * @return mixed
     * @access public
     */
    public function pwd()
    {
        return $this->pwd;
    }

    /**
     * Logs errors
     *
     * @param string $response
     * @param int $status
     * @access private
     */
    private function logError($response, $status = -1)
    {
        if ($status == -1) {
            list($status) = Strings::unpackSSH2('N', $response);
        }

        list($error) = $this->status_codes[$status];

        if ($this->version > 2) {
            list($message) = Strings::unpackSSH2('s', $response);
            $this->sftp_errors[] = "$error: $message";
        } else {
            $this->sftp_errors[] = $error;
        }
    }

    /**
     * Canonicalize the Server-Side Path Name
     *
     * SFTP doesn't provide a mechanism by which the current working directory can be changed, so we'll emulate it.  Returns
     * the absolute (canonicalized) path.
     *
     * If canonicalize_paths has been disabled using disablePathCanonicalization(), $path is returned as-is.
     *
     * @see self::chdir()
     * @see self::disablePathCanonicalization()
     * @param string $path
     * @throws \UnexpectedValueException on receipt of unexpected packets
     * @return mixed
     * @access public
     */
    public function realpath($path)
    {
        if (!$this->canonicalize_paths) {
            return $path;
        }

        if ($this->pwd === false) {
            // http://tools.ietf.org/html/draft-ietf-secsh-filexfer-13#section-8.9
            $this->send_sftp_packet(NET_SFTP_REALPATH, Strings::packSSH2('s', $path));

            $response = $this->get_sftp_packet();
            switch ($this->packet_type) {
                case NET_SFTP_NAME:
                    // although SSH_FXP_NAME is implemented differently in SFTPv3 than it is in SFTPv4+, the following
                    // should work on all SFTP versions since the only part of the SSH_FXP_NAME packet the following looks
                    // at is the first part and that part is defined the same in SFTP versions 3 through 6.
                    list(, $filename) = Strings::unpackSSH2('Ns', $response);
                    return $filename;
                case NET_SFTP_STATUS:
                    $this->logError($response);
                    return false;
                default:
                    throw new \UnexpectedValueException('Expected NET_SFTP_NAME or NET_SFTP_STATUS. '
                                                      . 'Got packet type: ' . $this->packet_type);
            }
        }

        if (!strlen($path) || $path[0] != '/') {
            $path = $this->pwd . '/' . $path;
        }

        $path = explode('/', $path);
        $new = [];
        foreach ($path as $dir) {
            if (!strlen($dir)) {
                continue;
            }
            switch ($dir) {
                case '..':
                    array_pop($new);
                case '.':
                    break;
                default:
                    $new[] = $dir;
            }
        }

        return '/' . implode('/', $new);
    }

    /**
     * Changes the current directory
     *
     * @param string $dir
     * @throws \UnexpectedValueException on receipt of unexpected packets
     * @return bool
     * @access public
     */
    public function chdir($dir)
    {
        if (!($this->bitmap & SSH2::MASK_LOGIN)) {
            return false;
        }

        // assume current dir if $dir is empty
        if ($dir === '') {
            $dir = './';
        // suffix a slash if needed
        } elseif ($dir[strlen($dir) - 1] != '/') {
            $dir.= '/';
        }

        $dir = $this->realpath($dir);

        // confirm that $dir is, in fact, a valid directory
        if ($this->use_stat_cache && is_array($this->query_stat_cache($dir))) {
            $this->pwd = $dir;
            return true;
        }

        // we could do a stat on the alleged $dir to see if it's a directory but that doesn't tell us
        // the currently logged in user has the appropriate permissions or not. maybe you could see if
        // the file's uid / gid match the currently logged in user's uid / gid but how there's no easy
        // way to get those with SFTP

        $this->send_sftp_packet(NET_SFTP_OPENDIR, Strings::packSSH2('s', $dir));

        // see \phpseclib3\Net\SFTP::nlist() for a more thorough explanation of the following
        $response = $this->get_sftp_packet();
        switch ($this->packet_type) {
            case NET_SFTP_HANDLE:
                $handle = substr($response, 4);
                break;
            case NET_SFTP_STATUS:
                $this->logError($response);
                return false;
            default:
                throw new \UnexpectedValueException('Expected NET_SFTP_HANDLE or NET_SFTP_STATUS' .
                                                    'Got packet type: ' . $this->packet_type);
        }

        if (!$this->close_handle($handle)) {
            return false;
        }

        $this->update_stat_cache($dir, []);

        $this->pwd = $dir;
        return true;
    }

    /**
     * Returns a list of files in the given directory
     *
     * @param string $dir
     * @param bool $recursive
     * @return mixed
     * @access public
     */
    public function nlist($dir = '.', $recursive = false)
    {
        return $this->nlist_helper($dir, $recursive, '');
    }

    /**
     * Helper method for nlist
     *
     * @param string $dir
     * @param bool $recursive
     * @param string $relativeDir
     * @return mixed
     * @access private
     */
    private function nlist_helper($dir, $recursive, $relativeDir)
    {
        $files = $this->readlist($dir, false);

        if (!$recursive || $files === false) {
            return $files;
        }

        $result = [];
        foreach ($files as $value) {
            if ($value == '.' || $value == '..') {
                $result[] = $relativeDir . $value;
                continue;
            }
            if (is_array($this->query_stat_cache($this->realpath($dir . '/' . $value)))) {
                $temp = $this->nlist_helper($dir . '/' . $value, true, $relativeDir . $value . '/');
                $temp = is_array($temp) ? $temp : [];
                $result = array_merge($result, $temp);
            } else {
                $result[] = $relativeDir . $value;
            }
        }

        return $result;
    }

    /**
     * Returns a detailed list of files in the given directory
     *
     * @param string $dir
     * @param bool $recursive
     * @return mixed
     * @access public
     */
    public function rawlist($dir = '.', $recursive = false)
    {
        $files = $this->readlist($dir, true);
        if (!$recursive || $files === false) {
            return $files;
        }

        static $depth = 0;

        foreach ($files as $key => $value) {
            if ($depth != 0 && $key == '..') {
                unset($files[$key]);
                continue;
            }
            $is_directory = false;
            if ($key != '.' && $key != '..') {
                if ($this->use_stat_cache) {
                    $is_directory = is_array($this->query_stat_cache($this->realpath($dir . '/' . $key)));
                } else {
                    $stat = $this->lstat($dir . '/' . $key);
                    $is_directory = $stat && $stat['type'] === NET_SFTP_TYPE_DIRECTORY;
                }
            }

            if ($is_directory) {
                $depth++;
                $files[$key] = $this->rawlist($dir . '/' . $key, true);
                $depth--;
            } else {
                $files[$key] = (object) $value;
            }
        }

        return $files;
    }

    /**
     * Reads a list, be it detailed or not, of files in the given directory
     *
     * @param string $dir
     * @param bool $raw
     * @return mixed
     * @throws \UnexpectedValueException on receipt of unexpected packets
     * @access private
     */
    private function readlist($dir, $raw = true)
    {
        if (!($this->bitmap & SSH2::MASK_LOGIN)) {
            return false;
        }

        $dir = $this->realpath($dir . '/');
        if ($dir === false) {
            return false;
        }

        // http://tools.ietf.org/html/draft-ietf-secsh-filexfer-13#section-8.1.2
        $this->send_sftp_packet(NET_SFTP_OPENDIR, Strings::packSSH2('s', $dir));

        $response = $this->get_sftp_packet();
        switch ($this->packet_type) {
            case NET_SFTP_HANDLE:
                // http://tools.ietf.org/html/draft-ietf-secsh-filexfer-13#section-9.2
                // since 'handle' is the last field in the SSH_FXP_HANDLE packet, we'll just remove the first four bytes that
                // represent the length of the string and leave it at that
                $handle = substr($response, 4);
                break;
            case NET_SFTP_STATUS:
                // presumably SSH_FX_NO_SUCH_FILE or SSH_FX_PERMISSION_DENIED
                $this->logError($response);
                return false;
            default:
                throw new \UnexpectedValueException('Expected NET_SFTP_HANDLE or NET_SFTP_STATUS. '
                                                  . 'Got packet type: ' . $this->packet_type);
        }

        $this->update_stat_cache($dir, []);

        $contents = [];
        while (true) {
            // http://tools.ietf.org/html/draft-ietf-secsh-filexfer-13#section-8.2.2
            // why multiple SSH_FXP_READDIR packets would be sent when the response to a single one can span arbitrarily many
            // SSH_MSG_CHANNEL_DATA messages is not known to me.
            $this->send_sftp_packet(NET_SFTP_READDIR, Strings::packSSH2('s', $handle));

            $response = $this->get_sftp_packet();
            switch ($this->packet_type) {
                case NET_SFTP_NAME:
                    list($count) = Strings::unpackSSH2('N', $response);
                    for ($i = 0; $i < $count; $i++) {
                        list($shortname, $longname) = Strings::unpackSSH2('ss', $response);
                        $attributes = $this->parseAttributes($response);
                        if (!isset($attributes['type'])) {
                            $fileType = $this->parseLongname($longname);
                            if ($fileType) {
                                $attributes['type'] = $fileType;
                            }
                        }
                        $contents[$shortname] = $attributes + ['filename' => $shortname];

                        if (isset($attributes['type']) && $attributes['type'] == NET_SFTP_TYPE_DIRECTORY && ($shortname != '.' && $shortname != '..')) {
                            $this->update_stat_cache($dir . '/' . $shortname, []);
                        } else {
                            if ($shortname == '..') {
                                $temp = $this->realpath($dir . '/..') . '/.';
                            } else {
                                $temp = $dir . '/' . $shortname;
                            }
                            $this->update_stat_cache($temp, (object) ['lstat' => $attributes]);
                        }
                        // SFTPv6 has an optional boolean end-of-list field, but we'll ignore that, since the
                        // final SSH_FXP_STATUS packet should tell us that, already.
                    }
                    break;
                case NET_SFTP_STATUS:
                    list($status) = Strings::unpackSSH2('N', $response);
                    if ($status != NET_SFTP_STATUS_EOF) {
                        $this->logError($response, $status);
                        return false;
                    }
                    break 2;
                default:
                    throw new \UnexpectedValueException('Expected NET_SFTP_NAME or NET_SFTP_STATUS. '
                                                      . 'Got packet type: ' . $this->packet_type);
            }
        }

        if (!$this->close_handle($handle)) {
            return false;
        }

        if (count($this->sortOptions)) {
            uasort($contents, [&$this, 'comparator']);
        }

        return $raw ? $contents : array_map('strval', array_keys($contents));
    }

    /**
     * Compares two rawlist entries using parameters set by setListOrder()
     *
     * Intended for use with uasort()
     *
     * @param array $a
     * @param array $b
     * @return int
     * @access private
     */
    private function comparator($a, $b)
    {
        switch (true) {
            case $a['filename'] === '.' || $b['filename'] === '.':
                if ($a['filename'] === $b['filename']) {
                    return 0;
                }
                return $a['filename'] === '.' ? -1 : 1;
            case $a['filename'] === '..' || $b['filename'] === '..':
                if ($a['filename'] === $b['filename']) {
                    return 0;
                }
                return $a['filename'] === '..' ? -1 : 1;
            case isset($a['type']) && $a['type'] === NET_SFTP_TYPE_DIRECTORY:
                if (!isset($b['type'])) {
                    return 1;
                }
                if ($b['type'] !== $a['type']) {
                    return -1;
                }
                break;
            case isset($b['type']) && $b['type'] === NET_SFTP_TYPE_DIRECTORY:
                return 1;
        }
        foreach ($this->sortOptions as $sort => $order) {
            if (!isset($a[$sort]) || !isset($b[$sort])) {
                if (isset($a[$sort])) {
                    return -1;
                }
                if (isset($b[$sort])) {
                    return 1;
                }
                return 0;
            }
            switch ($sort) {
                case 'filename':
                    $result = strcasecmp($a['filename'], $b['filename']);
                    if ($result) {
                        return $order === SORT_DESC ? -$result : $result;
                    }
                    break;
                case 'mode':
                    $a[$sort]&= 07777;
                    $b[$sort]&= 07777;
                default:
                    if ($a[$sort] === $b[$sort]) {
                        break;
                    }
                    return $order === SORT_ASC ? $a[$sort] - $b[$sort] : $b[$sort] - $a[$sort];
            }
        }
    }

    /**
     * Defines how nlist() and rawlist() will be sorted - if at all.
     *
     * If sorting is enabled directories and files will be sorted independently with
     * directories appearing before files in the resultant array that is returned.
     *
     * Any parameter returned by stat is a valid sort parameter for this function.
     * Filename comparisons are case insensitive.
     *
     * Examples:
     *
     * $sftp->setListOrder('filename', SORT_ASC);
     * $sftp->setListOrder('size', SORT_DESC, 'filename', SORT_ASC);
     * $sftp->setListOrder(true);
     *    Separates directories from files but doesn't do any sorting beyond that
     * $sftp->setListOrder();
     *    Don't do any sort of sorting
     *
     * @param string[] ...$args
     * @access public
     */
    public function setListOrder(...$args)
    {
        $this->sortOptions = [];
        if (empty($args)) {
            return;
        }
        $len = count($args) & 0x7FFFFFFE;
        for ($i = 0; $i < $len; $i+=2) {
            $this->sortOptions[$args[$i]] = $args[$i + 1];
        }
        if (!count($this->sortOptions)) {
            $this->sortOptions = ['bogus' => true];
        }
    }

    /**
     * Save files / directories to cache
     *
     * @param string $path
     * @param mixed $value
     * @access private
     */
    private function update_stat_cache($path, $value)
    {
        if ($this->use_stat_cache === false) {
            return;
        }

        // preg_replace('#^/|/(?=/)|/$#', '', $dir) == str_replace('//', '/', trim($path, '/'))
        $dirs = explode('/', preg_replace('#^/|/(?=/)|/$#', '', $path));

        $temp = &$this->stat_cache;
        $max = count($dirs) - 1;
        foreach ($dirs as $i => $dir) {
            // if $temp is an object that means one of two things.
            //  1. a file was deleted and changed to a directory behind phpseclib's back
            //  2. it's a symlink. when lstat is done it's unclear what it's a symlink to
            if (is_object($temp)) {
                $temp = [];
            }
            if (!isset($temp[$dir])) {
                $temp[$dir] = [];
            }
            if ($i === $max) {
                if (is_object($temp[$dir]) && is_object($value)) {
                    if (!isset($value->stat) && isset($temp[$dir]->stat)) {
                        $value->stat = $temp[$dir]->stat;
                    }
                    if (!isset($value->lstat) && isset($temp[$dir]->lstat)) {
                        $value->lstat = $temp[$dir]->lstat;
                    }
                }
                $temp[$dir] = $value;
                break;
            }
            $temp = &$temp[$dir];
        }
    }

    /**
     * Remove files / directories from cache
     *
     * @param string $path
     * @return bool
     * @access private
     */
    private function remove_from_stat_cache($path)
    {
        $dirs = explode('/', preg_replace('#^/|/(?=/)|/$#', '', $path));

        $temp = &$this->stat_cache;
        $max = count($dirs) - 1;
        foreach ($dirs as $i => $dir) {
            if (!is_array($temp)) {
                return false;
            }
            if ($i === $max) {
                unset($temp[$dir]);
                return true;
            }
            if (!isset($temp[$dir])) {
                return false;
            }
            $temp = &$temp[$dir];
        }
    }

    /**
     * Checks cache for path
     *
     * Mainly used by file_exists
     *
     * @param string $path
     * @return mixed
     * @access private
     */
    private function query_stat_cache($path)
    {
        $dirs = explode('/', preg_replace('#^/|/(?=/)|/$#', '', $path));

        $temp = &$this->stat_cache;
        foreach ($dirs as $dir) {
            if (!is_array($temp)) {
                return null;
            }
            if (!isset($temp[$dir])) {
                return null;
            }
            $temp = &$temp[$dir];
        }
        return $temp;
    }

    /**
     * Returns general information about a file.
     *
     * Returns an array on success and false otherwise.
     *
     * @param string $filename
     * @return mixed
     * @access public
     */
    public function stat($filename)
    {
        if (!($this->bitmap & SSH2::MASK_LOGIN)) {
            return false;
        }

        $filename = $this->realpath($filename);
        if ($filename === false) {
            return false;
        }

        if ($this->use_stat_cache) {
            $result = $this->query_stat_cache($filename);
            if (is_array($result) && isset($result['.']) && isset($result['.']->stat)) {
                return $result['.']->stat;
            }
            if (is_object($result) && isset($result->stat)) {
                return $result->stat;
            }
        }

        $stat = $this->stat_helper($filename, NET_SFTP_STAT);
        if ($stat === false) {
            $this->remove_from_stat_cache($filename);
            return false;
        }
        if (isset($stat['type'])) {
            if ($stat['type'] == NET_SFTP_TYPE_DIRECTORY) {
                $filename.= '/.';
            }
            $this->update_stat_cache($filename, (object) ['stat' => $stat]);
            return $stat;
        }

        $pwd = $this->pwd;
        $stat['type'] = $this->chdir($filename) ?
            NET_SFTP_TYPE_DIRECTORY :
            NET_SFTP_TYPE_REGULAR;
        $this->pwd = $pwd;

        if ($stat['type'] == NET_SFTP_TYPE_DIRECTORY) {
            $filename.= '/.';
        }
        $this->update_stat_cache($filename, (object) ['stat' => $stat]);

        return $stat;
    }

    /**
     * Returns general information about a file or symbolic link.
     *
     * Returns an array on success and false otherwise.
     *
     * @param string $filename
     * @return mixed
     * @access public
     */
    public function lstat($filename)
    {
        if (!($this->bitmap & SSH2::MASK_LOGIN)) {
            return false;
        }

        $filename = $this->realpath($filename);
        if ($filename === false) {
            return false;
        }

        if ($this->use_stat_cache) {
            $result = $this->query_stat_cache($filename);
            if (is_array($result) && isset($result['.']) && isset($result['.']->lstat)) {
                return $result['.']->lstat;
            }
            if (is_object($result) && isset($result->lstat)) {
                return $result->lstat;
            }
        }

        $lstat = $this->stat_helper($filename, NET_SFTP_LSTAT);
        if ($lstat === false) {
            $this->remove_from_stat_cache($filename);
            return false;
        }
        if (isset($lstat['type'])) {
            if ($lstat['type'] == NET_SFTP_TYPE_DIRECTORY) {
                $filename.= '/.';
            }
            $this->update_stat_cache($filename, (object) ['lstat' => $lstat]);
            return $lstat;
        }

        $stat = $this->stat_helper($filename, NET_SFTP_STAT);

        if ($lstat != $stat) {
            $lstat = array_merge($lstat, ['type' => NET_SFTP_TYPE_SYMLINK]);
            $this->update_stat_cache($filename, (object) ['lstat' => $lstat]);
            return $stat;
        }

        $pwd = $this->pwd;
        $lstat['type'] = $this->chdir($filename) ?
            NET_SFTP_TYPE_DIRECTORY :
            NET_SFTP_TYPE_REGULAR;
        $this->pwd = $pwd;

        if ($lstat['type'] == NET_SFTP_TYPE_DIRECTORY) {
            $filename.= '/.';
        }
        $this->update_stat_cache($filename, (object) ['lstat' => $lstat]);

        return $lstat;
    }

    /**
     * Returns general information about a file or symbolic link
     *
     * Determines information without calling \phpseclib3\Net\SFTP::realpath().
     * The second parameter can be either NET_SFTP_STAT or NET_SFTP_LSTAT.
     *
     * @param string $filename
     * @param int $type
     * @throws \UnexpectedValueException on receipt of unexpected packets
     * @return mixed
     * @access private
     */
    private function stat_helper($filename, $type)
    {
        // SFTPv4+ adds an additional 32-bit integer field - flags - to the following:
        $packet = Strings::packSSH2('s', $filename);
        $this->send_sftp_packet($type, $packet);

        $response = $this->get_sftp_packet();
        switch ($this->packet_type) {
            case NET_SFTP_ATTRS:
                return $this->parseAttributes($response);
            case NET_SFTP_STATUS:
                $this->logError($response);
                return false;
        }

        throw new \UnexpectedValueException('Expected NET_SFTP_ATTRS or NET_SFTP_STATUS. '
                                          . 'Got packet type: ' . $this->packet_type);
    }

    /**
     * Truncates a file to a given length
     *
     * @param string $filename
     * @param int $new_size
     * @return bool
     * @access public
     */
    public function truncate($filename, $new_size)
    {
        $attr = pack('N3', NET_SFTP_ATTR_SIZE, $new_size / 4294967296, $new_size); // 4294967296 == 0x100000000 == 1<<32

        return $this->setstat($filename, $attr, false);
    }

    /**
     * Sets access and modification time of file.
     *
     * If the file does not exist, it will be created.
     *
     * @param string $filename
     * @param int $time
     * @param int $atime
     * @throws \UnexpectedValueException on receipt of unexpected packets
     * @return bool
     * @access public
     */
    public function touch($filename, $time = null, $atime = null)
    {
        if (!($this->bitmap & SSH2::MASK_LOGIN)) {
            return false;
        }

        $filename = $this->realpath($filename);
        if ($filename === false) {
            return false;
        }

        if (!isset($time)) {
            $time = time();
        }
        if (!isset($atime)) {
            $atime = $time;
        }

        $flags = NET_SFTP_OPEN_WRITE | NET_SFTP_OPEN_CREATE | NET_SFTP_OPEN_EXCL;
        $attr = pack('N3', NET_SFTP_ATTR_ACCESSTIME, $time, $atime);
        $packet = Strings::packSSH2('sN', $filename, $flags) . $attr;
        $this->send_sftp_packet(NET_SFTP_OPEN, $packet);

        $response = $this->get_sftp_packet();
        switch ($this->packet_type) {
            case NET_SFTP_HANDLE:
                return $this->close_handle(substr($response, 4));
            case NET_SFTP_STATUS:
                $this->logError($response);
                break;
            default:
                throw new \UnexpectedValueException('Expected NET_SFTP_HANDLE or NET_SFTP_STATUS. '
                                                  . 'Got packet type: ' . $this->packet_type);
        }

        return $this->setstat($filename, $attr, false);
    }

    /**
     * Changes file or directory owner
     *
     * Returns true on success or false on error.
     *
     * @param string $filename
     * @param int $uid
     * @param bool $recursive
     * @return bool
     * @access public
     */
    public function chown($filename, $uid, $recursive = false)
    {
        // quoting from <http://www.kernel.org/doc/man-pages/online/pages/man2/chown.2.html>,
        // "if the owner or group is specified as -1, then that ID is not changed"
        $attr = pack('N3', NET_SFTP_ATTR_UIDGID, $uid, -1);

        return $this->setstat($filename, $attr, $recursive);
    }

    /**
     * Changes file or directory group
     *
     * Returns true on success or false on error.
     *
     * @param string $filename
     * @param int $gid
     * @param bool $recursive
     * @return bool
     * @access public
     */
    public function chgrp($filename, $gid, $recursive = false)
    {
        $attr = pack('N3', NET_SFTP_ATTR_UIDGID, -1, $gid);

        return $this->setstat($filename, $attr, $recursive);
    }

    /**
     * Set permissions on a file.
     *
     * Returns the new file permissions on success or false on error.
     * If $recursive is true than this just returns true or false.
     *
     * @param int $mode
     * @param string $filename
     * @param bool $recursive
     * @throws \UnexpectedValueException on receipt of unexpected packets
     * @return mixed
     * @access public
     */
    public function chmod($mode, $filename, $recursive = false)
    {
        if (is_string($mode) && is_int($filename)) {
            $temp = $mode;
            $mode = $filename;
            $filename = $temp;
        }

        $attr = pack('N2', NET_SFTP_ATTR_PERMISSIONS, $mode & 07777);
        if (!$this->setstat($filename, $attr, $recursive)) {
            return false;
        }
        if ($recursive) {
            return true;
        }

        $filename = $this->realpath($filename);
        // rather than return what the permissions *should* be, we'll return what they actually are.  this will also
        // tell us if the file actually exists.
        // incidentally, SFTPv4+ adds an additional 32-bit integer field - flags - to the following:
        $packet = pack('Na*', strlen($filename), $filename);
        $this->send_sftp_packet(NET_SFTP_STAT, $packet);

        $response = $this->get_sftp_packet();
        switch ($this->packet_type) {
            case NET_SFTP_ATTRS:
                $attrs = $this->parseAttributes($response);
                return $attrs['mode'];
            case NET_SFTP_STATUS:
                $this->logError($response);
                return false;
        }

        throw new \UnexpectedValueException('Expected NET_SFTP_ATTRS or NET_SFTP_STATUS. '
                                          . 'Got packet type: ' . $this->packet_type);
    }

    /**
     * Sets information about a file
     *
     * @param string $filename
     * @param string $attr
     * @param bool $recursive
     * @throws \UnexpectedValueException on receipt of unexpected packets
     * @return bool
     * @access private
     */
    private function setstat($filename, $attr, $recursive)
    {
        if (!($this->bitmap & SSH2::MASK_LOGIN)) {
            return false;
        }

        $filename = $this->realpath($filename);
        if ($filename === false) {
            return false;
        }

        $this->remove_from_stat_cache($filename);

        if ($recursive) {
            $i = 0;
            $result = $this->setstat_recursive($filename, $attr, $i);
            $this->read_put_responses($i);
            return $result;
        }

        // SFTPv4+ has an additional byte field - type - that would need to be sent, as well. setting it to
        // SSH_FILEXFER_TYPE_UNKNOWN might work. if not, we'd have to do an SSH_FXP_STAT before doing an SSH_FXP_SETSTAT.
        $this->send_sftp_packet(NET_SFTP_SETSTAT, Strings::packSSH2('s', $filename) . $attr);

        /*
         "Because some systems must use separate system calls to set various attributes, it is possible that a failure
          response will be returned, but yet some of the attributes may be have been successfully modified.  If possible,
          servers SHOULD avoid this situation; however, clients MUST be aware that this is possible."

          -- http://tools.ietf.org/html/draft-ietf-secsh-filexfer-13#section-8.6
        */
        $response = $this->get_sftp_packet();
        if ($this->packet_type != NET_SFTP_STATUS) {
            throw new \UnexpectedValueException('Expected NET_SFTP_STATUS. '
                                              . 'Got packet type: ' . $this->packet_type);
        }

        list($status) = Strings::unpackSSH2('N', $response);
        if ($status != NET_SFTP_STATUS_OK) {
            $this->logError($response, $status);
            return false;
        }

        return true;
    }

    /**
     * Recursively sets information on directories on the SFTP server
     *
     * Minimizes directory lookups and SSH_FXP_STATUS requests for speed.
     *
     * @param string $path
     * @param string $attr
     * @param int $i
     * @return bool
     * @access private
     */
    private function setstat_recursive($path, $attr, &$i)
    {
        if (!$this->read_put_responses($i)) {
            return false;
        }
        $i = 0;
        $entries = $this->readlist($path, true);

        if ($entries === false) {
            return $this->setstat($path, $attr, false);
        }

        // normally $entries would have at least . and .. but it might not if the directories
        // permissions didn't allow reading
        if (empty($entries)) {
            return false;
        }

        unset($entries['.'], $entries['..']);
        foreach ($entries as $filename => $props) {
            if (!isset($props['type'])) {
                return false;
            }

            $temp = $path . '/' . $filename;
            if ($props['type'] == NET_SFTP_TYPE_DIRECTORY) {
                if (!$this->setstat_recursive($temp, $attr, $i)) {
                    return false;
                }
            } else {
                $this->send_sftp_packet(NET_SFTP_SETSTAT, Strings::packSSH2('s', $temp) . $attr);

                $i++;

                if ($i >= NET_SFTP_QUEUE_SIZE) {
                    if (!$this->read_put_responses($i)) {
                        return false;
                    }
                    $i = 0;
                }
            }
        }

        $this->send_sftp_packet(NET_SFTP_SETSTAT, Strings::packSSH2('s', $path) . $attr);

        $i++;

        if ($i >= NET_SFTP_QUEUE_SIZE) {
            if (!$this->read_put_responses($i)) {
                return false;
            }
            $i = 0;
        }

        return true;
    }

    /**
     * Return the target of a symbolic link
     *
     * @param string $link
     * @throws \UnexpectedValueException on receipt of unexpected packets
     * @return mixed
     * @access public
     */
    public function readlink($link)
    {
        if (!($this->bitmap & SSH2::MASK_LOGIN)) {
            return false;
        }

        $link = $this->realpath($link);

        $this->send_sftp_packet(NET_SFTP_READLINK, Strings::packSSH2('s', $link));

        $response = $this->get_sftp_packet();
        switch ($this->packet_type) {
            case NET_SFTP_NAME:
                break;
            case NET_SFTP_STATUS:
                $this->logError($response);
                return false;
            default:
                throw new \UnexpectedValueException('Expected NET_SFTP_NAME or NET_SFTP_STATUS. '
                                                  . 'Got packet type: ' . $this->packet_type);
        }

        list($count) = Strings::unpackSSH2('N', $response);
        // the file isn't a symlink
        if (!$count) {
            return false;
        }

        list($filename) = Strings::unpackSSH2('s', $response);

        return $filename;
    }

    /**
     * Create a symlink
     *
     * symlink() creates a symbolic link to the existing target with the specified name link.
     *
     * @param string $target
     * @param string $link
     * @throws \UnexpectedValueException on receipt of unexpected packets
     * @return bool
     * @access public
     */
    public function symlink($target, $link)
    {
        if (!($this->bitmap & SSH2::MASK_LOGIN)) {
            return false;
        }

        //$target = $this->realpath($target);
        $link = $this->realpath($link);

        $packet = Strings::packSSH2('ss', $target, $link);
        $this->send_sftp_packet(NET_SFTP_SYMLINK, $packet);

        $response = $this->get_sftp_packet();
        if ($this->packet_type != NET_SFTP_STATUS) {
            throw new \UnexpectedValueException('Expected NET_SFTP_STATUS. '
                                              . 'Got packet type: ' . $this->packet_type);
        }

        list($status) = Strings::unpackSSH2('N', $response);
        if ($status != NET_SFTP_STATUS_OK) {
            $this->logError($response, $status);
            return false;
        }

        return true;
    }

    /**
     * Creates a directory.
     *
     * @param string $dir
     * @param int $mode
     * @param bool $recursive
     * @return bool
     * @access public
     */
    public function mkdir($dir, $mode = -1, $recursive = false)
    {
        if (!($this->bitmap & SSH2::MASK_LOGIN)) {
            return false;
        }

        $dir = $this->realpath($dir);

        if ($recursive) {
            $dirs = explode('/', preg_replace('#/(?=/)|/$#', '', $dir));
            if (empty($dirs[0])) {
                array_shift($dirs);
                $dirs[0] = '/' . $dirs[0];
            }
            for ($i = 0; $i < count($dirs); $i++) {
                $temp = array_slice($dirs, 0, $i + 1);
                $temp = implode('/', $temp);
                $result = $this->mkdir_helper($temp, $mode);
            }
            return $result;
        }

        return $this->mkdir_helper($dir, $mode);
    }

    /**
     * Helper function for directory creation
     *
     * @param string $dir
     * @param int $mode
     * @return bool
     * @access private
     */
    private function mkdir_helper($dir, $mode)
    {
        // send SSH_FXP_MKDIR without any attributes (that's what the \0\0\0\0 is doing)
        $this->send_sftp_packet(NET_SFTP_MKDIR, Strings::packSSH2('s', $dir) . "\0\0\0\0");

        $response = $this->get_sftp_packet();
        if ($this->packet_type != NET_SFTP_STATUS) {
            throw new \UnexpectedValueException('Expected NET_SFTP_STATUS. '
                                              . 'Got packet type: ' . $this->packet_type);
        }

        list($status) = Strings::unpackSSH2('N', $response);
        if ($status != NET_SFTP_STATUS_OK) {
            $this->logError($response, $status);
            return false;
        }

        if ($mode !== -1) {
            $this->chmod($mode, $dir);
        }

        return true;
    }

    /**
     * Removes a directory.
     *
     * @param string $dir
     * @throws \UnexpectedValueException on receipt of unexpected packets
     * @return bool
     * @access public
     */
    public function rmdir($dir)
    {
        if (!($this->bitmap & SSH2::MASK_LOGIN)) {
            return false;
        }

        $dir = $this->realpath($dir);
        if ($dir === false) {
            return false;
        }

        $this->send_sftp_packet(NET_SFTP_RMDIR, Strings::packSSH2('s', $dir));

        $response = $this->get_sftp_packet();
        if ($this->packet_type != NET_SFTP_STATUS) {
            throw new \UnexpectedValueException('Expected NET_SFTP_STATUS. '
                                              . 'Got packet type: ' . $this->packet_type);
        }

        list($status) = Strings::unpackSSH2('N', $response);
        if ($status != NET_SFTP_STATUS_OK) {
            // presumably SSH_FX_NO_SUCH_FILE or SSH_FX_PERMISSION_DENIED?
            $this->logError($response, $status);
            return false;
        }

        $this->remove_from_stat_cache($dir);
        // the following will do a soft delete, which would be useful if you deleted a file
        // and then tried to do a stat on the deleted file. the above, in contrast, does
        // a hard delete
        //$this->update_stat_cache($dir, false);

        return true;
    }

    /**
     * Uploads a file to the SFTP server.
     *
     * By default, \phpseclib3\Net\SFTP::put() does not read from the local filesystem.  $data is dumped directly into $remote_file.
     * So, for example, if you set $data to 'filename.ext' and then do \phpseclib3\Net\SFTP::get(), you will get a file, twelve bytes
     * long, containing 'filename.ext' as its contents.
     *
     * Setting $mode to self::SOURCE_LOCAL_FILE will change the above behavior.  With self::SOURCE_LOCAL_FILE, $remote_file will
     * contain as many bytes as filename.ext does on your local filesystem.  If your filename.ext is 1MB then that is how
     * large $remote_file will be, as well.
     *
     * Setting $mode to self::SOURCE_CALLBACK will use $data as callback function, which gets only one parameter -- number of bytes to return, and returns a string if there is some data or null if there is no more data
     *
     * If $data is a resource then it'll be used as a resource instead.
     *
     * Currently, only binary mode is supported.  As such, if the line endings need to be adjusted, you will need to take
     * care of that, yourself.
     *
     * $mode can take an additional two parameters - self::RESUME and self::RESUME_START. These are bitwise AND'd with
     * $mode. So if you want to resume upload of a 300mb file on the local file system you'd set $mode to the following:
     *
     * self::SOURCE_LOCAL_FILE | self::RESUME
     *
     * If you wanted to simply append the full contents of a local file to the full contents of a remote file you'd replace
     * self::RESUME with self::RESUME_START.
     *
     * If $mode & (self::RESUME | self::RESUME_START) then self::RESUME_START will be assumed.
     *
     * $start and $local_start give you more fine grained control over this process and take precident over self::RESUME
     * when they're non-negative. ie. $start could let you write at the end of a file (like self::RESUME) or in the middle
     * of one. $local_start could let you start your reading from the end of a file (like self::RESUME_START) or in the
     * middle of one.
     *
     * Setting $local_start to > 0 or $mode | self::RESUME_START doesn't do anything unless $mode | self::SOURCE_LOCAL_FILE.
     *
     * {@internal ASCII mode for SFTPv4/5/6 can be supported by adding a new function - \phpseclib3\Net\SFTP::setMode().}
     *
     * @param string $remote_file
     * @param string|resource $data
     * @param int $mode
     * @param int $start
     * @param int $local_start
     * @param callable|null $progressCallback
     * @throws \UnexpectedValueException on receipt of unexpected packets
     * @throws \BadFunctionCallException if you're uploading via a callback and the callback function is invalid
     * @throws \phpseclib3\Exception\FileNotFoundException if you're uploading via a file and the file doesn't exist
     * @return bool
     * @access public
     */
    public function put($remote_file, $data, $mode = self::SOURCE_STRING, $start = -1, $local_start = -1, $progressCallback = null)
    {
        if (!($this->bitmap & SSH2::MASK_LOGIN)) {
            return false;
        }

        $remote_file = $this->realpath($remote_file);
        if ($remote_file === false) {
            return false;
        }

        $flags = NET_SFTP_OPEN_WRITE | NET_SFTP_OPEN_CREATE;
        // according to the SFTP specs, NET_SFTP_OPEN_APPEND should "force all writes to append data at the end of the file."
        // in practice, it doesn't seem to do that.
        //$flags|= ($mode & self::RESUME) ? NET_SFTP_OPEN_APPEND : NET_SFTP_OPEN_TRUNCATE;

        if ($start >= 0) {
            $offset = $start;
        } elseif ($mode & self::RESUME) {
            // if NET_SFTP_OPEN_APPEND worked as it should _size() wouldn't need to be called
            $size = $this->stat($remote_file)['size'];
            $offset = $size !== false ? $size : 0;
        } else {
            $offset = 0;
            $flags|= NET_SFTP_OPEN_TRUNCATE;
        }

        $this->remove_from_stat_cache($remote_file);

        $packet = Strings::packSSH2('sNN', $remote_file, $flags, 0);
        $this->send_sftp_packet(NET_SFTP_OPEN, $packet);

        $response = $this->get_sftp_packet();
        switch ($this->packet_type) {
            case NET_SFTP_HANDLE:
                $handle = substr($response, 4);
                break;
            case NET_SFTP_STATUS:
                $this->logError($response);
                return false;
            default:
                throw new \UnexpectedValueException('Expected NET_SFTP_HANDLE or NET_SFTP_STATUS. '
                                                  . 'Got packet type: ' . $this->packet_type);
        }

        // http://tools.ietf.org/html/draft-ietf-secsh-filexfer-13#section-8.2.3
        $dataCallback = false;
        switch (true) {
            case $mode & self::SOURCE_CALLBACK:
                if (!is_callable($data)) {
                    throw new \BadFunctionCallException("\$data should be is_callable() if you specify SOURCE_CALLBACK flag");
                }
                $dataCallback = $data;
                // do nothing
                break;
            case is_resource($data):
                $mode = $mode & ~self::SOURCE_LOCAL_FILE;
                $info = stream_get_meta_data($data);
                if ($info['wrapper_type'] == 'PHP' && $info['stream_type'] == 'Input') {
                    $fp = fopen('php://memory', 'w+');
                    stream_copy_to_stream($data, $fp);
                    rewind($fp);
                } else {
                    $fp = $data;
                }
                break;
            case $mode & self::SOURCE_LOCAL_FILE:
                if (!is_file($data)) {
                    throw new FileNotFoundException("$data is not a valid file");
                }
                $fp = @fopen($data, 'rb');
                if (!$fp) {
                    return false;
                }
        }

        if (isset($fp)) {
            $stat = fstat($fp);
            $size = !empty($stat) ? $stat['size'] : 0;

            if ($local_start >= 0) {
                fseek($fp, $local_start);
                $size-= $local_start;
            }
        } elseif ($dataCallback) {
            $size = 0;
        } else {
            $size = strlen($data);
        }

        $sent = 0;
        $size = $size < 0 ? ($size & 0x7FFFFFFF) + 0x80000000 : $size;

        $sftp_packet_size = $this->max_sftp_packet;
        // make the SFTP packet be exactly the SFTP packet size by including the bytes in the NET_SFTP_WRITE packets "header"
        $sftp_packet_size-= strlen($handle) + 25;
        $i = $j = 0;
        while ($dataCallback || ($size === 0 || $sent < $size)) {
            if ($dataCallback) {
                $temp = $dataCallback($sftp_packet_size);
                if (is_null($temp)) {
                    break;
                }
            } else {
                $temp = isset($fp) ? fread($fp, $sftp_packet_size) : substr($data, $sent, $sftp_packet_size);
                if ($temp === false || $temp === '') {
                    break;
                }
            }

            $subtemp = $offset + $sent;
            $packet = pack('Na*N3a*', strlen($handle), $handle, $subtemp / 4294967296, $subtemp, strlen($temp), $temp);
            try {
                $this->send_sftp_packet(NET_SFTP_WRITE, $packet, $j);
            } catch (\Exception $e) {
                if ($mode & self::SOURCE_LOCAL_FILE) {
                    fclose($fp);
                }
                throw $e;
            }
            $sent+= strlen($temp);
            if (is_callable($progressCallback)) {
                $progressCallback($sent);
            }

            $i++;
            $j++;
            if ($i == NET_SFTP_UPLOAD_QUEUE_SIZE) {
                if (!$this->read_put_responses($i)) {
                    $i = 0;
                    break;
                }
                $i = 0;
            }
        }

        if (!$this->read_put_responses($i)) {
            if ($mode & self::SOURCE_LOCAL_FILE) {
                fclose($fp);
            }
            $this->close_handle($handle);
            return false;
        }

        if ($mode & self::SOURCE_LOCAL_FILE) {
            if ($this->preserveTime) {
                $stat = fstat($fp);
                $this->touch($remote_file, $stat['mtime'], $stat['atime']);
            }

            if (isset($fp) && is_resource($fp)) {
                fclose($fp);
            }
        }

        return $this->close_handle($handle);
    }

    /**
     * Reads multiple successive SSH_FXP_WRITE responses
     *
     * Sending an SSH_FXP_WRITE packet and immediately reading its response isn't as efficient as blindly sending out $i
     * SSH_FXP_WRITEs, in succession, and then reading $i responses.
     *
     * @param int $i
     * @return bool
     * @throws \UnexpectedValueException on receipt of unexpected packets
     * @access private
     */
    private function read_put_responses($i)
    {
        while ($i--) {
            $response = $this->get_sftp_packet();
            if ($this->packet_type != NET_SFTP_STATUS) {
                throw new \UnexpectedValueException('Expected NET_SFTP_STATUS. '
                                                  . 'Got packet type: ' . $this->packet_type);
            }

            list($status) = Strings::unpackSSH2('N', $response);
            if ($status != NET_SFTP_STATUS_OK) {
                $this->logError($response, $status);
                break;
            }
        }

        return $i < 0;
    }

    /**
     * Close handle
     *
     * @param string $handle
     * @return bool
     * @throws \UnexpectedValueException on receipt of unexpected packets
     * @access private
     */
    private function close_handle($handle)
    {
        $this->send_sftp_packet(NET_SFTP_CLOSE, pack('Na*', strlen($handle), $handle));

        // "The client MUST release all resources associated with the handle regardless of the status."
        //  -- http://tools.ietf.org/html/draft-ietf-secsh-filexfer-13#section-8.1.3
        $response = $this->get_sftp_packet();
        if ($this->packet_type != NET_SFTP_STATUS) {
            throw new \UnexpectedValueException('Expected NET_SFTP_STATUS. '
                                              . 'Got packet type: ' . $this->packet_type);
        }

        list($status) = Strings::unpackSSH2('N', $response);
        if ($status != NET_SFTP_STATUS_OK) {
            $this->logError($response, $status);
            return false;
        }

        return true;
    }

    /**
     * Downloads a file from the SFTP server.
     *
     * Returns a string containing the contents of $remote_file if $local_file is left undefined or a boolean false if
     * the operation was unsuccessful.  If $local_file is defined, returns true or false depending on the success of the
     * operation.
     *
     * $offset and $length can be used to download files in chunks.
     *
     * @param string $remote_file
     * @param string|bool|resource|callable $local_file
     * @param int $offset
     * @param int $length
     * @param callable|null $progressCallback
     * @throws \UnexpectedValueException on receipt of unexpected packets
     * @return mixed
     * @access public
     */
    public function get($remote_file, $local_file = false, $offset = 0, $length = -1, $progressCallback = null)
    {
        if (!($this->bitmap & SSH2::MASK_LOGIN)) {
            return false;
        }

        $remote_file = $this->realpath($remote_file);
        if ($remote_file === false) {
            return false;
        }

        $packet = pack('Na*N2', strlen($remote_file), $remote_file, NET_SFTP_OPEN_READ, 0);
        $this->send_sftp_packet(NET_SFTP_OPEN, $packet);

        $response = $this->get_sftp_packet();
        switch ($this->packet_type) {
            case NET_SFTP_HANDLE:
                $handle = substr($response, 4);
                break;
            case NET_SFTP_STATUS: // presumably SSH_FX_NO_SUCH_FILE or SSH_FX_PERMISSION_DENIED
                $this->logError($response);
                return false;
            default:
                throw new \UnexpectedValueException('Expected NET_SFTP_HANDLE or NET_SFTP_STATUS. '
                                                  . 'Got packet type: ' . $this->packet_type);
        }

        if (is_resource($local_file)) {
            $fp = $local_file;
            $stat = fstat($fp);
            $res_offset = $stat['size'];
        } else {
            $res_offset = 0;
            if ($local_file !== false && !is_callable($local_file)) {
                $fp = fopen($local_file, 'wb');
                if (!$fp) {
                    return false;
                }
            } else {
                $content = '';
            }
        }

        $fclose_check = $local_file !== false && !is_callable($local_file) && !is_resource($local_file);

        $start = $offset;
        $read = 0;
        while (true) {
            $i = 0;

            while ($i < NET_SFTP_QUEUE_SIZE && ($length < 0 || $read < $length)) {
                $tempoffset = $start + $read;

                $packet_size = $length > 0 ? min($this->max_sftp_packet, $length - $read) : $this->max_sftp_packet;

                $packet = Strings::packSSH2('sN3', $handle, $tempoffset / 4294967296, $tempoffset, $packet_size);
                try {
                    $this->send_sftp_packet(NET_SFTP_READ, $packet, $i);
                } catch (\Exception $e) {
                    if ($fclose_check) {
                        fclose($fp);
                    }
                    throw $e;
                }
                $packet = null;
                $read+= $packet_size;
                $i++;
            }

            if (!$i) {
                break;
            }

            $packets_sent = $i - 1;

            $clear_responses = false;
            while ($i > 0) {
                $i--;

                if ($clear_responses) {
                    $this->get_sftp_packet($packets_sent - $i);
                    continue;
                } else {
                    $response = $this->get_sftp_packet($packets_sent - $i);
                }

                switch ($this->packet_type) {
                    case NET_SFTP_DATA:
                        $temp = substr($response, 4);
                        $offset+= strlen($temp);
                        if ($local_file === false) {
                            $content.= $temp;
                        } elseif (is_callable($local_file)) {
                            $local_file($temp);
                        } else {
                            fputs($fp, $temp);
                        }
                        if (is_callable($progressCallback)) {
                            call_user_func($progressCallback, $offset);
                        }
                        $temp = null;
                        break;
                    case NET_SFTP_STATUS:
                        // could, in theory, return false if !strlen($content) but we'll hold off for the time being
                        $this->logError($response);
                        $clear_responses = true; // don't break out of the loop yet, so we can read the remaining responses
                        break;
                    default:
                        if ($fclose_check) {
                            fclose($fp);
                        }
                        if ($this->channel_close) {
                            $this->init_sftp_connection();
                            return false;
                        } else {
                            throw new \UnexpectedValueException('Expected NET_SFTP_DATA or NET_SFTP_STATUS. '
                                                              . 'Got packet type: ' . $this->packet_type);
                        }
                }
                $response = null;
            }

            if ($clear_responses) {
                break;
            }
        }

        if ($length > 0 && $length <= $offset - $start) {
            if ($local_file === false) {
                $content = substr($content, 0, $length);
            } else {
                ftruncate($fp, $length + $res_offset);
            }
        }

        if ($fclose_check) {
            fclose($fp);

            if ($this->preserveTime) {
                $stat = $this->stat($remote_file);
                touch($local_file, $stat['mtime'], $stat['atime']);
            }
        }

        if (!$this->close_handle($handle)) {
            return false;
        }

        // if $content isn't set that means a file was written to
        return isset($content) ? $content : true;
    }

    /**
     * Deletes a file on the SFTP server.
     *
     * @param string $path
     * @param bool $recursive
     * @return bool
     * @throws \UnexpectedValueException on receipt of unexpected packets
     * @access public
     */
    public function delete($path, $recursive = true)
    {
        if (!($this->bitmap & SSH2::MASK_LOGIN)) {
            return false;
        }

        if (is_object($path)) {
            // It's an object. Cast it as string before we check anything else.
            $path = (string) $path;
        }

        if (!is_string($path) || $path == '') {
            return false;
        }

        $path = $this->realpath($path);
        if ($path === false) {
            return false;
        }

        // http://tools.ietf.org/html/draft-ietf-secsh-filexfer-13#section-8.3
        $this->send_sftp_packet(NET_SFTP_REMOVE, pack('Na*', strlen($path), $path));

        $response = $this->get_sftp_packet();
        if ($this->packet_type != NET_SFTP_STATUS) {
            throw new \UnexpectedValueException('Expected NET_SFTP_STATUS. '
                                              . 'Got packet type: ' . $this->packet_type);
        }

        // if $status isn't SSH_FX_OK it's probably SSH_FX_NO_SUCH_FILE or SSH_FX_PERMISSION_DENIED
        list($status) = Strings::unpackSSH2('N', $response);
        if ($status != NET_SFTP_STATUS_OK) {
            $this->logError($response, $status);
            if (!$recursive) {
                return false;
            }

            $i = 0;
            $result = $this->delete_recursive($path, $i);
            $this->read_put_responses($i);
            return $result;
        }

        $this->remove_from_stat_cache($path);

        return true;
    }

    /**
     * Recursively deletes directories on the SFTP server
     *
     * Minimizes directory lookups and SSH_FXP_STATUS requests for speed.
     *
     * @param string $path
     * @param int $i
     * @return bool
     * @access private
     */
    private function delete_recursive($path, &$i)
    {
        if (!$this->read_put_responses($i)) {
            return false;
        }
        $i = 0;
        $entries = $this->readlist($path, true);

        // normally $entries would have at least . and .. but it might not if the directories
        // permissions didn't allow reading
        if (empty($entries)) {
            return false;
        }

        unset($entries['.'], $entries['..']);
        foreach ($entries as $filename => $props) {
            if (!isset($props['type'])) {
                return false;
            }

            $temp = $path . '/' . $filename;
            if ($props['type'] == NET_SFTP_TYPE_DIRECTORY) {
                if (!$this->delete_recursive($temp, $i)) {
                    return false;
                }
            } else {
                $this->send_sftp_packet(NET_SFTP_REMOVE, Strings::packSSH2('s', $temp));
                $this->remove_from_stat_cache($temp);

                $i++;

                if ($i >= NET_SFTP_QUEUE_SIZE) {
                    if (!$this->read_put_responses($i)) {
                        return false;
                    }
                    $i = 0;
                }
            }
        }

        $this->send_sftp_packet(NET_SFTP_RMDIR, Strings::packSSH2('s', $path));
        $this->remove_from_stat_cache($path);

        $i++;

        if ($i >= NET_SFTP_QUEUE_SIZE) {
            if (!$this->read_put_responses($i)) {
                return false;
            }
            $i = 0;
        }

        return true;
    }

    /**
     * Checks whether a file or directory exists
     *
     * @param string $path
     * @return bool
     * @access public
     */
    public function file_exists($path)
    {
        if ($this->use_stat_cache) {
            $path = $this->realpath($path);

            $result = $this->query_stat_cache($path);

            if (isset($result)) {
                // return true if $result is an array or if it's an stdClass object
                return $result !== false;
            }
        }

        return $this->stat($path) !== false;
    }

    /**
     * Tells whether the filename is a directory
     *
     * @param string $path
     * @return bool
     * @access public
     */
    public function is_dir($path)
    {
        $result = $this->get_stat_cache_prop($path, 'type');
        if ($result === false) {
            return false;
        }
        return $result === NET_SFTP_TYPE_DIRECTORY;
    }

    /**
     * Tells whether the filename is a regular file
     *
     * @param string $path
     * @return bool
     * @access public
     */
    public function is_file($path)
    {
        $result = $this->get_stat_cache_prop($path, 'type');
        if ($result === false) {
            return false;
        }
        return $result === NET_SFTP_TYPE_REGULAR;
    }

    /**
     * Tells whether the filename is a symbolic link
     *
     * @param string $path
     * @return bool
     * @access public
     */
    public function is_link($path)
    {
        $result = $this->get_lstat_cache_prop($path, 'type');
        if ($result === false) {
            return false;
        }
        return $result === NET_SFTP_TYPE_SYMLINK;
    }

    /**
     * Tells whether a file exists and is readable
     *
     * @param string $path
     * @return bool
     * @access public
     */
    public function is_readable($path)
    {
        $packet = Strings::packSSH2('sNN', $this->realpath($path), NET_SFTP_OPEN_READ, 0);
        $this->send_sftp_packet(NET_SFTP_OPEN, $packet);

        $response = $this->get_sftp_packet();
        switch ($this->packet_type) {
            case NET_SFTP_HANDLE:
                return true;
            case NET_SFTP_STATUS: // presumably SSH_FX_NO_SUCH_FILE or SSH_FX_PERMISSION_DENIED
                return false;
            default:
                throw new \UnexpectedValueException('Expected NET_SFTP_HANDLE or NET_SFTP_STATUS. '
                                                  . 'Got packet type: ' . $this->packet_type);
        }
    }

    /**
     * Tells whether the filename is writable
     *
     * @param string $path
     * @return bool
     * @access public
     */
    public function is_writable($path)
    {
        $packet = Strings::packSSH2('sNN', $this->realpath($path), NET_SFTP_OPEN_WRITE, 0);
        $this->send_sftp_packet(NET_SFTP_OPEN, $packet);

        $response = $this->get_sftp_packet();
        switch ($this->packet_type) {
            case NET_SFTP_HANDLE:
                return true;
            case NET_SFTP_STATUS: // presumably SSH_FX_NO_SUCH_FILE or SSH_FX_PERMISSION_DENIED
                return false;
            default:
                throw new \UnexpectedValueException('Expected SSH_FXP_HANDLE or SSH_FXP_STATUS. '
                                                  . 'Got packet type: ' . $this->packet_type);
        }
    }

    /**
     * Tells whether the filename is writeable
     *
     * Alias of is_writable
     *
     * @param string $path
     * @return bool
     * @access public
     */
    public function is_writeable($path)
    {
        return $this->is_writable($path);
    }

    /**
     * Gets last access time of file
     *
     * @param string $path
     * @return mixed
     * @access public
     */
    public function fileatime($path)
    {
        return $this->get_stat_cache_prop($path, 'atime');
    }

    /**
     * Gets file modification time
     *
     * @param string $path
     * @return mixed
     * @access public
     */
    public function filemtime($path)
    {
        return $this->get_stat_cache_prop($path, 'mtime');
    }

    /**
     * Gets file permissions
     *
     * @param string $path
     * @return mixed
     * @access public
     */
    public function fileperms($path)
    {
        return $this->get_stat_cache_prop($path, 'mode');
    }

    /**
     * Gets file owner
     *
     * @param string $path
     * @return mixed
     * @access public
     */
    public function fileowner($path)
    {
        return $this->get_stat_cache_prop($path, 'uid');
    }

    /**
     * Gets file group
     *
     * @param string $path
     * @return mixed
     * @access public
     */
    public function filegroup($path)
    {
        return $this->get_stat_cache_prop($path, 'gid');
    }

    /**
     * Gets file size
     *
     * @param string $path
     * @return mixed
     * @access public
     */
    public function filesize($path)
    {
        return $this->get_stat_cache_prop($path, 'size');
    }

    /**
     * Gets file type
     *
     * @param string $path
     * @return mixed
     * @access public
     */
    public function filetype($path)
    {
        $type = $this->get_stat_cache_prop($path, 'type');
        if ($type === false) {
            return false;
        }

        switch ($type) {
            case NET_SFTP_TYPE_BLOCK_DEVICE:
                return 'block';
            case NET_SFTP_TYPE_CHAR_DEVICE:
                return 'char';
            case NET_SFTP_TYPE_DIRECTORY:
                return 'dir';
            case NET_SFTP_TYPE_FIFO:
                return 'fifo';
            case NET_SFTP_TYPE_REGULAR:
                return 'file';
            case NET_SFTP_TYPE_SYMLINK:
                return 'link';
            default:
                return false;
        }
    }

    /**
     * Return a stat properity
     *
     * Uses cache if appropriate.
     *
     * @param string $path
     * @param string $prop
     * @return mixed
     * @access private
     */
    private function get_stat_cache_prop($path, $prop)
    {
        return $this->get_xstat_cache_prop($path, $prop, 'stat');
    }

    /**
     * Return an lstat properity
     *
     * Uses cache if appropriate.
     *
     * @param string $path
     * @param string $prop
     * @return mixed
     * @access private
     */
    private function get_lstat_cache_prop($path, $prop)
    {
        return $this->get_xstat_cache_prop($path, $prop, 'lstat');
    }

    /**
     * Return a stat or lstat properity
     *
     * Uses cache if appropriate.
     *
     * @param string $path
     * @param string $prop
     * @param string $type
     * @return mixed
     * @access private
     */
    private function get_xstat_cache_prop($path, $prop, $type)
    {
        if ($this->use_stat_cache) {
            $path = $this->realpath($path);

            $result = $this->query_stat_cache($path);

            if (is_object($result) && isset($result->$type)) {
                return $result->{$type}[$prop];
            }
        }

        $result = $this->$type($path);

        if ($result === false || !isset($result[$prop])) {
            return false;
        }

        return $result[$prop];
    }

    /**
     * Renames a file or a directory on the SFTP server
     *
     * @param string $oldname
     * @param string $newname
     * @return bool
     * @throws \UnexpectedValueException on receipt of unexpected packets
     * @access public
     */
    public function rename($oldname, $newname)
    {
        if (!($this->bitmap & SSH2::MASK_LOGIN)) {
            return false;
        }

        $oldname = $this->realpath($oldname);
        $newname = $this->realpath($newname);
        if ($oldname === false || $newname === false) {
            return false;
        }

        // http://tools.ietf.org/html/draft-ietf-secsh-filexfer-13#section-8.3
        $packet = Strings::packSSH2('ss', $oldname, $newname);
        $this->send_sftp_packet(NET_SFTP_RENAME, $packet);

        $response = $this->get_sftp_packet();
        if ($this->packet_type != NET_SFTP_STATUS) {
            throw new \UnexpectedValueException('Expected NET_SFTP_STATUS. '
                                              . 'Got packet type: ' . $this->packet_type);
        }

        // if $status isn't SSH_FX_OK it's probably SSH_FX_NO_SUCH_FILE or SSH_FX_PERMISSION_DENIED
        list($status) = Strings::unpackSSH2('N', $response);
        if ($status != NET_SFTP_STATUS_OK) {
            $this->logError($response, $status);
            return false;
        }

        // don't move the stat cache entry over since this operation could very well change the
        // atime and mtime attributes
        //$this->update_stat_cache($newname, $this->query_stat_cache($oldname));
        $this->remove_from_stat_cache($oldname);
        $this->remove_from_stat_cache($newname);

        return true;
    }

    /**
     * Parse Attributes
     *
     * See '7.  File Attributes' of draft-ietf-secsh-filexfer-13 for more info.
     *
     * @param string $response
     * @return array
     * @access private
     */
    protected function parseAttributes(&$response)
    {
        $attr = [];
        list($flags) = Strings::unpackSSH2('N', $response);

        // SFTPv4+ have a type field (a byte) that follows the above flag field
        foreach ($this->attributes as $key => $value) {
            switch ($flags & $key) {
                case NET_SFTP_ATTR_SIZE: // 0x00000001
                    // The size attribute is defined as an unsigned 64-bit integer.
                    // The following will use floats on 32-bit platforms, if necessary.
                    // As can be seen in the BigInteger class, floats are generally
                    // IEEE 754 binary64 "double precision" on such platforms and
                    // as such can represent integers of at least 2^50 without loss
                    // of precision. Interpreted in filesize, 2^50 bytes = 1024 TiB.
                    list($upper, $size) = Strings::unpackSSH2('NN', $response);
                    $attr['size'] = $upper ? 4294967296 * $upper : 0;
                    $attr['size']+= $size < 0 ? ($size & 0x7FFFFFFF) + 0x80000000 : $size;
                    break;
                case NET_SFTP_ATTR_UIDGID: // 0x00000002 (SFTPv3 only)
                    list($attr['uid'], $attr['gid']) = Strings::unpackSSH2('NN', $response);
                    break;
                case NET_SFTP_ATTR_PERMISSIONS: // 0x00000004
                    list($attr['mode']) = Strings::unpackSSH2('N', $response);
                    $fileType = $this->parseMode($attr['mode']);
                    if ($fileType !== false) {
                        $attr+= ['type' => $fileType];
                    }
                    break;
                case NET_SFTP_ATTR_ACCESSTIME: // 0x00000008
                    list($attr['atime'], $attr['mtime']) = Strings::unpackSSH2('NN', $response);
                    break;
                case NET_SFTP_ATTR_EXTENDED: // 0x80000000
                    list($count) = Strings::unpackSSH2('N', $response);
                    for ($i = 0; $i < $count; $i++) {
                        list($key, $value) = Strings::unpackSSH2('ss', $response);
                        $attr[$key] = $value;
                    }
            }
        }
        return $attr;
    }

    /**
     * Attempt to identify the file type
     *
     * Quoting the SFTP RFC, "Implementations MUST NOT send bits that are not defined" but they seem to anyway
     *
     * @param int $mode
     * @return int
     * @access private
     */
    private function parseMode($mode)
    {
        // values come from http://lxr.free-electrons.com/source/include/uapi/linux/stat.h#L12
        // see, also, http://linux.die.net/man/2/stat
        switch ($mode & 0170000) {// ie. 1111 0000 0000 0000
            case 0000000: // no file type specified - figure out the file type using alternative means
                return false;
            case 0040000:
                return NET_SFTP_TYPE_DIRECTORY;
            case 0100000:
                return NET_SFTP_TYPE_REGULAR;
            case 0120000:
                return NET_SFTP_TYPE_SYMLINK;
            // new types introduced in SFTPv5+
            // http://tools.ietf.org/html/draft-ietf-secsh-filexfer-05#section-5.2
            case 0010000: // named pipe (fifo)
                return NET_SFTP_TYPE_FIFO;
            case 0020000: // character special
                return NET_SFTP_TYPE_CHAR_DEVICE;
            case 0060000: // block special
                return NET_SFTP_TYPE_BLOCK_DEVICE;
            case 0140000: // socket
                return NET_SFTP_TYPE_SOCKET;
            case 0160000: // whiteout
                // "SPECIAL should be used for files that are of
                //  a known type which cannot be expressed in the protocol"
                return NET_SFTP_TYPE_SPECIAL;
            default:
                return NET_SFTP_TYPE_UNKNOWN;
        }
    }

    /**
     * Parse Longname
     *
     * SFTPv3 doesn't provide any easy way of identifying a file type.  You could try to open
     * a file as a directory and see if an error is returned or you could try to parse the
     * SFTPv3-specific longname field of the SSH_FXP_NAME packet.  That's what this function does.
     * The result is returned using the
     * {@link http://tools.ietf.org/html/draft-ietf-secsh-filexfer-04#section-5.2 SFTPv4 type constants}.
     *
     * If the longname is in an unrecognized format bool(false) is returned.
     *
     * @param string $longname
     * @return mixed
     * @access private
     */
    private function parseLongname($longname)
    {
        // http://en.wikipedia.org/wiki/Unix_file_types
        // http://en.wikipedia.org/wiki/Filesystem_permissions#Notation_of_traditional_Unix_permissions
        if (preg_match('#^[^/]([r-][w-][xstST-]){3}#', $longname)) {
            switch ($longname[0]) {
                case '-':
                    return NET_SFTP_TYPE_REGULAR;
                case 'd':
                    return NET_SFTP_TYPE_DIRECTORY;
                case 'l':
                    return NET_SFTP_TYPE_SYMLINK;
                default:
                    return NET_SFTP_TYPE_SPECIAL;
            }
        }

        return false;
    }

    /**
     * Sends SFTP Packets
     *
     * See '6. General Packet Format' of draft-ietf-secsh-filexfer-13 for more info.
     *
     * @param int $type
     * @param string $data
     * @param int $request_id
     * @see self::_get_sftp_packet()
     * @see self::send_channel_packet()
     * @return bool
     * @access private
     */
    private function send_sftp_packet($type, $data, $request_id = 1)
    {
        // in SSH2.php the timeout is cumulative per function call. eg. exec() will
        // timeout after 10s. but for SFTP.php it's cumulative per packet
        $this->curTimeout = $this->timeout;

        $packet = $this->use_request_id ?
            pack('NCNa*', strlen($data) + 5, $type, $request_id, $data) :
            pack('NCa*',  strlen($data) + 1, $type, $data);

        $start = microtime(true);
        $result = $this->send_channel_packet(self::CHANNEL, $packet);
        $stop = microtime(true);

        if (defined('NET_SFTP_LOGGING')) {
            $packet_type = '-> ' . $this->packet_types[$type] .
                           ' (' . round($stop - $start, 4) . 's)';
            if (NET_SFTP_LOGGING == self::LOG_REALTIME) {
                switch (PHP_SAPI) {
                    case 'cli':
                        $start = $stop = "\r\n";
                        break;
                    default:
                        $start = '<pre>';
                        $stop = '</pre>';
                }
                echo $start . $this->format_log([$data], [$packet_type]) . $stop;
                @flush();
                @ob_flush();
            } else {
                $this->packet_type_log[] = $packet_type;
                if (NET_SFTP_LOGGING == self::LOG_COMPLEX) {
                    $this->packet_log[] = $data;
                }
            }
        }

        return $result;
    }

    /**
     * Resets a connection for re-use
     *
     * @param int $reason
     * @access private
     */
    protected function reset_connection($reason)
    {
        parent::reset_connection($reason);
        $this->use_request_id = false;
        $this->pwd = false;
        $this->requestBuffer = [];
    }

    /**
     * Receives SFTP Packets
     *
     * See '6. General Packet Format' of draft-ietf-secsh-filexfer-13 for more info.
     *
     * Incidentally, the number of SSH_MSG_CHANNEL_DATA messages has no bearing on the number of SFTP packets present.
     * There can be one SSH_MSG_CHANNEL_DATA messages containing two SFTP packets or there can be two SSH_MSG_CHANNEL_DATA
     * messages containing one SFTP packet.
     *
     * @see self::_send_sftp_packet()
     * @return string
     * @access private
     */
    private function get_sftp_packet($request_id = null)
    {
        $this->channel_close = false;

        if (isset($request_id) && isset($this->requestBuffer[$request_id])) {
            $this->packet_type = $this->requestBuffer[$request_id]['packet_type'];
            $temp = $this->requestBuffer[$request_id]['packet'];
            unset($this->requestBuffer[$request_id]);
            return $temp;
        }

        // in SSH2.php the timeout is cumulative per function call. eg. exec() will
        // timeout after 10s. but for SFTP.php it's cumulative per packet
        $this->curTimeout = $this->timeout;

        $start = microtime(true);

        // SFTP packet length
        while (strlen($this->packet_buffer) < 4) {
            $temp = $this->get_channel_packet(self::CHANNEL, true);
            if ($temp === true) {
                if ($this->channel_status[self::CHANNEL] === NET_SSH2_MSG_CHANNEL_CLOSE) {
                    $this->channel_close = true;
                }
                $this->packet_type = false;
                $this->packet_buffer = '';
                return false;
            }
            $this->packet_buffer.= $temp;
        }
        if (strlen($this->packet_buffer) < 4) {
            throw new \RuntimeException('Packet is too small');
        }
        extract(unpack('Nlength', Strings::shift($this->packet_buffer, 4)));
        /** @var integer $length */

        $tempLength = $length;
        $tempLength-= strlen($this->packet_buffer);

        // 256 * 1024 is what SFTP_MAX_MSG_LENGTH is set to in OpenSSH's sftp-common.h
<<<<<<< HEAD
        if (!$this->use_request_id && $tempLength > 256 * 1024) {
            throw new \RuntimeException('Invalid Size');
=======
        if (!$this->allow_arbitrary_length_packets &&!$this->use_request_id && $tempLength > 256 * 1024) {
            user_error('Invalid SFTP packet size');
            return false;
>>>>>>> ea4b75f1
        }

        // SFTP packet type and data payload
        while ($tempLength > 0) {
            $temp = $this->get_channel_packet(self::CHANNEL, true);
            if (is_bool($temp)) {
                $this->packet_type = false;
                $this->packet_buffer = '';
                return false;
            }
            $this->packet_buffer.= $temp;
            $tempLength-= strlen($temp);
        }

        $stop = microtime(true);

        $this->packet_type = ord(Strings::shift($this->packet_buffer));

        if ($this->use_request_id) {
            extract(unpack('Npacket_id', Strings::shift($this->packet_buffer, 4))); // remove the request id
            $length-= 5; // account for the request id and the packet type
        } else {
            $length-= 1; // account for the packet type
        }

        $packet = Strings::shift($this->packet_buffer, $length);

        if (defined('NET_SFTP_LOGGING')) {
            $packet_type = '<- ' . $this->packet_types[$this->packet_type] .
                           ' (' . round($stop - $start, 4) . 's)';
            if (NET_SFTP_LOGGING == self::LOG_REALTIME) {
                switch (PHP_SAPI) {
                    case 'cli':
                        $start = $stop = "\r\n";
                        break;
                    default:
                        $start = '<pre>';
                        $stop = '</pre>';
                }
                echo $start . $this->format_log([$packet], [$packet_type]) . $stop;
                @flush();
                @ob_flush();
            } else {
                $this->packet_type_log[] = $packet_type;
                if (NET_SFTP_LOGGING == self::LOG_COMPLEX) {
                    $this->packet_log[] = $packet;
                }
            }
        }

        if (isset($request_id) && $this->use_request_id && $packet_id != $request_id) {
            $this->requestBuffer[$packet_id] = [
                'packet_type' => $this->packet_type,
                'packet' => $packet
            ];
            return $this->get_sftp_packet($request_id);
        }

        return $packet;
    }

    /**
     * Returns a log of the packets that have been sent and received.
     *
     * Returns a string if NET_SFTP_LOGGING == self::LOG_COMPLEX, an array if NET_SFTP_LOGGING == self::LOG_SIMPLE and false if !defined('NET_SFTP_LOGGING')
     *
     * @access public
     * @return array|string
     */
    public function getSFTPLog()
    {
        if (!defined('NET_SFTP_LOGGING')) {
            return false;
        }

        switch (NET_SFTP_LOGGING) {
            case self::LOG_COMPLEX:
                return $this->format_log($this->packet_log, $this->packet_type_log);
                break;
            //case self::LOG_SIMPLE:
            default:
                return $this->packet_type_log;
        }
    }

    /**
     * Returns all errors
     *
     * @return array
     * @access public
     */
    public function getSFTPErrors()
    {
        return $this->sftp_errors;
    }

    /**
     * Returns the last error
     *
     * @return string
     * @access public
     */
    public function getLastSFTPError()
    {
        return count($this->sftp_errors) ? $this->sftp_errors[count($this->sftp_errors) - 1] : '';
    }

    /**
     * Get supported SFTP versions
     *
     * @return array
     * @access public
     */
    public function getSupportedVersions()
    {
        $temp = ['version' => $this->version];
        if (isset($this->extensions['versions'])) {
            $temp['extensions'] = $this->extensions['versions'];
        }
        return $temp;
    }

    /**
     * Disconnect
     *
     * @param int $reason
     * @return bool
     * @access protected
     */
    protected function disconnect_helper($reason)
    {
        $this->pwd = false;
        parent::disconnect_helper($reason);
    }

    /**
     * Enable Date Preservation
     *
     * @access public
     */
    public function enableDatePreservation()
    {
        $this->preserveTime = true;
    }

    /**
     * Disable Date Preservation
     *
     * @access public
     */
    public function disableDatePreservation()
    {
        $this->preserveTime = false;
    }
}<|MERGE_RESOLUTION|>--- conflicted
+++ resolved
@@ -2989,14 +2989,8 @@
         $tempLength-= strlen($this->packet_buffer);
 
         // 256 * 1024 is what SFTP_MAX_MSG_LENGTH is set to in OpenSSH's sftp-common.h
-<<<<<<< HEAD
-        if (!$this->use_request_id && $tempLength > 256 * 1024) {
+        if (!$this->allow_arbitrary_length_packets && !$this->use_request_id && $tempLength > 256 * 1024) {
             throw new \RuntimeException('Invalid Size');
-=======
-        if (!$this->allow_arbitrary_length_packets &&!$this->use_request_id && $tempLength > 256 * 1024) {
-            user_error('Invalid SFTP packet size');
-            return false;
->>>>>>> ea4b75f1
         }
 
         // SFTP packet type and data payload
