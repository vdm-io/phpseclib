--- conflicted
+++ resolved
@@ -3064,13 +3064,7 @@
     }
 
     /**
-<<<<<<< HEAD
-     * Returns all errors
-=======
      * Returns all errors on the SFTP layer
-     *
-     * @return array
->>>>>>> 8f3a6654
      */
     public function getSFTPErrors(): array
     {
@@ -3078,13 +3072,7 @@
     }
 
     /**
-<<<<<<< HEAD
-     * Returns the last error
-=======
      * Returns the last error on the SFTP layer
-     *
-     * @return string
->>>>>>> 8f3a6654
      */
     public function getLastSFTPError(): string
     {
