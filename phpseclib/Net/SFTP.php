<?php

/**
 * Pure-PHP implementation of SFTP.
 *
 * PHP version 5
 *
 * Currently only supports SFTPv2 and v3, which, according to wikipedia.org, "is the most widely used version,
 * implemented by the popular OpenSSH SFTP server".  If you want SFTPv4/5/6 support, provide me with access
 * to an SFTPv4/5/6 server.
 *
 * The API for this library is modeled after the API from PHP's {@link http://php.net/book.ftp FTP extension}.
 *
 * Here's a short example of how to use this library:
 * <code>
 * <?php
 *    include 'vendor/autoload.php';
 *
 *    $sftp = new \phpseclib3\Net\SFTP('www.domain.tld');
 *    if (!$sftp->login('username', 'password')) {
 *        exit('Login Failed');
 *    }
 *
 *    echo $sftp->pwd() . "\r\n";
 *    $sftp->put('filename.ext', 'hello, world!');
 *    print_r($sftp->nlist());
 * ?>
 * </code>
 *
 * @category  Net
 * @package   SFTP
 * @author    Jim Wigginton <terrafrost@php.net>
 * @copyright 2009 Jim Wigginton
 * @license   http://www.opensource.org/licenses/mit-license.html  MIT License
 * @link      http://phpseclib.sourceforge.net
 */

namespace phpseclib3\Net;

use phpseclib3\Exception\FileNotFoundException;
use phpseclib3\Common\Functions\Strings;
use phpseclib3\Crypt\Common\AsymmetricKey;
use phpseclib3\System\SSH\Agent;

/**
 * Pure-PHP implementations of SFTP.
 *
 * @package SFTP
 * @author  Jim Wigginton <terrafrost@php.net>
 * @access  public
 */
class SFTP extends SSH2
{
    /**
     * SFTP channel constant
     *
     * \phpseclib3\Net\SSH2::exec() uses 0 and \phpseclib3\Net\SSH2::read() / \phpseclib3\Net\SSH2::write() use 1.
     *
     * @see \phpseclib3\Net\SSH2::send_channel_packet()
     * @see \phpseclib3\Net\SSH2::get_channel_packet()
     * @access private
     */
    const CHANNEL = 0x100;

    /**
     * Reads data from a local file.
     *
     * @access public
     * @see \phpseclib3\Net\SFTP::put()
     */
    const SOURCE_LOCAL_FILE = 1;
    /**
     * Reads data from a string.
     *
     * @access public
     * @see \phpseclib3\Net\SFTP::put()
     */
    // this value isn't really used anymore but i'm keeping it reserved for historical reasons
    const SOURCE_STRING = 2;
    /**
     * Reads data from callback:
     * function callback($length) returns string to proceed, null for EOF
     *
     * @access public
     * @see \phpseclib3\Net\SFTP::put()
     */
    const SOURCE_CALLBACK = 16;
    /**
     * Resumes an upload
     *
     * @access public
     * @see \phpseclib3\Net\SFTP::put()
     */
    const RESUME = 4;
    /**
     * Append a local file to an already existing remote file
     *
     * @access public
     * @see \phpseclib3\Net\SFTP::put()
     */
    const RESUME_START = 8;

    /**
     * Packet Types
     *
     * @see self::__construct()
     * @var array
     * @access private
     */
    private $packet_types = [];

    /**
     * Status Codes
     *
     * @see self::__construct()
     * @var array
     * @access private
     */
    private $status_codes = [];

    /**
     * The Request ID
     *
     * The request ID exists in the off chance that a packet is sent out-of-order.  Of course, this library doesn't support
     * concurrent actions, so it's somewhat academic, here.
     *
     * @var boolean
     * @see self::_send_sftp_packet()
     * @access private
     */
    private $use_request_id = false;

    /**
     * The Packet Type
     *
     * The request ID exists in the off chance that a packet is sent out-of-order.  Of course, this library doesn't support
     * concurrent actions, so it's somewhat academic, here.
     *
     * @var int
     * @see self::_get_sftp_packet()
     * @access private
     */
    private $packet_type = -1;

    /**
     * Packet Buffer
     *
     * @var string
     * @see self::_get_sftp_packet()
     * @access private
     */
    private $packet_buffer = '';

    /**
     * Extensions supported by the server
     *
     * @var array
     * @see self::_initChannel()
     * @access private
     */
    private $extensions = [];

    /**
     * Server SFTP version
     *
     * @var int
     * @see self::_initChannel()
     * @access private
     */
    private $version;

    /**
     * Current working directory
     *
     * @var string
     * @see self::realpath()
     * @see self::chdir()
     * @access private
     */
    private $pwd = false;

    /**
     * Packet Type Log
     *
     * @see self::getLog()
     * @var array
     * @access private
     */
    private $packet_type_log = [];

    /**
     * Packet Log
     *
     * @see self::getLog()
     * @var array
     * @access private
     */
    private $packet_log = [];

    /**
     * Error information
     *
     * @see self::getSFTPErrors()
     * @see self::getLastSFTPError()
     * @var array
     * @access private
     */
    private $sftp_errors = [];

    /**
     * Stat Cache
     *
     * Rather than always having to open a directory and close it immediately there after to see if a file is a directory
     * we'll cache the results.
     *
     * @see self::_update_stat_cache()
     * @see self::_remove_from_stat_cache()
     * @see self::_query_stat_cache()
     * @var array
     * @access private
     */
    private $stat_cache = [];

    /**
     * Max SFTP Packet Size
     *
     * @see self::__construct()
     * @see self::get()
     * @var array
     * @access private
     */
    private $max_sftp_packet;

    /**
     * Stat Cache Flag
     *
     * @see self::disableStatCache()
     * @see self::enableStatCache()
     * @var bool
     * @access private
     */
    private $use_stat_cache = true;

    /**
     * Sort Options
     *
     * @see self::_comparator()
     * @see self::setListOrder()
     * @var array
     * @access private
     */
    protected $sortOptions = [];

    /**
     * Canonicalization Flag
     *
     * Determines whether or not paths should be canonicalized before being
     * passed on to the remote server.
     *
     * @see self::enablePathCanonicalization()
     * @see self::disablePathCanonicalization()
     * @see self::realpath()
     * @var bool
     * @access private
     */
    private $canonicalize_paths = true;

    /**
     * Request Buffers
     *
     * @see self::_get_sftp_packet()
     * @var array
     * @access private
     */
    private $requestBuffer = [];

    /**
     * Preserve timestamps on file downloads / uploads
     *
     * @see self::get()
     * @see self::put()
     * @var bool
     * @access private
     */
    private $preserveTime = false;

    /**
     * Arbitrary Length Packets Flag
     *
     * Determines whether or not packets of any length should be allowed,
     * in cases where the server chooses the packet length (such as
     * directory listings). By default, packets are only allowed to be
     * 256 * 1024 bytes (SFTP_MAX_MSG_LENGTH from OpenSSH's sftp-common.h)
     *
     * @see self::enableArbitraryLengthPackets()
     * @see self::_get_sftp_packet()
     * @var bool
     * @access private
     */
    var $allow_arbitrary_length_packets = false;

    /**
     * Was the last packet due to the channels being closed or not?
     *
     * @see self::get()
     * @see self::get_sftp_packet()
     * @var bool
     * @access private
     */
    private $channel_close = false;

    /**
     * Default Constructor.
     *
     * Connects to an SFTP server
     *
     * @param string $host
     * @param int $port
     * @param int $timeout
     * @return \phpseclib3\Net\SFTP
     * @access public
     */
    public function __construct($host, $port = 22, $timeout = 10)
    {
        parent::__construct($host, $port, $timeout);

        $this->max_sftp_packet = 1 << 15;

        $this->packet_types = [
            1  => 'NET_SFTP_INIT',
            2  => 'NET_SFTP_VERSION',
            /* the format of SSH_FXP_OPEN changed between SFTPv4 and SFTPv5+:
                   SFTPv5+: http://tools.ietf.org/html/draft-ietf-secsh-filexfer-13#section-8.1.1
               pre-SFTPv5 : http://tools.ietf.org/html/draft-ietf-secsh-filexfer-04#section-6.3 */
            3  => 'NET_SFTP_OPEN',
            4  => 'NET_SFTP_CLOSE',
            5  => 'NET_SFTP_READ',
            6  => 'NET_SFTP_WRITE',
            7  => 'NET_SFTP_LSTAT',
            9  => 'NET_SFTP_SETSTAT',
            11 => 'NET_SFTP_OPENDIR',
            12 => 'NET_SFTP_READDIR',
            13 => 'NET_SFTP_REMOVE',
            14 => 'NET_SFTP_MKDIR',
            15 => 'NET_SFTP_RMDIR',
            16 => 'NET_SFTP_REALPATH',
            17 => 'NET_SFTP_STAT',
            /* the format of SSH_FXP_RENAME changed between SFTPv4 and SFTPv5+:
                   SFTPv5+: http://tools.ietf.org/html/draft-ietf-secsh-filexfer-13#section-8.3
               pre-SFTPv5 : http://tools.ietf.org/html/draft-ietf-secsh-filexfer-04#section-6.5 */
            18 => 'NET_SFTP_RENAME',
            19 => 'NET_SFTP_READLINK',
            20 => 'NET_SFTP_SYMLINK',

            101=> 'NET_SFTP_STATUS',
            102=> 'NET_SFTP_HANDLE',
            /* the format of SSH_FXP_NAME changed between SFTPv3 and SFTPv4+:
                   SFTPv4+: http://tools.ietf.org/html/draft-ietf-secsh-filexfer-13#section-9.4
               pre-SFTPv4 : http://tools.ietf.org/html/draft-ietf-secsh-filexfer-02#section-7 */
            103=> 'NET_SFTP_DATA',
            104=> 'NET_SFTP_NAME',
            105=> 'NET_SFTP_ATTRS',

            200=> 'NET_SFTP_EXTENDED'
        ];
        $this->status_codes = [
            0 => 'NET_SFTP_STATUS_OK',
            1 => 'NET_SFTP_STATUS_EOF',
            2 => 'NET_SFTP_STATUS_NO_SUCH_FILE',
            3 => 'NET_SFTP_STATUS_PERMISSION_DENIED',
            4 => 'NET_SFTP_STATUS_FAILURE',
            5 => 'NET_SFTP_STATUS_BAD_MESSAGE',
            6 => 'NET_SFTP_STATUS_NO_CONNECTION',
            7 => 'NET_SFTP_STATUS_CONNECTION_LOST',
            8 => 'NET_SFTP_STATUS_OP_UNSUPPORTED',
            9 => 'NET_SFTP_STATUS_INVALID_HANDLE',
            10 => 'NET_SFTP_STATUS_NO_SUCH_PATH',
            11 => 'NET_SFTP_STATUS_FILE_ALREADY_EXISTS',
            12 => 'NET_SFTP_STATUS_WRITE_PROTECT',
            13 => 'NET_SFTP_STATUS_NO_MEDIA',
            14 => 'NET_SFTP_STATUS_NO_SPACE_ON_FILESYSTEM',
            15 => 'NET_SFTP_STATUS_QUOTA_EXCEEDED',
            16 => 'NET_SFTP_STATUS_UNKNOWN_PRINCIPAL',
            17 => 'NET_SFTP_STATUS_LOCK_CONFLICT',
            18 => 'NET_SFTP_STATUS_DIR_NOT_EMPTY',
            19 => 'NET_SFTP_STATUS_NOT_A_DIRECTORY',
            20 => 'NET_SFTP_STATUS_INVALID_FILENAME',
            21 => 'NET_SFTP_STATUS_LINK_LOOP',
            22 => 'NET_SFTP_STATUS_CANNOT_DELETE',
            23 => 'NET_SFTP_STATUS_INVALID_PARAMETER',
            24 => 'NET_SFTP_STATUS_FILE_IS_A_DIRECTORY',
            25 => 'NET_SFTP_STATUS_BYTE_RANGE_LOCK_CONFLICT',
            26 => 'NET_SFTP_STATUS_BYTE_RANGE_LOCK_REFUSED',
            27 => 'NET_SFTP_STATUS_DELETE_PENDING',
            28 => 'NET_SFTP_STATUS_FILE_CORRUPT',
            29 => 'NET_SFTP_STATUS_OWNER_INVALID',
            30 => 'NET_SFTP_STATUS_GROUP_INVALID',
            31 => 'NET_SFTP_STATUS_NO_MATCHING_BYTE_RANGE_LOCK'
        ];
        // http://tools.ietf.org/html/draft-ietf-secsh-filexfer-13#section-7.1
        // the order, in this case, matters quite a lot - see \phpseclib3\Net\SFTP::_parseAttributes() to understand why
        $this->attributes = [
            0x00000001 => 'NET_SFTP_ATTR_SIZE',
            0x00000002 => 'NET_SFTP_ATTR_UIDGID', // defined in SFTPv3, removed in SFTPv4+
            0x00000004 => 'NET_SFTP_ATTR_PERMISSIONS',
            0x00000008 => 'NET_SFTP_ATTR_ACCESSTIME',
            // 0x80000000 will yield a floating point on 32-bit systems and converting floating points to integers
            // yields inconsistent behavior depending on how php is compiled.  so we left shift -1 (which, in
            // two's compliment, consists of all 1 bits) by 31.  on 64-bit systems this'll yield 0xFFFFFFFF80000000.
            // that's not a problem, however, and 'anded' and a 32-bit number, as all the leading 1 bits are ignored.
            (-1 << 31) & 0xFFFFFFFF => 'NET_SFTP_ATTR_EXTENDED'
        ];
        // http://tools.ietf.org/html/draft-ietf-secsh-filexfer-04#section-6.3
        // the flag definitions change somewhat in SFTPv5+.  if SFTPv5+ support is added to this library, maybe name
        // the array for that $this->open5_flags and similarly alter the constant names.
        $this->open_flags = [
            0x00000001 => 'NET_SFTP_OPEN_READ',
            0x00000002 => 'NET_SFTP_OPEN_WRITE',
            0x00000004 => 'NET_SFTP_OPEN_APPEND',
            0x00000008 => 'NET_SFTP_OPEN_CREATE',
            0x00000010 => 'NET_SFTP_OPEN_TRUNCATE',
            0x00000020 => 'NET_SFTP_OPEN_EXCL'
        ];
        // http://tools.ietf.org/html/draft-ietf-secsh-filexfer-04#section-5.2
        // see \phpseclib3\Net\SFTP::_parseLongname() for an explanation
        $this->file_types = [
            1 => 'NET_SFTP_TYPE_REGULAR',
            2 => 'NET_SFTP_TYPE_DIRECTORY',
            3 => 'NET_SFTP_TYPE_SYMLINK',
            4 => 'NET_SFTP_TYPE_SPECIAL',
            5 => 'NET_SFTP_TYPE_UNKNOWN',
            // the following types were first defined for use in SFTPv5+
            // http://tools.ietf.org/html/draft-ietf-secsh-filexfer-05#section-5.2
            6 => 'NET_SFTP_TYPE_SOCKET',
            7 => 'NET_SFTP_TYPE_CHAR_DEVICE',
            8 => 'NET_SFTP_TYPE_BLOCK_DEVICE',
            9 => 'NET_SFTP_TYPE_FIFO'
        ];
        $this->define_array(
            $this->packet_types,
            $this->status_codes,
            $this->attributes,
            $this->open_flags,
            $this->file_types
        );

        if (!defined('NET_SFTP_QUEUE_SIZE')) {
            define('NET_SFTP_QUEUE_SIZE', 32);
        }
        if (!defined('NET_SFTP_UPLOAD_QUEUE_SIZE')) {
            define('NET_SFTP_UPLOAD_QUEUE_SIZE', 1024);
        }
    }

    /**
     * Login
     *
     * @param string $username
     * @param string|AsymmetricKey|array[]|Agent|null ...$args
     * @throws \UnexpectedValueException on receipt of unexpected packets
     * @return bool
     * @access public
     */
    public function login($username, ...$args)
    {
        if (!parent::login(...func_get_args())) {
            return false;
        }

        return $this->init_sftp_connection();
    }

    /**
     * (Re)initializes the SFTP channel
     *
     * @throws \UnexpectedValueException on receipt of unexpected packets
     * @return bool
     * @access private
     */
    private function init_sftp_connection()
    {
        $this->window_size_server_to_client[self::CHANNEL] = $this->window_size;

        $packet = Strings::packSSH2(
            'CsN3',
            NET_SSH2_MSG_CHANNEL_OPEN,
            'session',
            self::CHANNEL,
            $this->window_size,
            0x4000
        );

        $this->send_binary_packet($packet);

        $this->channel_status[self::CHANNEL] = NET_SSH2_MSG_CHANNEL_OPEN;

        $response = $this->get_channel_packet(self::CHANNEL, true);
        if ($response === true && $this->isTimeout()) {
            return false;
        }

        $packet = Strings::packSSH2(
            'CNsbs',
            NET_SSH2_MSG_CHANNEL_REQUEST,
            $this->server_channels[self::CHANNEL],
            'subsystem',
            true,
            'sftp'
        );
        $this->send_binary_packet($packet);

        $this->channel_status[self::CHANNEL] = NET_SSH2_MSG_CHANNEL_REQUEST;

        $response = $this->get_channel_packet(self::CHANNEL, true);
        if ($response === false) {
            // from PuTTY's psftp.exe
            $command = "test -x /usr/lib/sftp-server && exec /usr/lib/sftp-server\n" .
                       "test -x /usr/local/lib/sftp-server && exec /usr/local/lib/sftp-server\n" .
                       "exec sftp-server";
            // we don't do $this->exec($command, false) because exec() operates on a different channel and plus the SSH_MSG_CHANNEL_OPEN that exec() does
            // is redundant
            $packet = Strings::packSSH2(
                'CNsCs',
                NET_SSH2_MSG_CHANNEL_REQUEST,
                $this->server_channels[self::CHANNEL],
                'exec',
                1,
                $command
            );
            $this->send_binary_packet($packet);

            $this->channel_status[self::CHANNEL] = NET_SSH2_MSG_CHANNEL_REQUEST;

            $response = $this->get_channel_packet(self::CHANNEL, true);
            if ($response === false) {
                return false;
            }
        } else if ($response === true && $this->isTimeout()) {
            return false;
        }

        $this->channel_status[self::CHANNEL] = NET_SSH2_MSG_CHANNEL_DATA;
        $this->send_sftp_packet(NET_SFTP_INIT, "\0\0\0\3");

        $response = $this->get_sftp_packet();
        if ($this->packet_type != NET_SFTP_VERSION) {
            throw new \UnexpectedValueException('Expected NET_SFTP_VERSION. '
                                              . 'Got packet type: ' . $this->packet_type);
        }

        list($this->version) = Strings::unpackSSH2('N', $response);
        while (!empty($response)) {
            list($key, $value) = Strings::unpackSSH2('ss', $response);
            $this->extensions[$key] = $value;
        }

        /*
         SFTPv4+ defines a 'newline' extension.  SFTPv3 seems to have unofficial support for it via 'newline@vandyke.com',
         however, I'm not sure what 'newline@vandyke.com' is supposed to do (the fact that it's unofficial means that it's
         not in the official SFTPv3 specs) and 'newline@vandyke.com' / 'newline' are likely not drop-in substitutes for
         one another due to the fact that 'newline' comes with a SSH_FXF_TEXT bitmask whereas it seems unlikely that
         'newline@vandyke.com' would.
        */
        /*
        if (isset($this->extensions['newline@vandyke.com'])) {
            $this->extensions['newline'] = $this->extensions['newline@vandyke.com'];
            unset($this->extensions['newline@vandyke.com']);
        }
        */

        $this->use_request_id = true;

        /*
         A Note on SFTPv4/5/6 support:
         <http://tools.ietf.org/html/draft-ietf-secsh-filexfer-13#section-5.1> states the following:

         "If the client wishes to interoperate with servers that support noncontiguous version
          numbers it SHOULD send '3'"

         Given that the server only sends its version number after the client has already done so, the above
         seems to be suggesting that v3 should be the default version.  This makes sense given that v3 is the
         most popular.

         <http://tools.ietf.org/html/draft-ietf-secsh-filexfer-13#section-5.5> states the following;

         "If the server did not send the "versions" extension, or the version-from-list was not included, the
          server MAY send a status response describing the failure, but MUST then close the channel without
          processing any further requests."

         So what do you do if you have a client whose initial SSH_FXP_INIT packet says it implements v3 and
         a server whose initial SSH_FXP_VERSION reply says it implements v4 and only v4?  If it only implements
         v4, the "versions" extension is likely not going to have been sent so version re-negotiation as discussed
         in draft-ietf-secsh-filexfer-13 would be quite impossible.  As such, what \phpseclib3\Net\SFTP would do is close the
         channel and reopen it with a new and updated SSH_FXP_INIT packet.
        */
        switch ($this->version) {
            case 2:
            case 3:
                break;
            default:
                return false;
        }

        $this->pwd = $this->realpath('.');

        $this->update_stat_cache($this->pwd, []);

        return true;
    }

    /**
     * Disable the stat cache
     *
     * @access public
     */
    public function disableStatCache()
    {
        $this->use_stat_cache = false;
    }

    /**
     * Enable the stat cache
     *
     * @access public
     */
    public function enableStatCache()
    {
        $this->use_stat_cache = true;
    }

    /**
     * Clear the stat cache
     *
     * @access public
     */
    public function clearStatCache()
    {
        $this->stat_cache = [];
    }

    /**
     * Enable path canonicalization
     *
     * @access public
     */
    public function enablePathCanonicalization()
    {
        $this->canonicalize_paths = true;
    }

    /**
     * Enable path canonicalization
     *
     * @access public
     */
    function disablePathCanonicalization()
    {
        $this->canonicalize_paths = false;
    }

    /**
     * Enable arbitrary length packets
     *
     * @access public
     */
    function enableArbitraryLengthPackets()
    {
        $this->allow_arbitrary_length_packets = true;
    }

    /**
     * Disable arbitrary length packets
     *
     * @access public
     */
<<<<<<< HEAD
    public function disablePathCanonicalization()
=======
    function disableArbitraryLengthPackets()
>>>>>>> f02f0005
    {
        $this->allow_arbitrary_length_packets = false;
    }

    /**
     * Returns the current directory name
     *
     * @return mixed
     * @access public
     */
    public function pwd()
    {
        return $this->pwd;
    }

    /**
     * Logs errors
     *
     * @param string $response
     * @param int $status
     * @access private
     */
    private function logError($response, $status = -1)
    {
        if ($status == -1) {
            list($status) = Strings::unpackSSH2('N', $response);
        }

        list($error) = $this->status_codes[$status];

        if ($this->version > 2) {
            list($message) = Strings::unpackSSH2('s', $response);
            $this->sftp_errors[] = "$error: $message";
        } else {
            $this->sftp_errors[] = $error;
        }
    }

    /**
     * Canonicalize the Server-Side Path Name
     *
     * SFTP doesn't provide a mechanism by which the current working directory can be changed, so we'll emulate it.  Returns
     * the absolute (canonicalized) path.
     *
     * If canonicalize_paths has been disabled using disablePathCanonicalization(), $path is returned as-is.
     *
     * @see self::chdir()
     * @see self::disablePathCanonicalization()
     * @param string $path
     * @throws \UnexpectedValueException on receipt of unexpected packets
     * @return mixed
     * @access public
     */
    public function realpath($path)
    {
        if (!$this->canonicalize_paths) {
            return $path;
        }

        if ($this->pwd === false) {
            // http://tools.ietf.org/html/draft-ietf-secsh-filexfer-13#section-8.9
            $this->send_sftp_packet(NET_SFTP_REALPATH, Strings::packSSH2('s', $path));

            $response = $this->get_sftp_packet();
            switch ($this->packet_type) {
                case NET_SFTP_NAME:
                    // although SSH_FXP_NAME is implemented differently in SFTPv3 than it is in SFTPv4+, the following
                    // should work on all SFTP versions since the only part of the SSH_FXP_NAME packet the following looks
                    // at is the first part and that part is defined the same in SFTP versions 3 through 6.
                    list(, $filename) = Strings::unpackSSH2('Ns', $response);
                    return $filename;
                case NET_SFTP_STATUS:
                    $this->logError($response);
                    return false;
                default:
                    throw new \UnexpectedValueException('Expected NET_SFTP_NAME or NET_SFTP_STATUS. '
                                                      . 'Got packet type: ' . $this->packet_type);
            }
        }

        if (!strlen($path) || $path[0] != '/') {
            $path = $this->pwd . '/' . $path;
        }

        $path = explode('/', $path);
        $new = [];
        foreach ($path as $dir) {
            if (!strlen($dir)) {
                continue;
            }
            switch ($dir) {
                case '..':
                    array_pop($new);
                case '.':
                    break;
                default:
                    $new[] = $dir;
            }
        }

        return '/' . implode('/', $new);
    }

    /**
     * Changes the current directory
     *
     * @param string $dir
     * @throws \UnexpectedValueException on receipt of unexpected packets
     * @return bool
     * @access public
     */
    public function chdir($dir)
    {
        if (!($this->bitmap & SSH2::MASK_LOGIN)) {
            return false;
        }

        // assume current dir if $dir is empty
        if ($dir === '') {
            $dir = './';
        // suffix a slash if needed
        } elseif ($dir[strlen($dir) - 1] != '/') {
            $dir.= '/';
        }

        $dir = $this->realpath($dir);

        // confirm that $dir is, in fact, a valid directory
        if ($this->use_stat_cache && is_array($this->query_stat_cache($dir))) {
            $this->pwd = $dir;
            return true;
        }

        // we could do a stat on the alleged $dir to see if it's a directory but that doesn't tell us
        // the currently logged in user has the appropriate permissions or not. maybe you could see if
        // the file's uid / gid match the currently logged in user's uid / gid but how there's no easy
        // way to get those with SFTP

        $this->send_sftp_packet(NET_SFTP_OPENDIR, Strings::packSSH2('s', $dir));

        // see \phpseclib3\Net\SFTP::nlist() for a more thorough explanation of the following
        $response = $this->get_sftp_packet();
        switch ($this->packet_type) {
            case NET_SFTP_HANDLE:
                $handle = substr($response, 4);
                break;
            case NET_SFTP_STATUS:
                $this->logError($response);
                return false;
            default:
                throw new \UnexpectedValueException('Expected NET_SFTP_HANDLE or NET_SFTP_STATUS' .
                                                    'Got packet type: ' . $this->packet_type);
        }

        if (!$this->close_handle($handle)) {
            return false;
        }

        $this->update_stat_cache($dir, []);

        $this->pwd = $dir;
        return true;
    }

    /**
     * Returns a list of files in the given directory
     *
     * @param string $dir
     * @param bool $recursive
     * @return mixed
     * @access public
     */
    public function nlist($dir = '.', $recursive = false)
    {
        return $this->nlist_helper($dir, $recursive, '');
    }

    /**
     * Helper method for nlist
     *
     * @param string $dir
     * @param bool $recursive
     * @param string $relativeDir
     * @return mixed
     * @access private
     */
    private function nlist_helper($dir, $recursive, $relativeDir)
    {
        $files = $this->readlist($dir, false);

        if (!$recursive || $files === false) {
            return $files;
        }

        $result = [];
        foreach ($files as $value) {
            if ($value == '.' || $value == '..') {
                $result[] = $relativeDir . $value;
                continue;
            }
            if (is_array($this->query_stat_cache($this->realpath($dir . '/' . $value)))) {
                $temp = $this->nlist_helper($dir . '/' . $value, true, $relativeDir . $value . '/');
                $temp = is_array($temp) ? $temp : [];
                $result = array_merge($result, $temp);
            } else {
                $result[] = $relativeDir . $value;
            }
        }

        return $result;
    }

    /**
     * Returns a detailed list of files in the given directory
     *
     * @param string $dir
     * @param bool $recursive
     * @return mixed
     * @access public
     */
    public function rawlist($dir = '.', $recursive = false)
    {
        $files = $this->readlist($dir, true);
        if (!$recursive || $files === false) {
            return $files;
        }

        static $depth = 0;

        foreach ($files as $key => $value) {
            if ($depth != 0 && $key == '..') {
                unset($files[$key]);
                continue;
            }
            $is_directory = false;
            if ($key != '.' && $key != '..') {
                if ($this->use_stat_cache) {
                    $is_directory = is_array($this->query_stat_cache($this->realpath($dir . '/' . $key)));
                } else {
                    $stat = $this->lstat($dir . '/' . $key);
                    $is_directory = $stat && $stat['type'] === NET_SFTP_TYPE_DIRECTORY;
                }
            }

            if ($is_directory) {
                $depth++;
                $files[$key] = $this->rawlist($dir . '/' . $key, true);
                $depth--;
            } else {
                $files[$key] = (object) $value;
            }
        }

        return $files;
    }

    /**
     * Reads a list, be it detailed or not, of files in the given directory
     *
     * @param string $dir
     * @param bool $raw
     * @return mixed
     * @throws \UnexpectedValueException on receipt of unexpected packets
     * @access private
     */
    private function readlist($dir, $raw = true)
    {
        if (!($this->bitmap & SSH2::MASK_LOGIN)) {
            return false;
        }

        $dir = $this->realpath($dir . '/');
        if ($dir === false) {
            return false;
        }

        // http://tools.ietf.org/html/draft-ietf-secsh-filexfer-13#section-8.1.2
        $this->send_sftp_packet(NET_SFTP_OPENDIR, Strings::packSSH2('s', $dir));

        $response = $this->get_sftp_packet();
        switch ($this->packet_type) {
            case NET_SFTP_HANDLE:
                // http://tools.ietf.org/html/draft-ietf-secsh-filexfer-13#section-9.2
                // since 'handle' is the last field in the SSH_FXP_HANDLE packet, we'll just remove the first four bytes that
                // represent the length of the string and leave it at that
                $handle = substr($response, 4);
                break;
            case NET_SFTP_STATUS:
                // presumably SSH_FX_NO_SUCH_FILE or SSH_FX_PERMISSION_DENIED
                $this->logError($response);
                return false;
            default:
                throw new \UnexpectedValueException('Expected NET_SFTP_HANDLE or NET_SFTP_STATUS. '
                                                  . 'Got packet type: ' . $this->packet_type);
        }

        $this->update_stat_cache($dir, []);

        $contents = [];
        while (true) {
            // http://tools.ietf.org/html/draft-ietf-secsh-filexfer-13#section-8.2.2
            // why multiple SSH_FXP_READDIR packets would be sent when the response to a single one can span arbitrarily many
            // SSH_MSG_CHANNEL_DATA messages is not known to me.
            $this->send_sftp_packet(NET_SFTP_READDIR, Strings::packSSH2('s', $handle));

            $response = $this->get_sftp_packet();
            switch ($this->packet_type) {
                case NET_SFTP_NAME:
                    list($count) = Strings::unpackSSH2('N', $response);
                    for ($i = 0; $i < $count; $i++) {
                        list($shortname, $longname) = Strings::unpackSSH2('ss', $response);
                        $attributes = $this->parseAttributes($response);
                        if (!isset($attributes['type'])) {
                            $fileType = $this->parseLongname($longname);
                            if ($fileType) {
                                $attributes['type'] = $fileType;
                            }
                        }
                        $contents[$shortname] = $attributes + ['filename' => $shortname];

                        if (isset($attributes['type']) && $attributes['type'] == NET_SFTP_TYPE_DIRECTORY && ($shortname != '.' && $shortname != '..')) {
                            $this->update_stat_cache($dir . '/' . $shortname, []);
                        } else {
                            if ($shortname == '..') {
                                $temp = $this->realpath($dir . '/..') . '/.';
                            } else {
                                $temp = $dir . '/' . $shortname;
                            }
                            $this->update_stat_cache($temp, (object) ['lstat' => $attributes]);
                        }
                        // SFTPv6 has an optional boolean end-of-list field, but we'll ignore that, since the
                        // final SSH_FXP_STATUS packet should tell us that, already.
                    }
                    break;
                case NET_SFTP_STATUS:
                    list($status) = Strings::unpackSSH2('N', $response);
                    if ($status != NET_SFTP_STATUS_EOF) {
                        $this->logError($response, $status);
                        return false;
                    }
                    break 2;
                default:
                    throw new \UnexpectedValueException('Expected NET_SFTP_NAME or NET_SFTP_STATUS. '
                                                      . 'Got packet type: ' . $this->packet_type);
            }
        }

        if (!$this->close_handle($handle)) {
            return false;
        }

        if (count($this->sortOptions)) {
            uasort($contents, [&$this, 'comparator']);
        }

        return $raw ? $contents : array_map('strval', array_keys($contents));
    }

    /**
     * Compares two rawlist entries using parameters set by setListOrder()
     *
     * Intended for use with uasort()
     *
     * @param array $a
     * @param array $b
     * @return int
     * @access private
     */
    private function comparator($a, $b)
    {
        switch (true) {
            case $a['filename'] === '.' || $b['filename'] === '.':
                if ($a['filename'] === $b['filename']) {
                    return 0;
                }
                return $a['filename'] === '.' ? -1 : 1;
            case $a['filename'] === '..' || $b['filename'] === '..':
                if ($a['filename'] === $b['filename']) {
                    return 0;
                }
                return $a['filename'] === '..' ? -1 : 1;
            case isset($a['type']) && $a['type'] === NET_SFTP_TYPE_DIRECTORY:
                if (!isset($b['type'])) {
                    return 1;
                }
                if ($b['type'] !== $a['type']) {
                    return -1;
                }
                break;
            case isset($b['type']) && $b['type'] === NET_SFTP_TYPE_DIRECTORY:
                return 1;
        }
        foreach ($this->sortOptions as $sort => $order) {
            if (!isset($a[$sort]) || !isset($b[$sort])) {
                if (isset($a[$sort])) {
                    return -1;
                }
                if (isset($b[$sort])) {
                    return 1;
                }
                return 0;
            }
            switch ($sort) {
                case 'filename':
                    $result = strcasecmp($a['filename'], $b['filename']);
                    if ($result) {
                        return $order === SORT_DESC ? -$result : $result;
                    }
                    break;
                case 'mode':
                    $a[$sort]&= 07777;
                    $b[$sort]&= 07777;
                default:
                    if ($a[$sort] === $b[$sort]) {
                        break;
                    }
                    return $order === SORT_ASC ? $a[$sort] - $b[$sort] : $b[$sort] - $a[$sort];
            }
        }
    }

    /**
     * Defines how nlist() and rawlist() will be sorted - if at all.
     *
     * If sorting is enabled directories and files will be sorted independently with
     * directories appearing before files in the resultant array that is returned.
     *
     * Any parameter returned by stat is a valid sort parameter for this function.
     * Filename comparisons are case insensitive.
     *
     * Examples:
     *
     * $sftp->setListOrder('filename', SORT_ASC);
     * $sftp->setListOrder('size', SORT_DESC, 'filename', SORT_ASC);
     * $sftp->setListOrder(true);
     *    Separates directories from files but doesn't do any sorting beyond that
     * $sftp->setListOrder();
     *    Don't do any sort of sorting
     *
     * @param string[] ...$args
     * @access public
     */
    public function setListOrder(...$args)
    {
        $this->sortOptions = [];
        if (empty($args)) {
            return;
        }
        $len = count($args) & 0x7FFFFFFE;
        for ($i = 0; $i < $len; $i+=2) {
            $this->sortOptions[$args[$i]] = $args[$i + 1];
        }
        if (!count($this->sortOptions)) {
            $this->sortOptions = ['bogus' => true];
        }
    }

    /**
     * Save files / directories to cache
     *
     * @param string $path
     * @param mixed $value
     * @access private
     */
    private function update_stat_cache($path, $value)
    {
        if ($this->use_stat_cache === false) {
            return;
        }

        // preg_replace('#^/|/(?=/)|/$#', '', $dir) == str_replace('//', '/', trim($path, '/'))
        $dirs = explode('/', preg_replace('#^/|/(?=/)|/$#', '', $path));

        $temp = &$this->stat_cache;
        $max = count($dirs) - 1;
        foreach ($dirs as $i => $dir) {
            // if $temp is an object that means one of two things.
            //  1. a file was deleted and changed to a directory behind phpseclib's back
            //  2. it's a symlink. when lstat is done it's unclear what it's a symlink to
            if (is_object($temp)) {
                $temp = [];
            }
            if (!isset($temp[$dir])) {
                $temp[$dir] = [];
            }
            if ($i === $max) {
                if (is_object($temp[$dir]) && is_object($value)) {
                    if (!isset($value->stat) && isset($temp[$dir]->stat)) {
                        $value->stat = $temp[$dir]->stat;
                    }
                    if (!isset($value->lstat) && isset($temp[$dir]->lstat)) {
                        $value->lstat = $temp[$dir]->lstat;
                    }
                }
                $temp[$dir] = $value;
                break;
            }
            $temp = &$temp[$dir];
        }
    }

    /**
     * Remove files / directories from cache
     *
     * @param string $path
     * @return bool
     * @access private
     */
    private function remove_from_stat_cache($path)
    {
        $dirs = explode('/', preg_replace('#^/|/(?=/)|/$#', '', $path));

        $temp = &$this->stat_cache;
        $max = count($dirs) - 1;
        foreach ($dirs as $i => $dir) {
            if (!is_array($temp)) {
                return false;
            }
            if ($i === $max) {
                unset($temp[$dir]);
                return true;
            }
            if (!isset($temp[$dir])) {
                return false;
            }
            $temp = &$temp[$dir];
        }
    }

    /**
     * Checks cache for path
     *
     * Mainly used by file_exists
     *
     * @param string $path
     * @return mixed
     * @access private
     */
    private function query_stat_cache($path)
    {
        $dirs = explode('/', preg_replace('#^/|/(?=/)|/$#', '', $path));

        $temp = &$this->stat_cache;
        foreach ($dirs as $dir) {
            if (!is_array($temp)) {
                return null;
            }
            if (!isset($temp[$dir])) {
                return null;
            }
            $temp = &$temp[$dir];
        }
        return $temp;
    }

    /**
     * Returns general information about a file.
     *
     * Returns an array on success and false otherwise.
     *
     * @param string $filename
     * @return mixed
     * @access public
     */
    public function stat($filename)
    {
        if (!($this->bitmap & SSH2::MASK_LOGIN)) {
            return false;
        }

        $filename = $this->realpath($filename);
        if ($filename === false) {
            return false;
        }

        if ($this->use_stat_cache) {
            $result = $this->query_stat_cache($filename);
            if (is_array($result) && isset($result['.']) && isset($result['.']->stat)) {
                return $result['.']->stat;
            }
            if (is_object($result) && isset($result->stat)) {
                return $result->stat;
            }
        }

        $stat = $this->stat_helper($filename, NET_SFTP_STAT);
        if ($stat === false) {
            $this->remove_from_stat_cache($filename);
            return false;
        }
        if (isset($stat['type'])) {
            if ($stat['type'] == NET_SFTP_TYPE_DIRECTORY) {
                $filename.= '/.';
            }
            $this->update_stat_cache($filename, (object) ['stat' => $stat]);
            return $stat;
        }

        $pwd = $this->pwd;
        $stat['type'] = $this->chdir($filename) ?
            NET_SFTP_TYPE_DIRECTORY :
            NET_SFTP_TYPE_REGULAR;
        $this->pwd = $pwd;

        if ($stat['type'] == NET_SFTP_TYPE_DIRECTORY) {
            $filename.= '/.';
        }
        $this->update_stat_cache($filename, (object) ['stat' => $stat]);

        return $stat;
    }

    /**
     * Returns general information about a file or symbolic link.
     *
     * Returns an array on success and false otherwise.
     *
     * @param string $filename
     * @return mixed
     * @access public
     */
    public function lstat($filename)
    {
        if (!($this->bitmap & SSH2::MASK_LOGIN)) {
            return false;
        }

        $filename = $this->realpath($filename);
        if ($filename === false) {
            return false;
        }

        if ($this->use_stat_cache) {
            $result = $this->query_stat_cache($filename);
            if (is_array($result) && isset($result['.']) && isset($result['.']->lstat)) {
                return $result['.']->lstat;
            }
            if (is_object($result) && isset($result->lstat)) {
                return $result->lstat;
            }
        }

        $lstat = $this->stat_helper($filename, NET_SFTP_LSTAT);
        if ($lstat === false) {
            $this->remove_from_stat_cache($filename);
            return false;
        }
        if (isset($lstat['type'])) {
            if ($lstat['type'] == NET_SFTP_TYPE_DIRECTORY) {
                $filename.= '/.';
            }
            $this->update_stat_cache($filename, (object) ['lstat' => $lstat]);
            return $lstat;
        }

        $stat = $this->stat_helper($filename, NET_SFTP_STAT);

        if ($lstat != $stat) {
            $lstat = array_merge($lstat, ['type' => NET_SFTP_TYPE_SYMLINK]);
            $this->update_stat_cache($filename, (object) ['lstat' => $lstat]);
            return $stat;
        }

        $pwd = $this->pwd;
        $lstat['type'] = $this->chdir($filename) ?
            NET_SFTP_TYPE_DIRECTORY :
            NET_SFTP_TYPE_REGULAR;
        $this->pwd = $pwd;

        if ($lstat['type'] == NET_SFTP_TYPE_DIRECTORY) {
            $filename.= '/.';
        }
        $this->update_stat_cache($filename, (object) ['lstat' => $lstat]);

        return $lstat;
    }

    /**
     * Returns general information about a file or symbolic link
     *
     * Determines information without calling \phpseclib3\Net\SFTP::realpath().
     * The second parameter can be either NET_SFTP_STAT or NET_SFTP_LSTAT.
     *
     * @param string $filename
     * @param int $type
     * @throws \UnexpectedValueException on receipt of unexpected packets
     * @return mixed
     * @access private
     */
    private function stat_helper($filename, $type)
    {
        // SFTPv4+ adds an additional 32-bit integer field - flags - to the following:
        $packet = Strings::packSSH2('s', $filename);
        $this->send_sftp_packet($type, $packet);

        $response = $this->get_sftp_packet();
        switch ($this->packet_type) {
            case NET_SFTP_ATTRS:
                return $this->parseAttributes($response);
            case NET_SFTP_STATUS:
                $this->logError($response);
                return false;
        }

        throw new \UnexpectedValueException('Expected NET_SFTP_ATTRS or NET_SFTP_STATUS. '
                                          . 'Got packet type: ' . $this->packet_type);
    }

    /**
     * Truncates a file to a given length
     *
     * @param string $filename
     * @param int $new_size
     * @return bool
     * @access public
     */
    public function truncate($filename, $new_size)
    {
        $attr = pack('N3', NET_SFTP_ATTR_SIZE, $new_size / 4294967296, $new_size); // 4294967296 == 0x100000000 == 1<<32

        return $this->setstat($filename, $attr, false);
    }

    /**
     * Sets access and modification time of file.
     *
     * If the file does not exist, it will be created.
     *
     * @param string $filename
     * @param int $time
     * @param int $atime
     * @throws \UnexpectedValueException on receipt of unexpected packets
     * @return bool
     * @access public
     */
    public function touch($filename, $time = null, $atime = null)
    {
        if (!($this->bitmap & SSH2::MASK_LOGIN)) {
            return false;
        }

        $filename = $this->realpath($filename);
        if ($filename === false) {
            return false;
        }

        if (!isset($time)) {
            $time = time();
        }
        if (!isset($atime)) {
            $atime = $time;
        }

        $flags = NET_SFTP_OPEN_WRITE | NET_SFTP_OPEN_CREATE | NET_SFTP_OPEN_EXCL;
        $attr = pack('N3', NET_SFTP_ATTR_ACCESSTIME, $time, $atime);
        $packet = Strings::packSSH2('sN', $filename, $flags) . $attr;
        $this->send_sftp_packet(NET_SFTP_OPEN, $packet);

        $response = $this->get_sftp_packet();
        switch ($this->packet_type) {
            case NET_SFTP_HANDLE:
                return $this->close_handle(substr($response, 4));
            case NET_SFTP_STATUS:
                $this->logError($response);
                break;
            default:
                throw new \UnexpectedValueException('Expected NET_SFTP_HANDLE or NET_SFTP_STATUS. '
                                                  . 'Got packet type: ' . $this->packet_type);
        }

        return $this->setstat($filename, $attr, false);
    }

    /**
     * Changes file or directory owner
     *
     * Returns true on success or false on error.
     *
     * @param string $filename
     * @param int $uid
     * @param bool $recursive
     * @return bool
     * @access public
     */
    public function chown($filename, $uid, $recursive = false)
    {
        // quoting from <http://www.kernel.org/doc/man-pages/online/pages/man2/chown.2.html>,
        // "if the owner or group is specified as -1, then that ID is not changed"
        $attr = pack('N3', NET_SFTP_ATTR_UIDGID, $uid, -1);

        return $this->setstat($filename, $attr, $recursive);
    }

    /**
     * Changes file or directory group
     *
     * Returns true on success or false on error.
     *
     * @param string $filename
     * @param int $gid
     * @param bool $recursive
     * @return bool
     * @access public
     */
    public function chgrp($filename, $gid, $recursive = false)
    {
        $attr = pack('N3', NET_SFTP_ATTR_UIDGID, -1, $gid);

        return $this->setstat($filename, $attr, $recursive);
    }

    /**
     * Set permissions on a file.
     *
     * Returns the new file permissions on success or false on error.
     * If $recursive is true than this just returns true or false.
     *
     * @param int $mode
     * @param string $filename
     * @param bool $recursive
     * @throws \UnexpectedValueException on receipt of unexpected packets
     * @return mixed
     * @access public
     */
    public function chmod($mode, $filename, $recursive = false)
    {
        if (is_string($mode) && is_int($filename)) {
            $temp = $mode;
            $mode = $filename;
            $filename = $temp;
        }

        $attr = pack('N2', NET_SFTP_ATTR_PERMISSIONS, $mode & 07777);
        if (!$this->setstat($filename, $attr, $recursive)) {
            return false;
        }
        if ($recursive) {
            return true;
        }

        $filename = $this->realpath($filename);
        // rather than return what the permissions *should* be, we'll return what they actually are.  this will also
        // tell us if the file actually exists.
        // incidentally, SFTPv4+ adds an additional 32-bit integer field - flags - to the following:
        $packet = pack('Na*', strlen($filename), $filename);
        $this->send_sftp_packet(NET_SFTP_STAT, $packet);

        $response = $this->get_sftp_packet();
        switch ($this->packet_type) {
            case NET_SFTP_ATTRS:
                $attrs = $this->parseAttributes($response);
                return $attrs['mode'];
            case NET_SFTP_STATUS:
                $this->logError($response);
                return false;
        }

        throw new \UnexpectedValueException('Expected NET_SFTP_ATTRS or NET_SFTP_STATUS. '
                                          . 'Got packet type: ' . $this->packet_type);
    }

    /**
     * Sets information about a file
     *
     * @param string $filename
     * @param string $attr
     * @param bool $recursive
     * @throws \UnexpectedValueException on receipt of unexpected packets
     * @return bool
     * @access private
     */
    private function setstat($filename, $attr, $recursive)
    {
        if (!($this->bitmap & SSH2::MASK_LOGIN)) {
            return false;
        }

        $filename = $this->realpath($filename);
        if ($filename === false) {
            return false;
        }

        $this->remove_from_stat_cache($filename);

        if ($recursive) {
            $i = 0;
            $result = $this->setstat_recursive($filename, $attr, $i);
            $this->read_put_responses($i);
            return $result;
        }

        // SFTPv4+ has an additional byte field - type - that would need to be sent, as well. setting it to
        // SSH_FILEXFER_TYPE_UNKNOWN might work. if not, we'd have to do an SSH_FXP_STAT before doing an SSH_FXP_SETSTAT.
        $this->send_sftp_packet(NET_SFTP_SETSTAT, Strings::packSSH2('s', $filename) . $attr);

        /*
         "Because some systems must use separate system calls to set various attributes, it is possible that a failure
          response will be returned, but yet some of the attributes may be have been successfully modified.  If possible,
          servers SHOULD avoid this situation; however, clients MUST be aware that this is possible."

          -- http://tools.ietf.org/html/draft-ietf-secsh-filexfer-13#section-8.6
        */
        $response = $this->get_sftp_packet();
        if ($this->packet_type != NET_SFTP_STATUS) {
            throw new \UnexpectedValueException('Expected NET_SFTP_STATUS. '
                                              . 'Got packet type: ' . $this->packet_type);
        }

        list($status) = Strings::unpackSSH2('N', $response);
        if ($status != NET_SFTP_STATUS_OK) {
            $this->logError($response, $status);
            return false;
        }

        return true;
    }

    /**
     * Recursively sets information on directories on the SFTP server
     *
     * Minimizes directory lookups and SSH_FXP_STATUS requests for speed.
     *
     * @param string $path
     * @param string $attr
     * @param int $i
     * @return bool
     * @access private
     */
    private function setstat_recursive($path, $attr, &$i)
    {
        if (!$this->read_put_responses($i)) {
            return false;
        }
        $i = 0;
        $entries = $this->readlist($path, true);

        if ($entries === false) {
            return $this->setstat($path, $attr, false);
        }

        // normally $entries would have at least . and .. but it might not if the directories
        // permissions didn't allow reading
        if (empty($entries)) {
            return false;
        }

        unset($entries['.'], $entries['..']);
        foreach ($entries as $filename => $props) {
            if (!isset($props['type'])) {
                return false;
            }

            $temp = $path . '/' . $filename;
            if ($props['type'] == NET_SFTP_TYPE_DIRECTORY) {
                if (!$this->setstat_recursive($temp, $attr, $i)) {
                    return false;
                }
            } else {
                $this->send_sftp_packet(NET_SFTP_SETSTAT, Strings::packSSH2('s', $temp) . $attr);

                $i++;

                if ($i >= NET_SFTP_QUEUE_SIZE) {
                    if (!$this->read_put_responses($i)) {
                        return false;
                    }
                    $i = 0;
                }
            }
        }

        $this->send_sftp_packet(NET_SFTP_SETSTAT, Strings::packSSH2('s', $path) . $attr);

        $i++;

        if ($i >= NET_SFTP_QUEUE_SIZE) {
            if (!$this->read_put_responses($i)) {
                return false;
            }
            $i = 0;
        }

        return true;
    }

    /**
     * Return the target of a symbolic link
     *
     * @param string $link
     * @throws \UnexpectedValueException on receipt of unexpected packets
     * @return mixed
     * @access public
     */
    public function readlink($link)
    {
        if (!($this->bitmap & SSH2::MASK_LOGIN)) {
            return false;
        }

        $link = $this->realpath($link);

        $this->send_sftp_packet(NET_SFTP_READLINK, Strings::packSSH2('s', $link));

        $response = $this->get_sftp_packet();
        switch ($this->packet_type) {
            case NET_SFTP_NAME:
                break;
            case NET_SFTP_STATUS:
                $this->logError($response);
                return false;
            default:
                throw new \UnexpectedValueException('Expected NET_SFTP_NAME or NET_SFTP_STATUS. '
                                                  . 'Got packet type: ' . $this->packet_type);
        }

        list($count) = Strings::unpackSSH2('N', $response);
        // the file isn't a symlink
        if (!$count) {
            return false;
        }

        list($filename) = Strings::unpackSSH2('s', $response);

        return $filename;
    }

    /**
     * Create a symlink
     *
     * symlink() creates a symbolic link to the existing target with the specified name link.
     *
     * @param string $target
     * @param string $link
     * @throws \UnexpectedValueException on receipt of unexpected packets
     * @return bool
     * @access public
     */
    public function symlink($target, $link)
    {
        if (!($this->bitmap & SSH2::MASK_LOGIN)) {
            return false;
        }

        //$target = $this->realpath($target);
        $link = $this->realpath($link);

        $packet = Strings::packSSH2('ss', $target, $link);
        $this->send_sftp_packet(NET_SFTP_SYMLINK, $packet);

        $response = $this->get_sftp_packet();
        if ($this->packet_type != NET_SFTP_STATUS) {
            throw new \UnexpectedValueException('Expected NET_SFTP_STATUS. '
                                              . 'Got packet type: ' . $this->packet_type);
        }

        list($status) = Strings::unpackSSH2('N', $response);
        if ($status != NET_SFTP_STATUS_OK) {
            $this->logError($response, $status);
            return false;
        }

        return true;
    }

    /**
     * Creates a directory.
     *
     * @param string $dir
     * @param int $mode
     * @param bool $recursive
     * @return bool
     * @access public
     */
    public function mkdir($dir, $mode = -1, $recursive = false)
    {
        if (!($this->bitmap & SSH2::MASK_LOGIN)) {
            return false;
        }

        $dir = $this->realpath($dir);

        if ($recursive) {
            $dirs = explode('/', preg_replace('#/(?=/)|/$#', '', $dir));
            if (empty($dirs[0])) {
                array_shift($dirs);
                $dirs[0] = '/' . $dirs[0];
            }
            for ($i = 0; $i < count($dirs); $i++) {
                $temp = array_slice($dirs, 0, $i + 1);
                $temp = implode('/', $temp);
                $result = $this->mkdir_helper($temp, $mode);
            }
            return $result;
        }

        return $this->mkdir_helper($dir, $mode);
    }

    /**
     * Helper function for directory creation
     *
     * @param string $dir
     * @param int $mode
     * @return bool
     * @access private
     */
    private function mkdir_helper($dir, $mode)
    {
        // send SSH_FXP_MKDIR without any attributes (that's what the \0\0\0\0 is doing)
        $this->send_sftp_packet(NET_SFTP_MKDIR, Strings::packSSH2('s', $dir) . "\0\0\0\0");

        $response = $this->get_sftp_packet();
        if ($this->packet_type != NET_SFTP_STATUS) {
            throw new \UnexpectedValueException('Expected NET_SFTP_STATUS. '
                                              . 'Got packet type: ' . $this->packet_type);
        }

        list($status) = Strings::unpackSSH2('N', $response);
        if ($status != NET_SFTP_STATUS_OK) {
            $this->logError($response, $status);
            return false;
        }

        if ($mode !== -1) {
            $this->chmod($mode, $dir);
        }

        return true;
    }

    /**
     * Removes a directory.
     *
     * @param string $dir
     * @throws \UnexpectedValueException on receipt of unexpected packets
     * @return bool
     * @access public
     */
    public function rmdir($dir)
    {
        if (!($this->bitmap & SSH2::MASK_LOGIN)) {
            return false;
        }

        $dir = $this->realpath($dir);
        if ($dir === false) {
            return false;
        }

        $this->send_sftp_packet(NET_SFTP_RMDIR, Strings::packSSH2('s', $dir));

        $response = $this->get_sftp_packet();
        if ($this->packet_type != NET_SFTP_STATUS) {
            throw new \UnexpectedValueException('Expected NET_SFTP_STATUS. '
                                              . 'Got packet type: ' . $this->packet_type);
        }

        list($status) = Strings::unpackSSH2('N', $response);
        if ($status != NET_SFTP_STATUS_OK) {
            // presumably SSH_FX_NO_SUCH_FILE or SSH_FX_PERMISSION_DENIED?
            $this->logError($response, $status);
            return false;
        }

        $this->remove_from_stat_cache($dir);
        // the following will do a soft delete, which would be useful if you deleted a file
        // and then tried to do a stat on the deleted file. the above, in contrast, does
        // a hard delete
        //$this->update_stat_cache($dir, false);

        return true;
    }

    /**
     * Uploads a file to the SFTP server.
     *
     * By default, \phpseclib3\Net\SFTP::put() does not read from the local filesystem.  $data is dumped directly into $remote_file.
     * So, for example, if you set $data to 'filename.ext' and then do \phpseclib3\Net\SFTP::get(), you will get a file, twelve bytes
     * long, containing 'filename.ext' as its contents.
     *
     * Setting $mode to self::SOURCE_LOCAL_FILE will change the above behavior.  With self::SOURCE_LOCAL_FILE, $remote_file will
     * contain as many bytes as filename.ext does on your local filesystem.  If your filename.ext is 1MB then that is how
     * large $remote_file will be, as well.
     *
     * Setting $mode to self::SOURCE_CALLBACK will use $data as callback function, which gets only one parameter -- number of bytes to return, and returns a string if there is some data or null if there is no more data
     *
     * If $data is a resource then it'll be used as a resource instead.
     *
     * Currently, only binary mode is supported.  As such, if the line endings need to be adjusted, you will need to take
     * care of that, yourself.
     *
     * $mode can take an additional two parameters - self::RESUME and self::RESUME_START. These are bitwise AND'd with
     * $mode. So if you want to resume upload of a 300mb file on the local file system you'd set $mode to the following:
     *
     * self::SOURCE_LOCAL_FILE | self::RESUME
     *
     * If you wanted to simply append the full contents of a local file to the full contents of a remote file you'd replace
     * self::RESUME with self::RESUME_START.
     *
     * If $mode & (self::RESUME | self::RESUME_START) then self::RESUME_START will be assumed.
     *
     * $start and $local_start give you more fine grained control over this process and take precident over self::RESUME
     * when they're non-negative. ie. $start could let you write at the end of a file (like self::RESUME) or in the middle
     * of one. $local_start could let you start your reading from the end of a file (like self::RESUME_START) or in the
     * middle of one.
     *
     * Setting $local_start to > 0 or $mode | self::RESUME_START doesn't do anything unless $mode | self::SOURCE_LOCAL_FILE.
     *
     * {@internal ASCII mode for SFTPv4/5/6 can be supported by adding a new function - \phpseclib3\Net\SFTP::setMode().}
     *
     * @param string $remote_file
     * @param string|resource $data
     * @param int $mode
     * @param int $start
     * @param int $local_start
     * @param callable|null $progressCallback
     * @throws \UnexpectedValueException on receipt of unexpected packets
     * @throws \BadFunctionCallException if you're uploading via a callback and the callback function is invalid
     * @throws \phpseclib3\Exception\FileNotFoundException if you're uploading via a file and the file doesn't exist
     * @return bool
     * @access public
     */
    public function put($remote_file, $data, $mode = self::SOURCE_STRING, $start = -1, $local_start = -1, $progressCallback = null)
    {
        if (!($this->bitmap & SSH2::MASK_LOGIN)) {
            return false;
        }

        $remote_file = $this->realpath($remote_file);
        if ($remote_file === false) {
            return false;
        }

        $flags = NET_SFTP_OPEN_WRITE | NET_SFTP_OPEN_CREATE;
        // according to the SFTP specs, NET_SFTP_OPEN_APPEND should "force all writes to append data at the end of the file."
        // in practice, it doesn't seem to do that.
        //$flags|= ($mode & self::RESUME) ? NET_SFTP_OPEN_APPEND : NET_SFTP_OPEN_TRUNCATE;

        if ($start >= 0) {
            $offset = $start;
        } elseif ($mode & self::RESUME) {
            // if NET_SFTP_OPEN_APPEND worked as it should _size() wouldn't need to be called
            $size = $this->stat($remote_file)['size'];
            $offset = $size !== false ? $size : 0;
        } else {
            $offset = 0;
            $flags|= NET_SFTP_OPEN_TRUNCATE;
        }

        $this->remove_from_stat_cache($remote_file);

        $packet = Strings::packSSH2('sNN', $remote_file, $flags, 0);
        $this->send_sftp_packet(NET_SFTP_OPEN, $packet);

        $response = $this->get_sftp_packet();
        switch ($this->packet_type) {
            case NET_SFTP_HANDLE:
                $handle = substr($response, 4);
                break;
            case NET_SFTP_STATUS:
                $this->logError($response);
                return false;
            default:
                throw new \UnexpectedValueException('Expected NET_SFTP_HANDLE or NET_SFTP_STATUS. '
                                                  . 'Got packet type: ' . $this->packet_type);
        }

        // http://tools.ietf.org/html/draft-ietf-secsh-filexfer-13#section-8.2.3
        $dataCallback = false;
        switch (true) {
            case $mode & self::SOURCE_CALLBACK:
                if (!is_callable($data)) {
                    throw new \BadFunctionCallException("\$data should be is_callable() if you specify SOURCE_CALLBACK flag");
                }
                $dataCallback = $data;
                // do nothing
                break;
            case is_resource($data):
                $mode = $mode & ~self::SOURCE_LOCAL_FILE;
                $info = stream_get_meta_data($data);
                if ($info['wrapper_type'] == 'PHP' && $info['stream_type'] == 'Input') {
                    $fp = fopen('php://memory', 'w+');
                    stream_copy_to_stream($data, $fp);
                    rewind($fp);
                } else {
                    $fp = $data;
                }
                break;
            case $mode & self::SOURCE_LOCAL_FILE:
                if (!is_file($data)) {
                    throw new FileNotFoundException("$data is not a valid file");
                }
                $fp = @fopen($data, 'rb');
                if (!$fp) {
                    return false;
                }
        }

        if (isset($fp)) {
            $stat = fstat($fp);
            $size = !empty($stat) ? $stat['size'] : 0;

            if ($local_start >= 0) {
                fseek($fp, $local_start);
                $size-= $local_start;
            }
        } elseif ($dataCallback) {
            $size = 0;
        } else {
            $size = strlen($data);
        }

        $sent = 0;
        $size = $size < 0 ? ($size & 0x7FFFFFFF) + 0x80000000 : $size;

        $sftp_packet_size = $this->max_sftp_packet;
        // make the SFTP packet be exactly the SFTP packet size by including the bytes in the NET_SFTP_WRITE packets "header"
        $sftp_packet_size-= strlen($handle) + 25;
        $i = $j = 0;
        while ($dataCallback || ($size === 0 || $sent < $size)) {
            if ($dataCallback) {
                $temp = $dataCallback($sftp_packet_size);
                if (is_null($temp)) {
                    break;
                }
            } else {
                $temp = isset($fp) ? fread($fp, $sftp_packet_size) : substr($data, $sent, $sftp_packet_size);
                if ($temp === false || $temp === '') {
                    break;
                }
            }

            $subtemp = $offset + $sent;
            $packet = pack('Na*N3a*', strlen($handle), $handle, $subtemp / 4294967296, $subtemp, strlen($temp), $temp);
            try {
                $this->send_sftp_packet(NET_SFTP_WRITE, $packet, $j);
            } catch (\Exception $e) {
                if ($mode & self::SOURCE_LOCAL_FILE) {
                    fclose($fp);
                }
                throw $e;
            }
            $sent+= strlen($temp);
            if (is_callable($progressCallback)) {
                $progressCallback($sent);
            }

            $i++;
            $j++;
            if ($i == NET_SFTP_UPLOAD_QUEUE_SIZE) {
                if (!$this->read_put_responses($i)) {
                    $i = 0;
                    break;
                }
                $i = 0;
            }
        }

        if (!$this->read_put_responses($i)) {
            if ($mode & self::SOURCE_LOCAL_FILE) {
                fclose($fp);
            }
            $this->close_handle($handle);
            return false;
        }

        if ($mode & self::SOURCE_LOCAL_FILE) {
            if ($this->preserveTime) {
                $stat = fstat($fp);
                $this->touch($remote_file, $stat['mtime'], $stat['atime']);
            }

            if (isset($fp) && is_resource($fp)) {
                fclose($fp);
            }
        }

        return $this->close_handle($handle);
    }

    /**
     * Reads multiple successive SSH_FXP_WRITE responses
     *
     * Sending an SSH_FXP_WRITE packet and immediately reading its response isn't as efficient as blindly sending out $i
     * SSH_FXP_WRITEs, in succession, and then reading $i responses.
     *
     * @param int $i
     * @return bool
     * @throws \UnexpectedValueException on receipt of unexpected packets
     * @access private
     */
    private function read_put_responses($i)
    {
        while ($i--) {
            $response = $this->get_sftp_packet();
            if ($this->packet_type != NET_SFTP_STATUS) {
                throw new \UnexpectedValueException('Expected NET_SFTP_STATUS. '
                                                  . 'Got packet type: ' . $this->packet_type);
            }

            list($status) = Strings::unpackSSH2('N', $response);
            if ($status != NET_SFTP_STATUS_OK) {
                $this->logError($response, $status);
                break;
            }
        }

        return $i < 0;
    }

    /**
     * Close handle
     *
     * @param string $handle
     * @return bool
     * @throws \UnexpectedValueException on receipt of unexpected packets
     * @access private
     */
    private function close_handle($handle)
    {
        $this->send_sftp_packet(NET_SFTP_CLOSE, pack('Na*', strlen($handle), $handle));

        // "The client MUST release all resources associated with the handle regardless of the status."
        //  -- http://tools.ietf.org/html/draft-ietf-secsh-filexfer-13#section-8.1.3
        $response = $this->get_sftp_packet();
        if ($this->packet_type != NET_SFTP_STATUS) {
            throw new \UnexpectedValueException('Expected NET_SFTP_STATUS. '
                                              . 'Got packet type: ' . $this->packet_type);
        }

        list($status) = Strings::unpackSSH2('N', $response);
        if ($status != NET_SFTP_STATUS_OK) {
            $this->logError($response, $status);
            return false;
        }

        return true;
    }

    /**
     * Downloads a file from the SFTP server.
     *
     * Returns a string containing the contents of $remote_file if $local_file is left undefined or a boolean false if
     * the operation was unsuccessful.  If $local_file is defined, returns true or false depending on the success of the
     * operation.
     *
     * $offset and $length can be used to download files in chunks.
     *
     * @param string $remote_file
     * @param string|bool|resource|callable $local_file
     * @param int $offset
     * @param int $length
     * @param callable|null $progressCallback
     * @throws \UnexpectedValueException on receipt of unexpected packets
     * @return mixed
     * @access public
     */
    public function get($remote_file, $local_file = false, $offset = 0, $length = -1, $progressCallback = null)
    {
        if (!($this->bitmap & SSH2::MASK_LOGIN)) {
            return false;
        }

        $remote_file = $this->realpath($remote_file);
        if ($remote_file === false) {
            return false;
        }

        $packet = pack('Na*N2', strlen($remote_file), $remote_file, NET_SFTP_OPEN_READ, 0);
        $this->send_sftp_packet(NET_SFTP_OPEN, $packet);

        $response = $this->get_sftp_packet();
        switch ($this->packet_type) {
            case NET_SFTP_HANDLE:
                $handle = substr($response, 4);
                break;
            case NET_SFTP_STATUS: // presumably SSH_FX_NO_SUCH_FILE or SSH_FX_PERMISSION_DENIED
                $this->logError($response);
                return false;
            default:
                throw new \UnexpectedValueException('Expected NET_SFTP_HANDLE or NET_SFTP_STATUS. '
                                                  . 'Got packet type: ' . $this->packet_type);
        }

        if (is_resource($local_file)) {
            $fp = $local_file;
            $stat = fstat($fp);
            $res_offset = $stat['size'];
        } else {
            $res_offset = 0;
            if ($local_file !== false && !is_callable($local_file)) {
                $fp = fopen($local_file, 'wb');
                if (!$fp) {
                    return false;
                }
            } else {
                $content = '';
            }
        }

        $fclose_check = $local_file !== false && !is_callable($local_file) && !is_resource($local_file);

        $start = $offset;
        $read = 0;
        while (true) {
            $i = 0;

            while ($i < NET_SFTP_QUEUE_SIZE && ($length < 0 || $read < $length)) {
                $tempoffset = $start + $read;

                $packet_size = $length > 0 ? min($this->max_sftp_packet, $length - $read) : $this->max_sftp_packet;

                $packet = Strings::packSSH2('sN3', $handle, $tempoffset / 4294967296, $tempoffset, $packet_size);
                try {
                    $this->send_sftp_packet(NET_SFTP_READ, $packet, $i);
                } catch (\Exception $e) {
                    if ($fclose_check) {
                        fclose($fp);
                    }
                    throw $e;
                }
                $packet = null;
                $read+= $packet_size;
                $i++;
            }

            if (!$i) {
                break;
            }

            $packets_sent = $i - 1;

            $clear_responses = false;
            while ($i > 0) {
                $i--;

                if ($clear_responses) {
                    $this->get_sftp_packet($packets_sent - $i);
                    continue;
                } else {
                    $response = $this->get_sftp_packet($packets_sent - $i);
                }

                switch ($this->packet_type) {
                    case NET_SFTP_DATA:
                        $temp = substr($response, 4);
                        $offset+= strlen($temp);
                        if ($local_file === false) {
                            $content.= $temp;
                        } elseif (is_callable($local_file)) {
                            $local_file($temp);
                        } else {
                            fputs($fp, $temp);
                        }
                        if (is_callable($progressCallback)) {
                            call_user_func($progressCallback, $offset);
                        }
                        $temp = null;
                        break;
                    case NET_SFTP_STATUS:
                        // could, in theory, return false if !strlen($content) but we'll hold off for the time being
                        $this->logError($response);
                        $clear_responses = true; // don't break out of the loop yet, so we can read the remaining responses
                        break;
                    default:
                        if ($fclose_check) {
                            fclose($fp);
                        }
                        if ($this->channel_close) {
                            $this->init_sftp_connection();
                            return false;
                        } else {
                            throw new \UnexpectedValueException('Expected NET_SFTP_DATA or NET_SFTP_STATUS. '
                                                              . 'Got packet type: ' . $this->packet_type);
                        }
                }
                $response = null;
            }

            if ($clear_responses) {
                break;
            }
        }

        if ($length > 0 && $length <= $offset - $start) {
            if ($local_file === false) {
                $content = substr($content, 0, $length);
            } else {
                ftruncate($fp, $length + $res_offset);
            }
        }

        if ($fclose_check) {
            fclose($fp);

            if ($this->preserveTime) {
                $stat = $this->stat($remote_file);
                touch($local_file, $stat['mtime'], $stat['atime']);
            }
        }

        if (!$this->close_handle($handle)) {
            return false;
        }

        // if $content isn't set that means a file was written to
        return isset($content) ? $content : true;
    }

    /**
     * Deletes a file on the SFTP server.
     *
     * @param string $path
     * @param bool $recursive
     * @return bool
     * @throws \UnexpectedValueException on receipt of unexpected packets
     * @access public
     */
    public function delete($path, $recursive = true)
    {
        if (!($this->bitmap & SSH2::MASK_LOGIN)) {
            return false;
        }

        if (is_object($path)) {
            // It's an object. Cast it as string before we check anything else.
            $path = (string) $path;
        }

        if (!is_string($path) || $path == '') {
            return false;
        }

        $path = $this->realpath($path);
        if ($path === false) {
            return false;
        }

        // http://tools.ietf.org/html/draft-ietf-secsh-filexfer-13#section-8.3
        $this->send_sftp_packet(NET_SFTP_REMOVE, pack('Na*', strlen($path), $path));

        $response = $this->get_sftp_packet();
        if ($this->packet_type != NET_SFTP_STATUS) {
            throw new \UnexpectedValueException('Expected NET_SFTP_STATUS. '
                                              . 'Got packet type: ' . $this->packet_type);
        }

        // if $status isn't SSH_FX_OK it's probably SSH_FX_NO_SUCH_FILE or SSH_FX_PERMISSION_DENIED
        list($status) = Strings::unpackSSH2('N', $response);
        if ($status != NET_SFTP_STATUS_OK) {
            $this->logError($response, $status);
            if (!$recursive) {
                return false;
            }

            $i = 0;
            $result = $this->delete_recursive($path, $i);
            $this->read_put_responses($i);
            return $result;
        }

        $this->remove_from_stat_cache($path);

        return true;
    }

    /**
     * Recursively deletes directories on the SFTP server
     *
     * Minimizes directory lookups and SSH_FXP_STATUS requests for speed.
     *
     * @param string $path
     * @param int $i
     * @return bool
     * @access private
     */
    private function delete_recursive($path, &$i)
    {
        if (!$this->read_put_responses($i)) {
            return false;
        }
        $i = 0;
        $entries = $this->readlist($path, true);

        // normally $entries would have at least . and .. but it might not if the directories
        // permissions didn't allow reading
        if (empty($entries)) {
            return false;
        }

        unset($entries['.'], $entries['..']);
        foreach ($entries as $filename => $props) {
            if (!isset($props['type'])) {
                return false;
            }

            $temp = $path . '/' . $filename;
            if ($props['type'] == NET_SFTP_TYPE_DIRECTORY) {
                if (!$this->delete_recursive($temp, $i)) {
                    return false;
                }
            } else {
                $this->send_sftp_packet(NET_SFTP_REMOVE, Strings::packSSH2('s', $temp));
                $this->remove_from_stat_cache($temp);

                $i++;

                if ($i >= NET_SFTP_QUEUE_SIZE) {
                    if (!$this->read_put_responses($i)) {
                        return false;
                    }
                    $i = 0;
                }
            }
        }

        $this->send_sftp_packet(NET_SFTP_RMDIR, Strings::packSSH2('s', $path));
        $this->remove_from_stat_cache($path);

        $i++;

        if ($i >= NET_SFTP_QUEUE_SIZE) {
            if (!$this->read_put_responses($i)) {
                return false;
            }
            $i = 0;
        }

        return true;
    }

    /**
     * Checks whether a file or directory exists
     *
     * @param string $path
     * @return bool
     * @access public
     */
    public function file_exists($path)
    {
        if ($this->use_stat_cache) {
            $path = $this->realpath($path);

            $result = $this->query_stat_cache($path);

            if (isset($result)) {
                // return true if $result is an array or if it's an stdClass object
                return $result !== false;
            }
        }

        return $this->stat($path) !== false;
    }

    /**
     * Tells whether the filename is a directory
     *
     * @param string $path
     * @return bool
     * @access public
     */
    public function is_dir($path)
    {
        $result = $this->get_stat_cache_prop($path, 'type');
        if ($result === false) {
            return false;
        }
        return $result === NET_SFTP_TYPE_DIRECTORY;
    }

    /**
     * Tells whether the filename is a regular file
     *
     * @param string $path
     * @return bool
     * @access public
     */
    public function is_file($path)
    {
        $result = $this->get_stat_cache_prop($path, 'type');
        if ($result === false) {
            return false;
        }
        return $result === NET_SFTP_TYPE_REGULAR;
    }

    /**
     * Tells whether the filename is a symbolic link
     *
     * @param string $path
     * @return bool
     * @access public
     */
    public function is_link($path)
    {
        $result = $this->get_lstat_cache_prop($path, 'type');
        if ($result === false) {
            return false;
        }
        return $result === NET_SFTP_TYPE_SYMLINK;
    }

    /**
     * Tells whether a file exists and is readable
     *
     * @param string $path
     * @return bool
     * @access public
     */
    public function is_readable($path)
    {
        $packet = Strings::packSSH2('sNN', $this->realpath($path), NET_SFTP_OPEN_READ, 0);
        $this->send_sftp_packet(NET_SFTP_OPEN, $packet);

        $response = $this->get_sftp_packet();
        switch ($this->packet_type) {
            case NET_SFTP_HANDLE:
                return true;
            case NET_SFTP_STATUS: // presumably SSH_FX_NO_SUCH_FILE or SSH_FX_PERMISSION_DENIED
                return false;
            default:
                throw new \UnexpectedValueException('Expected NET_SFTP_HANDLE or NET_SFTP_STATUS. '
                                                  . 'Got packet type: ' . $this->packet_type);
        }
    }

    /**
     * Tells whether the filename is writable
     *
     * @param string $path
     * @return bool
     * @access public
     */
    public function is_writable($path)
    {
        $packet = Strings::packSSH2('sNN', $this->realpath($path), NET_SFTP_OPEN_WRITE, 0);
        $this->send_sftp_packet(NET_SFTP_OPEN, $packet);

        $response = $this->get_sftp_packet();
        switch ($this->packet_type) {
            case NET_SFTP_HANDLE:
                return true;
            case NET_SFTP_STATUS: // presumably SSH_FX_NO_SUCH_FILE or SSH_FX_PERMISSION_DENIED
                return false;
            default:
                throw new \UnexpectedValueException('Expected SSH_FXP_HANDLE or SSH_FXP_STATUS. '
                                                  . 'Got packet type: ' . $this->packet_type);
        }
    }

    /**
     * Tells whether the filename is writeable
     *
     * Alias of is_writable
     *
     * @param string $path
     * @return bool
     * @access public
     */
    public function is_writeable($path)
    {
        return $this->is_writable($path);
    }

    /**
     * Gets last access time of file
     *
     * @param string $path
     * @return mixed
     * @access public
     */
    public function fileatime($path)
    {
        return $this->get_stat_cache_prop($path, 'atime');
    }

    /**
     * Gets file modification time
     *
     * @param string $path
     * @return mixed
     * @access public
     */
    public function filemtime($path)
    {
        return $this->get_stat_cache_prop($path, 'mtime');
    }

    /**
     * Gets file permissions
     *
     * @param string $path
     * @return mixed
     * @access public
     */
    public function fileperms($path)
    {
        return $this->get_stat_cache_prop($path, 'mode');
    }

    /**
     * Gets file owner
     *
     * @param string $path
     * @return mixed
     * @access public
     */
    public function fileowner($path)
    {
        return $this->get_stat_cache_prop($path, 'uid');
    }

    /**
     * Gets file group
     *
     * @param string $path
     * @return mixed
     * @access public
     */
    public function filegroup($path)
    {
        return $this->get_stat_cache_prop($path, 'gid');
    }

    /**
     * Gets file size
     *
     * @param string $path
     * @return mixed
     * @access public
     */
    public function filesize($path)
    {
        return $this->get_stat_cache_prop($path, 'size');
    }

    /**
     * Gets file type
     *
     * @param string $path
     * @return mixed
     * @access public
     */
    public function filetype($path)
    {
        $type = $this->get_stat_cache_prop($path, 'type');
        if ($type === false) {
            return false;
        }

        switch ($type) {
            case NET_SFTP_TYPE_BLOCK_DEVICE:
                return 'block';
            case NET_SFTP_TYPE_CHAR_DEVICE:
                return 'char';
            case NET_SFTP_TYPE_DIRECTORY:
                return 'dir';
            case NET_SFTP_TYPE_FIFO:
                return 'fifo';
            case NET_SFTP_TYPE_REGULAR:
                return 'file';
            case NET_SFTP_TYPE_SYMLINK:
                return 'link';
            default:
                return false;
        }
    }

    /**
     * Return a stat properity
     *
     * Uses cache if appropriate.
     *
     * @param string $path
     * @param string $prop
     * @return mixed
     * @access private
     */
    private function get_stat_cache_prop($path, $prop)
    {
        return $this->get_xstat_cache_prop($path, $prop, 'stat');
    }

    /**
     * Return an lstat properity
     *
     * Uses cache if appropriate.
     *
     * @param string $path
     * @param string $prop
     * @return mixed
     * @access private
     */
    private function get_lstat_cache_prop($path, $prop)
    {
        return $this->get_xstat_cache_prop($path, $prop, 'lstat');
    }

    /**
     * Return a stat or lstat properity
     *
     * Uses cache if appropriate.
     *
     * @param string $path
     * @param string $prop
     * @param string $type
     * @return mixed
     * @access private
     */
    private function get_xstat_cache_prop($path, $prop, $type)
    {
        if ($this->use_stat_cache) {
            $path = $this->realpath($path);

            $result = $this->query_stat_cache($path);

            if (is_object($result) && isset($result->$type)) {
                return $result->{$type}[$prop];
            }
        }

        $result = $this->$type($path);

        if ($result === false || !isset($result[$prop])) {
            return false;
        }

        return $result[$prop];
    }

    /**
     * Renames a file or a directory on the SFTP server
     *
     * @param string $oldname
     * @param string $newname
     * @return bool
     * @throws \UnexpectedValueException on receipt of unexpected packets
     * @access public
     */
    public function rename($oldname, $newname)
    {
        if (!($this->bitmap & SSH2::MASK_LOGIN)) {
            return false;
        }

        $oldname = $this->realpath($oldname);
        $newname = $this->realpath($newname);
        if ($oldname === false || $newname === false) {
            return false;
        }

        // http://tools.ietf.org/html/draft-ietf-secsh-filexfer-13#section-8.3
        $packet = Strings::packSSH2('ss', $oldname, $newname);
        $this->send_sftp_packet(NET_SFTP_RENAME, $packet);

        $response = $this->get_sftp_packet();
        if ($this->packet_type != NET_SFTP_STATUS) {
            throw new \UnexpectedValueException('Expected NET_SFTP_STATUS. '
                                              . 'Got packet type: ' . $this->packet_type);
        }

        // if $status isn't SSH_FX_OK it's probably SSH_FX_NO_SUCH_FILE or SSH_FX_PERMISSION_DENIED
        list($status) = Strings::unpackSSH2('N', $response);
        if ($status != NET_SFTP_STATUS_OK) {
            $this->logError($response, $status);
            return false;
        }

        // don't move the stat cache entry over since this operation could very well change the
        // atime and mtime attributes
        //$this->update_stat_cache($newname, $this->query_stat_cache($oldname));
        $this->remove_from_stat_cache($oldname);
        $this->remove_from_stat_cache($newname);

        return true;
    }

    /**
     * Parse Attributes
     *
     * See '7.  File Attributes' of draft-ietf-secsh-filexfer-13 for more info.
     *
     * @param string $response
     * @return array
     * @access private
     */
    protected function parseAttributes(&$response)
    {
        $attr = [];
        list($flags) = Strings::unpackSSH2('N', $response);

        // SFTPv4+ have a type field (a byte) that follows the above flag field
        foreach ($this->attributes as $key => $value) {
            switch ($flags & $key) {
                case NET_SFTP_ATTR_SIZE: // 0x00000001
                    // The size attribute is defined as an unsigned 64-bit integer.
                    // The following will use floats on 32-bit platforms, if necessary.
                    // As can be seen in the BigInteger class, floats are generally
                    // IEEE 754 binary64 "double precision" on such platforms and
                    // as such can represent integers of at least 2^50 without loss
                    // of precision. Interpreted in filesize, 2^50 bytes = 1024 TiB.
                    list($upper, $size) = Strings::unpackSSH2('NN', $response);
                    $attr['size'] = $upper ? 4294967296 * $upper : 0;
                    $attr['size']+= $size < 0 ? ($size & 0x7FFFFFFF) + 0x80000000 : $size;
                    break;
                case NET_SFTP_ATTR_UIDGID: // 0x00000002 (SFTPv3 only)
                    list($attr['uid'], $attr['gid']) = Strings::unpackSSH2('NN', $response);
                    break;
                case NET_SFTP_ATTR_PERMISSIONS: // 0x00000004
                    list($attr['mode']) = Strings::unpackSSH2('N', $response);
                    $fileType = $this->parseMode($attr['mode']);
                    if ($fileType !== false) {
                        $attr+= ['type' => $fileType];
                    }
                    break;
                case NET_SFTP_ATTR_ACCESSTIME: // 0x00000008
                    list($attr['atime'], $attr['mtime']) = Strings::unpackSSH2('NN', $response);
                    break;
                case NET_SFTP_ATTR_EXTENDED: // 0x80000000
                    list($count) = Strings::unpackSSH2('N', $response);
                    for ($i = 0; $i < $count; $i++) {
                        list($key, $value) = Strings::unpackSSH2('ss', $response);
                        $attr[$key] = $value;
                    }
            }
        }
        return $attr;
    }

    /**
     * Attempt to identify the file type
     *
     * Quoting the SFTP RFC, "Implementations MUST NOT send bits that are not defined" but they seem to anyway
     *
     * @param int $mode
     * @return int
     * @access private
     */
    private function parseMode($mode)
    {
        // values come from http://lxr.free-electrons.com/source/include/uapi/linux/stat.h#L12
        // see, also, http://linux.die.net/man/2/stat
        switch ($mode & 0170000) {// ie. 1111 0000 0000 0000
            case 0000000: // no file type specified - figure out the file type using alternative means
                return false;
            case 0040000:
                return NET_SFTP_TYPE_DIRECTORY;
            case 0100000:
                return NET_SFTP_TYPE_REGULAR;
            case 0120000:
                return NET_SFTP_TYPE_SYMLINK;
            // new types introduced in SFTPv5+
            // http://tools.ietf.org/html/draft-ietf-secsh-filexfer-05#section-5.2
            case 0010000: // named pipe (fifo)
                return NET_SFTP_TYPE_FIFO;
            case 0020000: // character special
                return NET_SFTP_TYPE_CHAR_DEVICE;
            case 0060000: // block special
                return NET_SFTP_TYPE_BLOCK_DEVICE;
            case 0140000: // socket
                return NET_SFTP_TYPE_SOCKET;
            case 0160000: // whiteout
                // "SPECIAL should be used for files that are of
                //  a known type which cannot be expressed in the protocol"
                return NET_SFTP_TYPE_SPECIAL;
            default:
                return NET_SFTP_TYPE_UNKNOWN;
        }
    }

    /**
     * Parse Longname
     *
     * SFTPv3 doesn't provide any easy way of identifying a file type.  You could try to open
     * a file as a directory and see if an error is returned or you could try to parse the
     * SFTPv3-specific longname field of the SSH_FXP_NAME packet.  That's what this function does.
     * The result is returned using the
     * {@link http://tools.ietf.org/html/draft-ietf-secsh-filexfer-04#section-5.2 SFTPv4 type constants}.
     *
     * If the longname is in an unrecognized format bool(false) is returned.
     *
     * @param string $longname
     * @return mixed
     * @access private
     */
    private function parseLongname($longname)
    {
        // http://en.wikipedia.org/wiki/Unix_file_types
        // http://en.wikipedia.org/wiki/Filesystem_permissions#Notation_of_traditional_Unix_permissions
        if (preg_match('#^[^/]([r-][w-][xstST-]){3}#', $longname)) {
            switch ($longname[0]) {
                case '-':
                    return NET_SFTP_TYPE_REGULAR;
                case 'd':
                    return NET_SFTP_TYPE_DIRECTORY;
                case 'l':
                    return NET_SFTP_TYPE_SYMLINK;
                default:
                    return NET_SFTP_TYPE_SPECIAL;
            }
        }

        return false;
    }

    /**
     * Sends SFTP Packets
     *
     * See '6. General Packet Format' of draft-ietf-secsh-filexfer-13 for more info.
     *
     * @param int $type
     * @param string $data
     * @param int $request_id
     * @see self::_get_sftp_packet()
     * @see self::send_channel_packet()
     * @return bool
     * @access private
     */
    private function send_sftp_packet($type, $data, $request_id = 1)
    {
        // in SSH2.php the timeout is cumulative per function call. eg. exec() will
        // timeout after 10s. but for SFTP.php it's cumulative per packet
        $this->curTimeout = $this->timeout;

        $packet = $this->use_request_id ?
            pack('NCNa*', strlen($data) + 5, $type, $request_id, $data) :
            pack('NCa*',  strlen($data) + 1, $type, $data);

        $start = microtime(true);
        $result = $this->send_channel_packet(self::CHANNEL, $packet);
        $stop = microtime(true);

        if (defined('NET_SFTP_LOGGING')) {
            $packet_type = '-> ' . $this->packet_types[$type] .
                           ' (' . round($stop - $start, 4) . 's)';
            if (NET_SFTP_LOGGING == self::LOG_REALTIME) {
                switch (PHP_SAPI) {
                    case 'cli':
                        $start = $stop = "\r\n";
                        break;
                    default:
                        $start = '<pre>';
                        $stop = '</pre>';
                }
                echo $start . $this->format_log([$data], [$packet_type]) . $stop;
                @flush();
                @ob_flush();
            } else {
                $this->packet_type_log[] = $packet_type;
                if (NET_SFTP_LOGGING == self::LOG_COMPLEX) {
                    $this->packet_log[] = $data;
                }
            }
        }

        return $result;
    }

    /**
     * Resets a connection for re-use
     *
     * @param int $reason
     * @access private
     */
    protected function reset_connection($reason)
    {
        parent::reset_connection($reason);
        $this->use_request_id = false;
        $this->pwd = false;
        $this->requestBuffer = [];
    }

    /**
     * Receives SFTP Packets
     *
     * See '6. General Packet Format' of draft-ietf-secsh-filexfer-13 for more info.
     *
     * Incidentally, the number of SSH_MSG_CHANNEL_DATA messages has no bearing on the number of SFTP packets present.
     * There can be one SSH_MSG_CHANNEL_DATA messages containing two SFTP packets or there can be two SSH_MSG_CHANNEL_DATA
     * messages containing one SFTP packet.
     *
     * @see self::_send_sftp_packet()
     * @return string
     * @access private
     */
    private function get_sftp_packet($request_id = null)
    {
        $this->channel_close = false;

        if (isset($request_id) && isset($this->requestBuffer[$request_id])) {
            $this->packet_type = $this->requestBuffer[$request_id]['packet_type'];
            $temp = $this->requestBuffer[$request_id]['packet'];
            unset($this->requestBuffer[$request_id]);
            return $temp;
        }

        // in SSH2.php the timeout is cumulative per function call. eg. exec() will
        // timeout after 10s. but for SFTP.php it's cumulative per packet
        $this->curTimeout = $this->timeout;

        $start = microtime(true);

        // SFTP packet length
        while (strlen($this->packet_buffer) < 4) {
            $temp = $this->get_channel_packet(self::CHANNEL, true);
            if ($temp === true) {
                if ($this->channel_status[self::CHANNEL] === NET_SSH2_MSG_CHANNEL_CLOSE) {
                    $this->channel_close = true;
                }
                $this->packet_type = false;
                $this->packet_buffer = '';
                return false;
            }
            $this->packet_buffer.= $temp;
        }
        if (strlen($this->packet_buffer) < 4) {
            throw new \RuntimeException('Packet is too small');
        }
        extract(unpack('Nlength', Strings::shift($this->packet_buffer, 4)));
        /** @var integer $length */

        $tempLength = $length;
        $tempLength-= strlen($this->packet_buffer);

        // 256 * 1024 is what SFTP_MAX_MSG_LENGTH is set to in OpenSSH's sftp-common.h
        if (!$this->allow_arbitrary_length_packets && !$this->use_request_id && $tempLength > 256 * 1024) {
<<<<<<< HEAD
            throw new \RuntimeException('Invalid Size');
=======
            user_error('Invalid SFTP packet size');
            return false;
>>>>>>> f02f0005
        }

        // SFTP packet type and data payload
        while ($tempLength > 0) {
            $temp = $this->get_channel_packet(self::CHANNEL, true);
            if (is_bool($temp)) {
                $this->packet_type = false;
                $this->packet_buffer = '';
                return false;
            }
            $this->packet_buffer.= $temp;
            $tempLength-= strlen($temp);
        }

        $stop = microtime(true);

        $this->packet_type = ord(Strings::shift($this->packet_buffer));

        if ($this->use_request_id) {
            extract(unpack('Npacket_id', Strings::shift($this->packet_buffer, 4))); // remove the request id
            $length-= 5; // account for the request id and the packet type
        } else {
            $length-= 1; // account for the packet type
        }

        $packet = Strings::shift($this->packet_buffer, $length);

        if (defined('NET_SFTP_LOGGING')) {
            $packet_type = '<- ' . $this->packet_types[$this->packet_type] .
                           ' (' . round($stop - $start, 4) . 's)';
            if (NET_SFTP_LOGGING == self::LOG_REALTIME) {
                switch (PHP_SAPI) {
                    case 'cli':
                        $start = $stop = "\r\n";
                        break;
                    default:
                        $start = '<pre>';
                        $stop = '</pre>';
                }
                echo $start . $this->format_log([$packet], [$packet_type]) . $stop;
                @flush();
                @ob_flush();
            } else {
                $this->packet_type_log[] = $packet_type;
                if (NET_SFTP_LOGGING == self::LOG_COMPLEX) {
                    $this->packet_log[] = $packet;
                }
            }
        }

        if (isset($request_id) && $this->use_request_id && $packet_id != $request_id) {
            $this->requestBuffer[$packet_id] = [
                'packet_type' => $this->packet_type,
                'packet' => $packet
            ];
            return $this->get_sftp_packet($request_id);
        }

        return $packet;
    }

    /**
     * Returns a log of the packets that have been sent and received.
     *
     * Returns a string if NET_SFTP_LOGGING == self::LOG_COMPLEX, an array if NET_SFTP_LOGGING == self::LOG_SIMPLE and false if !defined('NET_SFTP_LOGGING')
     *
     * @access public
     * @return array|string
     */
    public function getSFTPLog()
    {
        if (!defined('NET_SFTP_LOGGING')) {
            return false;
        }

        switch (NET_SFTP_LOGGING) {
            case self::LOG_COMPLEX:
                return $this->format_log($this->packet_log, $this->packet_type_log);
                break;
            //case self::LOG_SIMPLE:
            default:
                return $this->packet_type_log;
        }
    }

    /**
     * Returns all errors
     *
     * @return array
     * @access public
     */
    public function getSFTPErrors()
    {
        return $this->sftp_errors;
    }

    /**
     * Returns the last error
     *
     * @return string
     * @access public
     */
    public function getLastSFTPError()
    {
        return count($this->sftp_errors) ? $this->sftp_errors[count($this->sftp_errors) - 1] : '';
    }

    /**
     * Get supported SFTP versions
     *
     * @return array
     * @access public
     */
    public function getSupportedVersions()
    {
        $temp = ['version' => $this->version];
        if (isset($this->extensions['versions'])) {
            $temp['extensions'] = $this->extensions['versions'];
        }
        return $temp;
    }

    /**
     * Disconnect
     *
     * @param int $reason
     * @return bool
     * @access protected
     */
    protected function disconnect_helper($reason)
    {
        $this->pwd = false;
        parent::disconnect_helper($reason);
    }

    /**
     * Enable Date Preservation
     *
     * @access public
     */
    public function enableDatePreservation()
    {
        $this->preserveTime = true;
    }

    /**
     * Disable Date Preservation
     *
     * @access public
     */
    public function disableDatePreservation()
    {
        $this->preserveTime = false;
    }
}<|MERGE_RESOLUTION|>--- conflicted
+++ resolved
@@ -653,7 +653,7 @@
      *
      * @access public
      */
-    function disablePathCanonicalization()
+    public function disablePathCanonicalization()
     {
         $this->canonicalize_paths = false;
     }
@@ -663,7 +663,7 @@
      *
      * @access public
      */
-    function enableArbitraryLengthPackets()
+    public function enableArbitraryLengthPackets()
     {
         $this->allow_arbitrary_length_packets = true;
     }
@@ -673,11 +673,7 @@
      *
      * @access public
      */
-<<<<<<< HEAD
-    public function disablePathCanonicalization()
-=======
-    function disableArbitraryLengthPackets()
->>>>>>> f02f0005
+    public function disableArbitraryLengthPackets()
     {
         $this->allow_arbitrary_length_packets = false;
     }
@@ -3004,12 +3000,7 @@
 
         // 256 * 1024 is what SFTP_MAX_MSG_LENGTH is set to in OpenSSH's sftp-common.h
         if (!$this->allow_arbitrary_length_packets && !$this->use_request_id && $tempLength > 256 * 1024) {
-<<<<<<< HEAD
             throw new \RuntimeException('Invalid Size');
-=======
-            user_error('Invalid SFTP packet size');
-            return false;
->>>>>>> f02f0005
         }
 
         // SFTP packet type and data payload
