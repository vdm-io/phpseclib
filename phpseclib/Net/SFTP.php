<?php

/**
 * Pure-PHP implementation of SFTP.
 *
 * PHP version 5
 *
 * Currently only supports SFTPv2 and v3, which, according to wikipedia.org, "is the most widely used version,
 * implemented by the popular OpenSSH SFTP server".  If you want SFTPv4/5/6 support, provide me with access
 * to an SFTPv4/5/6 server.
 *
 * The API for this library is modeled after the API from PHP's {@link http://php.net/book.ftp FTP extension}.
 *
 * Here's a short example of how to use this library:
 * <code>
 * <?php
 *    include 'vendor/autoload.php';
 *
 *    $sftp = new \phpseclib\Net\SFTP('www.domain.tld');
 *    if (!$sftp->login('username', 'password')) {
 *        exit('Login Failed');
 *    }
 *
 *    echo $sftp->pwd() . "\r\n";
 *    $sftp->put('filename.ext', 'hello, world!');
 *    print_r($sftp->nlist());
 * ?>
 * </code>
 *
 * @category  Net
 * @package   SFTP
 * @author    Jim Wigginton <terrafrost@php.net>
 * @copyright 2009 Jim Wigginton
 * @license   http://www.opensource.org/licenses/mit-license.html  MIT License
 * @link      http://phpseclib.sourceforge.net
 */

namespace phpseclib\Net;

/**
 * Pure-PHP implementations of SFTP.
 *
 * @package SFTP
 * @author  Jim Wigginton <terrafrost@php.net>
 * @access  public
 */
class SFTP extends SSH2
{
    /**
     * SFTP channel constant
     *
     * \phpseclib\Net\SSH2::exec() uses 0 and \phpseclib\Net\SSH2::read() / \phpseclib\Net\SSH2::write() use 1.
     *
     * @see \phpseclib\Net\SSH2::_send_channel_packet()
     * @see \phpseclib\Net\SSH2::_get_channel_packet()
     * @access private
     */
    const CHANNEL = 0x100;

    /**#@+
     * @access public
     * @see \phpseclib\Net\SFTP::put()
    */
    /**
     * Reads data from a local file.
     */
    const SOURCE_LOCAL_FILE = 1;
    /**
     * Reads data from a string.
     */
    // this value isn't really used anymore but i'm keeping it reserved for historical reasons
    const SOURCE_STRING = 2;
    /**
     * Reads data from callback:
     * function callback($length) returns string to proceed, null for EOF
     */
    const SOURCE_CALLBACK = 16;
    /**
     * Resumes an upload
     */
    const RESUME = 4;
    /**
     * Append a local file to an already existing remote file
     */
    const RESUME_START = 8;
    /**#@-*/

    /**
     * Packet Types
     *
     * @see self::__construct()
     * @var array
     * @access private
     */
    var $packet_types = array();

    /**
     * Status Codes
     *
     * @see self::__construct()
     * @var array
     * @access private
     */
    var $status_codes = array();

    /**
     * The Request ID
     *
     * The request ID exists in the off chance that a packet is sent out-of-order.  Of course, this library doesn't support
     * concurrent actions, so it's somewhat academic, here.
     *
     * @var boolean
     * @see self::_send_sftp_packet()
     * @access private
     */
    var $use_request_id = false;

    /**
     * The Packet Type
     *
     * The request ID exists in the off chance that a packet is sent out-of-order.  Of course, this library doesn't support
     * concurrent actions, so it's somewhat academic, here.
     *
     * @var int
     * @see self::_get_sftp_packet()
     * @access private
     */
    var $packet_type = -1;

    /**
     * Packet Buffer
     *
     * @var string
     * @see self::_get_sftp_packet()
     * @access private
     */
    var $packet_buffer = '';

    /**
     * Extensions supported by the server
     *
     * @var array
     * @see self::_initChannel()
     * @access private
     */
    var $extensions = array();

    /**
     * Server SFTP version
     *
     * @var int
     * @see self::_initChannel()
     * @access private
     */
    var $version;

    /**
     * Current working directory
     *
     * @var string
     * @see self::realpath()
     * @see self::chdir()
     * @access private
     */
    var $pwd = false;

    /**
     * Packet Type Log
     *
     * @see self::getLog()
     * @var array
     * @access private
     */
    var $packet_type_log = array();

    /**
     * Packet Log
     *
     * @see self::getLog()
     * @var array
     * @access private
     */
    var $packet_log = array();

    /**
     * Error information
     *
     * @see self::getSFTPErrors()
     * @see self::getLastSFTPError()
     * @var array
     * @access private
     */
    var $sftp_errors = array();

    /**
     * Stat Cache
     *
     * Rather than always having to open a directory and close it immediately there after to see if a file is a directory
     * we'll cache the results.
     *
     * @see self::_update_stat_cache()
     * @see self::_remove_from_stat_cache()
     * @see self::_query_stat_cache()
     * @var array
     * @access private
     */
    var $stat_cache = array();

    /**
     * Max SFTP Packet Size
     *
     * @see self::__construct()
     * @see self::get()
     * @var array
     * @access private
     */
    var $max_sftp_packet;

    /**
     * Stat Cache Flag
     *
     * @see self::disableStatCache()
     * @see self::enableStatCache()
     * @var bool
     * @access private
     */
    var $use_stat_cache = true;

    /**
     * Sort Options
     *
     * @see self::_comparator()
     * @see self::setListOrder()
     * @var array
     * @access private
     */
    var $sortOptions = array();

    /**
     * Canonicalization Flag
     *
     * Determines whether or not paths should be canonicalized before being
     * passed on to the remote server.
     *
     * @see self::enablePathCanonicalization()
     * @see self::disablePathCanonicalization()
     * @see self::realpath()
     * @var bool
     * @access private
     */
    var $canonicalize_paths = true;

    /**
     * Request Buffers
     *
     * @see self::_get_sftp_packet()
     * @var array
     * @access private
     */
    var $requestBuffer = array();

    /**
     * Default Constructor.
     *
     * Connects to an SFTP server
     *
     * @param string $host
     * @param int $port
     * @param int $timeout
     * @return \phpseclib\Net\SFTP
     * @access public
     */
    function __construct($host, $port = 22, $timeout = 10)
    {
        parent::__construct($host, $port, $timeout);

        $this->max_sftp_packet = 1 << 15;

        $this->packet_types = array(
            1  => 'NET_SFTP_INIT',
            2  => 'NET_SFTP_VERSION',
            /* the format of SSH_FXP_OPEN changed between SFTPv4 and SFTPv5+:
                   SFTPv5+: http://tools.ietf.org/html/draft-ietf-secsh-filexfer-13#section-8.1.1
               pre-SFTPv5 : http://tools.ietf.org/html/draft-ietf-secsh-filexfer-04#section-6.3 */
            3  => 'NET_SFTP_OPEN',
            4  => 'NET_SFTP_CLOSE',
            5  => 'NET_SFTP_READ',
            6  => 'NET_SFTP_WRITE',
            7  => 'NET_SFTP_LSTAT',
            9  => 'NET_SFTP_SETSTAT',
            11 => 'NET_SFTP_OPENDIR',
            12 => 'NET_SFTP_READDIR',
            13 => 'NET_SFTP_REMOVE',
            14 => 'NET_SFTP_MKDIR',
            15 => 'NET_SFTP_RMDIR',
            16 => 'NET_SFTP_REALPATH',
            17 => 'NET_SFTP_STAT',
            /* the format of SSH_FXP_RENAME changed between SFTPv4 and SFTPv5+:
                   SFTPv5+: http://tools.ietf.org/html/draft-ietf-secsh-filexfer-13#section-8.3
               pre-SFTPv5 : http://tools.ietf.org/html/draft-ietf-secsh-filexfer-04#section-6.5 */
            18 => 'NET_SFTP_RENAME',
            19 => 'NET_SFTP_READLINK',
            20 => 'NET_SFTP_SYMLINK',

            101=> 'NET_SFTP_STATUS',
            102=> 'NET_SFTP_HANDLE',
            /* the format of SSH_FXP_NAME changed between SFTPv3 and SFTPv4+:
                   SFTPv4+: http://tools.ietf.org/html/draft-ietf-secsh-filexfer-13#section-9.4
               pre-SFTPv4 : http://tools.ietf.org/html/draft-ietf-secsh-filexfer-02#section-7 */
            103=> 'NET_SFTP_DATA',
            104=> 'NET_SFTP_NAME',
            105=> 'NET_SFTP_ATTRS',

            200=> 'NET_SFTP_EXTENDED'
        );
        $this->status_codes = array(
            0 => 'NET_SFTP_STATUS_OK',
            1 => 'NET_SFTP_STATUS_EOF',
            2 => 'NET_SFTP_STATUS_NO_SUCH_FILE',
            3 => 'NET_SFTP_STATUS_PERMISSION_DENIED',
            4 => 'NET_SFTP_STATUS_FAILURE',
            5 => 'NET_SFTP_STATUS_BAD_MESSAGE',
            6 => 'NET_SFTP_STATUS_NO_CONNECTION',
            7 => 'NET_SFTP_STATUS_CONNECTION_LOST',
            8 => 'NET_SFTP_STATUS_OP_UNSUPPORTED',
            9 => 'NET_SFTP_STATUS_INVALID_HANDLE',
            10 => 'NET_SFTP_STATUS_NO_SUCH_PATH',
            11 => 'NET_SFTP_STATUS_FILE_ALREADY_EXISTS',
            12 => 'NET_SFTP_STATUS_WRITE_PROTECT',
            13 => 'NET_SFTP_STATUS_NO_MEDIA',
            14 => 'NET_SFTP_STATUS_NO_SPACE_ON_FILESYSTEM',
            15 => 'NET_SFTP_STATUS_QUOTA_EXCEEDED',
            16 => 'NET_SFTP_STATUS_UNKNOWN_PRINCIPAL',
            17 => 'NET_SFTP_STATUS_LOCK_CONFLICT',
            18 => 'NET_SFTP_STATUS_DIR_NOT_EMPTY',
            19 => 'NET_SFTP_STATUS_NOT_A_DIRECTORY',
            20 => 'NET_SFTP_STATUS_INVALID_FILENAME',
            21 => 'NET_SFTP_STATUS_LINK_LOOP',
            22 => 'NET_SFTP_STATUS_CANNOT_DELETE',
            23 => 'NET_SFTP_STATUS_INVALID_PARAMETER',
            24 => 'NET_SFTP_STATUS_FILE_IS_A_DIRECTORY',
            25 => 'NET_SFTP_STATUS_BYTE_RANGE_LOCK_CONFLICT',
            26 => 'NET_SFTP_STATUS_BYTE_RANGE_LOCK_REFUSED',
            27 => 'NET_SFTP_STATUS_DELETE_PENDING',
            28 => 'NET_SFTP_STATUS_FILE_CORRUPT',
            29 => 'NET_SFTP_STATUS_OWNER_INVALID',
            30 => 'NET_SFTP_STATUS_GROUP_INVALID',
            31 => 'NET_SFTP_STATUS_NO_MATCHING_BYTE_RANGE_LOCK'
        );
        // http://tools.ietf.org/html/draft-ietf-secsh-filexfer-13#section-7.1
        // the order, in this case, matters quite a lot - see \phpseclib\Net\SFTP::_parseAttributes() to understand why
        $this->attributes = array(
            0x00000001 => 'NET_SFTP_ATTR_SIZE',
            0x00000002 => 'NET_SFTP_ATTR_UIDGID', // defined in SFTPv3, removed in SFTPv4+
            0x00000004 => 'NET_SFTP_ATTR_PERMISSIONS',
            0x00000008 => 'NET_SFTP_ATTR_ACCESSTIME',
            // 0x80000000 will yield a floating point on 32-bit systems and converting floating points to integers
            // yields inconsistent behavior depending on how php is compiled.  so we left shift -1 (which, in
            // two's compliment, consists of all 1 bits) by 31.  on 64-bit systems this'll yield 0xFFFFFFFF80000000.
            // that's not a problem, however, and 'anded' and a 32-bit number, as all the leading 1 bits are ignored.
            (-1 << 31) & 0xFFFFFFFF => 'NET_SFTP_ATTR_EXTENDED'
        );
        // http://tools.ietf.org/html/draft-ietf-secsh-filexfer-04#section-6.3
        // the flag definitions change somewhat in SFTPv5+.  if SFTPv5+ support is added to this library, maybe name
        // the array for that $this->open5_flags and similarly alter the constant names.
        $this->open_flags = array(
            0x00000001 => 'NET_SFTP_OPEN_READ',
            0x00000002 => 'NET_SFTP_OPEN_WRITE',
            0x00000004 => 'NET_SFTP_OPEN_APPEND',
            0x00000008 => 'NET_SFTP_OPEN_CREATE',
            0x00000010 => 'NET_SFTP_OPEN_TRUNCATE',
            0x00000020 => 'NET_SFTP_OPEN_EXCL'
        );
        // http://tools.ietf.org/html/draft-ietf-secsh-filexfer-04#section-5.2
        // see \phpseclib\Net\SFTP::_parseLongname() for an explanation
        $this->file_types = array(
            1 => 'NET_SFTP_TYPE_REGULAR',
            2 => 'NET_SFTP_TYPE_DIRECTORY',
            3 => 'NET_SFTP_TYPE_SYMLINK',
            4 => 'NET_SFTP_TYPE_SPECIAL',
            5 => 'NET_SFTP_TYPE_UNKNOWN',
            // the followin types were first defined for use in SFTPv5+
            // http://tools.ietf.org/html/draft-ietf-secsh-filexfer-05#section-5.2
            6 => 'NET_SFTP_TYPE_SOCKET',
            7 => 'NET_SFTP_TYPE_CHAR_DEVICE',
            8 => 'NET_SFTP_TYPE_BLOCK_DEVICE',
            9 => 'NET_SFTP_TYPE_FIFO'
        );
        $this->_define_array(
            $this->packet_types,
            $this->status_codes,
            $this->attributes,
            $this->open_flags,
            $this->file_types
        );

        if (!defined('NET_SFTP_QUEUE_SIZE')) {
            define('NET_SFTP_QUEUE_SIZE', 32);
        }
        if (!defined('NET_SFTP_UPLOAD_QUEUE_SIZE')) {
            define('NET_SFTP_UPLOAD_QUEUE_SIZE', 1024);
        }
    }

    /**
     * Login
     *
     * @param string $username
     * @param string $password
     * @return bool
     * @access public
     */
    function login($username)
    {
        $args = func_get_args();
        $this->auth[] = $args;
        if (!call_user_func_array(array(&$this, '_login'), $args)) {
            return false;
        }

        $this->window_size_server_to_client[self::CHANNEL] = $this->window_size;

        $packet = pack(
            'CNa*N3',
            NET_SSH2_MSG_CHANNEL_OPEN,
            strlen('session'),
            'session',
            self::CHANNEL,
            $this->window_size,
            0x4000
        );

        if (!$this->_send_binary_packet($packet)) {
            return false;
        }

        $this->channel_status[self::CHANNEL] = NET_SSH2_MSG_CHANNEL_OPEN;

        $response = $this->_get_channel_packet(self::CHANNEL, true);
        if ($response === false) {
            return false;
        }

        $packet = pack(
            'CNNa*CNa*',
            NET_SSH2_MSG_CHANNEL_REQUEST,
            $this->server_channels[self::CHANNEL],
            strlen('subsystem'),
            'subsystem',
            1,
            strlen('sftp'),
            'sftp'
        );
        if (!$this->_send_binary_packet($packet)) {
            return false;
        }

        $this->channel_status[self::CHANNEL] = NET_SSH2_MSG_CHANNEL_REQUEST;

        $response = $this->_get_channel_packet(self::CHANNEL, true);
        if ($response === false) {
            // from PuTTY's psftp.exe
            $command = "test -x /usr/lib/sftp-server && exec /usr/lib/sftp-server\n" .
                       "test -x /usr/local/lib/sftp-server && exec /usr/local/lib/sftp-server\n" .
                       "exec sftp-server";
            // we don't do $this->exec($command, false) because exec() operates on a different channel and plus the SSH_MSG_CHANNEL_OPEN that exec() does
            // is redundant
            $packet = pack(
                'CNNa*CNa*',
                NET_SSH2_MSG_CHANNEL_REQUEST,
                $this->server_channels[self::CHANNEL],
                strlen('exec'),
                'exec',
                1,
                strlen($command),
                $command
            );
            if (!$this->_send_binary_packet($packet)) {
                return false;
            }

            $this->channel_status[self::CHANNEL] = NET_SSH2_MSG_CHANNEL_REQUEST;

            $response = $this->_get_channel_packet(self::CHANNEL, true);
            if ($response === false) {
                return false;
            }
        }

        $this->channel_status[self::CHANNEL] = NET_SSH2_MSG_CHANNEL_DATA;

        if (!$this->_send_sftp_packet(NET_SFTP_INIT, "\0\0\0\3")) {
            return false;
        }

        $response = $this->_get_sftp_packet();
        if ($this->packet_type != NET_SFTP_VERSION) {
            user_error('Expected SSH_FXP_VERSION');
            return false;
        }

        if (strlen($response) < 4) {
            return false;
        }
        extract(unpack('Nversion', $this->_string_shift($response, 4)));
        $this->version = $version;
        while (!empty($response)) {
            if (strlen($response) < 4) {
                return false;
            }
            extract(unpack('Nlength', $this->_string_shift($response, 4)));
            $key = $this->_string_shift($response, $length);
            if (strlen($response) < 4) {
                return false;
            }
            extract(unpack('Nlength', $this->_string_shift($response, 4)));
            $value = $this->_string_shift($response, $length);
            $this->extensions[$key] = $value;
        }

        /*
         SFTPv4+ defines a 'newline' extension.  SFTPv3 seems to have unofficial support for it via 'newline@vandyke.com',
         however, I'm not sure what 'newline@vandyke.com' is supposed to do (the fact that it's unofficial means that it's
         not in the official SFTPv3 specs) and 'newline@vandyke.com' / 'newline' are likely not drop-in substitutes for
         one another due to the fact that 'newline' comes with a SSH_FXF_TEXT bitmask whereas it seems unlikely that
         'newline@vandyke.com' would.
        */
        /*
        if (isset($this->extensions['newline@vandyke.com'])) {
            $this->extensions['newline'] = $this->extensions['newline@vandyke.com'];
            unset($this->extensions['newline@vandyke.com']);
        }
        */

        $this->use_request_id = true;

        /*
         A Note on SFTPv4/5/6 support:
         <http://tools.ietf.org/html/draft-ietf-secsh-filexfer-13#section-5.1> states the following:

         "If the client wishes to interoperate with servers that support noncontiguous version
          numbers it SHOULD send '3'"

         Given that the server only sends its version number after the client has already done so, the above
         seems to be suggesting that v3 should be the default version.  This makes sense given that v3 is the
         most popular.

         <http://tools.ietf.org/html/draft-ietf-secsh-filexfer-13#section-5.5> states the following;

         "If the server did not send the "versions" extension, or the version-from-list was not included, the
          server MAY send a status response describing the failure, but MUST then close the channel without
          processing any further requests."

         So what do you do if you have a client whose initial SSH_FXP_INIT packet says it implements v3 and
         a server whose initial SSH_FXP_VERSION reply says it implements v4 and only v4?  If it only implements
         v4, the "versions" extension is likely not going to have been sent so version re-negotiation as discussed
         in draft-ietf-secsh-filexfer-13 would be quite impossible.  As such, what \phpseclib\Net\SFTP would do is close the
         channel and reopen it with a new and updated SSH_FXP_INIT packet.
        */
        switch ($this->version) {
            case 2:
            case 3:
                break;
            default:
                return false;
        }

        $this->pwd = $this->_realpath('.');

        $this->_update_stat_cache($this->pwd, array());

        return true;
    }

    /**
     * Disable the stat cache
     *
     * @access public
     */
    function disableStatCache()
    {
        $this->use_stat_cache = false;
    }

    /**
     * Enable the stat cache
     *
     * @access public
     */
    function enableStatCache()
    {
        $this->use_stat_cache = true;
    }

    /**
     * Clear the stat cache
     *
     * @access public
     */
    function clearStatCache()
    {
        $this->stat_cache = array();
    }

    /**
     * Enable path canonicalization
     *
     * @access public
     */
    function enablePathCanonicalization()
    {
        $this->canonicalize_paths = true;
    }

    /**
     * Enable path canonicalization
     *
     * @access public
     */
    function disablePathCanonicalization()
    {
        $this->canonicalize_paths = false;
    }

    /**
     * Returns the current directory name
     *
     * @return mixed
     * @access public
     */
    function pwd()
    {
        return $this->pwd;
    }

    /**
     * Logs errors
     *
     * @param string $response
     * @param int $status
     * @access public
     */
    function _logError($response, $status = -1)
    {
        if ($status == -1) {
            if (strlen($response) < 4) {
                return;
            }
            extract(unpack('Nstatus', $this->_string_shift($response, 4)));
        }

        $error = $this->status_codes[$status];

        if ($this->version > 2 || strlen($response) < 4) {
            extract(unpack('Nlength', $this->_string_shift($response, 4)));
            $this->sftp_errors[] = $error . ': ' . $this->_string_shift($response, $length);
        } else {
            $this->sftp_errors[] = $error;
        }
    }

    /**
     * Returns canonicalized absolute pathname
     *
     * realpath() expands all symbolic links and resolves references to '/./', '/../' and extra '/' characters in the input
     * path and returns the canonicalized absolute pathname.
     *
     * @param string $path
     * @return mixed
     * @access public
     */
    function realpath($path)
    {
        return $this->_realpath($path);
    }

    /**
     * Canonicalize the Server-Side Path Name
     *
     * SFTP doesn't provide a mechanism by which the current working directory can be changed, so we'll emulate it.  Returns
     * the absolute (canonicalized) path.
     *
     * If canonicalize_paths has been disabled using disablePathCanonicalization(), $path is returned as-is.
     *
     * @see self::chdir()
     * @see self::disablePathCanonicalization()
     * @param string $path
     * @return mixed
     * @access private
     */
    function _realpath($path)
    {
        if (!$this->canonicalize_paths) {
            return $path;
        }

        if ($this->pwd === false) {
            // http://tools.ietf.org/html/draft-ietf-secsh-filexfer-13#section-8.9
            if (!$this->_send_sftp_packet(NET_SFTP_REALPATH, pack('Na*', strlen($path), $path))) {
                return false;
            }

            $response = $this->_get_sftp_packet();
            switch ($this->packet_type) {
                case NET_SFTP_NAME:
                    // although SSH_FXP_NAME is implemented differently in SFTPv3 than it is in SFTPv4+, the following
                    // should work on all SFTP versions since the only part of the SSH_FXP_NAME packet the following looks
                    // at is the first part and that part is defined the same in SFTP versions 3 through 6.
                    $this->_string_shift($response, 4); // skip over the count - it should be 1, anyway
                    if (strlen($response) < 4) {
                        return false;
                    }
                    extract(unpack('Nlength', $this->_string_shift($response, 4)));
                    return $this->_string_shift($response, $length);
                case NET_SFTP_STATUS:
                    $this->_logError($response);
                    return false;
                default:
                    user_error('Expected SSH_FXP_NAME or SSH_FXP_STATUS');
                    return false;
            }
        }

        if ($path[0] != '/') {
            $path = $this->pwd . '/' . $path;
        }

        $path = explode('/', $path);
        $new = array();
        foreach ($path as $dir) {
            if (!strlen($dir)) {
                continue;
            }
            switch ($dir) {
                case '..':
                    array_pop($new);
                case '.':
                    break;
                default:
                    $new[] = $dir;
            }
        }

        return '/' . implode('/', $new);
    }

    /**
     * Changes the current directory
     *
     * @param string $dir
     * @return bool
     * @access public
     */
    function chdir($dir)
    {
        if (!($this->bitmap & SSH2::MASK_LOGIN)) {
            return false;
        }

        // assume current dir if $dir is empty
        if ($dir === '') {
            $dir = './';
        // suffix a slash if needed
        } elseif ($dir[strlen($dir) - 1] != '/') {
            $dir.= '/';
        }

        $dir = $this->_realpath($dir);

        // confirm that $dir is, in fact, a valid directory
        if ($this->use_stat_cache && is_array($this->_query_stat_cache($dir))) {
            $this->pwd = $dir;
            return true;
        }

        // we could do a stat on the alleged $dir to see if it's a directory but that doesn't tell us
        // the currently logged in user has the appropriate permissions or not. maybe you could see if
        // the file's uid / gid match the currently logged in user's uid / gid but how there's no easy
        // way to get those with SFTP

        if (!$this->_send_sftp_packet(NET_SFTP_OPENDIR, pack('Na*', strlen($dir), $dir))) {
            return false;
        }

        // see \phpseclib\Net\SFTP::nlist() for a more thorough explanation of the following
        $response = $this->_get_sftp_packet();
        switch ($this->packet_type) {
            case NET_SFTP_HANDLE:
                $handle = substr($response, 4);
                break;
            case NET_SFTP_STATUS:
                $this->_logError($response);
                return false;
            default:
                user_error('Expected SSH_FXP_HANDLE or SSH_FXP_STATUS');
                return false;
        }

        if (!$this->_close_handle($handle)) {
            return false;
        }

        $this->_update_stat_cache($dir, array());

        $this->pwd = $dir;
        return true;
    }

    /**
     * Returns a list of files in the given directory
     *
     * @param string $dir
     * @param bool $recursive
     * @return mixed
     * @access public
     */
    function nlist($dir = '.', $recursive = false)
    {
        return $this->_nlist_helper($dir, $recursive, '');
    }

    /**
     * Helper method for nlist
     *
     * @param string $dir
     * @param bool $recursive
     * @param string $relativeDir
     * @return mixed
     * @access private
     */
    function _nlist_helper($dir, $recursive, $relativeDir)
    {
        $files = $this->_list($dir, false);

        if (!$recursive || $files === false) {
            return $files;
        }

        $result = array();
        foreach ($files as $value) {
            if ($value == '.' || $value == '..') {
                if ($relativeDir == '') {
                    $result[] = $value;
                }
                continue;
            }
            if (is_array($this->_query_stat_cache($this->_realpath($dir . '/' . $value)))) {
                $temp = $this->_nlist_helper($dir . '/' . $value, true, $relativeDir . $value . '/');
                $temp = is_array($temp) ? $temp : array();
                $result = array_merge($result, $temp);
            } else {
                $result[] = $relativeDir . $value;
            }
        }

        return $result;
    }

    /**
     * Returns a detailed list of files in the given directory
     *
     * @param string $dir
     * @param bool $recursive
     * @return mixed
     * @access public
     */
    function rawlist($dir = '.', $recursive = false)
    {
        $files = $this->_list($dir, true);
        if (!$recursive || $files === false) {
            return $files;
        }

        static $depth = 0;

        foreach ($files as $key => $value) {
            if ($depth != 0 && $key == '..') {
                unset($files[$key]);
                continue;
            }
            $is_directory = false;
            if ($key != '.' && $key != '..') {
                if ($this->use_stat_cache) {
                    $is_directory = is_array($this->_query_stat_cache($this->_realpath($dir . '/' . $key)));
                } else {
                    $stat = $this->lstat($dir . '/' . $key);
                    $is_directory = $stat && $stat['type'] === NET_SFTP_TYPE_DIRECTORY;
                }
            }

            if ($is_directory) {
                $depth++;
                $files[$key] = $this->rawlist($dir . '/' . $key, true);
                $depth--;
            } else {
                $files[$key] = (object) $value;
            }
        }

        return $files;
    }

    /**
     * Reads a list, be it detailed or not, of files in the given directory
     *
     * @param string $dir
     * @param bool $raw
     * @return mixed
     * @access private
     */
    function _list($dir, $raw = true)
    {
        if (!($this->bitmap & SSH2::MASK_LOGIN)) {
            return false;
        }

        $dir = $this->_realpath($dir . '/');
        if ($dir === false) {
            return false;
        }

        // http://tools.ietf.org/html/draft-ietf-secsh-filexfer-13#section-8.1.2
        if (!$this->_send_sftp_packet(NET_SFTP_OPENDIR, pack('Na*', strlen($dir), $dir))) {
            return false;
        }

        $response = $this->_get_sftp_packet();
        switch ($this->packet_type) {
            case NET_SFTP_HANDLE:
                // http://tools.ietf.org/html/draft-ietf-secsh-filexfer-13#section-9.2
                // since 'handle' is the last field in the SSH_FXP_HANDLE packet, we'll just remove the first four bytes that
                // represent the length of the string and leave it at that
                $handle = substr($response, 4);
                break;
            case NET_SFTP_STATUS:
                // presumably SSH_FX_NO_SUCH_FILE or SSH_FX_PERMISSION_DENIED
                $this->_logError($response);
                return false;
            default:
                user_error('Expected SSH_FXP_HANDLE or SSH_FXP_STATUS');
                return false;
        }

        $this->_update_stat_cache($dir, array());

        $contents = array();
        while (true) {
            // http://tools.ietf.org/html/draft-ietf-secsh-filexfer-13#section-8.2.2
            // why multiple SSH_FXP_READDIR packets would be sent when the response to a single one can span arbitrarily many
            // SSH_MSG_CHANNEL_DATA messages is not known to me.
            if (!$this->_send_sftp_packet(NET_SFTP_READDIR, pack('Na*', strlen($handle), $handle))) {
                return false;
            }

            $response = $this->_get_sftp_packet();
            switch ($this->packet_type) {
                case NET_SFTP_NAME:
                    if (strlen($response) < 4) {
                        return false;
                    }
                    extract(unpack('Ncount', $this->_string_shift($response, 4)));
                    for ($i = 0; $i < $count; $i++) {
                        if (strlen($response) < 4) {
                            return false;
                        }
                        extract(unpack('Nlength', $this->_string_shift($response, 4)));
                        $shortname = $this->_string_shift($response, $length);
                        if (strlen($response) < 4) {
                            return false;
                        }
                        extract(unpack('Nlength', $this->_string_shift($response, 4)));
                        $longname = $this->_string_shift($response, $length);
                        $attributes = $this->_parseAttributes($response);
                        if (!isset($attributes['type'])) {
                            $fileType = $this->_parseLongname($longname);
                            if ($fileType) {
                                $attributes['type'] = $fileType;
                            }
                        }
                        $contents[$shortname] = $attributes + array('filename' => $shortname);

                        if (isset($attributes['type']) && $attributes['type'] == NET_SFTP_TYPE_DIRECTORY && ($shortname != '.' && $shortname != '..')) {
                            $this->_update_stat_cache($dir . '/' . $shortname, array());
                        } else {
                            if ($shortname == '..') {
                                $temp = $this->_realpath($dir . '/..') . '/.';
                            } else {
                                $temp = $dir . '/' . $shortname;
                            }
                            $this->_update_stat_cache($temp, (object) array('lstat' => $attributes));
                        }
                        // SFTPv6 has an optional boolean end-of-list field, but we'll ignore that, since the
                        // final SSH_FXP_STATUS packet should tell us that, already.
                    }
                    break;
                case NET_SFTP_STATUS:
                    if (strlen($response) < 4) {
                        return false;
                    }
                    extract(unpack('Nstatus', $this->_string_shift($response, 4)));
                    if ($status != NET_SFTP_STATUS_EOF) {
                        $this->_logError($response, $status);
                        return false;
                    }
                    break 2;
                default:
                    user_error('Expected SSH_FXP_NAME or SSH_FXP_STATUS');
                    return false;
            }
        }

        if (!$this->_close_handle($handle)) {
            return false;
        }

        if (count($this->sortOptions)) {
            uasort($contents, array(&$this, '_comparator'));
        }

        return $raw ? $contents : array_keys($contents);
    }

    /**
     * Compares two rawlist entries using parameters set by setListOrder()
     *
     * Intended for use with uasort()
     *
     * @param array $a
     * @param array $b
     * @return int
     * @access private
     */
    function _comparator($a, $b)
    {
        switch (true) {
            case $a['filename'] === '.' || $b['filename'] === '.':
                if ($a['filename'] === $b['filename']) {
                    return 0;
                }
                return $a['filename'] === '.' ? -1 : 1;
            case $a['filename'] === '..' || $b['filename'] === '..':
                if ($a['filename'] === $b['filename']) {
                    return 0;
                }
                return $a['filename'] === '..' ? -1 : 1;
            case isset($a['type']) && $a['type'] === NET_SFTP_TYPE_DIRECTORY:
                if (!isset($b['type'])) {
                    return 1;
                }
                if ($b['type'] !== $a['type']) {
                    return -1;
                }
                break;
            case isset($b['type']) && $b['type'] === NET_SFTP_TYPE_DIRECTORY:
                return 1;
        }
        foreach ($this->sortOptions as $sort => $order) {
            if (!isset($a[$sort]) || !isset($b[$sort])) {
                if (isset($a[$sort])) {
                    return -1;
                }
                if (isset($b[$sort])) {
                    return 1;
                }
                return 0;
            }
            switch ($sort) {
                case 'filename':
                    $result = strcasecmp($a['filename'], $b['filename']);
                    if ($result) {
                        return $order === SORT_DESC ? -$result : $result;
                    }
                    break;
                case 'permissions':
                case 'mode':
                    $a[$sort]&= 07777;
                    $b[$sort]&= 07777;
                default:
                    if ($a[$sort] === $b[$sort]) {
                        break;
                    }
                    return $order === SORT_ASC ? $a[$sort] - $b[$sort] : $b[$sort] - $a[$sort];
            }
        }
    }

    /**
     * Defines how nlist() and rawlist() will be sorted - if at all.
     *
     * If sorting is enabled directories and files will be sorted independently with
     * directories appearing before files in the resultant array that is returned.
     *
     * Any parameter returned by stat is a valid sort parameter for this function.
     * Filename comparisons are case insensitive.
     *
     * Examples:
     *
     * $sftp->setListOrder('filename', SORT_ASC);
     * $sftp->setListOrder('size', SORT_DESC, 'filename', SORT_ASC);
     * $sftp->setListOrder(true);
     *    Separates directories from files but doesn't do any sorting beyond that
     * $sftp->setListOrder();
     *    Don't do any sort of sorting
     *
     * @access public
     */
    function setListOrder()
    {
        $this->sortOptions = array();
        $args = func_get_args();
        if (empty($args)) {
            return;
        }
        $len = count($args) & 0x7FFFFFFE;
        for ($i = 0; $i < $len; $i+=2) {
            $this->sortOptions[$args[$i]] = $args[$i + 1];
        }
        if (!count($this->sortOptions)) {
            $this->sortOptions = array('bogus' => true);
        }
    }

    /**
     * Returns the file size, in bytes, or false, on failure
     *
     * Files larger than 4GB will show up as being exactly 4GB.
     *
     * @param string $filename
     * @return mixed
     * @access public
     */
    function size($filename)
    {
        if (!($this->bitmap & SSH2::MASK_LOGIN)) {
            return false;
        }

        $result = $this->stat($filename);
        if ($result === false) {
            return false;
        }
        return isset($result['size']) ? $result['size'] : -1;
    }

    /**
     * Save files / directories to cache
     *
     * @param string $path
     * @param mixed $value
     * @access private
     */
    function _update_stat_cache($path, $value)
    {
        if ($this->use_stat_cache === false) {
            return;
        }

        // preg_replace('#^/|/(?=/)|/$#', '', $dir) == str_replace('//', '/', trim($path, '/'))
        $dirs = explode('/', preg_replace('#^/|/(?=/)|/$#', '', $path));

        $temp = &$this->stat_cache;
        $max = count($dirs) - 1;
        foreach ($dirs as $i => $dir) {
            // if $temp is an object that means one of two things.
            //  1. a file was deleted and changed to a directory behind phpseclib's back
            //  2. it's a symlink. when lstat is done it's unclear what it's a symlink to
            if (is_object($temp)) {
                $temp = array();
            }
            if (!isset($temp[$dir])) {
                $temp[$dir] = array();
            }
            if ($i === $max) {
                if (is_object($temp[$dir]) && is_object($value)) {
                    if (!isset($value->stat) && isset($temp[$dir]->stat)) {
                        $value->stat = $temp[$dir]->stat;
                    }
                    if (!isset($value->lstat) && isset($temp[$dir]->lstat)) {
                        $value->lstat = $temp[$dir]->lstat;
                    }
                }
                $temp[$dir] = $value;
                break;
            }
            $temp = &$temp[$dir];
        }
    }

    /**
     * Remove files / directories from cache
     *
     * @param string $path
     * @return bool
     * @access private
     */
    function _remove_from_stat_cache($path)
    {
        $dirs = explode('/', preg_replace('#^/|/(?=/)|/$#', '', $path));

        $temp = &$this->stat_cache;
        $max = count($dirs) - 1;
        foreach ($dirs as $i => $dir) {
            if ($i === $max) {
                unset($temp[$dir]);
                return true;
            }
            if (!isset($temp[$dir])) {
                return false;
            }
            $temp = &$temp[$dir];
        }
    }

    /**
     * Checks cache for path
     *
     * Mainly used by file_exists
     *
     * @param string $dir
     * @return mixed
     * @access private
     */
    function _query_stat_cache($path)
    {
        $dirs = explode('/', preg_replace('#^/|/(?=/)|/$#', '', $path));

        $temp = &$this->stat_cache;
        foreach ($dirs as $dir) {
            if (!isset($temp[$dir])) {
                return null;
            }
            $temp = &$temp[$dir];
        }
        return $temp;
    }

    /**
     * Returns general information about a file.
     *
     * Returns an array on success and false otherwise.
     *
     * @param string $filename
     * @return mixed
     * @access public
     */
    function stat($filename)
    {
        if (!($this->bitmap & SSH2::MASK_LOGIN)) {
            return false;
        }

        $filename = $this->_realpath($filename);
        if ($filename === false) {
            return false;
        }

        if ($this->use_stat_cache) {
            $result = $this->_query_stat_cache($filename);
            if (is_array($result) && isset($result['.']) && isset($result['.']->stat)) {
                return $result['.']->stat;
            }
            if (is_object($result) && isset($result->stat)) {
                return $result->stat;
            }
        }

        $stat = $this->_stat($filename, NET_SFTP_STAT);
        if ($stat === false) {
            $this->_remove_from_stat_cache($filename);
            return false;
        }
        if (isset($stat['type'])) {
            if ($stat['type'] == NET_SFTP_TYPE_DIRECTORY) {
                $filename.= '/.';
            }
            $this->_update_stat_cache($filename, (object) array('stat' => $stat));
            return $stat;
        }

        $pwd = $this->pwd;
        $stat['type'] = $this->chdir($filename) ?
            NET_SFTP_TYPE_DIRECTORY :
            NET_SFTP_TYPE_REGULAR;
        $this->pwd = $pwd;

        if ($stat['type'] == NET_SFTP_TYPE_DIRECTORY) {
            $filename.= '/.';
        }
        $this->_update_stat_cache($filename, (object) array('stat' => $stat));

        return $stat;
    }

    /**
     * Returns general information about a file or symbolic link.
     *
     * Returns an array on success and false otherwise.
     *
     * @param string $filename
     * @return mixed
     * @access public
     */
    function lstat($filename)
    {
        if (!($this->bitmap & SSH2::MASK_LOGIN)) {
            return false;
        }

        $filename = $this->_realpath($filename);
        if ($filename === false) {
            return false;
        }

        if ($this->use_stat_cache) {
            $result = $this->_query_stat_cache($filename);
            if (is_array($result) && isset($result['.']) && isset($result['.']->lstat)) {
                return $result['.']->lstat;
            }
            if (is_object($result) && isset($result->lstat)) {
                return $result->lstat;
            }
        }

        $lstat = $this->_stat($filename, NET_SFTP_LSTAT);
        if ($lstat === false) {
            $this->_remove_from_stat_cache($filename);
            return false;
        }
        if (isset($lstat['type'])) {
            if ($lstat['type'] == NET_SFTP_TYPE_DIRECTORY) {
                $filename.= '/.';
            }
            $this->_update_stat_cache($filename, (object) array('lstat' => $lstat));
            return $lstat;
        }

        $stat = $this->_stat($filename, NET_SFTP_STAT);

        if ($lstat != $stat) {
            $lstat = array_merge($lstat, array('type' => NET_SFTP_TYPE_SYMLINK));
            $this->_update_stat_cache($filename, (object) array('lstat' => $lstat));
            return $stat;
        }

        $pwd = $this->pwd;
        $lstat['type'] = $this->chdir($filename) ?
            NET_SFTP_TYPE_DIRECTORY :
            NET_SFTP_TYPE_REGULAR;
        $this->pwd = $pwd;

        if ($lstat['type'] == NET_SFTP_TYPE_DIRECTORY) {
            $filename.= '/.';
        }
        $this->_update_stat_cache($filename, (object) array('lstat' => $lstat));

        return $lstat;
    }

    /**
     * Returns general information about a file or symbolic link
     *
     * Determines information without calling \phpseclib\Net\SFTP::realpath().
     * The second parameter can be either NET_SFTP_STAT or NET_SFTP_LSTAT.
     *
     * @param string $filename
     * @param int $type
     * @return mixed
     * @access private
     */
    function _stat($filename, $type)
    {
        // SFTPv4+ adds an additional 32-bit integer field - flags - to the following:
        $packet = pack('Na*', strlen($filename), $filename);
        if (!$this->_send_sftp_packet($type, $packet)) {
            return false;
        }

        $response = $this->_get_sftp_packet();
        switch ($this->packet_type) {
            case NET_SFTP_ATTRS:
                return $this->_parseAttributes($response);
            case NET_SFTP_STATUS:
                $this->_logError($response);
                return false;
        }

        user_error('Expected SSH_FXP_ATTRS or SSH_FXP_STATUS');
        return false;
    }

    /**
     * Truncates a file to a given length
     *
     * @param string $filename
     * @param int $new_size
     * @return bool
     * @access public
     */
    function truncate($filename, $new_size)
    {
        $attr = pack('N3', NET_SFTP_ATTR_SIZE, $new_size / 4294967296, $new_size); // 4294967296 == 0x100000000 == 1<<32

        return $this->_setstat($filename, $attr, false);
    }

    /**
     * Sets access and modification time of file.
     *
     * If the file does not exist, it will be created.
     *
     * @param string $filename
     * @param int $time
     * @param int $atime
     * @return bool
     * @access public
     */
    function touch($filename, $time = null, $atime = null)
    {
        if (!($this->bitmap & SSH2::MASK_LOGIN)) {
            return false;
        }

        $filename = $this->_realpath($filename);
        if ($filename === false) {
            return false;
        }

        if (!isset($time)) {
            $time = time();
        }
        if (!isset($atime)) {
            $atime = $time;
        }

        $flags = NET_SFTP_OPEN_WRITE | NET_SFTP_OPEN_CREATE | NET_SFTP_OPEN_EXCL;
        $attr = pack('N3', NET_SFTP_ATTR_ACCESSTIME, $time, $atime);
        $packet = pack('Na*Na*', strlen($filename), $filename, $flags, $attr);
        if (!$this->_send_sftp_packet(NET_SFTP_OPEN, $packet)) {
            return false;
        }

        $response = $this->_get_sftp_packet();
        switch ($this->packet_type) {
            case NET_SFTP_HANDLE:
                return $this->_close_handle(substr($response, 4));
            case NET_SFTP_STATUS:
                $this->_logError($response);
                break;
            default:
                user_error('Expected SSH_FXP_HANDLE or SSH_FXP_STATUS');
                return false;
        }

        return $this->_setstat($filename, $attr, false);
    }

    /**
     * Changes file or directory owner
     *
     * Returns true on success or false on error.
     *
     * @param string $filename
     * @param int $uid
     * @param bool $recursive
     * @return bool
     * @access public
     */
    function chown($filename, $uid, $recursive = false)
    {
        // quoting from <http://www.kernel.org/doc/man-pages/online/pages/man2/chown.2.html>,
        // "if the owner or group is specified as -1, then that ID is not changed"
        $attr = pack('N3', NET_SFTP_ATTR_UIDGID, $uid, -1);

        return $this->_setstat($filename, $attr, $recursive);
    }

    /**
     * Changes file or directory group
     *
     * Returns true on success or false on error.
     *
     * @param string $filename
     * @param int $gid
     * @param bool $recursive
     * @return bool
     * @access public
     */
    function chgrp($filename, $gid, $recursive = false)
    {
        $attr = pack('N3', NET_SFTP_ATTR_UIDGID, -1, $gid);

        return $this->_setstat($filename, $attr, $recursive);
    }

    /**
     * Set permissions on a file.
     *
     * Returns the new file permissions on success or false on error.
     * If $recursive is true than this just returns true or false.
     *
     * @param int $mode
     * @param string $filename
     * @param bool $recursive
     * @return mixed
     * @access public
     */
    function chmod($mode, $filename, $recursive = false)
    {
        if (is_string($mode) && is_int($filename)) {
            $temp = $mode;
            $mode = $filename;
            $filename = $temp;
        }

        $attr = pack('N2', NET_SFTP_ATTR_PERMISSIONS, $mode & 07777);
        if (!$this->_setstat($filename, $attr, $recursive)) {
            return false;
        }
        if ($recursive) {
            return true;
        }

        $filename = $this->realpath($filename);
        // rather than return what the permissions *should* be, we'll return what they actually are.  this will also
        // tell us if the file actually exists.
        // incidentally, SFTPv4+ adds an additional 32-bit integer field - flags - to the following:
        $packet = pack('Na*', strlen($filename), $filename);
        if (!$this->_send_sftp_packet(NET_SFTP_STAT, $packet)) {
            return false;
        }

        $response = $this->_get_sftp_packet();
        switch ($this->packet_type) {
            case NET_SFTP_ATTRS:
                $attrs = $this->_parseAttributes($response);
                return $attrs['permissions'];
            case NET_SFTP_STATUS:
                $this->_logError($response);
                return false;
        }

        user_error('Expected SSH_FXP_ATTRS or SSH_FXP_STATUS');
        return false;
    }

    /**
     * Sets information about a file
     *
     * @param string $filename
     * @param string $attr
     * @param bool $recursive
     * @return bool
     * @access private
     */
    function _setstat($filename, $attr, $recursive)
    {
        if (!($this->bitmap & SSH2::MASK_LOGIN)) {
            return false;
        }

        $filename = $this->_realpath($filename);
        if ($filename === false) {
            return false;
        }

        $this->_remove_from_stat_cache($filename);

        if ($recursive) {
            $i = 0;
            $result = $this->_setstat_recursive($filename, $attr, $i);
            $this->_read_put_responses($i);
            return $result;
        }

        // SFTPv4+ has an additional byte field - type - that would need to be sent, as well. setting it to
        // SSH_FILEXFER_TYPE_UNKNOWN might work. if not, we'd have to do an SSH_FXP_STAT before doing an SSH_FXP_SETSTAT.
        if (!$this->_send_sftp_packet(NET_SFTP_SETSTAT, pack('Na*a*', strlen($filename), $filename, $attr))) {
            return false;
        }

        /*
         "Because some systems must use separate system calls to set various attributes, it is possible that a failure
          response will be returned, but yet some of the attributes may be have been successfully modified.  If possible,
          servers SHOULD avoid this situation; however, clients MUST be aware that this is possible."

          -- http://tools.ietf.org/html/draft-ietf-secsh-filexfer-13#section-8.6
        */
        $response = $this->_get_sftp_packet();
        if ($this->packet_type != NET_SFTP_STATUS) {
            user_error('Expected SSH_FXP_STATUS');
            return false;
        }

        if (strlen($response) < 4) {
            return false;
        }
        extract(unpack('Nstatus', $this->_string_shift($response, 4)));
        if ($status != NET_SFTP_STATUS_OK) {
            $this->_logError($response, $status);
            return false;
        }

        return true;
    }

    /**
     * Recursively sets information on directories on the SFTP server
     *
     * Minimizes directory lookups and SSH_FXP_STATUS requests for speed.
     *
     * @param string $path
     * @param string $attr
     * @param int $i
     * @return bool
     * @access private
     */
    function _setstat_recursive($path, $attr, &$i)
    {
        if (!$this->_read_put_responses($i)) {
            return false;
        }
        $i = 0;
        $entries = $this->_list($path, true);

        if ($entries === false) {
            return $this->_setstat($path, $attr, false);
        }

        // normally $entries would have at least . and .. but it might not if the directories
        // permissions didn't allow reading
        if (empty($entries)) {
            return false;
        }

        unset($entries['.'], $entries['..']);
        foreach ($entries as $filename => $props) {
            if (!isset($props['type'])) {
                return false;
            }

            $temp = $path . '/' . $filename;
            if ($props['type'] == NET_SFTP_TYPE_DIRECTORY) {
                if (!$this->_setstat_recursive($temp, $attr, $i)) {
                    return false;
                }
            } else {
                if (!$this->_send_sftp_packet(NET_SFTP_SETSTAT, pack('Na*a*', strlen($temp), $temp, $attr))) {
                    return false;
                }

                $i++;

                if ($i >= NET_SFTP_QUEUE_SIZE) {
                    if (!$this->_read_put_responses($i)) {
                        return false;
                    }
                    $i = 0;
                }
            }
        }

        if (!$this->_send_sftp_packet(NET_SFTP_SETSTAT, pack('Na*a*', strlen($path), $path, $attr))) {
            return false;
        }

        $i++;

        if ($i >= NET_SFTP_QUEUE_SIZE) {
            if (!$this->_read_put_responses($i)) {
                return false;
            }
            $i = 0;
        }

        return true;
    }

    /**
     * Return the target of a symbolic link
     *
     * @param string $link
     * @return mixed
     * @access public
     */
    function readlink($link)
    {
        if (!($this->bitmap & SSH2::MASK_LOGIN)) {
            return false;
        }

        $link = $this->_realpath($link);

        if (!$this->_send_sftp_packet(NET_SFTP_READLINK, pack('Na*', strlen($link), $link))) {
            return false;
        }

        $response = $this->_get_sftp_packet();
        switch ($this->packet_type) {
            case NET_SFTP_NAME:
                break;
            case NET_SFTP_STATUS:
                $this->_logError($response);
                return false;
            default:
                user_error('Expected SSH_FXP_NAME or SSH_FXP_STATUS');
                return false;
        }

        if (strlen($response) < 4) {
            return false;
        }
        extract(unpack('Ncount', $this->_string_shift($response, 4)));
        // the file isn't a symlink
        if (!$count) {
            return false;
        }

        if (strlen($response) < 4) {
            return false;
        }
        extract(unpack('Nlength', $this->_string_shift($response, 4)));
        return $this->_string_shift($response, $length);
    }

    /**
     * Create a symlink
     *
     * symlink() creates a symbolic link to the existing target with the specified name link.
     *
     * @param string $target
     * @param string $link
     * @return bool
     * @access public
     */
    function symlink($target, $link)
    {
        if (!($this->bitmap & SSH2::MASK_LOGIN)) {
            return false;
        }

        //$target = $this->_realpath($target);
        $link = $this->_realpath($link);

        $packet = pack('Na*Na*', strlen($target), $target, strlen($link), $link);
        if (!$this->_send_sftp_packet(NET_SFTP_SYMLINK, $packet)) {
            return false;
        }

        $response = $this->_get_sftp_packet();
        if ($this->packet_type != NET_SFTP_STATUS) {
            user_error('Expected SSH_FXP_STATUS');
            return false;
        }

        if (strlen($response) < 4) {
            return false;
        }
        extract(unpack('Nstatus', $this->_string_shift($response, 4)));
        if ($status != NET_SFTP_STATUS_OK) {
            $this->_logError($response, $status);
            return false;
        }

        return true;
    }

    /**
     * Creates a directory.
     *
     * @param string $dir
     * @return bool
     * @access public
     */
    function mkdir($dir, $mode = -1, $recursive = false)
    {
        if (!($this->bitmap & SSH2::MASK_LOGIN)) {
            return false;
        }

        $dir = $this->_realpath($dir);
        // by not providing any permissions, hopefully the server will use the logged in users umask - their
        // default permissions.
        $attr = $mode == -1 ? "\0\0\0\0" : pack('N2', NET_SFTP_ATTR_PERMISSIONS, $mode & 07777);

        if ($recursive) {
            $dirs = explode('/', preg_replace('#/(?=/)|/$#', '', $dir));
            if (empty($dirs[0])) {
                array_shift($dirs);
                $dirs[0] = '/' . $dirs[0];
            }
            for ($i = 0; $i < count($dirs); $i++) {
                $temp = array_slice($dirs, 0, $i + 1);
                $temp = implode('/', $temp);
                $result = $this->_mkdir_helper($temp, $attr);
            }
            return $result;
        }

        return $this->_mkdir_helper($dir, $attr);
    }

    /**
     * Helper function for directory creation
     *
     * @param string $dir
     * @return bool
     * @access private
     */
    function _mkdir_helper($dir, $attr)
    {
        if (!$this->_send_sftp_packet(NET_SFTP_MKDIR, pack('Na*a*', strlen($dir), $dir, $attr))) {
            return false;
        }

        $response = $this->_get_sftp_packet();
        if ($this->packet_type != NET_SFTP_STATUS) {
            user_error('Expected SSH_FXP_STATUS');
            return false;
        }

        if (strlen($response) < 4) {
            return false;
        }
        extract(unpack('Nstatus', $this->_string_shift($response, 4)));
        if ($status != NET_SFTP_STATUS_OK) {
            $this->_logError($response, $status);
            return false;
        }

        return true;
    }

    /**
     * Removes a directory.
     *
     * @param string $dir
     * @return bool
     * @access public
     */
    function rmdir($dir)
    {
        if (!($this->bitmap & SSH2::MASK_LOGIN)) {
            return false;
        }

        $dir = $this->_realpath($dir);
        if ($dir === false) {
            return false;
        }

        if (!$this->_send_sftp_packet(NET_SFTP_RMDIR, pack('Na*', strlen($dir), $dir))) {
            return false;
        }

        $response = $this->_get_sftp_packet();
        if ($this->packet_type != NET_SFTP_STATUS) {
            user_error('Expected SSH_FXP_STATUS');
            return false;
        }

        if (strlen($response) < 4) {
            return false;
        }
        extract(unpack('Nstatus', $this->_string_shift($response, 4)));
        if ($status != NET_SFTP_STATUS_OK) {
            // presumably SSH_FX_NO_SUCH_FILE or SSH_FX_PERMISSION_DENIED?
            $this->_logError($response, $status);
            return false;
        }

        $this->_remove_from_stat_cache($dir);
        // the following will do a soft delete, which would be useful if you deleted a file
        // and then tried to do a stat on the deleted file. the above, in contrast, does
        // a hard delete
        //$this->_update_stat_cache($dir, false);

        return true;
    }

    /**
     * Uploads a file to the SFTP server.
     *
     * By default, \phpseclib\Net\SFTP::put() does not read from the local filesystem.  $data is dumped directly into $remote_file.
     * So, for example, if you set $data to 'filename.ext' and then do \phpseclib\Net\SFTP::get(), you will get a file, twelve bytes
     * long, containing 'filename.ext' as its contents.
     *
     * Setting $mode to self::SOURCE_LOCAL_FILE will change the above behavior.  With self::SOURCE_LOCAL_FILE, $remote_file will
     * contain as many bytes as filename.ext does on your local filesystem.  If your filename.ext is 1MB then that is how
     * large $remote_file will be, as well.
     *
     * Setting $mode to self::SOURCE_CALLBACK will use $data as callback function, which gets only one parameter -- number of bytes to return, and returns a string if there is some data or null if there is no more data
     *
     * If $data is a resource then it'll be used as a resource instead.
     *
     * Currently, only binary mode is supported.  As such, if the line endings need to be adjusted, you will need to take
     * care of that, yourself.
     *
     * $mode can take an additional two parameters - self::RESUME and self::RESUME_START. These are bitwise AND'd with
     * $mode. So if you want to resume upload of a 300mb file on the local file system you'd set $mode to the following:
     *
     * self::SOURCE_LOCAL_FILE | self::RESUME
     *
     * If you wanted to simply append the full contents of a local file to the full contents of a remote file you'd replace
     * self::RESUME with self::RESUME_START.
     *
     * If $mode & (self::RESUME | self::RESUME_START) then self::RESUME_START will be assumed.
     *
     * $start and $local_start give you more fine grained control over this process and take precident over self::RESUME
     * when they're non-negative. ie. $start could let you write at the end of a file (like self::RESUME) or in the middle
     * of one. $local_start could let you start your reading from the end of a file (like self::RESUME_START) or in the
     * middle of one.
     *
     * Setting $local_start to > 0 or $mode | self::RESUME_START doesn't do anything unless $mode | self::SOURCE_LOCAL_FILE.
     *
     * @param string $remote_file
     * @param string|resource $data
     * @param int $mode
     * @param int $start
     * @param int $local_start
     * @param callable|null $progressCallback
     * @return bool
     * @access public
     * @internal ASCII mode for SFTPv4/5/6 can be supported by adding a new function - \phpseclib\Net\SFTP::setMode().
     */
    function put($remote_file, $data, $mode = self::SOURCE_STRING, $start = -1, $local_start = -1, $progressCallback = null)
    {
        if (!($this->bitmap & SSH2::MASK_LOGIN)) {
            return false;
        }

        $remote_file = $this->_realpath($remote_file);
        if ($remote_file === false) {
            return false;
        }

        $this->_remove_from_stat_cache($remote_file);

        $flags = NET_SFTP_OPEN_WRITE | NET_SFTP_OPEN_CREATE;
        // according to the SFTP specs, NET_SFTP_OPEN_APPEND should "force all writes to append data at the end of the file."
        // in practice, it doesn't seem to do that.
        //$flags|= ($mode & self::RESUME) ? NET_SFTP_OPEN_APPEND : NET_SFTP_OPEN_TRUNCATE;

        if ($start >= 0) {
            $offset = $start;
        } elseif ($mode & self::RESUME) {
            // if NET_SFTP_OPEN_APPEND worked as it should _size() wouldn't need to be called
            $size = $this->size($remote_file);
            $offset = $size !== false ? $size : 0;
        } else {
            $offset = 0;
            $flags|= NET_SFTP_OPEN_TRUNCATE;
        }

        $packet = pack('Na*N2', strlen($remote_file), $remote_file, $flags, 0);
        if (!$this->_send_sftp_packet(NET_SFTP_OPEN, $packet)) {
            return false;
        }

        $response = $this->_get_sftp_packet();
        switch ($this->packet_type) {
            case NET_SFTP_HANDLE:
                $handle = substr($response, 4);
                break;
            case NET_SFTP_STATUS:
                $this->_logError($response);
                return false;
            default:
                user_error('Expected SSH_FXP_HANDLE or SSH_FXP_STATUS');
                return false;
        }

        // http://tools.ietf.org/html/draft-ietf-secsh-filexfer-13#section-8.2.3
        $dataCallback = false;
        switch (true) {
            case $mode & self::SOURCE_CALLBACK:
                if (!is_callable($data)) {
                    user_error("\$data should be is_callable() if you specify SOURCE_CALLBACK flag");
                }
                $dataCallback = $data;
                // do nothing
                break;
            case is_resource($data):
                $mode = $mode & ~self::SOURCE_LOCAL_FILE;
                $info = stream_get_meta_data($data);
                if ($info['wrapper_type'] == 'PHP' && $info['stream_type'] == 'Input') {
                    $fp = fopen('php://memory', 'w+');
                    stream_copy_to_stream($data, $fp);
                    rewind($fp);
                } else {
                    $fp = $data;
                }
                break;
            case $mode & self::SOURCE_LOCAL_FILE:
                if (!is_file($data)) {
                    user_error("$data is not a valid file");
                    return false;
                }
                $fp = @fopen($data, 'rb');
                if (!$fp) {
                    return false;
                }
        }

        if (isset($fp)) {
            $stat = fstat($fp);
            $size = !empty($stat) ? $stat['size'] : 0;

            if ($local_start >= 0) {
                fseek($fp, $local_start);
                $size-= $local_start;
            }
        } elseif ($dataCallback) {
            $size = 0;
        } else {
            $size = strlen($data);
        }

        $sent = 0;
        $size = $size < 0 ? ($size & 0x7FFFFFFF) + 0x80000000 : $size;

        $sftp_packet_size = 4096; // PuTTY uses 4096
        // make the SFTP packet be exactly 4096 bytes by including the bytes in the NET_SFTP_WRITE packets "header"
        $sftp_packet_size-= strlen($handle) + 25;
        $i = $j = 0;
        while ($dataCallback || ($size === 0 || $sent < $size)) {
            if ($dataCallback) {
                $temp = call_user_func($dataCallback, $sftp_packet_size);
                if (is_null($temp)) {
                    break;
                }
            } else {
                $temp = isset($fp) ? fread($fp, $sftp_packet_size) : substr($data, $sent, $sftp_packet_size);
                if ($temp === false || $temp === '') {
                    break;
                }
            }

            $subtemp = $offset + $sent;
            $packet = pack('Na*N3a*', strlen($handle), $handle, $subtemp / 4294967296, $subtemp, strlen($temp), $temp);
<<<<<<< HEAD
            if (!$this->_send_sftp_packet(NET_SFTP_WRITE, $packet)) {
                if ($mode & self::SOURCE_LOCAL_FILE) {
=======
            if (!$this->_send_sftp_packet(NET_SFTP_WRITE, $packet, $j)) {
                if ($mode & NET_SFTP_LOCAL_FILE) {
>>>>>>> 08e4096e
                    fclose($fp);
                }
                return false;
            }
            $sent+= strlen($temp);
            if (is_callable($progressCallback)) {
                call_user_func($progressCallback, $sent);
            }

            $i++;
            $j++;

            if ($i == NET_SFTP_UPLOAD_QUEUE_SIZE) {
                if (!$this->_read_put_responses($i)) {
                    $i = 0;
                    break;
                }
                $i = 0;
            }
        }

        if (!$this->_read_put_responses($i)) {
            if ($mode & self::SOURCE_LOCAL_FILE) {
                fclose($fp);
            }
            $this->_close_handle($handle);
            return false;
        }

        if ($mode & self::SOURCE_LOCAL_FILE) {
            fclose($fp);
        }

        return $this->_close_handle($handle);
    }

    /**
     * Reads multiple successive SSH_FXP_WRITE responses
     *
     * Sending an SSH_FXP_WRITE packet and immediately reading its response isn't as efficient as blindly sending out $i
     * SSH_FXP_WRITEs, in succession, and then reading $i responses.
     *
     * @param int $i
     * @return bool
     * @access private
     */
    function _read_put_responses($i)
    {
        while ($i--) {
            $response = $this->_get_sftp_packet();
            if ($this->packet_type != NET_SFTP_STATUS) {
                user_error('Expected SSH_FXP_STATUS');
                return false;
            }

            if (strlen($response) < 4) {
                return false;
            }
            extract(unpack('Nstatus', $this->_string_shift($response, 4)));
            if ($status != NET_SFTP_STATUS_OK) {
                $this->_logError($response, $status);
                break;
            }
        }

        return $i < 0;
    }

    /**
     * Close handle
     *
     * @param string $handle
     * @return bool
     * @access private
     */
    function _close_handle($handle)
    {
        if (!$this->_send_sftp_packet(NET_SFTP_CLOSE, pack('Na*', strlen($handle), $handle))) {
            return false;
        }

        // "The client MUST release all resources associated with the handle regardless of the status."
        //  -- http://tools.ietf.org/html/draft-ietf-secsh-filexfer-13#section-8.1.3
        $response = $this->_get_sftp_packet();
        if ($this->packet_type != NET_SFTP_STATUS) {
            user_error('Expected SSH_FXP_STATUS');
            return false;
        }

        if (strlen($response) < 4) {
            return false;
        }
        extract(unpack('Nstatus', $this->_string_shift($response, 4)));
        if ($status != NET_SFTP_STATUS_OK) {
            $this->_logError($response, $status);
            return false;
        }

        return true;
    }

    /**
     * Downloads a file from the SFTP server.
     *
     * Returns a string containing the contents of $remote_file if $local_file is left undefined or a boolean false if
     * the operation was unsuccessful.  If $local_file is defined, returns true or false depending on the success of the
     * operation.
     *
     * $offset and $length can be used to download files in chunks.
     *
     * @param string $remote_file
     * @param string $local_file
     * @param int $offset
     * @param int $length
     * @param callable|null $progressCallback
     * @return mixed
     * @access public
     */
    function get($remote_file, $local_file = false, $offset = 0, $length = -1, $progressCallback = null)
    {
        if (!($this->bitmap & SSH2::MASK_LOGIN)) {
            return false;
        }

        $remote_file = $this->_realpath($remote_file);
        if ($remote_file === false) {
            return false;
        }

        $packet = pack('Na*N2', strlen($remote_file), $remote_file, NET_SFTP_OPEN_READ, 0);
        if (!$this->_send_sftp_packet(NET_SFTP_OPEN, $packet)) {
            return false;
        }

        $response = $this->_get_sftp_packet();
        switch ($this->packet_type) {
            case NET_SFTP_HANDLE:
                $handle = substr($response, 4);
                break;
            case NET_SFTP_STATUS: // presumably SSH_FX_NO_SUCH_FILE or SSH_FX_PERMISSION_DENIED
                $this->_logError($response);
                return false;
            default:
                user_error('Expected SSH_FXP_HANDLE or SSH_FXP_STATUS');
                return false;
        }

        if (is_resource($local_file)) {
            $fp = $local_file;
            $stat = fstat($fp);
            $res_offset = $stat['size'];
        } else {
            $res_offset = 0;
            if ($local_file !== false) {
                $fp = fopen($local_file, 'wb');
                if (!$fp) {
                    return false;
                }
            } else {
                $content = '';
            }
        }

        $fclose_check = $local_file !== false && !is_resource($local_file);

        $start = $offset;
        $read = 0;
        while (true) {
            $i = 0;

            while ($i < NET_SFTP_QUEUE_SIZE && ($length < 0 || $read < $length)) {
                $tempoffset = $start + $read;

                $packet_size = $length > 0 ? min($this->max_sftp_packet, $length - $read) : $this->max_sftp_packet;

                $packet = pack('Na*N3', strlen($handle), $handle, $tempoffset / 4294967296, $tempoffset, $packet_size);
                if (!$this->_send_sftp_packet(NET_SFTP_READ, $packet, $i)) {
                    if ($fclose_check) {
                        fclose($fp);
                    }
                    return false;
                }
                $packet = null;
                $read+= $packet_size;
                if (is_callable($progressCallback)) {
                    call_user_func($progressCallback, $read);
                }
                $i++;
            }

            if (!$i) {
                break;
            }

            $packets_sent = $i - 1;

            $clear_responses = false;
            while ($i > 0) {
                $i--;

                if ($clear_responses) {
                    $this->_get_sftp_packet($packets_sent - $i);
                    continue;
                } else {
                    $response = $this->_get_sftp_packet($packets_sent - $i);
                }

                switch ($this->packet_type) {
                    case NET_SFTP_DATA:
                        $temp = substr($response, 4);
                        $offset+= strlen($temp);
                        if ($local_file === false) {
                            $content.= $temp;
                        } else {
                            fputs($fp, $temp);
                        }
                        $temp = null;
                        break;
                    case NET_SFTP_STATUS:
                        // could, in theory, return false if !strlen($content) but we'll hold off for the time being
                        $this->_logError($response);
                        $clear_responses = true; // don't break out of the loop yet, so we can read the remaining responses
                        break;
                    default:
                        if ($fclose_check) {
                            fclose($fp);
                        }
                        user_error('Expected SSH_FX_DATA or SSH_FXP_STATUS');
                }
                $response = null;
            }

            if ($clear_responses) {
                break;
            }
        }

        if ($length > 0 && $length <= $offset - $start) {
            if ($local_file === false) {
                $content = substr($content, 0, $length);
            } else {
                ftruncate($fp, $length + $res_offset);
            }
        }

        if ($fclose_check) {
            fclose($fp);
        }

        if (!$this->_close_handle($handle)) {
            return false;
        }

        // if $content isn't set that means a file was written to
        return isset($content) ? $content : true;
    }

    /**
     * Deletes a file on the SFTP server.
     *
     * @param string $path
     * @param bool $recursive
     * @return bool
     * @access public
     */
    function delete($path, $recursive = true)
    {
        if (!($this->bitmap & SSH2::MASK_LOGIN)) {
            return false;
        }

        if (is_object($path)) {
            // It's an object. Cast it as string before we check anything else.
            $path = (string) $path;
        }

        if (!is_string($path) || $path == '') {
            return false;
        }

        $path = $this->_realpath($path);
        if ($path === false) {
            return false;
        }

        // http://tools.ietf.org/html/draft-ietf-secsh-filexfer-13#section-8.3
        if (!$this->_send_sftp_packet(NET_SFTP_REMOVE, pack('Na*', strlen($path), $path))) {
            return false;
        }

        $response = $this->_get_sftp_packet();
        if ($this->packet_type != NET_SFTP_STATUS) {
            user_error('Expected SSH_FXP_STATUS');
            return false;
        }

        // if $status isn't SSH_FX_OK it's probably SSH_FX_NO_SUCH_FILE or SSH_FX_PERMISSION_DENIED
        if (strlen($response) < 4) {
            return false;
        }
        extract(unpack('Nstatus', $this->_string_shift($response, 4)));
        if ($status != NET_SFTP_STATUS_OK) {
            $this->_logError($response, $status);
            if (!$recursive) {
                return false;
            }
            $i = 0;
            $result = $this->_delete_recursive($path, $i);
            $this->_read_put_responses($i);
            return $result;
        }

        $this->_remove_from_stat_cache($path);

        return true;
    }

    /**
     * Recursively deletes directories on the SFTP server
     *
     * Minimizes directory lookups and SSH_FXP_STATUS requests for speed.
     *
     * @param string $path
     * @param int $i
     * @return bool
     * @access private
     */
    function _delete_recursive($path, &$i)
    {
        if (!$this->_read_put_responses($i)) {
            return false;
        }
        $i = 0;
        $entries = $this->_list($path, true);

        // normally $entries would have at least . and .. but it might not if the directories
        // permissions didn't allow reading
        if (empty($entries)) {
            return false;
        }

        unset($entries['.'], $entries['..']);
        foreach ($entries as $filename => $props) {
            if (!isset($props['type'])) {
                return false;
            }

            $temp = $path . '/' . $filename;
            if ($props['type'] == NET_SFTP_TYPE_DIRECTORY) {
                if (!$this->_delete_recursive($temp, $i)) {
                    return false;
                }
            } else {
                if (!$this->_send_sftp_packet(NET_SFTP_REMOVE, pack('Na*', strlen($temp), $temp))) {
                    return false;
                }
                $this->_remove_from_stat_cache($temp);

                $i++;

                if ($i >= NET_SFTP_QUEUE_SIZE) {
                    if (!$this->_read_put_responses($i)) {
                        return false;
                    }
                    $i = 0;
                }
            }
        }

        if (!$this->_send_sftp_packet(NET_SFTP_RMDIR, pack('Na*', strlen($path), $path))) {
            return false;
        }
        $this->_remove_from_stat_cache($path);

        $i++;

        if ($i >= NET_SFTP_QUEUE_SIZE) {
            if (!$this->_read_put_responses($i)) {
                return false;
            }
            $i = 0;
        }

        return true;
    }

    /**
     * Checks whether a file or directory exists
     *
     * @param string $path
     * @return bool
     * @access public
     */
    function file_exists($path)
    {
        if ($this->use_stat_cache) {
            $path = $this->_realpath($path);

            $result = $this->_query_stat_cache($path);

            if (isset($result)) {
                // return true if $result is an array or if it's an stdClass object
                return $result !== false;
            }
        }

        return $this->stat($path) !== false;
    }

    /**
     * Tells whether the filename is a directory
     *
     * @param string $path
     * @return bool
     * @access public
     */
    function is_dir($path)
    {
        $result = $this->_get_stat_cache_prop($path, 'type');
        if ($result === false) {
            return false;
        }
        return $result === NET_SFTP_TYPE_DIRECTORY;
    }

    /**
     * Tells whether the filename is a regular file
     *
     * @param string $path
     * @return bool
     * @access public
     */
    function is_file($path)
    {
        $result = $this->_get_stat_cache_prop($path, 'type');
        if ($result === false) {
            return false;
        }
        return $result === NET_SFTP_TYPE_REGULAR;
    }

    /**
     * Tells whether the filename is a symbolic link
     *
     * @param string $path
     * @return bool
     * @access public
     */
    function is_link($path)
    {
        $result = $this->_get_lstat_cache_prop($path, 'type');
        if ($result === false) {
            return false;
        }
        return $result === NET_SFTP_TYPE_SYMLINK;
    }

    /**
     * Tells whether a file exists and is readable
     *
     * @param string $path
     * @return bool
     * @access public
     */
    function is_readable($path)
    {
        $path = $this->_realpath($path);

        $packet = pack('Na*N2', strlen($path), $path, NET_SFTP_OPEN_READ, 0);
        if (!$this->_send_sftp_packet(NET_SFTP_OPEN, $packet)) {
            return false;
        }

        $response = $this->_get_sftp_packet();
        switch ($this->packet_type) {
            case NET_SFTP_HANDLE:
                return true;
            case NET_SFTP_STATUS: // presumably SSH_FX_NO_SUCH_FILE or SSH_FX_PERMISSION_DENIED
                return false;
            default:
                user_error('Expected SSH_FXP_HANDLE or SSH_FXP_STATUS');
                return false;
        }
    }

    /**
     * Tells whether the filename is writable
     *
     * @param string $path
     * @return bool
     * @access public
     */
    function is_writable($path)
    {
        $path = $this->_realpath($path);

        $packet = pack('Na*N2', strlen($path), $path, NET_SFTP_OPEN_WRITE, 0);
        if (!$this->_send_sftp_packet(NET_SFTP_OPEN, $packet)) {
            return false;
        }

        $response = $this->_get_sftp_packet();
        switch ($this->packet_type) {
            case NET_SFTP_HANDLE:
                return true;
            case NET_SFTP_STATUS: // presumably SSH_FX_NO_SUCH_FILE or SSH_FX_PERMISSION_DENIED
                return false;
            default:
                user_error('Expected SSH_FXP_HANDLE or SSH_FXP_STATUS');
                return false;
        }
    }

    /**
     * Tells whether the filename is writeable
     *
     * Alias of is_writable
     *
     * @param string $path
     * @return bool
     * @access public
     */
    function is_writeable($path)
    {
        return $this->is_writable($path);
    }

    /**
     * Gets last access time of file
     *
     * @param string $path
     * @return mixed
     * @access public
     */
    function fileatime($path)
    {
        return $this->_get_stat_cache_prop($path, 'atime');
    }

    /**
     * Gets file modification time
     *
     * @param string $path
     * @return mixed
     * @access public
     */
    function filemtime($path)
    {
        return $this->_get_stat_cache_prop($path, 'mtime');
    }

    /**
     * Gets file permissions
     *
     * @param string $path
     * @return mixed
     * @access public
     */
    function fileperms($path)
    {
        return $this->_get_stat_cache_prop($path, 'permissions');
    }

    /**
     * Gets file owner
     *
     * @param string $path
     * @return mixed
     * @access public
     */
    function fileowner($path)
    {
        return $this->_get_stat_cache_prop($path, 'uid');
    }

    /**
     * Gets file group
     *
     * @param string $path
     * @return mixed
     * @access public
     */
    function filegroup($path)
    {
        return $this->_get_stat_cache_prop($path, 'gid');
    }

    /**
     * Gets file size
     *
     * @param string $path
     * @return mixed
     * @access public
     */
    function filesize($path)
    {
        return $this->_get_stat_cache_prop($path, 'size');
    }

    /**
     * Gets file type
     *
     * @param string $path
     * @return mixed
     * @access public
     */
    function filetype($path)
    {
        $type = $this->_get_stat_cache_prop($path, 'type');
        if ($type === false) {
            return false;
        }

        switch ($type) {
            case NET_SFTP_TYPE_BLOCK_DEVICE:
                return 'block';
            case NET_SFTP_TYPE_CHAR_DEVICE:
                return 'char';
            case NET_SFTP_TYPE_DIRECTORY:
                return 'dir';
            case NET_SFTP_TYPE_FIFO:
                return 'fifo';
            case NET_SFTP_TYPE_REGULAR:
                return 'file';
            case NET_SFTP_TYPE_SYMLINK:
                return 'link';
            default:
                return false;
        }
    }

    /**
     * Return a stat properity
     *
     * Uses cache if appropriate.
     *
     * @param string $path
     * @param string $prop
     * @return mixed
     * @access private
     */
    function _get_stat_cache_prop($path, $prop)
    {
        return $this->_get_xstat_cache_prop($path, $prop, 'stat');
    }

    /**
     * Return an lstat properity
     *
     * Uses cache if appropriate.
     *
     * @param string $path
     * @param string $prop
     * @return mixed
     * @access private
     */
    function _get_lstat_cache_prop($path, $prop)
    {
        return $this->_get_xstat_cache_prop($path, $prop, 'lstat');
    }

    /**
     * Return a stat or lstat properity
     *
     * Uses cache if appropriate.
     *
     * @param string $path
     * @param string $prop
     * @return mixed
     * @access private
     */
    function _get_xstat_cache_prop($path, $prop, $type)
    {
        if ($this->use_stat_cache) {
            $path = $this->_realpath($path);

            $result = $this->_query_stat_cache($path);

            if (is_object($result) && isset($result->$type)) {
                return $result->{$type}[$prop];
            }
        }

        $result = $this->$type($path);

        if ($result === false || !isset($result[$prop])) {
            return false;
        }

        return $result[$prop];
    }

    /**
     * Renames a file or a directory on the SFTP server
     *
     * @param string $oldname
     * @param string $newname
     * @return bool
     * @access public
     */
    function rename($oldname, $newname)
    {
        if (!($this->bitmap & SSH2::MASK_LOGIN)) {
            return false;
        }

        $oldname = $this->_realpath($oldname);
        $newname = $this->_realpath($newname);
        if ($oldname === false || $newname === false) {
            return false;
        }

        // http://tools.ietf.org/html/draft-ietf-secsh-filexfer-13#section-8.3
        $packet = pack('Na*Na*', strlen($oldname), $oldname, strlen($newname), $newname);
        if (!$this->_send_sftp_packet(NET_SFTP_RENAME, $packet)) {
            return false;
        }

        $response = $this->_get_sftp_packet();
        if ($this->packet_type != NET_SFTP_STATUS) {
            user_error('Expected SSH_FXP_STATUS');
            return false;
        }

        // if $status isn't SSH_FX_OK it's probably SSH_FX_NO_SUCH_FILE or SSH_FX_PERMISSION_DENIED
        if (strlen($response) < 4) {
            return false;
        }
        extract(unpack('Nstatus', $this->_string_shift($response, 4)));
        if ($status != NET_SFTP_STATUS_OK) {
            $this->_logError($response, $status);
            return false;
        }

        // don't move the stat cache entry over since this operation could very well change the
        // atime and mtime attributes
        //$this->_update_stat_cache($newname, $this->_query_stat_cache($oldname));
        $this->_remove_from_stat_cache($oldname);
        $this->_remove_from_stat_cache($newname);

        return true;
    }

    /**
     * Parse Attributes
     *
     * See '7.  File Attributes' of draft-ietf-secsh-filexfer-13 for more info.
     *
     * @param string $response
     * @return array
     * @access private
     */
    function _parseAttributes(&$response)
    {
        $attr = array();
        if (strlen($response) < 4) {
            user_error('Malformed file attributes');
            return array();
        }
        extract(unpack('Nflags', $this->_string_shift($response, 4)));
        // SFTPv4+ have a type field (a byte) that follows the above flag field
        foreach ($this->attributes as $key => $value) {
            switch ($flags & $key) {
                case NET_SFTP_ATTR_SIZE: // 0x00000001
                    // The size attribute is defined as an unsigned 64-bit integer.
                    // The following will use floats on 32-bit platforms, if necessary.
                    // As can be seen in the BigInteger class, floats are generally
                    // IEEE 754 binary64 "double precision" on such platforms and
                    // as such can represent integers of at least 2^50 without loss
                    // of precision. Interpreted in filesize, 2^50 bytes = 1024 TiB.
                    $attr['size'] = hexdec(bin2hex($this->_string_shift($response, 8)));
                    break;
                case NET_SFTP_ATTR_UIDGID: // 0x00000002 (SFTPv3 only)
                    if (strlen($response) < 8) {
                        user_error('Malformed file attributes');
                        return $attr;
                    }
                    $attr+= unpack('Nuid/Ngid', $this->_string_shift($response, 8));
                    break;
                case NET_SFTP_ATTR_PERMISSIONS: // 0x00000004
                    if (strlen($response) < 4) {
                        user_error('Malformed file attributes');
                        return $attr;
                    }
                    $attr+= unpack('Npermissions', $this->_string_shift($response, 4));
                    // mode == permissions; permissions was the original array key and is retained for bc purposes.
                    // mode was added because that's the more industry standard terminology
                    $attr+= array('mode' => $attr['permissions']);
                    $fileType = $this->_parseMode($attr['permissions']);
                    if ($fileType !== false) {
                        $attr+= array('type' => $fileType);
                    }
                    break;
                case NET_SFTP_ATTR_ACCESSTIME: // 0x00000008
                    if (strlen($response) < 8) {
                        user_error('Malformed file attributes');
                        return $attr;
                    }
                    $attr+= unpack('Natime/Nmtime', $this->_string_shift($response, 8));
                    break;
                case NET_SFTP_ATTR_EXTENDED: // 0x80000000
                    if (strlen($response) < 4) {
                        user_error('Malformed file attributes');
                        return $attr;
                    }
                    extract(unpack('Ncount', $this->_string_shift($response, 4)));
                    for ($i = 0; $i < $count; $i++) {
                        if (strlen($response) < 4) {
                            user_error('Malformed file attributes');
                            return $attr;
                        }
                        extract(unpack('Nlength', $this->_string_shift($response, 4)));
                        $key = $this->_string_shift($response, $length);
                        if (strlen($response) < 4) {
                            user_error('Malformed file attributes');
                            return $attr;
                        }
                        extract(unpack('Nlength', $this->_string_shift($response, 4)));
                        $attr[$key] = $this->_string_shift($response, $length);
                    }
            }
        }
        return $attr;
    }

    /**
     * Attempt to identify the file type
     *
     * Quoting the SFTP RFC, "Implementations MUST NOT send bits that are not defined" but they seem to anyway
     *
     * @param int $mode
     * @return int
     * @access private
     */
    function _parseMode($mode)
    {
        // values come from http://lxr.free-electrons.com/source/include/uapi/linux/stat.h#L12
        // see, also, http://linux.die.net/man/2/stat
        switch ($mode & 0170000) {// ie. 1111 0000 0000 0000
            case 0000000: // no file type specified - figure out the file type using alternative means
                return false;
            case 0040000:
                return NET_SFTP_TYPE_DIRECTORY;
            case 0100000:
                return NET_SFTP_TYPE_REGULAR;
            case 0120000:
                return NET_SFTP_TYPE_SYMLINK;
            // new types introduced in SFTPv5+
            // http://tools.ietf.org/html/draft-ietf-secsh-filexfer-05#section-5.2
            case 0010000: // named pipe (fifo)
                return NET_SFTP_TYPE_FIFO;
            case 0020000: // character special
                return NET_SFTP_TYPE_CHAR_DEVICE;
            case 0060000: // block special
                return NET_SFTP_TYPE_BLOCK_DEVICE;
            case 0140000: // socket
                return NET_SFTP_TYPE_SOCKET;
            case 0160000: // whiteout
                // "SPECIAL should be used for files that are of
                //  a known type which cannot be expressed in the protocol"
                return NET_SFTP_TYPE_SPECIAL;
            default:
                return NET_SFTP_TYPE_UNKNOWN;
        }
    }

    /**
     * Parse Longname
     *
     * SFTPv3 doesn't provide any easy way of identifying a file type.  You could try to open
     * a file as a directory and see if an error is returned or you could try to parse the
     * SFTPv3-specific longname field of the SSH_FXP_NAME packet.  That's what this function does.
     * The result is returned using the
     * {@link http://tools.ietf.org/html/draft-ietf-secsh-filexfer-04#section-5.2 SFTPv4 type constants}.
     *
     * If the longname is in an unrecognized format bool(false) is returned.
     *
     * @param string $longname
     * @return mixed
     * @access private
     */
    function _parseLongname($longname)
    {
        // http://en.wikipedia.org/wiki/Unix_file_types
        // http://en.wikipedia.org/wiki/Filesystem_permissions#Notation_of_traditional_Unix_permissions
        if (preg_match('#^[^/]([r-][w-][xstST-]){3}#', $longname)) {
            switch ($longname[0]) {
                case '-':
                    return NET_SFTP_TYPE_REGULAR;
                case 'd':
                    return NET_SFTP_TYPE_DIRECTORY;
                case 'l':
                    return NET_SFTP_TYPE_SYMLINK;
                default:
                    return NET_SFTP_TYPE_SPECIAL;
            }
        }

        return false;
    }

    /**
     * Sends SFTP Packets
     *
     * See '6. General Packet Format' of draft-ietf-secsh-filexfer-13 for more info.
     *
     * @param int $type
     * @param string $data
     * @see self::_get_sftp_packet()
     * @see self::_send_channel_packet()
     * @return bool
     * @access private
     */
    function _send_sftp_packet($type, $data, $request_id = 1)
    {
        $packet = $this->use_request_id ?
            pack('NCNa*', strlen($data) + 5, $type, $request_id, $data) :
            pack('NCa*',  strlen($data) + 1, $type, $data);

        $start = strtok(microtime(), ' ') + strtok(''); // http://php.net/microtime#61838
        $result = $this->_send_channel_packet(self::CHANNEL, $packet);
        $stop = strtok(microtime(), ' ') + strtok('');

        if (defined('NET_SFTP_LOGGING')) {
            $packet_type = '-> ' . $this->packet_types[$type] .
                           ' (' . round($stop - $start, 4) . 's)';
            if (NET_SFTP_LOGGING == self::LOG_REALTIME) {
                echo "<pre>\r\n" . $this->_format_log(array($data), array($packet_type)) . "\r\n</pre>\r\n";
                flush();
                ob_flush();
            } else {
                $this->packet_type_log[] = $packet_type;
                if (NET_SFTP_LOGGING == self::LOG_COMPLEX) {
                    $this->packet_log[] = $data;
                }
            }
        }

        return $result;
    }

    /**
     * Resets a connection for re-use
     *
     * @param int $reason
     * @access private
     */
    function _reset_connection($reason)
    {
        parent::_reset_connection($reason);
        $this->use_request_id = false;
        $this->pwd = false;
        $this->requestBuffer = array();
    }

    /**
     * Receives SFTP Packets
     *
     * See '6. General Packet Format' of draft-ietf-secsh-filexfer-13 for more info.
     *
     * Incidentally, the number of SSH_MSG_CHANNEL_DATA messages has no bearing on the number of SFTP packets present.
     * There can be one SSH_MSG_CHANNEL_DATA messages containing two SFTP packets or there can be two SSH_MSG_CHANNEL_DATA
     * messages containing one SFTP packet.
     *
     * @see self::_send_sftp_packet()
     * @return string
     * @access private
     */
    function _get_sftp_packet($request_id = null)
    {
        if (isset($request_id) && isset($this->requestBuffer[$request_id])) {
            $this->packet_type = $this->requestBuffer[$request_id]['packet_type'];
            $temp = $this->requestBuffer[$request_id]['packet'];
            unset($this->requestBuffer[$request_id]);
            return $temp;
        }

        // in SSH2.php the timeout is cumulative per function call. eg. exec() will
        // timeout after 10s. but for SFTP.php it's cumulative per packet
        $this->curTimeout = $this->timeout;

        $start = strtok(microtime(), ' ') + strtok(''); // http://php.net/microtime#61838

        // SFTP packet length
        while (strlen($this->packet_buffer) < 4) {
            $temp = $this->_get_channel_packet(self::CHANNEL, true);
            if (is_bool($temp)) {
                $this->packet_type = false;
                $this->packet_buffer = '';
                return false;
            }
            $this->packet_buffer.= $temp;
        }
        if (strlen($this->packet_buffer) < 4) {
            return false;
        }
        extract(unpack('Nlength', $this->_string_shift($this->packet_buffer, 4)));
        $tempLength = $length;
        $tempLength-= strlen($this->packet_buffer);


        // 256 * 1024 is what SFTP_MAX_MSG_LENGTH is set to in OpenSSH's sftp-common.h
        if ($tempLength > 256 * 1024) {
            user_error('Invalid SFTP packet size');
            return false;
        }

        // SFTP packet type and data payload
        while ($tempLength > 0) {
            $temp = $this->_get_channel_packet(self::CHANNEL, true);
            if (is_bool($temp)) {
                $this->packet_type = false;
                $this->packet_buffer = '';
                return false;
            }
            $this->packet_buffer.= $temp;
            $tempLength-= strlen($temp);
        }

        $stop = strtok(microtime(), ' ') + strtok('');

        $this->packet_type = ord($this->_string_shift($this->packet_buffer));

        if ($this->use_request_id) {
            extract(unpack('Npacket_id', $this->_string_shift($this->packet_buffer, 4))); // remove the request id
            $length-= 5; // account for the request id and the packet type
        } else {
            $length-= 1; // account for the packet type
        }

        $packet = $this->_string_shift($this->packet_buffer, $length);

        if (defined('NET_SFTP_LOGGING')) {
            $packet_type = '<- ' . $this->packet_types[$this->packet_type] .
                           ' (' . round($stop - $start, 4) . 's)';
            if (NET_SFTP_LOGGING == self::LOG_REALTIME) {
                echo "<pre>\r\n" . $this->_format_log(array($packet), array($packet_type)) . "\r\n</pre>\r\n";
                flush();
                ob_flush();
            } else {
                $this->packet_type_log[] = $packet_type;
                if (NET_SFTP_LOGGING == self::LOG_COMPLEX) {
                    $this->packet_log[] = $packet;
                }
            }
        }

        if (isset($request_id) && $this->use_request_id && $packet_id != $request_id) {
            $this->requestBuffer[$packet_id] = array(
                'packet_type' => $this->packet_type,
                'packet' => $packet
            );
            return $this->_get_sftp_packet($request_id);
        }

        return $packet;
    }

    /**
     * Returns a log of the packets that have been sent and received.
     *
     * Returns a string if NET_SFTP_LOGGING == NET_SFTP_LOG_COMPLEX, an array if NET_SFTP_LOGGING == NET_SFTP_LOG_SIMPLE and false if !defined('NET_SFTP_LOGGING')
     *
     * @access public
     * @return string or Array
     */
    function getSFTPLog()
    {
        if (!defined('NET_SFTP_LOGGING')) {
            return false;
        }

        switch (NET_SFTP_LOGGING) {
            case self::LOG_COMPLEX:
                return $this->_format_log($this->packet_log, $this->packet_type_log);
                break;
            //case self::LOG_SIMPLE:
            default:
                return $this->packet_type_log;
        }
    }

    /**
     * Returns all errors
     *
     * @return array
     * @access public
     */
    function getSFTPErrors()
    {
        return $this->sftp_errors;
    }

    /**
     * Returns the last error
     *
     * @return string
     * @access public
     */
    function getLastSFTPError()
    {
        return count($this->sftp_errors) ? $this->sftp_errors[count($this->sftp_errors) - 1] : '';
    }

    /**
     * Get supported SFTP versions
     *
     * @return array
     * @access public
     */
    function getSupportedVersions()
    {
        $temp = array('version' => $this->version);
        if (isset($this->extensions['versions'])) {
            $temp['extensions'] = $this->extensions['versions'];
        }
        return $temp;
    }

    /**
     * Disconnect
     *
     * @param int $reason
     * @return bool
     * @access private
     */
    function _disconnect($reason)
    {
        $this->pwd = false;
        parent::_disconnect($reason);
    }
}<|MERGE_RESOLUTION|>--- conflicted
+++ resolved
@@ -2037,13 +2037,8 @@
 
             $subtemp = $offset + $sent;
             $packet = pack('Na*N3a*', strlen($handle), $handle, $subtemp / 4294967296, $subtemp, strlen($temp), $temp);
-<<<<<<< HEAD
-            if (!$this->_send_sftp_packet(NET_SFTP_WRITE, $packet)) {
+            if (!$this->_send_sftp_packet(NET_SFTP_WRITE, $packet, $j)) {
                 if ($mode & self::SOURCE_LOCAL_FILE) {
-=======
-            if (!$this->_send_sftp_packet(NET_SFTP_WRITE, $packet, $j)) {
-                if ($mode & NET_SFTP_LOCAL_FILE) {
->>>>>>> 08e4096e
                     fclose($fp);
                 }
                 return false;
