--- conflicted
+++ resolved
@@ -476,32 +476,22 @@
             throw new \UnexpectedValueException('Expected SSH_FXP_VERSION');
         }
 
-<<<<<<< HEAD
+        if (strlen($response) < 4) {
+            return false;
+        }
         extract(unpack('Nversion', Strings::shift($response, 4)));
-        $this->version = $version;
-        while (!empty($response)) {
-            extract(unpack('Nlength', Strings::shift($response, 4)));
-            $key = Strings::shift($response, $length);
-            extract(unpack('Nlength', Strings::shift($response, 4)));
-            $value = Strings::shift($response, $length);
-=======
-        if (strlen($response) < 4) {
-            return false;
-        }
-        extract(unpack('Nversion', $this->_string_shift($response, 4)));
         $this->version = $version;
         while (!empty($response)) {
             if (strlen($response) < 4) {
                 return false;
             }
-            extract(unpack('Nlength', $this->_string_shift($response, 4)));
-            $key = $this->_string_shift($response, $length);
+            extract(unpack('Nlength', Strings::shift($response, 4)));
+            $key = Strings::shift($response, $length);
             if (strlen($response) < 4) {
                 return false;
             }
-            extract(unpack('Nlength', $this->_string_shift($response, 4)));
-            $value = $this->_string_shift($response, $length);
->>>>>>> 024ac81d
+            extract(unpack('Nlength', Strings::shift($response, 4)));
+            $value = Strings::shift($response, $length);
             $this->extensions[$key] = $value;
         }
 
@@ -610,27 +600,17 @@
     function _logError($response, $status = -1)
     {
         if ($status == -1) {
-<<<<<<< HEAD
-            extract(unpack('Nstatus', Strings::shift($response, 4)));
-=======
             if (strlen($response) < 4) {
                 return;
             }
-            extract(unpack('Nstatus', $this->_string_shift($response, 4)));
->>>>>>> 024ac81d
+            extract(unpack('Nstatus', Strings::shift($response, 4)));
         }
 
         $error = $this->status_codes[$status];
 
-<<<<<<< HEAD
-        if ($this->version > 2) {
+        if ($this->version > 2 || strlen($response) < 4) {
             extract(unpack('Nlength', Strings::shift($response, 4)));
             $this->sftp_errors[] = $error . ': ' . Strings::shift($response, $length);
-=======
-        if ($this->version > 2 || strlen($response) < 4) {
-            extract(unpack('Nlength', $this->_string_shift($response, 4)));
-            $this->sftp_errors[] = $error . ': ' . $this->_string_shift($response, $length);
->>>>>>> 024ac81d
         } else {
             $this->sftp_errors[] = $error;
         }
@@ -677,18 +657,12 @@
                     // although SSH_FXP_NAME is implemented differently in SFTPv3 than it is in SFTPv4+, the following
                     // should work on all SFTP versions since the only part of the SSH_FXP_NAME packet the following looks
                     // at is the first part and that part is defined the same in SFTP versions 3 through 6.
-<<<<<<< HEAD
                     Strings::shift($response, 4); // skip over the count - it should be 1, anyway
-                    extract(unpack('Nlength', Strings::shift($response, 4)));
-                    return Strings::shift($response, $length);
-=======
-                    $this->_string_shift($response, 4); // skip over the count - it should be 1, anyway
                     if (strlen($response) < 4) {
                         return false;
                     }
-                    extract(unpack('Nlength', $this->_string_shift($response, 4)));
-                    return $this->_string_shift($response, $length);
->>>>>>> 024ac81d
+                    extract(unpack('Nlength', Strings::shift($response, 4)));
+                    return Strings::shift($response, $length);
                 case NET_SFTP_STATUS:
                     $this->_logError($response);
                     return false;
@@ -920,30 +894,21 @@
             $response = $this->_get_sftp_packet();
             switch ($this->packet_type) {
                 case NET_SFTP_NAME:
-<<<<<<< HEAD
-                    extract(unpack('Ncount', Strings::shift($response, 4)));
-                    for ($i = 0; $i < $count; $i++) {
-                        extract(unpack('Nlength', Strings::shift($response, 4)));
-                        $shortname = Strings::shift($response, $length);
-                        extract(unpack('Nlength', Strings::shift($response, 4)));
-                        $longname = Strings::shift($response, $length);
-=======
                     if (strlen($response) < 4) {
                         return false;
                     }
-                    extract(unpack('Ncount', $this->_string_shift($response, 4)));
+                    extract(unpack('Ncount', Strings::shift($response, 4)));
                     for ($i = 0; $i < $count; $i++) {
                         if (strlen($response) < 4) {
                             return false;
                         }
-                        extract(unpack('Nlength', $this->_string_shift($response, 4)));
-                        $shortname = $this->_string_shift($response, $length);
+                        extract(unpack('Nlength', Strings::shift($response, 4)));
+                        $shortname = Strings::shift($response, $length);
                         if (strlen($response) < 4) {
                             return false;
                         }
-                        extract(unpack('Nlength', $this->_string_shift($response, 4)));
-                        $longname = $this->_string_shift($response, $length);
->>>>>>> 024ac81d
+                        extract(unpack('Nlength', Strings::shift($response, 4)));
+                        $longname = Strings::shift($response, $length);
                         $attributes = $this->_parseAttributes($response);
                         if (!isset($attributes['type'])) {
                             $fileType = $this->_parseLongname($longname);
@@ -968,14 +933,10 @@
                     }
                     break;
                 case NET_SFTP_STATUS:
-<<<<<<< HEAD
-                    extract(unpack('Nstatus', Strings::shift($response, 4)));
-=======
                     if (strlen($response) < 4) {
                         return false;
                     }
-                    extract(unpack('Nstatus', $this->_string_shift($response, 4)));
->>>>>>> 024ac81d
+                    extract(unpack('Nstatus', Strings::shift($response, 4)));
                     if ($status != NET_SFTP_STATUS_EOF) {
                         $this->_logError($response, $status);
                         return false;
@@ -1568,14 +1529,10 @@
             throw new \UnexpectedValueException('Expected SSH_FXP_STATUS');
         }
 
-<<<<<<< HEAD
+        if (strlen($response) < 4) {
+            return false;
+        }
         extract(unpack('Nstatus', Strings::shift($response, 4)));
-=======
-        if (strlen($response) < 4) {
-            return false;
-        }
-        extract(unpack('Nstatus', $this->_string_shift($response, 4)));
->>>>>>> 024ac81d
         if ($status != NET_SFTP_STATUS_OK) {
             $this->_logError($response, $status);
             return false;
@@ -1687,29 +1644,20 @@
                 throw new \UnexpectedValueException('Expected SSH_FXP_NAME or SSH_FXP_STATUS');
         }
 
-<<<<<<< HEAD
+        if (strlen($response) < 4) {
+            return false;
+        }
         extract(unpack('Ncount', Strings::shift($response, 4)));
-=======
-        if (strlen($response) < 4) {
-            return false;
-        }
-        extract(unpack('Ncount', $this->_string_shift($response, 4)));
->>>>>>> 024ac81d
         // the file isn't a symlink
         if (!$count) {
             return false;
         }
 
-<<<<<<< HEAD
+        if (strlen($response) < 4) {
+            return false;
+        }
         extract(unpack('Nlength', Strings::shift($response, 4)));
         return Strings::shift($response, $length);
-=======
-        if (strlen($response) < 4) {
-            return false;
-        }
-        extract(unpack('Nlength', $this->_string_shift($response, 4)));
-        return $this->_string_shift($response, $length);
->>>>>>> 024ac81d
     }
 
     /**
@@ -1742,14 +1690,11 @@
             throw new \UnexpectedValueException('Expected SSH_FXP_STATUS');
         }
 
-<<<<<<< HEAD
+        if (strlen($response) < 4) {
+            return false;
+        }
         extract(unpack('Nstatus', Strings::shift($response, 4)));
-=======
-        if (strlen($response) < 4) {
-            return false;
-        }
-        extract(unpack('Nstatus', $this->_string_shift($response, 4)));
->>>>>>> 024ac81d
+
         if ($status != NET_SFTP_STATUS_OK) {
             $this->_logError($response, $status);
             return false;
@@ -1812,14 +1757,10 @@
             throw new \UnexpectedValueException('Expected SSH_FXP_STATUS');
         }
 
-<<<<<<< HEAD
+        if (strlen($response) < 4) {
+            return false;
+        }
         extract(unpack('Nstatus', Strings::shift($response, 4)));
-=======
-        if (strlen($response) < 4) {
-            return false;
-        }
-        extract(unpack('Nstatus', $this->_string_shift($response, 4)));
->>>>>>> 024ac81d
         if ($status != NET_SFTP_STATUS_OK) {
             $this->_logError($response, $status);
             return false;
@@ -1856,14 +1797,10 @@
             throw new \UnexpectedValueException('Expected SSH_FXP_STATUS');
         }
 
-<<<<<<< HEAD
+        if (strlen($response) < 4) {
+            return false;
+        }
         extract(unpack('Nstatus', Strings::shift($response, 4)));
-=======
-        if (strlen($response) < 4) {
-            return false;
-        }
-        extract(unpack('Nstatus', $this->_string_shift($response, 4)));
->>>>>>> 024ac81d
         if ($status != NET_SFTP_STATUS_OK) {
             // presumably SSH_FX_NO_SUCH_FILE or SSH_FX_PERMISSION_DENIED?
             $this->_logError($response, $status);
@@ -2089,14 +2026,10 @@
                 throw new \UnexpectedValueException('Expected SSH_FXP_STATUS');
             }
 
-<<<<<<< HEAD
-            extract(unpack('Nstatus', Strings::shift($response, 4)));
-=======
             if (strlen($response) < 4) {
                 return false;
             }
-            extract(unpack('Nstatus', $this->_string_shift($response, 4)));
->>>>>>> 024ac81d
+            extract(unpack('Nstatus', Strings::shift($response, 4)));
             if ($status != NET_SFTP_STATUS_OK) {
                 $this->_logError($response, $status);
                 break;
@@ -2127,14 +2060,10 @@
             throw new \UnexpectedValueException('Expected SSH_FXP_STATUS');
         }
 
-<<<<<<< HEAD
+        if (strlen($response) < 4) {
+            return false;
+        }
         extract(unpack('Nstatus', Strings::shift($response, 4)));
-=======
-        if (strlen($response) < 4) {
-            return false;
-        }
-        extract(unpack('Nstatus', $this->_string_shift($response, 4)));
->>>>>>> 024ac81d
         if ($status != NET_SFTP_STATUS_OK) {
             $this->_logError($response, $status);
             return false;
@@ -2333,14 +2262,10 @@
         }
 
         // if $status isn't SSH_FX_OK it's probably SSH_FX_NO_SUCH_FILE or SSH_FX_PERMISSION_DENIED
-<<<<<<< HEAD
+        if (strlen($response) < 4) {
+            return false;
+        }
         extract(unpack('Nstatus', Strings::shift($response, 4)));
-=======
-        if (strlen($response) < 4) {
-            return false;
-        }
-        extract(unpack('Nstatus', $this->_string_shift($response, 4)));
->>>>>>> 024ac81d
         if ($status != NET_SFTP_STATUS_OK) {
             $this->_logError($response, $status);
             if (!$recursive) {
@@ -2765,14 +2690,10 @@
         }
 
         // if $status isn't SSH_FX_OK it's probably SSH_FX_NO_SUCH_FILE or SSH_FX_PERMISSION_DENIED
-<<<<<<< HEAD
+        if (strlen($response) < 4) {
+            return false;
+        }
         extract(unpack('Nstatus', Strings::shift($response, 4)));
-=======
-        if (strlen($response) < 4) {
-            return false;
-        }
-        extract(unpack('Nstatus', $this->_string_shift($response, 4)));
->>>>>>> 024ac81d
         if ($status != NET_SFTP_STATUS_OK) {
             $this->_logError($response, $status);
             return false;
@@ -2799,15 +2720,11 @@
     function _parseAttributes(&$response)
     {
         $attr = array();
-<<<<<<< HEAD
+        if (strlen($response) < 4) {
+            //user_error('Malformed file attributes');
+            return array();
+        }
         extract(unpack('Nflags', Strings::shift($response, 4)));
-=======
-        if (strlen($response) < 4) {
-            user_error('Malformed file attributes');
-            return array();
-        }
-        extract(unpack('Nflags', $this->_string_shift($response, 4)));
->>>>>>> 024ac81d
         // SFTPv4+ have a type field (a byte) that follows the above flag field
         foreach ($this->attributes as $key => $value) {
             switch ($flags & $key) {
@@ -2821,25 +2738,18 @@
                     $attr['size'] = hexdec(Hex::encode(Strings::shift($response, 8)));
                     break;
                 case NET_SFTP_ATTR_UIDGID: // 0x00000002 (SFTPv3 only)
-<<<<<<< HEAD
+                    if (strlen($response) < 8) {
+                        //user_error('Malformed file attributes');
+                        return $attr;
+                    }
                     $attr+= unpack('Nuid/Ngid', Strings::shift($response, 8));
                     break;
                 case NET_SFTP_ATTR_PERMISSIONS: // 0x00000004
-                    $attr+= unpack('Npermissions', Strings::shift($response, 4));
-=======
-                    if (strlen($response) < 8) {
-                        user_error('Malformed file attributes');
+                    if (strlen($response) < 4) {
+                        //user_error('Malformed file attributes');
                         return $attr;
                     }
-                    $attr+= unpack('Nuid/Ngid', $this->_string_shift($response, 8));
-                    break;
-                case NET_SFTP_ATTR_PERMISSIONS: // 0x00000004
-                    if (strlen($response) < 4) {
-                        user_error('Malformed file attributes');
-                        return $attr;
-                    }
-                    $attr+= unpack('Npermissions', $this->_string_shift($response, 4));
->>>>>>> 024ac81d
+                    $attr+= unpack('Npermissions', Strings::shift($response, 4));
                     // mode == permissions; permissions was the original array key and is retained for bc purposes.
                     // mode was added because that's the more industry standard terminology
                     $attr+= array('mode' => $attr['permissions']);
@@ -2849,43 +2759,31 @@
                     }
                     break;
                 case NET_SFTP_ATTR_ACCESSTIME: // 0x00000008
-<<<<<<< HEAD
+                    if (strlen($response) < 8) {
+                        //user_error('Malformed file attributes');
+                        return $attr;
+                    }
                     $attr+= unpack('Natime/Nmtime', Strings::shift($response, 8));
                     break;
                 case NET_SFTP_ATTR_EXTENDED: // 0x80000000
+                    if (strlen($response) < 4) {
+                        //user_error('Malformed file attributes');
+                        return $attr;
+                    }
                     extract(unpack('Ncount', Strings::shift($response, 4)));
                     for ($i = 0; $i < $count; $i++) {
+                        if (strlen($response) < 4) {
+                            //user_error('Malformed file attributes');
+                            return $attr;
+                        }
                         extract(unpack('Nlength', Strings::shift($response, 4)));
                         $key = Strings::shift($response, $length);
+                        if (strlen($response) < 4) {
+                            //user_error('Malformed file attributes');
+                            return $attr;
+                        }
                         extract(unpack('Nlength', Strings::shift($response, 4)));
                         $attr[$key] = Strings::shift($response, $length);
-=======
-                    if (strlen($response) < 8) {
-                        user_error('Malformed file attributes');
-                        return $attr;
-                    }
-                    $attr+= unpack('Natime/Nmtime', $this->_string_shift($response, 8));
-                    break;
-                case NET_SFTP_ATTR_EXTENDED: // 0x80000000
-                    if (strlen($response) < 4) {
-                        user_error('Malformed file attributes');
-                        return $attr;
-                    }
-                    extract(unpack('Ncount', $this->_string_shift($response, 4)));
-                    for ($i = 0; $i < $count; $i++) {
-                        if (strlen($response) < 4) {
-                            user_error('Malformed file attributes');
-                            return $attr;
-                        }
-                        extract(unpack('Nlength', $this->_string_shift($response, 4)));
-                        $key = $this->_string_shift($response, $length);
-                        if (strlen($response) < 4) {
-                            user_error('Malformed file attributes');
-                            return $attr;
-                        }
-                        extract(unpack('Nlength', $this->_string_shift($response, 4)));
-                        $attr[$key] = $this->_string_shift($response, $length);
->>>>>>> 024ac81d
                     }
             }
         }
@@ -3037,14 +2935,10 @@
             }
             $this->packet_buffer.= $temp;
         }
-<<<<<<< HEAD
+        if (strlen($this->packet_buffer) < 4) {
+            return false;
+        }
         extract(unpack('Nlength', Strings::shift($this->packet_buffer, 4)));
-=======
-        if (strlen($this->packet_buffer) < 4) {
-            return false;
-        }
-        extract(unpack('Nlength', $this->_string_shift($this->packet_buffer, 4)));
->>>>>>> 024ac81d
         $tempLength = $length;
         $tempLength-= strlen($this->packet_buffer);
 
