<?php

/**
 * Pure-PHP arbitrary precision integer arithmetic library.
 *
 * Supports base-2, base-10, base-16, and base-256 numbers.  Uses the GMP or BCMath extensions, if available,
 * and an internal implementation, otherwise.
 *
 * PHP version 5 and 7
 *
 * Here's an example of how to use this library:
 * <code>
 * <?php
 *    $a = new \phpseclib3\Math\BigInteger(2);
 *    $b = new \phpseclib3\Math\BigInteger(3);
 *
 *    $c = $a->add($b);
 *
 *    echo $c->toString(); // outputs 5
 * ?>
 * </code>
 *
 * @author    Jim Wigginton <terrafrost@php.net>
 * @copyright 2017 Jim Wigginton
 * @license   http://www.opensource.org/licenses/mit-license.html  MIT License
 */

declare(strict_types=1);

namespace phpseclib3\Math;

use phpseclib3\Exception\BadConfigurationException;
use phpseclib3\Exception\InvalidArgumentException;
use phpseclib3\Math\BigInteger\Engines\Engine;

/**
 * Pure-PHP arbitrary precision integer arithmetic library. Supports base-2, base-10, base-16, and base-256
 * numbers.
 *
 * @author  Jim Wigginton <terrafrost@php.net>
 */
class BigInteger implements \JsonSerializable
{
    /**
     * Main Engine
     *
     * @var class-string<Engine>
     */
    private static $mainEngine;

    /**
     * Selected Engines
     *
     * @var list<string>
     */
    private static $engines;

    /**
     * The actual BigInteger object
     *
     * @var object
     */
    private $value;

    /**
     * Mode independent value used for serialization.
     *
     * @see self::__sleep()
     * @see self::__wakeup()
     * @var string
     */
    private $hex;

    /**
     * Precision (used only for serialization)
     *
     * @see self::__sleep()
     * @see self::__wakeup()
     * @var int
     */
    private $precision;

    /**
     * Sets engine type.
     *
     * Throws an exception if the type is invalid
     *
     * @param list<string> $modexps optional
     */
    public static function setEngine(string $main, array $modexps = ['DefaultEngine']): void
    {
        self::$engines = [];

        $fqmain = 'phpseclib3\\Math\\BigInteger\\Engines\\' . $main;
        if (!class_exists($fqmain) || !method_exists($fqmain, 'isValidEngine')) {
            throw new InvalidArgumentException("$main is not a valid engine");
        }
        if (!$fqmain::isValidEngine()) {
            throw new BadConfigurationException("$main is not setup correctly on this system");
        }
        /** @var class-string<Engine> $fqmain */
        self::$mainEngine = $fqmain;

        $found = false;
        foreach ($modexps as $modexp) {
            try {
                $fqmain::setModExpEngine($modexp);
                $found = true;
                break;
            } catch (\Exception $e) {
            }
        }

        if (!$found) {
            throw new BadConfigurationException("No valid modular exponentiation engine found for $main");
        }

        self::$engines = [$main, $modexp];
    }

    /**
     * Returns the engine type
     *
     * @return string[]
     */
    public static function getEngine(): array
    {
        self::initialize_static_variables();

        return self::$engines;
    }

    /**
     * Initialize static variables
     */
    private static function initialize_static_variables(): void
    {
        if (!isset(self::$mainEngine)) {
            $engines = [
                ['GMP'],
                ['BCMath', ['OpenSSL']],
<<<<<<< HEAD
                ['PHP32', ['OpenSSL']],
=======
                ['PHP64', ['OpenSSL']],
                ['PHP32', ['OpenSSL']],
                ['PHP64', ['DefaultEngine']],
                ['PHP32', ['DefaultEngine']],
                ['BCMath', ['DefaultEngine']]
>>>>>>> 37c6f525
            ];
            foreach ($engines as $engine) {
                try {
                    self::setEngine($engine[0], $engine[1] ?? []);
                    break;
                } catch (\Exception $e) {
                }
            }
        }
    }

    /**
     * Converts base-2, base-10, base-16, and binary strings (base-256) to BigIntegers.
     *
     * If the second parameter - $base - is negative, then it will be assumed that the number's are encoded using
     * two's compliment.  The sole exception to this is -10, which is treated the same as 10 is.
     *
     * @param string|int|BigInteger\Engines\Engine $x Base-10 number or base-$base number if $base set.
     */
    public function __construct($x = 0, int $base = 10)
    {
        self::initialize_static_variables();

        if ($x instanceof self::$mainEngine) {
            $this->value = clone $x;
        } elseif ($x instanceof BigInteger\Engines\Engine) {
            $this->value = new static("$x");
            $this->value->setPrecision($x->getPrecision());
        } else {
            $this->value = new self::$mainEngine($x, $base);
        }
    }

    /**
     * Converts a BigInteger to a base-10 number.
     */
    public function toString(): string
    {
        return $this->value->toString();
    }

    /**
     *  __toString() magic method
     */
    public function __toString()
    {
        return (string)$this->value;
    }

    /**
     *  __debugInfo() magic method
     *
     * Will be called, automatically, when print_r() or var_dump() are called
     */
    public function __debugInfo()
    {
        return $this->value->__debugInfo();
    }

    /**
     * Converts a BigInteger to a byte string (eg. base-256).
     */
    public function toBytes(bool $twos_compliment = false): string
    {
        return $this->value->toBytes($twos_compliment);
    }

    /**
     * Converts a BigInteger to a hex string (eg. base-16).
     */
    public function toHex(bool $twos_compliment = false): string
    {
        return $this->value->toHex($twos_compliment);
    }

    /**
     * Converts a BigInteger to a bit string (eg. base-2).
     *
     * Negative numbers are saved as positive numbers, unless $twos_compliment is set to true, at which point, they're
     * saved as two's compliment.
     */
    public function toBits(bool $twos_compliment = false): string
    {
        return $this->value->toBits($twos_compliment);
    }

    /**
     * Adds two BigIntegers.
     */
    public function add(BigInteger $y): BigInteger
    {
        return new static($this->value->add($y->value));
    }

    /**
     * Subtracts two BigIntegers.
     */
    public function subtract(BigInteger $y): BigInteger
    {
        return new static($this->value->subtract($y->value));
    }

    /**
     * Multiplies two BigIntegers
     */
    public function multiply(BigInteger $x): BigInteger
    {
        return new static($this->value->multiply($x->value));
    }

    /**
     * Divides two BigIntegers.
     *
     * Returns an array whose first element contains the quotient and whose second element contains the
     * "common residue".  If the remainder would be positive, the "common residue" and the remainder are the
     * same.  If the remainder would be negative, the "common residue" is equal to the sum of the remainder
     * and the divisor (basically, the "common residue" is the first positive modulo).
     *
     * Here's an example:
     * <code>
     * <?php
     *    $a = new \phpseclib3\Math\BigInteger('10');
     *    $b = new \phpseclib3\Math\BigInteger('20');
     *
     *    list($quotient, $remainder) = $a->divide($b);
     *
     *    echo $quotient->toString(); // outputs 0
     *    echo "\r\n";
     *    echo $remainder->toString(); // outputs 10
     * ?>
     * </code>
     *
     * @return BigInteger[]
     */
    public function divide(BigInteger $y): array
    {
        [$q, $r] = $this->value->divide($y->value);
        return [
            new static($q),
            new static($r),
        ];
    }

    /**
     * Calculates modular inverses.
     *
     * Say you have (30 mod 17 * x mod 17) mod 17 == 1.  x can be found using modular inverses.
     */
    public function modInverse(BigInteger $n): BigInteger
    {
        return new static($this->value->modInverse($n->value));
    }

    /**
     * Calculates modular inverses.
     *
     * Say you have (30 mod 17 * x mod 17) mod 17 == 1.  x can be found using modular inverses.
     *
     * @return BigInteger[]
     */
    public function extendedGCD(BigInteger $n): array
    {
        extract($this->value->extendedGCD($n->value));
        /**
         * @var BigInteger $gcd
         * @var BigInteger $x
         * @var BigInteger $y
         */
        return [
            'gcd' => new static($gcd),
            'x' => new static($x),
            'y' => new static($y),
        ];
    }

    /**
     * Calculates the greatest common divisor
     *
     * Say you have 693 and 609.  The GCD is 21.
     */
    public function gcd(BigInteger $n): BigInteger
    {
        return new static($this->value->gcd($n->value));
    }

    /**
     * Absolute value.
     */
    public function abs(): BigInteger
    {
        return new static($this->value->abs());
    }

    /**
     * Set Precision
     *
     * Some bitwise operations give different results depending on the precision being used.  Examples include left
     * shift, not, and rotates.
     */
    public function setPrecision(int $bits): void
    {
        $this->value->setPrecision($bits);
    }

    /**
     * Get Precision
     *
     * Returns the precision if it exists, false if it doesn't
     *
     * @return int|bool
     */
    public function getPrecision()
    {
        return $this->value->getPrecision();
    }

    /**
     * Serialize
     *
     * Will be called, automatically, when serialize() is called on a BigInteger object.
     *
     * __sleep() / __wakeup() have been around since PHP 4.0
     *
     * \Serializable was introduced in PHP 5.1 and deprecated in PHP 8.1:
     * https://wiki.php.net/rfc/phase_out_serializable
     *
     * __serialize() / __unserialize() were introduced in PHP 7.4:
     * https://wiki.php.net/rfc/custom_object_serialization
     *
     * @return array
     */
    public function __sleep()
    {
        $this->hex = $this->toHex(true);
        $vars = ['hex'];
        if ($this->getPrecision() > 0) {
            $vars[] = 'precision';
        }
        return $vars;
    }

    /**
     * Serialize
     *
     * Will be called, automatically, when unserialize() is called on a BigInteger object.
     */
    public function __wakeup(): void
    {
        $temp = new static($this->hex, -16);
        $this->value = $temp->value;
        if ($this->precision > 0) {
            // recalculate $this->bitmask
            $this->setPrecision($this->precision);
        }
    }

    /**
     * JSON Serialize
     *
     * Will be called, automatically, when json_encode() is called on a BigInteger object.
     *
     * @return array{hex: string, precision?: int]
     */
    #[\ReturnTypeWillChange]
    public function jsonSerialize(): array
    {
        $result = ['hex' => $this->toHex(true)];
        if ($this->precision > 0) {
            $result['precision'] = $this->getPrecision();
        }
        return $result;
    }

    /**
     * Performs modular exponentiation.
     */
    public function powMod(BigInteger $e, BigInteger $n): BigInteger
    {
        return new static($this->value->powMod($e->value, $n->value));
    }

    /**
     * Performs modular exponentiation.
     */
    public function modPow(BigInteger $e, BigInteger $n): BigInteger
    {
        return new static($this->value->modPow($e->value, $n->value));
    }

    /**
     * Compares two numbers.
     *
     * Although one might think !$x->compare($y) means $x != $y, it, in fact, means the opposite.  The reason for this
     * is demonstrated thusly:
     *
     * $x  > $y: $x->compare($y)  > 0
     * $x  < $y: $x->compare($y)  < 0
     * $x == $y: $x->compare($y) == 0
     *
     * Note how the same comparison operator is used.  If you want to test for equality, use $x->equals($y).
     *
     * {@internal Could return $this->subtract($x), but that's not as fast as what we do do.}
     *
     * @return int in case < 0 if $this is less than $y; > 0 if $this is greater than $y, and 0 if they are equal.
     * @see self::equals()
     */
    public function compare(BigInteger $y): int
    {
        return $this->value->compare($y->value);
    }

    /**
     * Tests the equality of two numbers.
     *
     * If you need to see if one number is greater than or less than another number, use BigInteger::compare()
     */
    public function equals(BigInteger $x): bool
    {
        return $this->value->equals($x->value);
    }

    /**
     * Logical Not
     */
    public function bitwise_not(): BigInteger
    {
        return new static($this->value->bitwise_not());
    }

    /**
     * Logical And
     */
    public function bitwise_and(BigInteger $x): BigInteger
    {
        return new static($this->value->bitwise_and($x->value));
    }

    /**
     * Logical Or
     */
    public function bitwise_or(BigInteger $x): BigInteger
    {
        return new static($this->value->bitwise_or($x->value));
    }

    /**
     * Logical Exclusive Or
     */
    public function bitwise_xor(BigInteger $x): BigInteger
    {
        return new static($this->value->bitwise_xor($x->value));
    }

    /**
     * Logical Right Shift
     *
     * Shifts BigInteger's by $shift bits, effectively dividing by 2**$shift.
     */
    public function bitwise_rightShift(int $shift): BigInteger
    {
        return new static($this->value->bitwise_rightShift($shift));
    }

    /**
     * Logical Left Shift
     *
     * Shifts BigInteger's by $shift bits, effectively multiplying by 2**$shift.
     */
    public function bitwise_leftShift(int $shift): BigInteger
    {
        return new static($this->value->bitwise_leftShift($shift));
    }

    /**
     * Logical Left Rotate
     *
     * Instead of the top x bits being dropped they're appended to the shifted bit string.
     */
    public function bitwise_leftRotate(int $shift): BigInteger
    {
        return new static($this->value->bitwise_leftRotate($shift));
    }

    /**
     * Logical Right Rotate
     *
     * Instead of the bottom x bits being dropped they're prepended to the shifted bit string.
     */
    public function bitwise_rightRotate(int $shift): BigInteger
    {
        return new static($this->value->bitwise_rightRotate($shift));
    }

    /**
     * Returns the smallest and largest n-bit number
     *
     * @return BigInteger[]
     */
    public static function minMaxBits(int $bits): array
    {
        self::initialize_static_variables();

        $class = self::$mainEngine;
        extract($class::minMaxBits($bits));
        /** @var BigInteger $min
         * @var BigInteger $max
         */
        return [
            'min' => new static($min),
            'max' => new static($max),
        ];
    }

    /**
     * Return the size of a BigInteger in bits
     */
    public function getLength(): int
    {
        return $this->value->getLength();
    }

    /**
     * Return the size of a BigInteger in bytes
     */
    public function getLengthInBytes(): int
    {
        return $this->value->getLengthInBytes();
    }

    /**
     * Generates a random number of a certain size
     *
     * Bit length is equal to $size
     */
    public static function random(int $size): BigInteger
    {
        self::initialize_static_variables();

        $class = self::$mainEngine;
        return new static($class::random($size));
    }

    /**
     * Generates a random prime number of a certain size
     *
     * Bit length is equal to $size
     */
    public static function randomPrime(int $size): BigInteger
    {
        self::initialize_static_variables();

        $class = self::$mainEngine;
        return new static($class::randomPrime($size));
    }

    /**
     * Generate a random prime number between a range
     *
     * If there's not a prime within the given range, false will be returned.
     *
     * @return false|BigInteger
     */
    public static function randomRangePrime(BigInteger $min, BigInteger $max)
    {
        $class = self::$mainEngine;
        return new static($class::randomRangePrime($min->value, $max->value));
    }

    /**
     * Generate a random number between a range
     *
     * Returns a random number between $min and $max where $min and $max
     * can be defined using one of the two methods:
     *
     * BigInteger::randomRange($min, $max)
     * BigInteger::randomRange($max, $min)
     */
    public static function randomRange(BigInteger $min, BigInteger $max): BigInteger
    {
        $class = self::$mainEngine;
        return new static($class::randomRange($min->value, $max->value));
    }

    /**
     * Checks a numer to see if it's prime
     *
     * Assuming the $t parameter is not set, this function has an error rate of 2**-80.  The main motivation for the
     * $t parameter is distributability.  BigInteger::randomPrime() can be distributed across multiple pageloads
     * on a website instead of just one.
     *
     * @param int|bool $t
     */
    public function isPrime($t = false): bool
    {
        return $this->value->isPrime($t);
    }

    /**
     * Calculates the nth root of a biginteger.
     *
     * Returns the nth root of a positive biginteger, where n defaults to 2
     *
     * @param int $n optional
     */
    public function root(int $n = 2): BigInteger
    {
        return new static($this->value->root($n));
    }

    /**
     * Performs exponentiation.
     */
    public function pow(BigInteger $n): BigInteger
    {
        return new static($this->value->pow($n->value));
    }

    /**
     * Return the minimum BigInteger between an arbitrary number of BigIntegers.
     */
    public static function min(BigInteger ...$nums): BigInteger
    {
        $class = self::$mainEngine;
        $nums = array_map(fn ($num) => $num->value, $nums);
        return new static($class::min(...$nums));
    }

    /**
     * Return the maximum BigInteger between an arbitrary number of BigIntegers.
     */
    public static function max(BigInteger ...$nums): BigInteger
    {
        $class = self::$mainEngine;
        $nums = array_map(fn ($num) => $num->value, $nums);
        return new static($class::max(...$nums));
    }

    /**
     * Tests BigInteger to see if it is between two integers, inclusive
     */
    public function between(BigInteger $min, BigInteger $max): bool
    {
        return $this->value->between($min->value, $max->value);
    }

    /**
     * Clone
     */
    public function __clone()
    {
        $this->value = clone $this->value;
    }

    /**
     * Is Odd?
     */
    public function isOdd(): bool
    {
        return $this->value->isOdd();
    }

    /**
     * Tests if a bit is set
     */
    public function testBit(int $x): bool
    {
        return $this->value->testBit($x);
    }

    /**
     * Is Negative?
     */
    public function isNegative(): bool
    {
        return $this->value->isNegative();
    }

    /**
     * Negate
     *
     * Given $k, returns -$k
     */
    public function negate(): BigInteger
    {
        return new static($this->value->negate());
    }

    /**
     * Scan for 1 and right shift by that amount
     *
     * ie. $s = gmp_scan1($n, 0) and $r = gmp_div_q($n, gmp_pow(gmp_init('2'), $s));
     */
    public static function scan1divide(BigInteger $r): int
    {
        $class = self::$mainEngine;
        return $class::scan1divide($r->value);
    }

    /**
     * Create Recurring Modulo Function
     *
     * Sometimes it may be desirable to do repeated modulos with the same number outside of
     * modular exponentiation
     *
     * @return callable
     */
    public function createRecurringModuloFunction()
    {
        $func = $this->value->createRecurringModuloFunction();
        return fn (BigInteger $x) => new static($func($x->value));
    }

    /**
     * Bitwise Split
     *
     * Splits BigInteger's into chunks of $split bits
     *
     * @return BigInteger[]
     */
    public function bitwise_split(int $split): array
    {
        return array_map(fn ($val) => new static($val), $this->value->bitwise_split($split));
    }
}<|MERGE_RESOLUTION|>--- conflicted
+++ resolved
@@ -139,15 +139,11 @@
             $engines = [
                 ['GMP'],
                 ['BCMath', ['OpenSSL']],
-<<<<<<< HEAD
-                ['PHP32', ['OpenSSL']],
-=======
                 ['PHP64', ['OpenSSL']],
                 ['PHP32', ['OpenSSL']],
                 ['PHP64', ['DefaultEngine']],
                 ['PHP32', ['DefaultEngine']],
-                ['BCMath', ['DefaultEngine']]
->>>>>>> 37c6f525
+                ['BCMath', ['DefaultEngine']],
             ];
             foreach ($engines as $engine) {
                 try {
