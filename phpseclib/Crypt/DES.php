<?php

/**
 * Pure-PHP implementation of DES.
 *
 * Uses mcrypt, if available, and an internal implementation, otherwise.
 *
 * PHP versions 4 and 5
 *
 * Useful resources are as follows:
 *
 *  - {@link http://en.wikipedia.org/wiki/DES_supplementary_material Wikipedia: DES supplementary material}
 *  - {@link http://www.itl.nist.gov/fipspubs/fip46-2.htm FIPS 46-2 - (DES), Data Encryption Standard}
 *  - {@link http://www.cs.eku.edu/faculty/styer/460/Encrypt/JS-DES.html JavaScript DES Example}
 *
 * Here's a short example of how to use this library:
 * <code>
 * <?php
 *    include 'Crypt/DES.php';
 *
 *    $des = new Crypt_DES();
 *
 *    $des->setKey('abcdefgh');
 *
 *    $size = 10 * 1024;
 *    $plaintext = '';
 *    for ($i = 0; $i < $size; $i++) {
 *        $plaintext.= 'a';
 *    }
 *
 *    echo $des->decrypt($des->encrypt($plaintext));
 * ?>
 * </code>
 *
 * LICENSE: Permission is hereby granted, free of charge, to any person obtaining a copy
 * of this software and associated documentation files (the "Software"), to deal
 * in the Software without restriction, including without limitation the rights
 * to use, copy, modify, merge, publish, distribute, sublicense, and/or sell
 * copies of the Software, and to permit persons to whom the Software is
 * furnished to do so, subject to the following conditions:
 *
 * The above copyright notice and this permission notice shall be included in
 * all copies or substantial portions of the Software.
 *
 * THE SOFTWARE IS PROVIDED "AS IS", WITHOUT WARRANTY OF ANY KIND, EXPRESS OR
 * IMPLIED, INCLUDING BUT NOT LIMITED TO THE WARRANTIES OF MERCHANTABILITY,
 * FITNESS FOR A PARTICULAR PURPOSE AND NONINFRINGEMENT. IN NO EVENT SHALL THE
 * AUTHORS OR COPYRIGHT HOLDERS BE LIABLE FOR ANY CLAIM, DAMAGES OR OTHER
 * LIABILITY, WHETHER IN AN ACTION OF CONTRACT, TORT OR OTHERWISE, ARISING FROM,
 * OUT OF OR IN CONNECTION WITH THE SOFTWARE OR THE USE OR OTHER DEALINGS IN
 * THE SOFTWARE.
 *
 * @category  Crypt
 * @package   Crypt_DES
 * @author    Jim Wigginton <terrafrost@php.net>
 * @copyright 2007 Jim Wigginton
 * @license   http://www.opensource.org/licenses/mit-license.html  MIT License
 * @link      http://phpseclib.sourceforge.net
 */

/**
 * Include Crypt_Base
 *
 * Base cipher class
 */
if (!class_exists('Crypt_Base')) {
    include_once 'Base.php';
}

/**#@+
 * @access private
 * @see Crypt_DES::_setupKey()
 * @see Crypt_DES::_processBlock()
 */
/**
 * Contains $keys[CRYPT_DES_ENCRYPT]
 */
define('CRYPT_DES_ENCRYPT', 0);
/**
 * Contains $keys[CRYPT_DES_DECRYPT]
 */
define('CRYPT_DES_DECRYPT', 1);
/**#@-*/

/**#@+
 * @access public
 * @see Crypt_DES::encrypt()
 * @see Crypt_DES::decrypt()
 */
/**
 * Encrypt / decrypt using the Counter mode.
 *
 * Set to -1 since that's what Crypt/Random.php uses to index the CTR mode.
 *
 * @link http://en.wikipedia.org/wiki/Block_cipher_modes_of_operation#Counter_.28CTR.29
 */
define('CRYPT_DES_MODE_CTR', CRYPT_MODE_CTR);
/**
 * Encrypt / decrypt using the Electronic Code Book mode.
 *
 * @link http://en.wikipedia.org/wiki/Block_cipher_modes_of_operation#Electronic_codebook_.28ECB.29
 */
define('CRYPT_DES_MODE_ECB', CRYPT_MODE_ECB);
/**
 * Encrypt / decrypt using the Code Book Chaining mode.
 *
 * @link http://en.wikipedia.org/wiki/Block_cipher_modes_of_operation#Cipher-block_chaining_.28CBC.29
 */
define('CRYPT_DES_MODE_CBC', CRYPT_MODE_CBC);
/**
 * Encrypt / decrypt using the Cipher Feedback mode.
 *
 * @link http://en.wikipedia.org/wiki/Block_cipher_modes_of_operation#Cipher_feedback_.28CFB.29
 */
define('CRYPT_DES_MODE_CFB', CRYPT_MODE_CFB);
/**
 * Encrypt / decrypt using the Cipher Feedback mode.
 *
 * @link http://en.wikipedia.org/wiki/Block_cipher_modes_of_operation#Output_feedback_.28OFB.29
 */
define('CRYPT_DES_MODE_OFB', CRYPT_MODE_OFB);
/**#@-*/

/**
 * Pure-PHP implementation of DES.
 *
 * @package Crypt_DES
 * @author  Jim Wigginton <terrafrost@php.net>
 * @access  public
 */
class Crypt_DES extends Crypt_Base
{
    /**
     * Block Length of the cipher
     *
     * @see Crypt_Base::block_size
     * @var Integer
     * @access private
     */
    var $block_size = 8;

    /**
     * The Key
     *
     * @see Crypt_Base::key
     * @see setKey()
     * @var String
     * @access private
     */
    var $key = "\0\0\0\0\0\0\0\0";

    /**
     * The default password key_size used by setPassword()
     *
     * @see Crypt_Base::password_key_size
     * @see Crypt_Base::setPassword()
     * @var Integer
     * @access private
     */
    var $password_key_size = 8;

    /**
     * The namespace used by the cipher for its constants.
     *
     * @see Crypt_Base::const_namespace
     * @var String
     * @access private
     */
    var $const_namespace = 'DES';

    /**
     * The mcrypt specific name of the cipher
     *
     * @see Crypt_Base::cipher_name_mcrypt
     * @var String
     * @access private
     */
    var $cipher_name_mcrypt = 'des';

    /**
     * The OpenSSL names of the cipher / modes
     *
     * @see Crypt_Base::openssl_mode_names
     * @var Array
     * @access private
     */
    var $openssl_mode_names = array(
        CRYPT_MODE_ECB => 'des-ecb',
        CRYPT_MODE_CBC => 'des-cbc',
        CRYPT_MODE_CFB => 'des-cfb',
        CRYPT_MODE_OFB => 'des-ofb'
        // CRYPT_MODE_CTR is undefined for DES
    );

    /**
     * Optimizing value while CFB-encrypting
     *
     * @see Crypt_Base::cfb_init_len
     * @var Integer
     * @access private
     */
    var $cfb_init_len = 500;

    /**
     * Switch for DES/3DES encryption
     *
     * Used only if $engine == CRYPT_DES_MODE_INTERNAL
     *
     * @see Crypt_DES::_setupKey()
     * @see Crypt_DES::_processBlock()
     * @var Integer
     * @access private
     */
    var $des_rounds = 1;

    /**
     * max possible size of $key
     *
     * @see Crypt_DES::setKey()
     * @var String
     * @access private
     */
    var $key_size_max = 8;

    /**
     * The Key Schedule
     *
     * @see Crypt_DES::_setupKey()
     * @var Array
     * @access private
     */
    var $keys;

    /**
     * Shuffle table.
     *
     * For each byte value index, the entry holds an 8-byte string
     * with each byte containing all bits in the same state as the
     * corresponding bit in the index value.
     *
     * @see Crypt_DES::_processBlock()
     * @see Crypt_DES::_setupKey()
     * @var Array
     * @access private
     */
    var $shuffle = array(
        "\x00\x00\x00\x00\x00\x00\x00\x00", "\x00\x00\x00\x00\x00\x00\x00\xFF",
        "\x00\x00\x00\x00\x00\x00\xFF\x00", "\x00\x00\x00\x00\x00\x00\xFF\xFF",
        "\x00\x00\x00\x00\x00\xFF\x00\x00", "\x00\x00\x00\x00\x00\xFF\x00\xFF",
        "\x00\x00\x00\x00\x00\xFF\xFF\x00", "\x00\x00\x00\x00\x00\xFF\xFF\xFF",
        "\x00\x00\x00\x00\xFF\x00\x00\x00", "\x00\x00\x00\x00\xFF\x00\x00\xFF",
        "\x00\x00\x00\x00\xFF\x00\xFF\x00", "\x00\x00\x00\x00\xFF\x00\xFF\xFF",
        "\x00\x00\x00\x00\xFF\xFF\x00\x00", "\x00\x00\x00\x00\xFF\xFF\x00\xFF",
        "\x00\x00\x00\x00\xFF\xFF\xFF\x00", "\x00\x00\x00\x00\xFF\xFF\xFF\xFF",
        "\x00\x00\x00\xFF\x00\x00\x00\x00", "\x00\x00\x00\xFF\x00\x00\x00\xFF",
        "\x00\x00\x00\xFF\x00\x00\xFF\x00", "\x00\x00\x00\xFF\x00\x00\xFF\xFF",
        "\x00\x00\x00\xFF\x00\xFF\x00\x00", "\x00\x00\x00\xFF\x00\xFF\x00\xFF",
        "\x00\x00\x00\xFF\x00\xFF\xFF\x00", "\x00\x00\x00\xFF\x00\xFF\xFF\xFF",
        "\x00\x00\x00\xFF\xFF\x00\x00\x00", "\x00\x00\x00\xFF\xFF\x00\x00\xFF",
        "\x00\x00\x00\xFF\xFF\x00\xFF\x00", "\x00\x00\x00\xFF\xFF\x00\xFF\xFF",
        "\x00\x00\x00\xFF\xFF\xFF\x00\x00", "\x00\x00\x00\xFF\xFF\xFF\x00\xFF",
        "\x00\x00\x00\xFF\xFF\xFF\xFF\x00", "\x00\x00\x00\xFF\xFF\xFF\xFF\xFF",
        "\x00\x00\xFF\x00\x00\x00\x00\x00", "\x00\x00\xFF\x00\x00\x00\x00\xFF",
        "\x00\x00\xFF\x00\x00\x00\xFF\x00", "\x00\x00\xFF\x00\x00\x00\xFF\xFF",
        "\x00\x00\xFF\x00\x00\xFF\x00\x00", "\x00\x00\xFF\x00\x00\xFF\x00\xFF",
        "\x00\x00\xFF\x00\x00\xFF\xFF\x00", "\x00\x00\xFF\x00\x00\xFF\xFF\xFF",
        "\x00\x00\xFF\x00\xFF\x00\x00\x00", "\x00\x00\xFF\x00\xFF\x00\x00\xFF",
        "\x00\x00\xFF\x00\xFF\x00\xFF\x00", "\x00\x00\xFF\x00\xFF\x00\xFF\xFF",
        "\x00\x00\xFF\x00\xFF\xFF\x00\x00", "\x00\x00\xFF\x00\xFF\xFF\x00\xFF",
        "\x00\x00\xFF\x00\xFF\xFF\xFF\x00", "\x00\x00\xFF\x00\xFF\xFF\xFF\xFF",
        "\x00\x00\xFF\xFF\x00\x00\x00\x00", "\x00\x00\xFF\xFF\x00\x00\x00\xFF",
        "\x00\x00\xFF\xFF\x00\x00\xFF\x00", "\x00\x00\xFF\xFF\x00\x00\xFF\xFF",
        "\x00\x00\xFF\xFF\x00\xFF\x00\x00", "\x00\x00\xFF\xFF\x00\xFF\x00\xFF",
        "\x00\x00\xFF\xFF\x00\xFF\xFF\x00", "\x00\x00\xFF\xFF\x00\xFF\xFF\xFF",
        "\x00\x00\xFF\xFF\xFF\x00\x00\x00", "\x00\x00\xFF\xFF\xFF\x00\x00\xFF",
        "\x00\x00\xFF\xFF\xFF\x00\xFF\x00", "\x00\x00\xFF\xFF\xFF\x00\xFF\xFF",
        "\x00\x00\xFF\xFF\xFF\xFF\x00\x00", "\x00\x00\xFF\xFF\xFF\xFF\x00\xFF",
        "\x00\x00\xFF\xFF\xFF\xFF\xFF\x00", "\x00\x00\xFF\xFF\xFF\xFF\xFF\xFF",
        "\x00\xFF\x00\x00\x00\x00\x00\x00", "\x00\xFF\x00\x00\x00\x00\x00\xFF",
        "\x00\xFF\x00\x00\x00\x00\xFF\x00", "\x00\xFF\x00\x00\x00\x00\xFF\xFF",
        "\x00\xFF\x00\x00\x00\xFF\x00\x00", "\x00\xFF\x00\x00\x00\xFF\x00\xFF",
        "\x00\xFF\x00\x00\x00\xFF\xFF\x00", "\x00\xFF\x00\x00\x00\xFF\xFF\xFF",
        "\x00\xFF\x00\x00\xFF\x00\x00\x00", "\x00\xFF\x00\x00\xFF\x00\x00\xFF",
        "\x00\xFF\x00\x00\xFF\x00\xFF\x00", "\x00\xFF\x00\x00\xFF\x00\xFF\xFF",
        "\x00\xFF\x00\x00\xFF\xFF\x00\x00", "\x00\xFF\x00\x00\xFF\xFF\x00\xFF",
        "\x00\xFF\x00\x00\xFF\xFF\xFF\x00", "\x00\xFF\x00\x00\xFF\xFF\xFF\xFF",
        "\x00\xFF\x00\xFF\x00\x00\x00\x00", "\x00\xFF\x00\xFF\x00\x00\x00\xFF",
        "\x00\xFF\x00\xFF\x00\x00\xFF\x00", "\x00\xFF\x00\xFF\x00\x00\xFF\xFF",
        "\x00\xFF\x00\xFF\x00\xFF\x00\x00", "\x00\xFF\x00\xFF\x00\xFF\x00\xFF",
        "\x00\xFF\x00\xFF\x00\xFF\xFF\x00", "\x00\xFF\x00\xFF\x00\xFF\xFF\xFF",
        "\x00\xFF\x00\xFF\xFF\x00\x00\x00", "\x00\xFF\x00\xFF\xFF\x00\x00\xFF",
        "\x00\xFF\x00\xFF\xFF\x00\xFF\x00", "\x00\xFF\x00\xFF\xFF\x00\xFF\xFF",
        "\x00\xFF\x00\xFF\xFF\xFF\x00\x00", "\x00\xFF\x00\xFF\xFF\xFF\x00\xFF",
        "\x00\xFF\x00\xFF\xFF\xFF\xFF\x00", "\x00\xFF\x00\xFF\xFF\xFF\xFF\xFF",
        "\x00\xFF\xFF\x00\x00\x00\x00\x00", "\x00\xFF\xFF\x00\x00\x00\x00\xFF",
        "\x00\xFF\xFF\x00\x00\x00\xFF\x00", "\x00\xFF\xFF\x00\x00\x00\xFF\xFF",
        "\x00\xFF\xFF\x00\x00\xFF\x00\x00", "\x00\xFF\xFF\x00\x00\xFF\x00\xFF",
        "\x00\xFF\xFF\x00\x00\xFF\xFF\x00", "\x00\xFF\xFF\x00\x00\xFF\xFF\xFF",
        "\x00\xFF\xFF\x00\xFF\x00\x00\x00", "\x00\xFF\xFF\x00\xFF\x00\x00\xFF",
        "\x00\xFF\xFF\x00\xFF\x00\xFF\x00", "\x00\xFF\xFF\x00\xFF\x00\xFF\xFF",
        "\x00\xFF\xFF\x00\xFF\xFF\x00\x00", "\x00\xFF\xFF\x00\xFF\xFF\x00\xFF",
        "\x00\xFF\xFF\x00\xFF\xFF\xFF\x00", "\x00\xFF\xFF\x00\xFF\xFF\xFF\xFF",
        "\x00\xFF\xFF\xFF\x00\x00\x00\x00", "\x00\xFF\xFF\xFF\x00\x00\x00\xFF",
        "\x00\xFF\xFF\xFF\x00\x00\xFF\x00", "\x00\xFF\xFF\xFF\x00\x00\xFF\xFF",
        "\x00\xFF\xFF\xFF\x00\xFF\x00\x00", "\x00\xFF\xFF\xFF\x00\xFF\x00\xFF",
        "\x00\xFF\xFF\xFF\x00\xFF\xFF\x00", "\x00\xFF\xFF\xFF\x00\xFF\xFF\xFF",
        "\x00\xFF\xFF\xFF\xFF\x00\x00\x00", "\x00\xFF\xFF\xFF\xFF\x00\x00\xFF",
        "\x00\xFF\xFF\xFF\xFF\x00\xFF\x00", "\x00\xFF\xFF\xFF\xFF\x00\xFF\xFF",
        "\x00\xFF\xFF\xFF\xFF\xFF\x00\x00", "\x00\xFF\xFF\xFF\xFF\xFF\x00\xFF",
        "\x00\xFF\xFF\xFF\xFF\xFF\xFF\x00", "\x00\xFF\xFF\xFF\xFF\xFF\xFF\xFF",
        "\xFF\x00\x00\x00\x00\x00\x00\x00", "\xFF\x00\x00\x00\x00\x00\x00\xFF",
        "\xFF\x00\x00\x00\x00\x00\xFF\x00", "\xFF\x00\x00\x00\x00\x00\xFF\xFF",
        "\xFF\x00\x00\x00\x00\xFF\x00\x00", "\xFF\x00\x00\x00\x00\xFF\x00\xFF",
        "\xFF\x00\x00\x00\x00\xFF\xFF\x00", "\xFF\x00\x00\x00\x00\xFF\xFF\xFF",
        "\xFF\x00\x00\x00\xFF\x00\x00\x00", "\xFF\x00\x00\x00\xFF\x00\x00\xFF",
        "\xFF\x00\x00\x00\xFF\x00\xFF\x00", "\xFF\x00\x00\x00\xFF\x00\xFF\xFF",
        "\xFF\x00\x00\x00\xFF\xFF\x00\x00", "\xFF\x00\x00\x00\xFF\xFF\x00\xFF",
        "\xFF\x00\x00\x00\xFF\xFF\xFF\x00", "\xFF\x00\x00\x00\xFF\xFF\xFF\xFF",
        "\xFF\x00\x00\xFF\x00\x00\x00\x00", "\xFF\x00\x00\xFF\x00\x00\x00\xFF",
        "\xFF\x00\x00\xFF\x00\x00\xFF\x00", "\xFF\x00\x00\xFF\x00\x00\xFF\xFF",
        "\xFF\x00\x00\xFF\x00\xFF\x00\x00", "\xFF\x00\x00\xFF\x00\xFF\x00\xFF",
        "\xFF\x00\x00\xFF\x00\xFF\xFF\x00", "\xFF\x00\x00\xFF\x00\xFF\xFF\xFF",
        "\xFF\x00\x00\xFF\xFF\x00\x00\x00", "\xFF\x00\x00\xFF\xFF\x00\x00\xFF",
        "\xFF\x00\x00\xFF\xFF\x00\xFF\x00", "\xFF\x00\x00\xFF\xFF\x00\xFF\xFF",
        "\xFF\x00\x00\xFF\xFF\xFF\x00\x00", "\xFF\x00\x00\xFF\xFF\xFF\x00\xFF",
        "\xFF\x00\x00\xFF\xFF\xFF\xFF\x00", "\xFF\x00\x00\xFF\xFF\xFF\xFF\xFF",
        "\xFF\x00\xFF\x00\x00\x00\x00\x00", "\xFF\x00\xFF\x00\x00\x00\x00\xFF",
        "\xFF\x00\xFF\x00\x00\x00\xFF\x00", "\xFF\x00\xFF\x00\x00\x00\xFF\xFF",
        "\xFF\x00\xFF\x00\x00\xFF\x00\x00", "\xFF\x00\xFF\x00\x00\xFF\x00\xFF",
        "\xFF\x00\xFF\x00\x00\xFF\xFF\x00", "\xFF\x00\xFF\x00\x00\xFF\xFF\xFF",
        "\xFF\x00\xFF\x00\xFF\x00\x00\x00", "\xFF\x00\xFF\x00\xFF\x00\x00\xFF",
        "\xFF\x00\xFF\x00\xFF\x00\xFF\x00", "\xFF\x00\xFF\x00\xFF\x00\xFF\xFF",
        "\xFF\x00\xFF\x00\xFF\xFF\x00\x00", "\xFF\x00\xFF\x00\xFF\xFF\x00\xFF",
        "\xFF\x00\xFF\x00\xFF\xFF\xFF\x00", "\xFF\x00\xFF\x00\xFF\xFF\xFF\xFF",
        "\xFF\x00\xFF\xFF\x00\x00\x00\x00", "\xFF\x00\xFF\xFF\x00\x00\x00\xFF",
        "\xFF\x00\xFF\xFF\x00\x00\xFF\x00", "\xFF\x00\xFF\xFF\x00\x00\xFF\xFF",
        "\xFF\x00\xFF\xFF\x00\xFF\x00\x00", "\xFF\x00\xFF\xFF\x00\xFF\x00\xFF",
        "\xFF\x00\xFF\xFF\x00\xFF\xFF\x00", "\xFF\x00\xFF\xFF\x00\xFF\xFF\xFF",
        "\xFF\x00\xFF\xFF\xFF\x00\x00\x00", "\xFF\x00\xFF\xFF\xFF\x00\x00\xFF",
        "\xFF\x00\xFF\xFF\xFF\x00\xFF\x00", "\xFF\x00\xFF\xFF\xFF\x00\xFF\xFF",
        "\xFF\x00\xFF\xFF\xFF\xFF\x00\x00", "\xFF\x00\xFF\xFF\xFF\xFF\x00\xFF",
        "\xFF\x00\xFF\xFF\xFF\xFF\xFF\x00", "\xFF\x00\xFF\xFF\xFF\xFF\xFF\xFF",
        "\xFF\xFF\x00\x00\x00\x00\x00\x00", "\xFF\xFF\x00\x00\x00\x00\x00\xFF",
        "\xFF\xFF\x00\x00\x00\x00\xFF\x00", "\xFF\xFF\x00\x00\x00\x00\xFF\xFF",
        "\xFF\xFF\x00\x00\x00\xFF\x00\x00", "\xFF\xFF\x00\x00\x00\xFF\x00\xFF",
        "\xFF\xFF\x00\x00\x00\xFF\xFF\x00", "\xFF\xFF\x00\x00\x00\xFF\xFF\xFF",
        "\xFF\xFF\x00\x00\xFF\x00\x00\x00", "\xFF\xFF\x00\x00\xFF\x00\x00\xFF",
        "\xFF\xFF\x00\x00\xFF\x00\xFF\x00", "\xFF\xFF\x00\x00\xFF\x00\xFF\xFF",
        "\xFF\xFF\x00\x00\xFF\xFF\x00\x00", "\xFF\xFF\x00\x00\xFF\xFF\x00\xFF",
        "\xFF\xFF\x00\x00\xFF\xFF\xFF\x00", "\xFF\xFF\x00\x00\xFF\xFF\xFF\xFF",
        "\xFF\xFF\x00\xFF\x00\x00\x00\x00", "\xFF\xFF\x00\xFF\x00\x00\x00\xFF",
        "\xFF\xFF\x00\xFF\x00\x00\xFF\x00", "\xFF\xFF\x00\xFF\x00\x00\xFF\xFF",
        "\xFF\xFF\x00\xFF\x00\xFF\x00\x00", "\xFF\xFF\x00\xFF\x00\xFF\x00\xFF",
        "\xFF\xFF\x00\xFF\x00\xFF\xFF\x00", "\xFF\xFF\x00\xFF\x00\xFF\xFF\xFF",
        "\xFF\xFF\x00\xFF\xFF\x00\x00\x00", "\xFF\xFF\x00\xFF\xFF\x00\x00\xFF",
        "\xFF\xFF\x00\xFF\xFF\x00\xFF\x00", "\xFF\xFF\x00\xFF\xFF\x00\xFF\xFF",
        "\xFF\xFF\x00\xFF\xFF\xFF\x00\x00", "\xFF\xFF\x00\xFF\xFF\xFF\x00\xFF",
        "\xFF\xFF\x00\xFF\xFF\xFF\xFF\x00", "\xFF\xFF\x00\xFF\xFF\xFF\xFF\xFF",
        "\xFF\xFF\xFF\x00\x00\x00\x00\x00", "\xFF\xFF\xFF\x00\x00\x00\x00\xFF",
        "\xFF\xFF\xFF\x00\x00\x00\xFF\x00", "\xFF\xFF\xFF\x00\x00\x00\xFF\xFF",
        "\xFF\xFF\xFF\x00\x00\xFF\x00\x00", "\xFF\xFF\xFF\x00\x00\xFF\x00\xFF",
        "\xFF\xFF\xFF\x00\x00\xFF\xFF\x00", "\xFF\xFF\xFF\x00\x00\xFF\xFF\xFF",
        "\xFF\xFF\xFF\x00\xFF\x00\x00\x00", "\xFF\xFF\xFF\x00\xFF\x00\x00\xFF",
        "\xFF\xFF\xFF\x00\xFF\x00\xFF\x00", "\xFF\xFF\xFF\x00\xFF\x00\xFF\xFF",
        "\xFF\xFF\xFF\x00\xFF\xFF\x00\x00", "\xFF\xFF\xFF\x00\xFF\xFF\x00\xFF",
        "\xFF\xFF\xFF\x00\xFF\xFF\xFF\x00", "\xFF\xFF\xFF\x00\xFF\xFF\xFF\xFF",
        "\xFF\xFF\xFF\xFF\x00\x00\x00\x00", "\xFF\xFF\xFF\xFF\x00\x00\x00\xFF",
        "\xFF\xFF\xFF\xFF\x00\x00\xFF\x00", "\xFF\xFF\xFF\xFF\x00\x00\xFF\xFF",
        "\xFF\xFF\xFF\xFF\x00\xFF\x00\x00", "\xFF\xFF\xFF\xFF\x00\xFF\x00\xFF",
        "\xFF\xFF\xFF\xFF\x00\xFF\xFF\x00", "\xFF\xFF\xFF\xFF\x00\xFF\xFF\xFF",
        "\xFF\xFF\xFF\xFF\xFF\x00\x00\x00", "\xFF\xFF\xFF\xFF\xFF\x00\x00\xFF",
        "\xFF\xFF\xFF\xFF\xFF\x00\xFF\x00", "\xFF\xFF\xFF\xFF\xFF\x00\xFF\xFF",
        "\xFF\xFF\xFF\xFF\xFF\xFF\x00\x00", "\xFF\xFF\xFF\xFF\xFF\xFF\x00\xFF",
        "\xFF\xFF\xFF\xFF\xFF\xFF\xFF\x00", "\xFF\xFF\xFF\xFF\xFF\xFF\xFF\xFF"
    );

    /**
     * IP mapping helper table.
     *
     * Indexing this table with each source byte performs the initial bit permutation.
     *
     * @var Array
     * @access private
     */
    var $ipmap = array(
        0x00, 0x10, 0x01, 0x11, 0x20, 0x30, 0x21, 0x31,
        0x02, 0x12, 0x03, 0x13, 0x22, 0x32, 0x23, 0x33,
        0x40, 0x50, 0x41, 0x51, 0x60, 0x70, 0x61, 0x71,
        0x42, 0x52, 0x43, 0x53, 0x62, 0x72, 0x63, 0x73,
        0x04, 0x14, 0x05, 0x15, 0x24, 0x34, 0x25, 0x35,
        0x06, 0x16, 0x07, 0x17, 0x26, 0x36, 0x27, 0x37,
        0x44, 0x54, 0x45, 0x55, 0x64, 0x74, 0x65, 0x75,
        0x46, 0x56, 0x47, 0x57, 0x66, 0x76, 0x67, 0x77,
        0x80, 0x90, 0x81, 0x91, 0xA0, 0xB0, 0xA1, 0xB1,
        0x82, 0x92, 0x83, 0x93, 0xA2, 0xB2, 0xA3, 0xB3,
        0xC0, 0xD0, 0xC1, 0xD1, 0xE0, 0xF0, 0xE1, 0xF1,
        0xC2, 0xD2, 0xC3, 0xD3, 0xE2, 0xF2, 0xE3, 0xF3,
        0x84, 0x94, 0x85, 0x95, 0xA4, 0xB4, 0xA5, 0xB5,
        0x86, 0x96, 0x87, 0x97, 0xA6, 0xB6, 0xA7, 0xB7,
        0xC4, 0xD4, 0xC5, 0xD5, 0xE4, 0xF4, 0xE5, 0xF5,
        0xC6, 0xD6, 0xC7, 0xD7, 0xE6, 0xF6, 0xE7, 0xF7,
        0x08, 0x18, 0x09, 0x19, 0x28, 0x38, 0x29, 0x39,
        0x0A, 0x1A, 0x0B, 0x1B, 0x2A, 0x3A, 0x2B, 0x3B,
        0x48, 0x58, 0x49, 0x59, 0x68, 0x78, 0x69, 0x79,
        0x4A, 0x5A, 0x4B, 0x5B, 0x6A, 0x7A, 0x6B, 0x7B,
        0x0C, 0x1C, 0x0D, 0x1D, 0x2C, 0x3C, 0x2D, 0x3D,
        0x0E, 0x1E, 0x0F, 0x1F, 0x2E, 0x3E, 0x2F, 0x3F,
        0x4C, 0x5C, 0x4D, 0x5D, 0x6C, 0x7C, 0x6D, 0x7D,
        0x4E, 0x5E, 0x4F, 0x5F, 0x6E, 0x7E, 0x6F, 0x7F,
        0x88, 0x98, 0x89, 0x99, 0xA8, 0xB8, 0xA9, 0xB9,
        0x8A, 0x9A, 0x8B, 0x9B, 0xAA, 0xBA, 0xAB, 0xBB,
        0xC8, 0xD8, 0xC9, 0xD9, 0xE8, 0xF8, 0xE9, 0xF9,
        0xCA, 0xDA, 0xCB, 0xDB, 0xEA, 0xFA, 0xEB, 0xFB,
        0x8C, 0x9C, 0x8D, 0x9D, 0xAC, 0xBC, 0xAD, 0xBD,
        0x8E, 0x9E, 0x8F, 0x9F, 0xAE, 0xBE, 0xAF, 0xBF,
        0xCC, 0xDC, 0xCD, 0xDD, 0xEC, 0xFC, 0xED, 0xFD,
        0xCE, 0xDE, 0xCF, 0xDF, 0xEE, 0xFE, 0xEF, 0xFF
    );

    /**
     * Inverse IP mapping helper table.
     * Indexing this table with a byte value reverses the bit order.
     *
     * @var Array
     * @access private
     */
    var $invipmap = array(
        0x00, 0x80, 0x40, 0xC0, 0x20, 0xA0, 0x60, 0xE0,
        0x10, 0x90, 0x50, 0xD0, 0x30, 0xB0, 0x70, 0xF0,
        0x08, 0x88, 0x48, 0xC8, 0x28, 0xA8, 0x68, 0xE8,
        0x18, 0x98, 0x58, 0xD8, 0x38, 0xB8, 0x78, 0xF8,
        0x04, 0x84, 0x44, 0xC4, 0x24, 0xA4, 0x64, 0xE4,
        0x14, 0x94, 0x54, 0xD4, 0x34, 0xB4, 0x74, 0xF4,
        0x0C, 0x8C, 0x4C, 0xCC, 0x2C, 0xAC, 0x6C, 0xEC,
        0x1C, 0x9C, 0x5C, 0xDC, 0x3C, 0xBC, 0x7C, 0xFC,
        0x02, 0x82, 0x42, 0xC2, 0x22, 0xA2, 0x62, 0xE2,
        0x12, 0x92, 0x52, 0xD2, 0x32, 0xB2, 0x72, 0xF2,
        0x0A, 0x8A, 0x4A, 0xCA, 0x2A, 0xAA, 0x6A, 0xEA,
        0x1A, 0x9A, 0x5A, 0xDA, 0x3A, 0xBA, 0x7A, 0xFA,
        0x06, 0x86, 0x46, 0xC6, 0x26, 0xA6, 0x66, 0xE6,
        0x16, 0x96, 0x56, 0xD6, 0x36, 0xB6, 0x76, 0xF6,
        0x0E, 0x8E, 0x4E, 0xCE, 0x2E, 0xAE, 0x6E, 0xEE,
        0x1E, 0x9E, 0x5E, 0xDE, 0x3E, 0xBE, 0x7E, 0xFE,
        0x01, 0x81, 0x41, 0xC1, 0x21, 0xA1, 0x61, 0xE1,
        0x11, 0x91, 0x51, 0xD1, 0x31, 0xB1, 0x71, 0xF1,
        0x09, 0x89, 0x49, 0xC9, 0x29, 0xA9, 0x69, 0xE9,
        0x19, 0x99, 0x59, 0xD9, 0x39, 0xB9, 0x79, 0xF9,
        0x05, 0x85, 0x45, 0xC5, 0x25, 0xA5, 0x65, 0xE5,
        0x15, 0x95, 0x55, 0xD5, 0x35, 0xB5, 0x75, 0xF5,
        0x0D, 0x8D, 0x4D, 0xCD, 0x2D, 0xAD, 0x6D, 0xED,
        0x1D, 0x9D, 0x5D, 0xDD, 0x3D, 0xBD, 0x7D, 0xFD,
        0x03, 0x83, 0x43, 0xC3, 0x23, 0xA3, 0x63, 0xE3,
        0x13, 0x93, 0x53, 0xD3, 0x33, 0xB3, 0x73, 0xF3,
        0x0B, 0x8B, 0x4B, 0xCB, 0x2B, 0xAB, 0x6B, 0xEB,
        0x1B, 0x9B, 0x5B, 0xDB, 0x3B, 0xBB, 0x7B, 0xFB,
        0x07, 0x87, 0x47, 0xC7, 0x27, 0xA7, 0x67, 0xE7,
        0x17, 0x97, 0x57, 0xD7, 0x37, 0xB7, 0x77, 0xF7,
        0x0F, 0x8F, 0x4F, 0xCF, 0x2F, 0xAF, 0x6F, 0xEF,
        0x1F, 0x9F, 0x5F, 0xDF, 0x3F, 0xBF, 0x7F, 0xFF
    );

    /**
     * Pre-permuted S-box1
     *
     * Each box ($sbox1-$sbox8) has been vectorized, then each value pre-permuted using the
     * P table: concatenation can then be replaced by exclusive ORs.
     *
     * @var Array
     * @access private
     */
    var $sbox1 = array(
        0x00808200, 0x00000000, 0x00008000, 0x00808202,
        0x00808002, 0x00008202, 0x00000002, 0x00008000,
        0x00000200, 0x00808200, 0x00808202, 0x00000200,
        0x00800202, 0x00808002, 0x00800000, 0x00000002,
        0x00000202, 0x00800200, 0x00800200, 0x00008200,
        0x00008200, 0x00808000, 0x00808000, 0x00800202,
        0x00008002, 0x00800002, 0x00800002, 0x00008002,
        0x00000000, 0x00000202, 0x00008202, 0x00800000,
        0x00008000, 0x00808202, 0x00000002, 0x00808000,
        0x00808200, 0x00800000, 0x00800000, 0x00000200,
        0x00808002, 0x00008000, 0x00008200, 0x00800002,
        0x00000200, 0x00000002, 0x00800202, 0x00008202,
        0x00808202, 0x00008002, 0x00808000, 0x00800202,
        0x00800002, 0x00000202, 0x00008202, 0x00808200,
        0x00000202, 0x00800200, 0x00800200, 0x00000000,
        0x00008002, 0x00008200, 0x00000000, 0x00808002
    );

    /**
     * Pre-permuted S-box2
     *
     * @var Array
     * @access private
     */
    var $sbox2 = array(
        0x40084010, 0x40004000, 0x00004000, 0x00084010,
        0x00080000, 0x00000010, 0x40080010, 0x40004010,
        0x40000010, 0x40084010, 0x40084000, 0x40000000,
        0x40004000, 0x00080000, 0x00000010, 0x40080010,
        0x00084000, 0x00080010, 0x40004010, 0x00000000,
        0x40000000, 0x00004000, 0x00084010, 0x40080000,
        0x00080010, 0x40000010, 0x00000000, 0x00084000,
        0x00004010, 0x40084000, 0x40080000, 0x00004010,
        0x00000000, 0x00084010, 0x40080010, 0x00080000,
        0x40004010, 0x40080000, 0x40084000, 0x00004000,
        0x40080000, 0x40004000, 0x00000010, 0x40084010,
        0x00084010, 0x00000010, 0x00004000, 0x40000000,
        0x00004010, 0x40084000, 0x00080000, 0x40000010,
        0x00080010, 0x40004010, 0x40000010, 0x00080010,
        0x00084000, 0x00000000, 0x40004000, 0x00004010,
        0x40000000, 0x40080010, 0x40084010, 0x00084000
    );

    /**
     * Pre-permuted S-box3
     *
     * @var Array
     * @access private
     */
    var $sbox3 = array(
        0x00000104, 0x04010100, 0x00000000, 0x04010004,
        0x04000100, 0x00000000, 0x00010104, 0x04000100,
        0x00010004, 0x04000004, 0x04000004, 0x00010000,
        0x04010104, 0x00010004, 0x04010000, 0x00000104,
        0x04000000, 0x00000004, 0x04010100, 0x00000100,
        0x00010100, 0x04010000, 0x04010004, 0x00010104,
        0x04000104, 0x00010100, 0x00010000, 0x04000104,
        0x00000004, 0x04010104, 0x00000100, 0x04000000,
        0x04010100, 0x04000000, 0x00010004, 0x00000104,
        0x00010000, 0x04010100, 0x04000100, 0x00000000,
        0x00000100, 0x00010004, 0x04010104, 0x04000100,
        0x04000004, 0x00000100, 0x00000000, 0x04010004,
        0x04000104, 0x00010000, 0x04000000, 0x04010104,
        0x00000004, 0x00010104, 0x00010100, 0x04000004,
        0x04010000, 0x04000104, 0x00000104, 0x04010000,
        0x00010104, 0x00000004, 0x04010004, 0x00010100
    );

    /**
     * Pre-permuted S-box4
     *
     * @var Array
     * @access private
     */
    var $sbox4 = array(
        0x80401000, 0x80001040, 0x80001040, 0x00000040,
        0x00401040, 0x80400040, 0x80400000, 0x80001000,
        0x00000000, 0x00401000, 0x00401000, 0x80401040,
        0x80000040, 0x00000000, 0x00400040, 0x80400000,
        0x80000000, 0x00001000, 0x00400000, 0x80401000,
        0x00000040, 0x00400000, 0x80001000, 0x00001040,
        0x80400040, 0x80000000, 0x00001040, 0x00400040,
        0x00001000, 0x00401040, 0x80401040, 0x80000040,
        0x00400040, 0x80400000, 0x00401000, 0x80401040,
        0x80000040, 0x00000000, 0x00000000, 0x00401000,
        0x00001040, 0x00400040, 0x80400040, 0x80000000,
        0x80401000, 0x80001040, 0x80001040, 0x00000040,
        0x80401040, 0x80000040, 0x80000000, 0x00001000,
        0x80400000, 0x80001000, 0x00401040, 0x80400040,
        0x80001000, 0x00001040, 0x00400000, 0x80401000,
        0x00000040, 0x00400000, 0x00001000, 0x00401040
    );

    /**
     * Pre-permuted S-box5
     *
     * @var Array
     * @access private
     */
    var $sbox5 = array(
        0x00000080, 0x01040080, 0x01040000, 0x21000080,
        0x00040000, 0x00000080, 0x20000000, 0x01040000,
        0x20040080, 0x00040000, 0x01000080, 0x20040080,
        0x21000080, 0x21040000, 0x00040080, 0x20000000,
        0x01000000, 0x20040000, 0x20040000, 0x00000000,
        0x20000080, 0x21040080, 0x21040080, 0x01000080,
        0x21040000, 0x20000080, 0x00000000, 0x21000000,
        0x01040080, 0x01000000, 0x21000000, 0x00040080,
        0x00040000, 0x21000080, 0x00000080, 0x01000000,
        0x20000000, 0x01040000, 0x21000080, 0x20040080,
        0x01000080, 0x20000000, 0x21040000, 0x01040080,
        0x20040080, 0x00000080, 0x01000000, 0x21040000,
        0x21040080, 0x00040080, 0x21000000, 0x21040080,
        0x01040000, 0x00000000, 0x20040000, 0x21000000,
        0x00040080, 0x01000080, 0x20000080, 0x00040000,
        0x00000000, 0x20040000, 0x01040080, 0x20000080
    );

    /**
     * Pre-permuted S-box6
     *
     * @var Array
     * @access private
     */
    var $sbox6 = array(
        0x10000008, 0x10200000, 0x00002000, 0x10202008,
        0x10200000, 0x00000008, 0x10202008, 0x00200000,
        0x10002000, 0x00202008, 0x00200000, 0x10000008,
        0x00200008, 0x10002000, 0x10000000, 0x00002008,
        0x00000000, 0x00200008, 0x10002008, 0x00002000,
        0x00202000, 0x10002008, 0x00000008, 0x10200008,
        0x10200008, 0x00000000, 0x00202008, 0x10202000,
        0x00002008, 0x00202000, 0x10202000, 0x10000000,
        0x10002000, 0x00000008, 0x10200008, 0x00202000,
        0x10202008, 0x00200000, 0x00002008, 0x10000008,
        0x00200000, 0x10002000, 0x10000000, 0x00002008,
        0x10000008, 0x10202008, 0x00202000, 0x10200000,
        0x00202008, 0x10202000, 0x00000000, 0x10200008,
        0x00000008, 0x00002000, 0x10200000, 0x00202008,
        0x00002000, 0x00200008, 0x10002008, 0x00000000,
        0x10202000, 0x10000000, 0x00200008, 0x10002008
    );

    /**
     * Pre-permuted S-box7
     *
     * @var Array
     * @access private
     */
    var $sbox7 = array(
        0x00100000, 0x02100001, 0x02000401, 0x00000000,
        0x00000400, 0x02000401, 0x00100401, 0x02100400,
        0x02100401, 0x00100000, 0x00000000, 0x02000001,
        0x00000001, 0x02000000, 0x02100001, 0x00000401,
        0x02000400, 0x00100401, 0x00100001, 0x02000400,
        0x02000001, 0x02100000, 0x02100400, 0x00100001,
        0x02100000, 0x00000400, 0x00000401, 0x02100401,
        0x00100400, 0x00000001, 0x02000000, 0x00100400,
        0x02000000, 0x00100400, 0x00100000, 0x02000401,
        0x02000401, 0x02100001, 0x02100001, 0x00000001,
        0x00100001, 0x02000000, 0x02000400, 0x00100000,
        0x02100400, 0x00000401, 0x00100401, 0x02100400,
        0x00000401, 0x02000001, 0x02100401, 0x02100000,
        0x00100400, 0x00000000, 0x00000001, 0x02100401,
        0x00000000, 0x00100401, 0x02100000, 0x00000400,
        0x02000001, 0x02000400, 0x00000400, 0x00100001
    );

    /**
     * Pre-permuted S-box8
     *
     * @var Array
     * @access private
     */
    var $sbox8 = array(
        0x08000820, 0x00000800, 0x00020000, 0x08020820,
        0x08000000, 0x08000820, 0x00000020, 0x08000000,
        0x00020020, 0x08020000, 0x08020820, 0x00020800,
        0x08020800, 0x00020820, 0x00000800, 0x00000020,
        0x08020000, 0x08000020, 0x08000800, 0x00000820,
        0x00020800, 0x00020020, 0x08020020, 0x08020800,
        0x00000820, 0x00000000, 0x00000000, 0x08020020,
        0x08000020, 0x08000800, 0x00020820, 0x00020000,
        0x00020820, 0x00020000, 0x08020800, 0x00000800,
        0x00000020, 0x08020020, 0x00000800, 0x00020820,
        0x08000800, 0x00000020, 0x08000020, 0x08020000,
        0x08020020, 0x08000000, 0x00020000, 0x08000820,
        0x00000000, 0x08020820, 0x00020020, 0x08000020,
        0x08020000, 0x08000800, 0x08000820, 0x00000000,
        0x08020820, 0x00020800, 0x00020800, 0x00000820,
        0x00000820, 0x00020020, 0x08000000, 0x08020800
    );

    /**
     * Test for engine validity
     *
     * This is mainly just a wrapper to set things up for Crypt_Base::isValidEngine()
     *
     * @see Crypt_Base::Crypt_Base()
     * @param Integer $engine
     * @access public
     * @return Boolean
     */
    function isValidEngine($engine)
    {
        if ($this->key_size_max == 8) {
            if ($engine == CRYPT_ENGINE_OPENSSL) {
                $this->cipher_name_openssl_ecb = 'des-ecb';
                $this->cipher_name_openssl = 'des-' . $this->_openssl_translate_mode();
            }
        }

        return parent::isValidEngine($engine);
    }

    /**
     * Sets the key.
     *
     * Keys can be of any length.  DES, itself, uses 64-bit keys (eg. strlen($key) == 8), however, we
     * only use the first eight, if $key has more then eight characters in it, and pad $key with the
     * null byte if it is less then eight characters long.
     *
     * DES also requires that every eighth bit be a parity bit, however, we'll ignore that.
     *
     * If the key is not explicitly set, it'll be assumed to be all zero's.
     *
     * @see Crypt_Base::setKey()
     * @access public
     * @param String $key
     */
    function setKey($key)
    {
        // We check/cut here only up to max length of the key.
        // Key padding to the proper length will be done in _setupKey()
        if (strlen($key) > $this->key_size_max) {
            $key = substr($key, 0, $this->key_size_max);
        }

        // Sets the key
        parent::setKey($key);
    }

    /**
     * Encrypts a block
     *
     * @see Crypt_Base::_encryptBlock()
     * @see Crypt_Base::encrypt()
     * @see Crypt_DES::encrypt()
     * @access private
     * @param String $in
     * @return String
     */
    function _encryptBlock($in)
    {
        return $this->_processBlock($in, CRYPT_DES_ENCRYPT);
    }

    /**
     * Decrypts a block
     *
     * @see Crypt_Base::_decryptBlock()
     * @see Crypt_Base::decrypt()
     * @see Crypt_DES::decrypt()
     * @access private
     * @param String $in
     * @return String
     */
    function _decryptBlock($in)
    {
        return $this->_processBlock($in, CRYPT_DES_DECRYPT);
    }

    /**
     * Encrypts or decrypts a 64-bit block
     *
     * $mode should be either CRYPT_DES_ENCRYPT or CRYPT_DES_DECRYPT.  See
     * {@link http://en.wikipedia.org/wiki/Image:Feistel.png Feistel.png} to get a general
     * idea of what this function does.
     *
     * @see Crypt_DES::_encryptBlock()
     * @see Crypt_DES::_decryptBlock()
     * @access private
     * @param String $block
     * @param Integer $mode
     * @return String
     */
    function _processBlock($block, $mode)
    {
        static $sbox1, $sbox2, $sbox3, $sbox4, $sbox5, $sbox6, $sbox7, $sbox8, $shuffleip, $shuffleinvip;
        if (!$sbox1) {
            $sbox1 = array_map("intval", $this->sbox1);
            $sbox2 = array_map("intval", $this->sbox2);
            $sbox3 = array_map("intval", $this->sbox3);
            $sbox4 = array_map("intval", $this->sbox4);
            $sbox5 = array_map("intval", $this->sbox5);
            $sbox6 = array_map("intval", $this->sbox6);
            $sbox7 = array_map("intval", $this->sbox7);
            $sbox8 = array_map("intval", $this->sbox8);
            /* Merge $shuffle with $[inv]ipmap */
            for ($i = 0; $i < 256; ++$i) {
                $shuffleip[]    =  $this->shuffle[$this->ipmap[$i]];
                $shuffleinvip[] =  $this->shuffle[$this->invipmap[$i]];
            }
        }

        $keys  = $this->keys[$mode];
        $ki    = -1;

        // Do the initial IP permutation.
        $t = unpack('Nl/Nr', $block);
        list($l, $r) = array($t['l'], $t['r']);
        $block = ($shuffleip[ $r        & 0xFF] & "\x80\x80\x80\x80\x80\x80\x80\x80") |
                 ($shuffleip[($r >>  8) & 0xFF] & "\x40\x40\x40\x40\x40\x40\x40\x40") |
                 ($shuffleip[($r >> 16) & 0xFF] & "\x20\x20\x20\x20\x20\x20\x20\x20") |
                 ($shuffleip[($r >> 24) & 0xFF] & "\x10\x10\x10\x10\x10\x10\x10\x10") |
                 ($shuffleip[ $l        & 0xFF] & "\x08\x08\x08\x08\x08\x08\x08\x08") |
                 ($shuffleip[($l >>  8) & 0xFF] & "\x04\x04\x04\x04\x04\x04\x04\x04") |
                 ($shuffleip[($l >> 16) & 0xFF] & "\x02\x02\x02\x02\x02\x02\x02\x02") |
                 ($shuffleip[($l >> 24) & 0xFF] & "\x01\x01\x01\x01\x01\x01\x01\x01");

        // Extract L0 and R0.
        $t = unpack('Nl/Nr', $block);
        list($l, $r) = array($t['l'], $t['r']);

        for ($des_round = 0; $des_round < $this->des_rounds; ++$des_round) {
            // Perform the 16 steps.
            for ($i = 0; $i < 16; $i++) {
                // start of "the Feistel (F) function" - see the following URL:
                // http://en.wikipedia.org/wiki/Image:Data_Encryption_Standard_InfoBox_Diagram.png
                // Merge key schedule.
                $b1 = (($r >>  3) & 0x1FFFFFFF) ^ ($r << 29) ^ $keys[++$ki];
                $b2 = (($r >> 31) & 0x00000001) ^ ($r <<  1) ^ $keys[++$ki];

                // S-box indexing.
                $t = $sbox1[($b1 >> 24) & 0x3F] ^ $sbox2[($b2 >> 24) & 0x3F] ^
                     $sbox3[($b1 >> 16) & 0x3F] ^ $sbox4[($b2 >> 16) & 0x3F] ^
                     $sbox5[($b1 >>  8) & 0x3F] ^ $sbox6[($b2 >>  8) & 0x3F] ^
                     $sbox7[ $b1        & 0x3F] ^ $sbox8[ $b2        & 0x3F] ^ $l;
                // end of "the Feistel (F) function"

                $l = $r;
                $r = $t;
            }

            // Last step should not permute L & R.
            $t = $l;
            $l = $r;
            $r = $t;
        }

        // Perform the inverse IP permutation.
        return ($shuffleinvip[($r >> 24) & 0xFF] & "\x80\x80\x80\x80\x80\x80\x80\x80") |
               ($shuffleinvip[($l >> 24) & 0xFF] & "\x40\x40\x40\x40\x40\x40\x40\x40") |
               ($shuffleinvip[($r >> 16) & 0xFF] & "\x20\x20\x20\x20\x20\x20\x20\x20") |
               ($shuffleinvip[($l >> 16) & 0xFF] & "\x10\x10\x10\x10\x10\x10\x10\x10") |
               ($shuffleinvip[($r >>  8) & 0xFF] & "\x08\x08\x08\x08\x08\x08\x08\x08") |
               ($shuffleinvip[($l >>  8) & 0xFF] & "\x04\x04\x04\x04\x04\x04\x04\x04") |
               ($shuffleinvip[ $r        & 0xFF] & "\x02\x02\x02\x02\x02\x02\x02\x02") |
               ($shuffleinvip[ $l        & 0xFF] & "\x01\x01\x01\x01\x01\x01\x01\x01");
    }

    /**
     * Creates the key schedule
     *
     * @see Crypt_Base::_setupKey()
     * @access private
     */
    function _setupKey()
    {
        if (isset($this->kl['key']) && $this->key === $this->kl['key'] && $this->des_rounds === $this->kl['des_rounds']) {
            // already expanded
            return;
        }
        $this->kl = array('key' => $this->key, 'des_rounds' => $this->des_rounds);

        static $shifts = array( // number of key bits shifted per round
            1, 1, 2, 2, 2, 2, 2, 2, 1, 2, 2, 2, 2, 2, 2, 1
        );

        static $pc1map = array(
            0x00, 0x00, 0x08, 0x08, 0x04, 0x04, 0x0C, 0x0C,
            0x02, 0x02, 0x0A, 0x0A, 0x06, 0x06, 0x0E, 0x0E,
            0x10, 0x10, 0x18, 0x18, 0x14, 0x14, 0x1C, 0x1C,
            0x12, 0x12, 0x1A, 0x1A, 0x16, 0x16, 0x1E, 0x1E,
            0x20, 0x20, 0x28, 0x28, 0x24, 0x24, 0x2C, 0x2C,
            0x22, 0x22, 0x2A, 0x2A, 0x26, 0x26, 0x2E, 0x2E,
            0x30, 0x30, 0x38, 0x38, 0x34, 0x34, 0x3C, 0x3C,
            0x32, 0x32, 0x3A, 0x3A, 0x36, 0x36, 0x3E, 0x3E,
            0x40, 0x40, 0x48, 0x48, 0x44, 0x44, 0x4C, 0x4C,
            0x42, 0x42, 0x4A, 0x4A, 0x46, 0x46, 0x4E, 0x4E,
            0x50, 0x50, 0x58, 0x58, 0x54, 0x54, 0x5C, 0x5C,
            0x52, 0x52, 0x5A, 0x5A, 0x56, 0x56, 0x5E, 0x5E,
            0x60, 0x60, 0x68, 0x68, 0x64, 0x64, 0x6C, 0x6C,
            0x62, 0x62, 0x6A, 0x6A, 0x66, 0x66, 0x6E, 0x6E,
            0x70, 0x70, 0x78, 0x78, 0x74, 0x74, 0x7C, 0x7C,
            0x72, 0x72, 0x7A, 0x7A, 0x76, 0x76, 0x7E, 0x7E,
            0x80, 0x80, 0x88, 0x88, 0x84, 0x84, 0x8C, 0x8C,
            0x82, 0x82, 0x8A, 0x8A, 0x86, 0x86, 0x8E, 0x8E,
            0x90, 0x90, 0x98, 0x98, 0x94, 0x94, 0x9C, 0x9C,
            0x92, 0x92, 0x9A, 0x9A, 0x96, 0x96, 0x9E, 0x9E,
            0xA0, 0xA0, 0xA8, 0xA8, 0xA4, 0xA4, 0xAC, 0xAC,
            0xA2, 0xA2, 0xAA, 0xAA, 0xA6, 0xA6, 0xAE, 0xAE,
            0xB0, 0xB0, 0xB8, 0xB8, 0xB4, 0xB4, 0xBC, 0xBC,
            0xB2, 0xB2, 0xBA, 0xBA, 0xB6, 0xB6, 0xBE, 0xBE,
            0xC0, 0xC0, 0xC8, 0xC8, 0xC4, 0xC4, 0xCC, 0xCC,
            0xC2, 0xC2, 0xCA, 0xCA, 0xC6, 0xC6, 0xCE, 0xCE,
            0xD0, 0xD0, 0xD8, 0xD8, 0xD4, 0xD4, 0xDC, 0xDC,
            0xD2, 0xD2, 0xDA, 0xDA, 0xD6, 0xD6, 0xDE, 0xDE,
            0xE0, 0xE0, 0xE8, 0xE8, 0xE4, 0xE4, 0xEC, 0xEC,
            0xE2, 0xE2, 0xEA, 0xEA, 0xE6, 0xE6, 0xEE, 0xEE,
            0xF0, 0xF0, 0xF8, 0xF8, 0xF4, 0xF4, 0xFC, 0xFC,
            0xF2, 0xF2, 0xFA, 0xFA, 0xF6, 0xF6, 0xFE, 0xFE
        );

        // Mapping tables for the PC-2 transformation.
        static $pc2mapc1 = array(
            0x00000000, 0x00000400, 0x00200000, 0x00200400,
            0x00000001, 0x00000401, 0x00200001, 0x00200401,
            0x02000000, 0x02000400, 0x02200000, 0x02200400,
            0x02000001, 0x02000401, 0x02200001, 0x02200401
        );
        static $pc2mapc2 = array(
            0x00000000, 0x00000800, 0x08000000, 0x08000800,
            0x00010000, 0x00010800, 0x08010000, 0x08010800,
            0x00000000, 0x00000800, 0x08000000, 0x08000800,
            0x00010000, 0x00010800, 0x08010000, 0x08010800,
            0x00000100, 0x00000900, 0x08000100, 0x08000900,
            0x00010100, 0x00010900, 0x08010100, 0x08010900,
            0x00000100, 0x00000900, 0x08000100, 0x08000900,
            0x00010100, 0x00010900, 0x08010100, 0x08010900,
            0x00000010, 0x00000810, 0x08000010, 0x08000810,
            0x00010010, 0x00010810, 0x08010010, 0x08010810,
            0x00000010, 0x00000810, 0x08000010, 0x08000810,
            0x00010010, 0x00010810, 0x08010010, 0x08010810,
            0x00000110, 0x00000910, 0x08000110, 0x08000910,
            0x00010110, 0x00010910, 0x08010110, 0x08010910,
            0x00000110, 0x00000910, 0x08000110, 0x08000910,
            0x00010110, 0x00010910, 0x08010110, 0x08010910,
            0x00040000, 0x00040800, 0x08040000, 0x08040800,
            0x00050000, 0x00050800, 0x08050000, 0x08050800,
            0x00040000, 0x00040800, 0x08040000, 0x08040800,
            0x00050000, 0x00050800, 0x08050000, 0x08050800,
            0x00040100, 0x00040900, 0x08040100, 0x08040900,
            0x00050100, 0x00050900, 0x08050100, 0x08050900,
            0x00040100, 0x00040900, 0x08040100, 0x08040900,
            0x00050100, 0x00050900, 0x08050100, 0x08050900,
            0x00040010, 0x00040810, 0x08040010, 0x08040810,
            0x00050010, 0x00050810, 0x08050010, 0x08050810,
            0x00040010, 0x00040810, 0x08040010, 0x08040810,
            0x00050010, 0x00050810, 0x08050010, 0x08050810,
            0x00040110, 0x00040910, 0x08040110, 0x08040910,
            0x00050110, 0x00050910, 0x08050110, 0x08050910,
            0x00040110, 0x00040910, 0x08040110, 0x08040910,
            0x00050110, 0x00050910, 0x08050110, 0x08050910,
            0x01000000, 0x01000800, 0x09000000, 0x09000800,
            0x01010000, 0x01010800, 0x09010000, 0x09010800,
            0x01000000, 0x01000800, 0x09000000, 0x09000800,
            0x01010000, 0x01010800, 0x09010000, 0x09010800,
            0x01000100, 0x01000900, 0x09000100, 0x09000900,
            0x01010100, 0x01010900, 0x09010100, 0x09010900,
            0x01000100, 0x01000900, 0x09000100, 0x09000900,
            0x01010100, 0x01010900, 0x09010100, 0x09010900,
            0x01000010, 0x01000810, 0x09000010, 0x09000810,
            0x01010010, 0x01010810, 0x09010010, 0x09010810,
            0x01000010, 0x01000810, 0x09000010, 0x09000810,
            0x01010010, 0x01010810, 0x09010010, 0x09010810,
            0x01000110, 0x01000910, 0x09000110, 0x09000910,
            0x01010110, 0x01010910, 0x09010110, 0x09010910,
            0x01000110, 0x01000910, 0x09000110, 0x09000910,
            0x01010110, 0x01010910, 0x09010110, 0x09010910,
            0x01040000, 0x01040800, 0x09040000, 0x09040800,
            0x01050000, 0x01050800, 0x09050000, 0x09050800,
            0x01040000, 0x01040800, 0x09040000, 0x09040800,
            0x01050000, 0x01050800, 0x09050000, 0x09050800,
            0x01040100, 0x01040900, 0x09040100, 0x09040900,
            0x01050100, 0x01050900, 0x09050100, 0x09050900,
            0x01040100, 0x01040900, 0x09040100, 0x09040900,
            0x01050100, 0x01050900, 0x09050100, 0x09050900,
            0x01040010, 0x01040810, 0x09040010, 0x09040810,
            0x01050010, 0x01050810, 0x09050010, 0x09050810,
            0x01040010, 0x01040810, 0x09040010, 0x09040810,
            0x01050010, 0x01050810, 0x09050010, 0x09050810,
            0x01040110, 0x01040910, 0x09040110, 0x09040910,
            0x01050110, 0x01050910, 0x09050110, 0x09050910,
            0x01040110, 0x01040910, 0x09040110, 0x09040910,
            0x01050110, 0x01050910, 0x09050110, 0x09050910
        );
        static $pc2mapc3 = array(
            0x00000000, 0x00000004, 0x00001000, 0x00001004,
            0x00000000, 0x00000004, 0x00001000, 0x00001004,
            0x10000000, 0x10000004, 0x10001000, 0x10001004,
            0x10000000, 0x10000004, 0x10001000, 0x10001004,
            0x00000020, 0x00000024, 0x00001020, 0x00001024,
            0x00000020, 0x00000024, 0x00001020, 0x00001024,
            0x10000020, 0x10000024, 0x10001020, 0x10001024,
            0x10000020, 0x10000024, 0x10001020, 0x10001024,
            0x00080000, 0x00080004, 0x00081000, 0x00081004,
            0x00080000, 0x00080004, 0x00081000, 0x00081004,
            0x10080000, 0x10080004, 0x10081000, 0x10081004,
            0x10080000, 0x10080004, 0x10081000, 0x10081004,
            0x00080020, 0x00080024, 0x00081020, 0x00081024,
            0x00080020, 0x00080024, 0x00081020, 0x00081024,
            0x10080020, 0x10080024, 0x10081020, 0x10081024,
            0x10080020, 0x10080024, 0x10081020, 0x10081024,
            0x20000000, 0x20000004, 0x20001000, 0x20001004,
            0x20000000, 0x20000004, 0x20001000, 0x20001004,
            0x30000000, 0x30000004, 0x30001000, 0x30001004,
            0x30000000, 0x30000004, 0x30001000, 0x30001004,
            0x20000020, 0x20000024, 0x20001020, 0x20001024,
            0x20000020, 0x20000024, 0x20001020, 0x20001024,
            0x30000020, 0x30000024, 0x30001020, 0x30001024,
            0x30000020, 0x30000024, 0x30001020, 0x30001024,
            0x20080000, 0x20080004, 0x20081000, 0x20081004,
            0x20080000, 0x20080004, 0x20081000, 0x20081004,
            0x30080000, 0x30080004, 0x30081000, 0x30081004,
            0x30080000, 0x30080004, 0x30081000, 0x30081004,
            0x20080020, 0x20080024, 0x20081020, 0x20081024,
            0x20080020, 0x20080024, 0x20081020, 0x20081024,
            0x30080020, 0x30080024, 0x30081020, 0x30081024,
            0x30080020, 0x30080024, 0x30081020, 0x30081024,
            0x00000002, 0x00000006, 0x00001002, 0x00001006,
            0x00000002, 0x00000006, 0x00001002, 0x00001006,
            0x10000002, 0x10000006, 0x10001002, 0x10001006,
            0x10000002, 0x10000006, 0x10001002, 0x10001006,
            0x00000022, 0x00000026, 0x00001022, 0x00001026,
            0x00000022, 0x00000026, 0x00001022, 0x00001026,
            0x10000022, 0x10000026, 0x10001022, 0x10001026,
            0x10000022, 0x10000026, 0x10001022, 0x10001026,
            0x00080002, 0x00080006, 0x00081002, 0x00081006,
            0x00080002, 0x00080006, 0x00081002, 0x00081006,
            0x10080002, 0x10080006, 0x10081002, 0x10081006,
            0x10080002, 0x10080006, 0x10081002, 0x10081006,
            0x00080022, 0x00080026, 0x00081022, 0x00081026,
            0x00080022, 0x00080026, 0x00081022, 0x00081026,
            0x10080022, 0x10080026, 0x10081022, 0x10081026,
            0x10080022, 0x10080026, 0x10081022, 0x10081026,
            0x20000002, 0x20000006, 0x20001002, 0x20001006,
            0x20000002, 0x20000006, 0x20001002, 0x20001006,
            0x30000002, 0x30000006, 0x30001002, 0x30001006,
            0x30000002, 0x30000006, 0x30001002, 0x30001006,
            0x20000022, 0x20000026, 0x20001022, 0x20001026,
            0x20000022, 0x20000026, 0x20001022, 0x20001026,
            0x30000022, 0x30000026, 0x30001022, 0x30001026,
            0x30000022, 0x30000026, 0x30001022, 0x30001026,
            0x20080002, 0x20080006, 0x20081002, 0x20081006,
            0x20080002, 0x20080006, 0x20081002, 0x20081006,
            0x30080002, 0x30080006, 0x30081002, 0x30081006,
            0x30080002, 0x30080006, 0x30081002, 0x30081006,
            0x20080022, 0x20080026, 0x20081022, 0x20081026,
            0x20080022, 0x20080026, 0x20081022, 0x20081026,
            0x30080022, 0x30080026, 0x30081022, 0x30081026,
            0x30080022, 0x30080026, 0x30081022, 0x30081026
        );
        static $pc2mapc4 = array(
            0x00000000, 0x00100000, 0x00000008, 0x00100008,
            0x00000200, 0x00100200, 0x00000208, 0x00100208,
            0x00000000, 0x00100000, 0x00000008, 0x00100008,
            0x00000200, 0x00100200, 0x00000208, 0x00100208,
            0x04000000, 0x04100000, 0x04000008, 0x04100008,
            0x04000200, 0x04100200, 0x04000208, 0x04100208,
            0x04000000, 0x04100000, 0x04000008, 0x04100008,
            0x04000200, 0x04100200, 0x04000208, 0x04100208,
            0x00002000, 0x00102000, 0x00002008, 0x00102008,
            0x00002200, 0x00102200, 0x00002208, 0x00102208,
            0x00002000, 0x00102000, 0x00002008, 0x00102008,
            0x00002200, 0x00102200, 0x00002208, 0x00102208,
            0x04002000, 0x04102000, 0x04002008, 0x04102008,
            0x04002200, 0x04102200, 0x04002208, 0x04102208,
            0x04002000, 0x04102000, 0x04002008, 0x04102008,
            0x04002200, 0x04102200, 0x04002208, 0x04102208,
            0x00000000, 0x00100000, 0x00000008, 0x00100008,
            0x00000200, 0x00100200, 0x00000208, 0x00100208,
            0x00000000, 0x00100000, 0x00000008, 0x00100008,
            0x00000200, 0x00100200, 0x00000208, 0x00100208,
            0x04000000, 0x04100000, 0x04000008, 0x04100008,
            0x04000200, 0x04100200, 0x04000208, 0x04100208,
            0x04000000, 0x04100000, 0x04000008, 0x04100008,
            0x04000200, 0x04100200, 0x04000208, 0x04100208,
            0x00002000, 0x00102000, 0x00002008, 0x00102008,
            0x00002200, 0x00102200, 0x00002208, 0x00102208,
            0x00002000, 0x00102000, 0x00002008, 0x00102008,
            0x00002200, 0x00102200, 0x00002208, 0x00102208,
            0x04002000, 0x04102000, 0x04002008, 0x04102008,
            0x04002200, 0x04102200, 0x04002208, 0x04102208,
            0x04002000, 0x04102000, 0x04002008, 0x04102008,
            0x04002200, 0x04102200, 0x04002208, 0x04102208,
            0x00020000, 0x00120000, 0x00020008, 0x00120008,
            0x00020200, 0x00120200, 0x00020208, 0x00120208,
            0x00020000, 0x00120000, 0x00020008, 0x00120008,
            0x00020200, 0x00120200, 0x00020208, 0x00120208,
            0x04020000, 0x04120000, 0x04020008, 0x04120008,
            0x04020200, 0x04120200, 0x04020208, 0x04120208,
            0x04020000, 0x04120000, 0x04020008, 0x04120008,
            0x04020200, 0x04120200, 0x04020208, 0x04120208,
            0x00022000, 0x00122000, 0x00022008, 0x00122008,
            0x00022200, 0x00122200, 0x00022208, 0x00122208,
            0x00022000, 0x00122000, 0x00022008, 0x00122008,
            0x00022200, 0x00122200, 0x00022208, 0x00122208,
            0x04022000, 0x04122000, 0x04022008, 0x04122008,
            0x04022200, 0x04122200, 0x04022208, 0x04122208,
            0x04022000, 0x04122000, 0x04022008, 0x04122008,
            0x04022200, 0x04122200, 0x04022208, 0x04122208,
            0x00020000, 0x00120000, 0x00020008, 0x00120008,
            0x00020200, 0x00120200, 0x00020208, 0x00120208,
            0x00020000, 0x00120000, 0x00020008, 0x00120008,
            0x00020200, 0x00120200, 0x00020208, 0x00120208,
            0x04020000, 0x04120000, 0x04020008, 0x04120008,
            0x04020200, 0x04120200, 0x04020208, 0x04120208,
            0x04020000, 0x04120000, 0x04020008, 0x04120008,
            0x04020200, 0x04120200, 0x04020208, 0x04120208,
            0x00022000, 0x00122000, 0x00022008, 0x00122008,
            0x00022200, 0x00122200, 0x00022208, 0x00122208,
            0x00022000, 0x00122000, 0x00022008, 0x00122008,
            0x00022200, 0x00122200, 0x00022208, 0x00122208,
            0x04022000, 0x04122000, 0x04022008, 0x04122008,
            0x04022200, 0x04122200, 0x04022208, 0x04122208,
            0x04022000, 0x04122000, 0x04022008, 0x04122008,
            0x04022200, 0x04122200, 0x04022208, 0x04122208
        );
        static $pc2mapd1 = array(
            0x00000000, 0x00000001, 0x08000000, 0x08000001,
            0x00200000, 0x00200001, 0x08200000, 0x08200001,
            0x00000002, 0x00000003, 0x08000002, 0x08000003,
            0x00200002, 0x00200003, 0x08200002, 0x08200003
        );
        static $pc2mapd2 = array(
            0x00000000, 0x00100000, 0x00000800, 0x00100800,
            0x00000000, 0x00100000, 0x00000800, 0x00100800,
            0x04000000, 0x04100000, 0x04000800, 0x04100800,
            0x04000000, 0x04100000, 0x04000800, 0x04100800,
            0x00000004, 0x00100004, 0x00000804, 0x00100804,
            0x00000004, 0x00100004, 0x00000804, 0x00100804,
            0x04000004, 0x04100004, 0x04000804, 0x04100804,
            0x04000004, 0x04100004, 0x04000804, 0x04100804,
            0x00000000, 0x00100000, 0x00000800, 0x00100800,
            0x00000000, 0x00100000, 0x00000800, 0x00100800,
            0x04000000, 0x04100000, 0x04000800, 0x04100800,
            0x04000000, 0x04100000, 0x04000800, 0x04100800,
            0x00000004, 0x00100004, 0x00000804, 0x00100804,
            0x00000004, 0x00100004, 0x00000804, 0x00100804,
            0x04000004, 0x04100004, 0x04000804, 0x04100804,
            0x04000004, 0x04100004, 0x04000804, 0x04100804,
            0x00000200, 0x00100200, 0x00000A00, 0x00100A00,
            0x00000200, 0x00100200, 0x00000A00, 0x00100A00,
            0x04000200, 0x04100200, 0x04000A00, 0x04100A00,
            0x04000200, 0x04100200, 0x04000A00, 0x04100A00,
            0x00000204, 0x00100204, 0x00000A04, 0x00100A04,
            0x00000204, 0x00100204, 0x00000A04, 0x00100A04,
            0x04000204, 0x04100204, 0x04000A04, 0x04100A04,
            0x04000204, 0x04100204, 0x04000A04, 0x04100A04,
            0x00000200, 0x00100200, 0x00000A00, 0x00100A00,
            0x00000200, 0x00100200, 0x00000A00, 0x00100A00,
            0x04000200, 0x04100200, 0x04000A00, 0x04100A00,
            0x04000200, 0x04100200, 0x04000A00, 0x04100A00,
            0x00000204, 0x00100204, 0x00000A04, 0x00100A04,
            0x00000204, 0x00100204, 0x00000A04, 0x00100A04,
            0x04000204, 0x04100204, 0x04000A04, 0x04100A04,
            0x04000204, 0x04100204, 0x04000A04, 0x04100A04,
            0x00020000, 0x00120000, 0x00020800, 0x00120800,
            0x00020000, 0x00120000, 0x00020800, 0x00120800,
            0x04020000, 0x04120000, 0x04020800, 0x04120800,
            0x04020000, 0x04120000, 0x04020800, 0x04120800,
            0x00020004, 0x00120004, 0x00020804, 0x00120804,
            0x00020004, 0x00120004, 0x00020804, 0x00120804,
            0x04020004, 0x04120004, 0x04020804, 0x04120804,
            0x04020004, 0x04120004, 0x04020804, 0x04120804,
            0x00020000, 0x00120000, 0x00020800, 0x00120800,
            0x00020000, 0x00120000, 0x00020800, 0x00120800,
            0x04020000, 0x04120000, 0x04020800, 0x04120800,
            0x04020000, 0x04120000, 0x04020800, 0x04120800,
            0x00020004, 0x00120004, 0x00020804, 0x00120804,
            0x00020004, 0x00120004, 0x00020804, 0x00120804,
            0x04020004, 0x04120004, 0x04020804, 0x04120804,
            0x04020004, 0x04120004, 0x04020804, 0x04120804,
            0x00020200, 0x00120200, 0x00020A00, 0x00120A00,
            0x00020200, 0x00120200, 0x00020A00, 0x00120A00,
            0x04020200, 0x04120200, 0x04020A00, 0x04120A00,
            0x04020200, 0x04120200, 0x04020A00, 0x04120A00,
            0x00020204, 0x00120204, 0x00020A04, 0x00120A04,
            0x00020204, 0x00120204, 0x00020A04, 0x00120A04,
            0x04020204, 0x04120204, 0x04020A04, 0x04120A04,
            0x04020204, 0x04120204, 0x04020A04, 0x04120A04,
            0x00020200, 0x00120200, 0x00020A00, 0x00120A00,
            0x00020200, 0x00120200, 0x00020A00, 0x00120A00,
            0x04020200, 0x04120200, 0x04020A00, 0x04120A00,
            0x04020200, 0x04120200, 0x04020A00, 0x04120A00,
            0x00020204, 0x00120204, 0x00020A04, 0x00120A04,
            0x00020204, 0x00120204, 0x00020A04, 0x00120A04,
            0x04020204, 0x04120204, 0x04020A04, 0x04120A04,
            0x04020204, 0x04120204, 0x04020A04, 0x04120A04
        );
        static $pc2mapd3 = array(
            0x00000000, 0x00010000, 0x02000000, 0x02010000,
            0x00000020, 0x00010020, 0x02000020, 0x02010020,
            0x00040000, 0x00050000, 0x02040000, 0x02050000,
            0x00040020, 0x00050020, 0x02040020, 0x02050020,
            0x00002000, 0x00012000, 0x02002000, 0x02012000,
            0x00002020, 0x00012020, 0x02002020, 0x02012020,
            0x00042000, 0x00052000, 0x02042000, 0x02052000,
            0x00042020, 0x00052020, 0x02042020, 0x02052020,
            0x00000000, 0x00010000, 0x02000000, 0x02010000,
            0x00000020, 0x00010020, 0x02000020, 0x02010020,
            0x00040000, 0x00050000, 0x02040000, 0x02050000,
            0x00040020, 0x00050020, 0x02040020, 0x02050020,
            0x00002000, 0x00012000, 0x02002000, 0x02012000,
            0x00002020, 0x00012020, 0x02002020, 0x02012020,
            0x00042000, 0x00052000, 0x02042000, 0x02052000,
            0x00042020, 0x00052020, 0x02042020, 0x02052020,
            0x00000010, 0x00010010, 0x02000010, 0x02010010,
            0x00000030, 0x00010030, 0x02000030, 0x02010030,
            0x00040010, 0x00050010, 0x02040010, 0x02050010,
            0x00040030, 0x00050030, 0x02040030, 0x02050030,
            0x00002010, 0x00012010, 0x02002010, 0x02012010,
            0x00002030, 0x00012030, 0x02002030, 0x02012030,
            0x00042010, 0x00052010, 0x02042010, 0x02052010,
            0x00042030, 0x00052030, 0x02042030, 0x02052030,
            0x00000010, 0x00010010, 0x02000010, 0x02010010,
            0x00000030, 0x00010030, 0x02000030, 0x02010030,
            0x00040010, 0x00050010, 0x02040010, 0x02050010,
            0x00040030, 0x00050030, 0x02040030, 0x02050030,
            0x00002010, 0x00012010, 0x02002010, 0x02012010,
            0x00002030, 0x00012030, 0x02002030, 0x02012030,
            0x00042010, 0x00052010, 0x02042010, 0x02052010,
            0x00042030, 0x00052030, 0x02042030, 0x02052030,
            0x20000000, 0x20010000, 0x22000000, 0x22010000,
            0x20000020, 0x20010020, 0x22000020, 0x22010020,
            0x20040000, 0x20050000, 0x22040000, 0x22050000,
            0x20040020, 0x20050020, 0x22040020, 0x22050020,
            0x20002000, 0x20012000, 0x22002000, 0x22012000,
            0x20002020, 0x20012020, 0x22002020, 0x22012020,
            0x20042000, 0x20052000, 0x22042000, 0x22052000,
            0x20042020, 0x20052020, 0x22042020, 0x22052020,
            0x20000000, 0x20010000, 0x22000000, 0x22010000,
            0x20000020, 0x20010020, 0x22000020, 0x22010020,
            0x20040000, 0x20050000, 0x22040000, 0x22050000,
            0x20040020, 0x20050020, 0x22040020, 0x22050020,
            0x20002000, 0x20012000, 0x22002000, 0x22012000,
            0x20002020, 0x20012020, 0x22002020, 0x22012020,
            0x20042000, 0x20052000, 0x22042000, 0x22052000,
            0x20042020, 0x20052020, 0x22042020, 0x22052020,
            0x20000010, 0x20010010, 0x22000010, 0x22010010,
            0x20000030, 0x20010030, 0x22000030, 0x22010030,
            0x20040010, 0x20050010, 0x22040010, 0x22050010,
            0x20040030, 0x20050030, 0x22040030, 0x22050030,
            0x20002010, 0x20012010, 0x22002010, 0x22012010,
            0x20002030, 0x20012030, 0x22002030, 0x22012030,
            0x20042010, 0x20052010, 0x22042010, 0x22052010,
            0x20042030, 0x20052030, 0x22042030, 0x22052030,
            0x20000010, 0x20010010, 0x22000010, 0x22010010,
            0x20000030, 0x20010030, 0x22000030, 0x22010030,
            0x20040010, 0x20050010, 0x22040010, 0x22050010,
            0x20040030, 0x20050030, 0x22040030, 0x22050030,
            0x20002010, 0x20012010, 0x22002010, 0x22012010,
            0x20002030, 0x20012030, 0x22002030, 0x22012030,
            0x20042010, 0x20052010, 0x22042010, 0x22052010,
            0x20042030, 0x20052030, 0x22042030, 0x22052030
        );
        static $pc2mapd4 = array(
            0x00000000, 0x00000400, 0x01000000, 0x01000400,
            0x00000000, 0x00000400, 0x01000000, 0x01000400,
            0x00000100, 0x00000500, 0x01000100, 0x01000500,
            0x00000100, 0x00000500, 0x01000100, 0x01000500,
            0x10000000, 0x10000400, 0x11000000, 0x11000400,
            0x10000000, 0x10000400, 0x11000000, 0x11000400,
            0x10000100, 0x10000500, 0x11000100, 0x11000500,
            0x10000100, 0x10000500, 0x11000100, 0x11000500,
            0x00080000, 0x00080400, 0x01080000, 0x01080400,
            0x00080000, 0x00080400, 0x01080000, 0x01080400,
            0x00080100, 0x00080500, 0x01080100, 0x01080500,
            0x00080100, 0x00080500, 0x01080100, 0x01080500,
            0x10080000, 0x10080400, 0x11080000, 0x11080400,
            0x10080000, 0x10080400, 0x11080000, 0x11080400,
            0x10080100, 0x10080500, 0x11080100, 0x11080500,
            0x10080100, 0x10080500, 0x11080100, 0x11080500,
            0x00000008, 0x00000408, 0x01000008, 0x01000408,
            0x00000008, 0x00000408, 0x01000008, 0x01000408,
            0x00000108, 0x00000508, 0x01000108, 0x01000508,
            0x00000108, 0x00000508, 0x01000108, 0x01000508,
            0x10000008, 0x10000408, 0x11000008, 0x11000408,
            0x10000008, 0x10000408, 0x11000008, 0x11000408,
            0x10000108, 0x10000508, 0x11000108, 0x11000508,
            0x10000108, 0x10000508, 0x11000108, 0x11000508,
            0x00080008, 0x00080408, 0x01080008, 0x01080408,
            0x00080008, 0x00080408, 0x01080008, 0x01080408,
            0x00080108, 0x00080508, 0x01080108, 0x01080508,
            0x00080108, 0x00080508, 0x01080108, 0x01080508,
            0x10080008, 0x10080408, 0x11080008, 0x11080408,
            0x10080008, 0x10080408, 0x11080008, 0x11080408,
            0x10080108, 0x10080508, 0x11080108, 0x11080508,
            0x10080108, 0x10080508, 0x11080108, 0x11080508,
            0x00001000, 0x00001400, 0x01001000, 0x01001400,
            0x00001000, 0x00001400, 0x01001000, 0x01001400,
            0x00001100, 0x00001500, 0x01001100, 0x01001500,
            0x00001100, 0x00001500, 0x01001100, 0x01001500,
            0x10001000, 0x10001400, 0x11001000, 0x11001400,
            0x10001000, 0x10001400, 0x11001000, 0x11001400,
            0x10001100, 0x10001500, 0x11001100, 0x11001500,
            0x10001100, 0x10001500, 0x11001100, 0x11001500,
            0x00081000, 0x00081400, 0x01081000, 0x01081400,
            0x00081000, 0x00081400, 0x01081000, 0x01081400,
            0x00081100, 0x00081500, 0x01081100, 0x01081500,
            0x00081100, 0x00081500, 0x01081100, 0x01081500,
            0x10081000, 0x10081400, 0x11081000, 0x11081400,
            0x10081000, 0x10081400, 0x11081000, 0x11081400,
            0x10081100, 0x10081500, 0x11081100, 0x11081500,
            0x10081100, 0x10081500, 0x11081100, 0x11081500,
            0x00001008, 0x00001408, 0x01001008, 0x01001408,
            0x00001008, 0x00001408, 0x01001008, 0x01001408,
            0x00001108, 0x00001508, 0x01001108, 0x01001508,
            0x00001108, 0x00001508, 0x01001108, 0x01001508,
            0x10001008, 0x10001408, 0x11001008, 0x11001408,
            0x10001008, 0x10001408, 0x11001008, 0x11001408,
            0x10001108, 0x10001508, 0x11001108, 0x11001508,
            0x10001108, 0x10001508, 0x11001108, 0x11001508,
            0x00081008, 0x00081408, 0x01081008, 0x01081408,
            0x00081008, 0x00081408, 0x01081008, 0x01081408,
            0x00081108, 0x00081508, 0x01081108, 0x01081508,
            0x00081108, 0x00081508, 0x01081108, 0x01081508,
            0x10081008, 0x10081408, 0x11081008, 0x11081408,
            0x10081008, 0x10081408, 0x11081008, 0x11081408,
            0x10081108, 0x10081508, 0x11081108, 0x11081508,
            0x10081108, 0x10081508, 0x11081108, 0x11081508
        );

        $keys = array();
        for ($des_round = 0; $des_round < $this->des_rounds; ++$des_round) {
            // pad the key and remove extra characters as appropriate.
            $key = str_pad(substr($this->key, $des_round * 8, 8), 8, "\0");

            // Perform the PC/1 transformation and compute C and D.
            $t = unpack('Nl/Nr', $key);
            list($l, $r) = array($t['l'], $t['r']);
            $key = ($this->shuffle[$pc1map[ $r        & 0xFF]] & "\x80\x80\x80\x80\x80\x80\x80\x00") |
                   ($this->shuffle[$pc1map[($r >>  8) & 0xFF]] & "\x40\x40\x40\x40\x40\x40\x40\x00") |
                   ($this->shuffle[$pc1map[($r >> 16) & 0xFF]] & "\x20\x20\x20\x20\x20\x20\x20\x00") |
                   ($this->shuffle[$pc1map[($r >> 24) & 0xFF]] & "\x10\x10\x10\x10\x10\x10\x10\x00") |
                   ($this->shuffle[$pc1map[ $l        & 0xFF]] & "\x08\x08\x08\x08\x08\x08\x08\x00") |
                   ($this->shuffle[$pc1map[($l >>  8) & 0xFF]] & "\x04\x04\x04\x04\x04\x04\x04\x00") |
                   ($this->shuffle[$pc1map[($l >> 16) & 0xFF]] & "\x02\x02\x02\x02\x02\x02\x02\x00") |
                   ($this->shuffle[$pc1map[($l >> 24) & 0xFF]] & "\x01\x01\x01\x01\x01\x01\x01\x00");
            $key = unpack('Nc/Nd', $key);
            $c = ( $key['c'] >> 4) & 0x0FFFFFFF;
            $d = (($key['d'] >> 4) & 0x0FFFFFF0) | ($key['c'] & 0x0F);

            $keys[$des_round] = array(
                CRYPT_DES_ENCRYPT => array(),
                CRYPT_DES_DECRYPT => array_fill(0, 32, 0)
            );
            for ($i = 0, $ki = 31; $i < 16; ++$i, $ki-= 2) {
                $c <<= $shifts[$i];
                $c = ($c | ($c >> 28)) & 0x0FFFFFFF;
                $d <<= $shifts[$i];
                $d = ($d | ($d >> 28)) & 0x0FFFFFFF;

                // Perform the PC-2 transformation.
                $cp = $pc2mapc1[ $c >> 24        ] | $pc2mapc2[($c >> 16) & 0xFF] |
                      $pc2mapc3[($c >>  8) & 0xFF] | $pc2mapc4[ $c        & 0xFF];
                $dp = $pc2mapd1[ $d >> 24        ] | $pc2mapd2[($d >> 16) & 0xFF] |
                      $pc2mapd3[($d >>  8) & 0xFF] | $pc2mapd4[ $d        & 0xFF];

                // Reorder: odd bytes/even bytes. Push the result in key schedule.
                $val1 = ( $cp        & 0xFF000000) | (($cp <<  8) & 0x00FF0000) |
                        (($dp >> 16) & 0x0000FF00) | (($dp >>  8) & 0x000000FF);
                $val2 = (($cp <<  8) & 0xFF000000) | (($cp << 16) & 0x00FF0000) |
                        (($dp >>  8) & 0x0000FF00) | ( $dp        & 0x000000FF);
                $keys[$des_round][CRYPT_DES_ENCRYPT][       ] = $val1;
                $keys[$des_round][CRYPT_DES_DECRYPT][$ki - 1] = $val1;
                $keys[$des_round][CRYPT_DES_ENCRYPT][       ] = $val2;
                $keys[$des_round][CRYPT_DES_DECRYPT][$ki    ] = $val2;
            }
        }

        switch ($this->des_rounds) {
            case 3: // 3DES keys
                $this->keys = array(
                    CRYPT_DES_ENCRYPT => array_merge(
                        $keys[0][CRYPT_DES_ENCRYPT],
                        $keys[1][CRYPT_DES_DECRYPT],
                        $keys[2][CRYPT_DES_ENCRYPT]
                    ),
                    CRYPT_DES_DECRYPT => array_merge(
                        $keys[2][CRYPT_DES_DECRYPT],
                        $keys[1][CRYPT_DES_ENCRYPT],
                        $keys[0][CRYPT_DES_DECRYPT]
                    )
                );
                break;
            // case 1: // DES keys
            default:
                $this->keys = array(
                    CRYPT_DES_ENCRYPT => $keys[0][CRYPT_DES_ENCRYPT],
                    CRYPT_DES_DECRYPT => $keys[0][CRYPT_DES_DECRYPT]
                );
        }
    }

    /**
     * Setup the performance-optimized function for de/encrypt()
     *
     * @see Crypt_Base::_setupInlineCrypt()
     * @access private
     */
    function _setupInlineCrypt()
    {
        $lambda_functions =& Crypt_DES::_getLambdaFunctions();

        // Engine configuration for:
        // -  DES ($des_rounds == 1) or
        // - 3DES ($des_rounds == 3)
        $des_rounds = $this->des_rounds;

        // We create max. 10 hi-optimized code for memory reason. Means: For each $key one ultra fast inline-crypt function.
        // (Currently, for Crypt_DES,       one generated $lambda_function cost on php5.5@32bit ~135kb unfreeable mem and ~230kb on php5.5@64bit)
        // (Currently, for Crypt_TripleDES, one generated $lambda_function cost on php5.5@32bit ~240kb unfreeable mem and ~340kb on php5.5@64bit)
        // After that, we'll still create very fast optimized code but not the hi-ultimative code, for each $mode one
        $gen_hi_opt_code = (bool)( count($lambda_functions) < 10 );

        // Generation of a uniqe hash for our generated code
        $code_hash = "Crypt_DES, $des_rounds, {$this->mode}";
        if ($gen_hi_opt_code) {
            // For hi-optimized code, we create for each combination of
            // $mode, $des_rounds and $this->key its own encrypt/decrypt function.
            // After max 10 hi-optimized functions, we create generic
            // (still very fast.. but not ultra) functions for each $mode/$des_rounds
            // Currently 2 * 5 generic functions will be then max. possible.
<<<<<<< HEAD
            $code_hash = str_pad($code_hash, 32) . $this->_trapdoor($this->key);
=======
            $code_hash = str_pad($code_hash, 32) . $this->_hashInlineCryptFunction($this->key);
>>>>>>> 1a51226d
        }

        // Is there a re-usable $lambda_functions in there? If not, we have to create it.
        if (!isset($lambda_functions[$code_hash])) {
            // Init code for both, encrypt and decrypt.
            $init_crypt = 'static $sbox1, $sbox2, $sbox3, $sbox4, $sbox5, $sbox6, $sbox7, $sbox8, $shuffleip, $shuffleinvip;
                if (!$sbox1) {
                    $sbox1 = array_map("intval", $self->sbox1);
                    $sbox2 = array_map("intval", $self->sbox2);
                    $sbox3 = array_map("intval", $self->sbox3);
                    $sbox4 = array_map("intval", $self->sbox4);
                    $sbox5 = array_map("intval", $self->sbox5);
                    $sbox6 = array_map("intval", $self->sbox6);
                    $sbox7 = array_map("intval", $self->sbox7);
                    $sbox8 = array_map("intval", $self->sbox8);'
                    /* Merge $shuffle with $[inv]ipmap */ . '
                    for ($i = 0; $i < 256; ++$i) {
                        $shuffleip[]    =  $self->shuffle[$self->ipmap[$i]];
                        $shuffleinvip[] =  $self->shuffle[$self->invipmap[$i]];
                    }
                }
            ';

            switch (true) {
                case $gen_hi_opt_code:
                    // In Hi-optimized code mode, we use our [3]DES key schedule as hardcoded integers.
                    // No futher initialisation of the $keys schedule is necessary.
                    // That is the extra performance boost.
                    $k = array(
                        CRYPT_DES_ENCRYPT => $this->keys[CRYPT_DES_ENCRYPT],
                        CRYPT_DES_DECRYPT => $this->keys[CRYPT_DES_DECRYPT]
                    );
                    $init_encrypt = '';
                    $init_decrypt = '';
                    break;
                default:
                    // In generic optimized code mode, we have to use, as the best compromise [currently],
                    // our key schedule as $ke/$kd arrays. (with hardcoded indexes...)
                    $k = array(
                        CRYPT_DES_ENCRYPT => array(),
                        CRYPT_DES_DECRYPT => array()
                    );
                    for ($i = 0, $c = count($this->keys[CRYPT_DES_ENCRYPT]); $i < $c; ++$i) {
                        $k[CRYPT_DES_ENCRYPT][$i] = '$ke[' . $i . ']';
                        $k[CRYPT_DES_DECRYPT][$i] = '$kd[' . $i . ']';
                    }
                    $init_encrypt = '$ke = $self->keys[CRYPT_DES_ENCRYPT];';
                    $init_decrypt = '$kd = $self->keys[CRYPT_DES_DECRYPT];';
                    break;
            }

            // Creating code for en- and decryption.
            $crypt_block = array();
            foreach (array(CRYPT_DES_ENCRYPT, CRYPT_DES_DECRYPT) as $c) {

                /* Do the initial IP permutation. */
                $crypt_block[$c] = '
                    $in = unpack("N*", $in);
                    $l  = $in[1];
                    $r  = $in[2];
                    $in = unpack("N*",
                        ($shuffleip[ $r        & 0xFF] & "\x80\x80\x80\x80\x80\x80\x80\x80") |
                        ($shuffleip[($r >>  8) & 0xFF] & "\x40\x40\x40\x40\x40\x40\x40\x40") |
                        ($shuffleip[($r >> 16) & 0xFF] & "\x20\x20\x20\x20\x20\x20\x20\x20") |
                        ($shuffleip[($r >> 24) & 0xFF] & "\x10\x10\x10\x10\x10\x10\x10\x10") |
                        ($shuffleip[ $l        & 0xFF] & "\x08\x08\x08\x08\x08\x08\x08\x08") |
                        ($shuffleip[($l >>  8) & 0xFF] & "\x04\x04\x04\x04\x04\x04\x04\x04") |
                        ($shuffleip[($l >> 16) & 0xFF] & "\x02\x02\x02\x02\x02\x02\x02\x02") |
                        ($shuffleip[($l >> 24) & 0xFF] & "\x01\x01\x01\x01\x01\x01\x01\x01")
                    );
                    ' . /* Extract L0 and R0 */ '
                    $l = $in[1];
                    $r = $in[2];
                ';

                $l = '$l';
                $r = '$r';

                // Perform DES or 3DES.
                for ($ki = -1, $des_round = 0; $des_round < $des_rounds; ++$des_round) {
                    // Perform the 16 steps.
                    for ($i = 0; $i < 16; ++$i) {
                        // start of "the Feistel (F) function" - see the following URL:
                        // http://en.wikipedia.org/wiki/Image:Data_Encryption_Standard_InfoBox_Diagram.png
                        // Merge key schedule.
                        $crypt_block[$c].= '
                            $b1 = ((' . $r . ' >>  3) & 0x1FFFFFFF)  ^ (' . $r . ' << 29) ^ ' . $k[$c][++$ki] . ';
                            $b2 = ((' . $r . ' >> 31) & 0x00000001)  ^ (' . $r . ' <<  1) ^ ' . $k[$c][++$ki] . ';' .
                            /* S-box indexing. */
                            $l . ' = $sbox1[($b1 >> 24) & 0x3F] ^ $sbox2[($b2 >> 24) & 0x3F] ^
                                     $sbox3[($b1 >> 16) & 0x3F] ^ $sbox4[($b2 >> 16) & 0x3F] ^
                                     $sbox5[($b1 >>  8) & 0x3F] ^ $sbox6[($b2 >>  8) & 0x3F] ^
                                     $sbox7[ $b1        & 0x3F] ^ $sbox8[ $b2        & 0x3F] ^ ' . $l . ';
                        ';
                        // end of "the Feistel (F) function"

                        // swap L & R
                        list($l, $r) = array($r, $l);
                    }
                    list($l, $r) = array($r, $l);
                }

                // Perform the inverse IP permutation.
                $crypt_block[$c].= '$in =
                    ($shuffleinvip[($l >> 24) & 0xFF] & "\x80\x80\x80\x80\x80\x80\x80\x80") |
                    ($shuffleinvip[($r >> 24) & 0xFF] & "\x40\x40\x40\x40\x40\x40\x40\x40") |
                    ($shuffleinvip[($l >> 16) & 0xFF] & "\x20\x20\x20\x20\x20\x20\x20\x20") |
                    ($shuffleinvip[($r >> 16) & 0xFF] & "\x10\x10\x10\x10\x10\x10\x10\x10") |
                    ($shuffleinvip[($l >>  8) & 0xFF] & "\x08\x08\x08\x08\x08\x08\x08\x08") |
                    ($shuffleinvip[($r >>  8) & 0xFF] & "\x04\x04\x04\x04\x04\x04\x04\x04") |
                    ($shuffleinvip[ $l        & 0xFF] & "\x02\x02\x02\x02\x02\x02\x02\x02") |
                    ($shuffleinvip[ $r        & 0xFF] & "\x01\x01\x01\x01\x01\x01\x01\x01");
                ';
            }

            // Creates the inline-crypt function
            $lambda_functions[$code_hash] = $this->_createInlineCryptFunction(
                array(
                   'init_crypt'    => $init_crypt,
                   'init_encrypt'  => $init_encrypt,
                   'init_decrypt'  => $init_decrypt,
                   'encrypt_block' => $crypt_block[CRYPT_DES_ENCRYPT],
                   'decrypt_block' => $crypt_block[CRYPT_DES_DECRYPT]
                )
            );
        }

        // Set the inline-crypt function as callback in: $this->inline_crypt
        $this->inline_crypt = $lambda_functions[$code_hash];
    }
}<|MERGE_RESOLUTION|>--- conflicted
+++ resolved
@@ -1394,11 +1394,7 @@
             // After max 10 hi-optimized functions, we create generic
             // (still very fast.. but not ultra) functions for each $mode/$des_rounds
             // Currently 2 * 5 generic functions will be then max. possible.
-<<<<<<< HEAD
-            $code_hash = str_pad($code_hash, 32) . $this->_trapdoor($this->key);
-=======
             $code_hash = str_pad($code_hash, 32) . $this->_hashInlineCryptFunction($this->key);
->>>>>>> 1a51226d
         }
 
         // Is there a re-usable $lambda_functions in there? If not, we have to create it.
