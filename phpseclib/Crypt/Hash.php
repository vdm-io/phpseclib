<?php

/**
 * Wrapper around hash() and hash_hmac() functions supporting truncated hashes
 * such as sha256-96.  Any hash algorithm returned by hash_algos() (and
 * truncated versions thereof) are supported.
 *
 * If {@link self::setKey() setKey()} is called, {@link self::hash() hash()} will
 * return the HMAC as opposed to the hash.
 *
 * Here's a short example of how to use this library:
 * <code>
 * <?php
 *    include 'vendor/autoload.php';
 *
 *    $hash = new \phpseclib3\Crypt\Hash('sha512');
 *
 *    $hash->setKey('abcdefg');
 *
 *    echo base64_encode($hash->hash('abcdefg'));
 * ?>
 * </code>
 *
 * @author    Jim Wigginton <terrafrost@php.net>
 * @copyright 2015 Jim Wigginton
 * @author    Andreas Fischer <bantu@phpbb.com>
 * @copyright 2015 Andreas Fischer
 * @license   http://www.opensource.org/licenses/mit-license.html  MIT License
 * @link      http://phpseclib.sourceforge.net
 */

declare(strict_types=1);

namespace phpseclib3\Crypt;

use phpseclib3\Common\Functions\Strings;
use phpseclib3\Exception\InsufficientSetupException;
use phpseclib3\Exception\LengthException;
use phpseclib3\Exception\UnsupportedAlgorithmException;
use phpseclib3\Math\BigInteger;
use phpseclib3\Math\PrimeField;

/**
 * @author  Jim Wigginton <terrafrost@php.net>
 * @author  Andreas Fischer <bantu@phpbb.com>
 */
class Hash
{
    /**
     * Padding Types
     */
    public const PADDING_KECCAK = 1;

    /**
     * Padding Types
     */
    public const PADDING_SHA3 = 2;

    /**
     * Padding Types
     */
    public const PADDING_SHAKE = 3;

    /**
     * Padding Type
     *
     * Only used by SHA3
     *
     * @var int
     */
    private $paddingType = 0;

    /**
     * Hash Parameter
     *
     * @see self::setHash()
     * @var int
     */
    private $hashParam;

    /**
     * Byte-length of hash output (Internal HMAC)
     *
     * @see self::setHash()
     * @var int
     */
    private $length;

    /**
     * Hash Algorithm
     *
     * @see self::setHash()
     * @var string
     */
    private $algo;

    /**
     * Key
     *
     * @see self::setKey()
     * @var string
     */
    private $key = false;

    /**
     * Nonce
     *
     * @see self::setNonce()
     * @var string
     */
    private $nonce = false;

    /**
     * Hash Parameters
     *
     * @var array
     */
    private $parameters = [];

    /**
     * Computed Key
     *
     * @see self::_computeKey()
     * @var string
     */
    private $computedKey = false;

    /**
     * Outer XOR (Internal HMAC)
     *
     * Used only for sha512/*
     *
     * @see self::hash()
     * @var string
     */
    private $opad;

    /**
     * Inner XOR (Internal HMAC)
     *
     * Used only for sha512/*
     *
     * @see self::hash()
     * @var string
     */
    private $ipad;

    /**
     * Recompute AES Key
     *
     * Used only for umac
     *
     * @see self::hash()
     * @var boolean
     */
    private $recomputeAESKey;

    /**
     * umac cipher object
     *
     * @see self::hash()
     * @var AES
     */
    private $c;

    /**
     * umac pad
     *
     * @see self::hash()
     * @var string
     */
    private $pad;

    /**
     * Block Size
     *
     * @var int
     */
    private $blockSize;

    /**#@+
     * UMAC variables
     *
     * @var PrimeField
     */
    private static $factory36;
    private static $factory64;
    private static $factory128;
    private static $offset64;
    private static $offset128;
    private static $marker64;
    private static $marker128;
    private static $maxwordrange64;
    private static $maxwordrange128;
    /**#@-*/

    /**
     * Default Constructor.
     */
    public function __construct(string $hash = 'sha256')
    {
        $this->setHash($hash);
    }

    /**
     * Sets the key for HMACs
     *
     * Keys can be of any length.
     *
     * @param string $key
     */
    public function setKey($key = false): void
    {
        $this->key = $key;
        $this->computeKey();
        $this->recomputeAESKey = true;
    }

    /**
     * Sets the nonce for UMACs
     *
     * Keys can be of any length.
     *
     * @param string $nonce
     */
    public function setNonce($nonce = false): void
    {
        switch (true) {
            case !is_string($nonce):
            case strlen($nonce) > 0 && strlen($nonce) <= 16:
                $this->recomputeAESKey = true;
                $this->nonce = $nonce;
                return;
        }

        throw new LengthException('The nonce length must be between 1 and 16 bytes, inclusive');
    }

    /**
     * Pre-compute the key used by the HMAC
     *
     * Quoting http://tools.ietf.org/html/rfc2104#section-2, "Applications that use keys longer than B bytes
     * will first hash the key using H and then use the resultant L byte string as the actual key to HMAC."
     *
     * As documented in https://www.reddit.com/r/PHP/comments/9nct2l/symfonypolyfill_hash_pbkdf2_correct_fix_for/
     * when doing an HMAC multiple times it's faster to compute the hash once instead of computing it during
     * every call
     */
    private function computeKey(): void
    {
        if ($this->key === false) {
            $this->computedKey = false;
            return;
        }

        if (strlen($this->key) <= $this->getBlockLengthInBytes()) {
            $this->computedKey = $this->key;
            return;
        }

        $this->computedKey = is_array($this->algo) ?
            call_user_func($this->algo, $this->key) :
            hash($this->algo, $this->key, true);
    }

    /**
     * Gets the hash function.
     *
     * As set by the constructor or by the setHash() method.
     *
     * @return string
     */
    public function getHash()
    {
        return $this->hashParam;
    }

    /**
     * Sets the hash function.
     */
    public function setHash(string $hash): void
    {
        $oldHash = $this->hashParam;
        $this->hashParam = $hash = strtolower($hash);
        switch ($hash) {
            case 'umac-32':
            case 'umac-64':
            case 'umac-96':
            case 'umac-128':
                if ($oldHash != $this->hashParam) {
                    $this->recomputeAESKey = true;
                }
                $this->blockSize = 128;
                $this->length = abs((int) substr($hash, -3)) >> 3;
                $this->algo = 'umac';
                return;
            case 'md2-96':
            case 'md5-96':
            case 'sha1-96':
            case 'sha224-96':
            case 'sha256-96':
            case 'sha384-96':
            case 'sha512-96':
            case 'sha512/224-96':
            case 'sha512/256-96':
                $hash = substr($hash, 0, -3);
                $this->length = 12; // 96 / 8 = 12
                break;
            case 'md2':
            case 'md5':
                $this->length = 16;
                break;
            case 'sha1':
                $this->length = 20;
                break;
            case 'sha224':
            case 'sha512/224':
            case 'sha3-224':
                $this->length = 28;
                break;
            case 'keccak256':
                $this->paddingType = self::PADDING_KECCAK;
                // fall-through
            case 'sha256':
            case 'sha512/256':
            case 'sha3-256':
                $this->length = 32;
                break;
            case 'sha384':
            case 'sha3-384':
                $this->length = 48;
                break;
            case 'sha512':
            case 'sha3-512':
                $this->length = 64;
                break;
            default:
                if (preg_match('#^(shake(?:128|256))-(\d+)$#', $hash, $matches)) {
                    $this->paddingType = self::PADDING_SHAKE;
                    $hash = $matches[1];
                    $this->length = $matches[2] >> 3;
                } else {
                    throw new UnsupportedAlgorithmException(
                        "$hash is not a supported algorithm"
                    );
                }
        }

        switch ($hash) {
            case 'md2':
            case 'md2-96':
                $this->blockSize = 128;
                break;
            case 'md5-96':
            case 'sha1-96':
            case 'sha224-96':
            case 'sha256-96':
            case 'md5':
            case 'sha1':
            case 'sha224':
            case 'sha256':
                $this->blockSize = 512;
                break;
            case 'sha3-224':
                $this->blockSize = 1152; // 1600 - 2*224
                break;
            case 'sha3-256':
            case 'shake256':
            case 'keccak256':
                $this->blockSize = 1088; // 1600 - 2*256
                break;
            case 'sha3-384':
                $this->blockSize = 832; // 1600 - 2*384
                break;
            case 'sha3-512':
                $this->blockSize = 576; // 1600 - 2*512
                break;
            case 'shake128':
                $this->blockSize = 1344; // 1600 - 2*128
                break;
            default:
                $this->blockSize = 1024;
        }

        if (in_array(substr($hash, 0, 5), ['sha3-', 'shake', 'kecca'])) {
            // PHP 7.1.0 introduced support for "SHA3 fixed mode algorithms":
            // http://php.net/ChangeLog-7.php#7.1.0
            if (version_compare(PHP_VERSION, '7.1.0') < 0 || substr($hash, 0, 5) != 'sha3-') {
                //preg_match('#(\d+)$#', $hash, $matches);
                //$this->parameters['capacity'] = 2 * $matches[1]; // 1600 - $this->blockSize
                //$this->parameters['rate'] = 1600 - $this->parameters['capacity']; // == $this->blockSize
                if (!$this->paddingType) {
                    $this->paddingType = self::PADDING_SHA3;
                }
                $this->parameters = [
                    'capacity' => 1600 - $this->blockSize,
                    'rate' => $this->blockSize,
                    'length' => $this->length,
                    'padding' => $this->paddingType,
                ];
                $hash = ['phpseclib3\Crypt\Hash', PHP_INT_SIZE == 8 ? 'sha3_64' : 'sha3_32'];
            }
        }

        if ($hash == 'sha512/224' || $hash == 'sha512/256') {
            // PHP 7.1.0 introduced sha512/224 and sha512/256 support:
            // http://php.net/ChangeLog-7.php#7.1.0
            if (version_compare(PHP_VERSION, '7.1.0') < 0) {
                // from http://csrc.nist.gov/publications/fips/fips180-4/fips-180-4.pdf#page=24
                $initial = $hash == 'sha512/256' ?
                    [
                        '22312194FC2BF72C', '9F555FA3C84C64C2', '2393B86B6F53B151', '963877195940EABD',
                        '96283EE2A88EFFE3', 'BE5E1E2553863992', '2B0199FC2C85B8AA', '0EB72DDC81C52CA2',
                    ] :
                    [
                        '8C3D37C819544DA2', '73E1996689DCD4D6', '1DFAB7AE32FF9C82', '679DD514582F9FCF',
                        '0F6D2B697BD44DA8', '77E36F7304C48942', '3F9D85A86A1D36C8', '1112E6AD91D692A1',
                    ];
                for ($i = 0; $i < 8; $i++) {
                    if (PHP_INT_SIZE == 8) {
                        list(, $initial[$i]) = unpack('J', pack('H*', $initial[$i]));
                    } else {
                        $initial[$i] = new BigInteger($initial[$i], 16);
                        $initial[$i]->setPrecision(64);
                    }
                }

                $this->parameters = compact('initial');

                $hash = ['phpseclib3\Crypt\Hash', PHP_INT_SIZE == 8 ? 'sha512_64' : 'sha512'];
            }
        }

        if (is_array($hash)) {
            $b = $this->blockSize >> 3;
            $this->ipad = str_repeat(chr(0x36), $b);
            $this->opad = str_repeat(chr(0x5C), $b);
        }

        $this->algo = $hash;

        $this->computeKey();
    }

    /**
     * KDF: Key-Derivation Function
     *
     * The key-derivation function generates pseudorandom bits used to key the hash functions.
     *
     * @param int $index a non-negative integer less than 2^64
     * @param int $numbytes a non-negative integer less than 2^64
     * @return string string of length numbytes bytes
     */
    private function kdf(int $index, int $numbytes): string
    {
        $this->c->setIV(pack('N4', 0, $index, 0, 1));

        return $this->c->encrypt(str_repeat("\0", $numbytes));
    }

    /**
     * PDF Algorithm
     *
     * @return string string of length taglen bytes.
     */
    private function pdf(): string
    {
        $k = $this->key;
        $nonce = $this->nonce;
        $taglen = $this->length;

        //
        // Extract and zero low bit(s) of Nonce if needed
        //
        if ($taglen <= 8) {
            $last = strlen($nonce) - 1;
            $mask = $taglen == 4 ? "\3" : "\1";
            $index = $nonce[$last] & $mask;
            $nonce[$last] = $nonce[$last] ^ $index;
        }

        //
        // Make Nonce BLOCKLEN bytes by appending zeroes if needed
        //
        $nonce = str_pad($nonce, 16, "\0");

        //
        // Generate subkey, encipher and extract indexed substring
        //
        $kp = $this->kdf(0, 16);
        $c = new AES('ctr');
        $c->disablePadding();
        $c->setKey($kp);
        $c->setIV($nonce);
        $t = $c->encrypt("\0\0\0\0\0\0\0\0\0\0\0\0\0\0\0\0");

        // we could use ord() but per https://paragonie.com/blog/2016/06/constant-time-encoding-boring-cryptography-rfc-4648-and-you
        // unpack() doesn't leak timing info
        return $taglen <= 8 ?
            substr($t, unpack('C', $index)[1] * $taglen, $taglen) :
            substr($t, 0, $taglen);
    }

    /**
     * UHASH Algorithm
     *
     * @param string $m string of length less than 2^67 bits.
     * @param int $taglen the integer 4, 8, 12 or 16.
     * @return string string of length taglen bytes.
     */
    private function uhash(string $m, int $taglen): string
    {
        //
        // One internal iteration per 4 bytes of output
        //
        $iters = $taglen >> 2;

        //
        // Define total key needed for all iterations using KDF.
        // L1Key reuses most key material between iterations.
        //
        //$L1Key  = $this->kdf(1, 1024 + ($iters - 1) * 16);
        $L1Key  = $this->kdf(1, (1024 + ($iters - 1)) * 16);
        $L2Key  = $this->kdf(2, $iters * 24);
        $L3Key1 = $this->kdf(3, $iters * 64);
        $L3Key2 = $this->kdf(4, $iters * 4);

        //
        // For each iteration, extract key and do three-layer hash.
        // If bytelength(M) <= 1024, then skip L2-HASH.
        //
        $y = '';
        for ($i = 0; $i < $iters; $i++) {
            $L1Key_i  = substr($L1Key, $i * 16, 1024);
            $L2Key_i  = substr($L2Key, $i * 24, 24);
            $L3Key1_i = substr($L3Key1, $i * 64, 64);
            $L3Key2_i = substr($L3Key2, $i * 4, 4);

            $a = self::L1Hash($L1Key_i, $m);
            $b = strlen($m) <= 1024 ? "\0\0\0\0\0\0\0\0$a" : self::L2Hash($L2Key_i, $a);
            $c = self::L3Hash($L3Key1_i, $L3Key2_i, $b);
            $y .= $c;
        }

        return $y;
    }

    /**
     * L1-HASH Algorithm
     *
     * The first-layer hash breaks the message into 1024-byte chunks and
     * hashes each with a function called NH.  Concatenating the results
     * forms a string, which is up to 128 times shorter than the original.
     *
     * @param string $k string of length 1024 bytes.
     * @param string $m string of length less than 2^67 bits.
     * @return string string of length (8 * ceil(bitlength(M)/8192)) bytes.
     */
    private static function L1Hash(string $k, string $m): string
    {
        //
        // Break M into 1024 byte chunks (final chunk may be shorter)
        //
        $m = str_split($m, 1024);

        //
        // For each chunk, except the last: endian-adjust, NH hash
        // and add bit-length.  Use results to build Y.
        //
        $length = 1024 * 8;
        $y = '';

        for ($i = 0; $i < count($m) - 1; $i++) {
            $m[$i] = pack('N*', ...unpack('V*', $m[$i])); // ENDIAN-SWAP
            $y .= PHP_INT_SIZE == 8 ?
                static::nh64($k, $m[$i], $length) :
                static::nh32($k, $m[$i], $length);
        }

        //
        // For the last chunk: pad to 32-byte boundary, endian-adjust,
        // NH hash and add bit-length.  Concatenate the result to Y.
        //
        $length = count($m) ? strlen($m[$i]) : 0;
        $pad = 32 - ($length % 32);
        $pad = max(32, $length + $pad % 32);
        $m[$i] = str_pad($m[$i] ?? '', $pad, "\0"); // zeropad
        $m[$i] = pack('N*', ...unpack('V*', $m[$i])); // ENDIAN-SWAP

        $y .= PHP_INT_SIZE == 8 ?
            static::nh64($k, $m[$i], $length * 8) :
            static::nh32($k, $m[$i], $length * 8);

        return $y;
    }

    /**
     * 32-bit safe 64-bit Multiply with 2x 32-bit ints
     *
     * @param int $x
     * @param int $y
     * @return string $x * $y
     */
    private static function mul32_64($x, $y)
    {
        // see mul64() for a more detailed explanation of how this works

        $x1 = ($x >> 16) & 0xFFFF;
        $x0 = $x & 0xFFFF;

        $y1 = ($y >> 16) & 0xFFFF;
        $y0 = $y & 0xFFFF;

        // the following 3x lines will possibly yield floats
        $z2 = $x1 * $y1;
        $z0 = $x0 * $y0;
        $z1 = $x1 * $y0 + $x0 * $y1;

        $a = intval(fmod($z0, 65536));
        $b = intval($z0 / 65536) + intval(fmod($z1, 65536));
        $c = intval($z1 / 65536) + intval(fmod($z2, 65536)) + intval($b / 65536);
        $b = intval(fmod($b, 65536));
        $d = intval($z2 / 65536) + intval($c / 65536);
        $c = intval(fmod($c, 65536));
        $d = intval(fmod($d, 65536));

        return pack('n4', $d, $c, $b, $a);
    }

    /**
     * 32-bit safe 64-bit Addition with 2x 64-bit strings
     *
     * @param int $x
     * @param int $y
     * @return int $x * $y
     */
    private static function add32_64($x, $y)
    {
        [, $x1, $x2, $x3, $x4] = unpack('n4', $x);
        [, $y1, $y2, $y3, $y4] = unpack('n4', $y);
        $a = $x4 + $y4;
        $b = $x3 + $y3 + ($a >> 16);
        $c = $x2 + $y2 + ($b >> 16);
        $d = $x1 + $y1 + ($c >> 16);
        return pack('n4', $d, $c, $b, $a);
    }

    /**
     * 32-bit safe 32-bit Addition with 2x 32-bit strings
     *
     * @param int $x
     * @param int $y
     * @return int $x * $y
     */
    private static function add32($x, $y)
    {
        // see add64() for a more detailed explanation of how this works

        $x1 = $x & 0xFFFF;
        $x2 = ($x >> 16) & 0xFFFF;
        $y1 = $y & 0xFFFF;
        $y2 = ($y >> 16) & 0xFFFF;

        $a = $x1 + $y1;
        $b = ($x2 + $y2 + ($a >> 16)) << 16;
        $a &= 0xFFFF;

        return $a | $b;
    }

    /**
     * NH Algorithm / 32-bit safe
     *
     * @param string $k string of length 1024 bytes.
     * @param string $m string with length divisible by 32 bytes.
     * @return string string of length 8 bytes.
     */
    private static function nh32(string $k, string $m, int $length): string
    {
        //
        // Break M and K into 4-byte chunks
        //
        $k = unpack('N*', $k);
        $m = unpack('N*', $m);
        $t = count($m);

        //
        // Perform NH hash on the chunks, pairing words for multiplication
        // which are 4 apart to accommodate vector-parallelism.
        //
        $i = 1;
        $y = "\0\0\0\0\0\0\0\0";
        while ($i <= $t) {
            $temp  = self::add32($m[$i], $k[$i]);
            $temp2 = self::add32($m[$i + 4], $k[$i + 4]);
            $y = self::add32_64($y, self::mul32_64($temp, $temp2));

            $temp  = self::add32($m[$i + 1], $k[$i + 1]);
            $temp2 = self::add32($m[$i + 5], $k[$i + 5]);
            $y = self::add32_64($y, self::mul32_64($temp, $temp2));

            $temp  = self::add32($m[$i + 2], $k[$i + 2]);
            $temp2 = self::add32($m[$i + 6], $k[$i + 6]);
            $y = self::add32_64($y, self::mul32_64($temp, $temp2));

            $temp  = self::add32($m[$i + 3], $k[$i + 3]);
            $temp2 = self::add32($m[$i + 7], $k[$i + 7]);
            $y = self::add32_64($y, self::mul32_64($temp, $temp2));

            $i += 8;
        }

        return self::add32_64($y, pack('N2', 0, $length));
    }

    /**
     * 64-bit Multiply with 2x 32-bit ints
     */
    private static function mul64(int $x, int $y): int
    {
        // since PHP doesn't implement unsigned integers we'll implement them with signed integers
        // to do this we'll use karatsuba multiplication

        $x1 = $x >> 16;
        $x0 = $x & 0xFFFF;

        $y1 = $y >> 16;
        $y0 = $y & 0xFFFF;

        $z2 = $x1 * $y1; // up to 32 bits long
        $z0 = $x0 * $y0; // up to 32 bits long
        $z1 = $x1 * $y0 + $x0 * $y1; // up to 33 bit long
        // normally karatsuba multiplication calculates $z1 thusly:
        //$z1 = ($x1 + $x0) * ($y0 + $y1) - $z2 - $z0;
        // the idea being to eliminate one extra multiplication. for arbitrary precision math that makes sense
        // but not for this purpose

        // at this point karatsuba would normally return this:
        //return ($z2 << 64) + ($z1 << 32) + $z0;
        // the problem is that the output could be out of range for signed 64-bit ints,
        // which would cause PHP to switch to floats, which would risk losing the lower few bits
        // as such we'll OR 4x 16-bit blocks together like so:
        /*
          ........  |  ........  |  ........  |  ........
          upper $z2 |  lower $z2 |  lower $z1 |  lower $z0
                    | +upper $z1 | +upper $z0 |
         +   $carry | +   $carry |            |
        */
        // technically upper $z1 is 17 bit - not 16 - but the most significant digit of that will
        // just get added to $carry

        $a = $z0 & 0xFFFF;
        $b = ($z0 >> 16) + ($z1 & 0xFFFF);
        $c = ($z1 >> 16) + ($z2 & 0xFFFF) + ($b >> 16);
        $b = ($b & 0xFFFF) << 16;
        $d = ($z2 >> 16) + ($c >> 16);
        $c = ($c & 0xFFFF) << 32;
        $d = ($d & 0xFFFF) << 48;

        return $a | $b | $c | $d;
    }

    /**
     * 64-bit Addition with 2x 64-bit ints
     */
    private static function add64(int $x, int $y): int
    {
        // doing $x + $y risks returning a result that's out of range for signed 64-bit ints
        // in that event PHP would convert the result to a float and precision would be lost
        // so we'll just add 2x 32-bit ints together like so:
        /*
           ........ | ........
           upper $x | lower $x
          +upper $y |+lower $y
          +  $carry |
        */
        $x1 = $x & 0xFFFFFFFF;
        $x2 = ($x >> 32) & 0xFFFFFFFF;
        $y1 = $y & 0xFFFFFFFF;
        $y2 = ($y >> 32) & 0xFFFFFFFF;

        $a = $x1 + $y1;
        $b = ($x2 + $y2 + ($a >> 32)) << 32;
        $a &= 0xFFFFFFFF;

        return $a | $b;
    }

    /**
     * NH Algorithm / 64-bit safe
     *
     * @param string $k string of length 1024 bytes.
     * @param string $m string with length divisible by 32 bytes.
     * @return string string of length 8 bytes.
     */
    private static function nh64($k, $m, $length)
    {
        //
        // Break M and K into 4-byte chunks
        //
        $k = unpack('N*', $k);
        $m = unpack('N*', $m);
        $t = count($m);

        //
        // Perform NH hash on the chunks, pairing words for multiplication
        // which are 4 apart to accommodate vector-parallelism.
        //
        $i = 1;
        $y = 0;
        while ($i <= $t) {
            $temp  = ($m[$i] + $k[$i]) & 0xFFFFFFFF;
            $temp2 = ($m[$i + 4] + $k[$i + 4]) & 0xFFFFFFFF;
            $y = self::add64($y, self::mul64($temp, $temp2));

            $temp  = ($m[$i + 1] + $k[$i + 1]) & 0xFFFFFFFF;
            $temp2 = ($m[$i + 5] + $k[$i + 5]) & 0xFFFFFFFF;
            $y = self::add64($y, self::mul64($temp, $temp2));

            $temp  = ($m[$i + 2] + $k[$i + 2]) & 0xFFFFFFFF;
            $temp2 = ($m[$i + 6] + $k[$i + 6]) & 0xFFFFFFFF;
            $y = self::add64($y, self::mul64($temp, $temp2));

            $temp  = ($m[$i + 3] + $k[$i + 3]) & 0xFFFFFFFF;
            $temp2 = ($m[$i + 7] + $k[$i + 7]) & 0xFFFFFFFF;
            $y = self::add64($y, self::mul64($temp, $temp2));

            $i += 8;
        }

        return pack('J', self::add64($y, $length));
    }

    /**
     * L2-HASH: Second-Layer Hash
     *
     * The second-layer rehashes the L1-HASH output using a polynomial hash
     * called POLY.  If the L1-HASH output is long, then POLY is called once
     * on a prefix of the L1-HASH output and called using different settings
     * on the remainder.  (This two-step hashing of the L1-HASH output is
     * needed only if the message length is greater than 16 megabytes.)
     * Careful implementation of POLY is necessary to avoid a possible
     * timing attack (see Section 6.6 for more information).
     *
     * @param string $k string of length 24 bytes.
     * @param string $m string of length less than 2^64 bytes.
     * @return string string of length 16 bytes.
     */
    private static function L2Hash(string $k, string $m): string
    {
        //
        //  Extract keys and restrict to special key-sets
        //
        $k64 = $k & "\x01\xFF\xFF\xFF\x01\xFF\xFF\xFF";
        $k64 = new BigInteger($k64, 256);
        $k128 = substr($k, 8) & "\x01\xFF\xFF\xFF\x01\xFF\xFF\xFF\x01\xFF\xFF\xFF\x01\xFF\xFF\xFF";
        $k128 = new BigInteger($k128, 256);

        //
        // If M is no more than 2^17 bytes, hash under 64-bit prime,
        // otherwise, hash first 2^17 bytes under 64-bit prime and
        // remainder under 128-bit prime.
        //
        if (strlen($m) <= 0x20000) { // 2^14 64-bit words
            $y = self::poly(64, self::$maxwordrange64, $k64, $m);
        } else {
            $m_1 = substr($m, 0, 0x20000); // 1 << 17
            $m_2 = substr($m, 0x20000) . "\x80";
            $length = strlen($m_2);
            $pad = 16 - ($length % 16);
            $pad %= 16;
            $m_2 = str_pad($m_2, $length + $pad, "\0"); // zeropad
            $y = self::poly(64, self::$maxwordrange64, $k64, $m_1);
            $y = str_pad($y, 16, "\0", STR_PAD_LEFT);
            $y = self::poly(128, self::$maxwordrange128, $k128, $y . $m_2);
        }

        return str_pad($y, 16, "\0", STR_PAD_LEFT);
    }

    /**
     * POLY Algorithm
     *
     * @param int $wordbits the integer 64 or 128.
     * @param PrimeField\Integer $maxwordrange positive integer less than 2^wordbits.
     * @param BigInteger $k integer in the range 0 ... prime(wordbits) - 1.
     * @param string $m string with length divisible by (wordbits / 8) bytes.
     * @return string in the range 0 ... prime(wordbits) - 1.
     */
    private static function poly(int $wordbits, PrimeField\Integer $maxwordrange, BigInteger $k, string $m): string
    {
        //
        // Define constants used for fixing out-of-range words
        //
        $wordbytes = $wordbits >> 3;
        if ($wordbits == 128) {
            $factory = self::$factory128;
            $offset = self::$offset128;
            $marker = self::$marker128;
        } else {
            $factory = self::$factory64;
            $offset = self::$offset64;
            $marker = self::$marker64;
        }

        $k = $factory->newInteger($k);

        //
        // Break M into chunks of length wordbytes bytes
        //
        $m_i = str_split($m, $wordbytes);

        //
        // Each input word m is compared with maxwordrange.  If not smaller
        // then 'marker' and (m - offset), both in range, are hashed.
        //
        $y = $factory->newInteger(new BigInteger(1));
        foreach ($m_i as $m) {
            $m = $factory->newInteger(new BigInteger($m, 256));
            if ($m->compare($maxwordrange) >= 0) {
                $y = $k->multiply($y)->add($marker);
                $y = $k->multiply($y)->add($m->subtract($offset));
            } else {
                $y = $k->multiply($y)->add($m);
            }
        }

        return $y->toBytes();
    }

    /**
     * L3-HASH: Third-Layer Hash
     *
     * The output from L2-HASH is 16 bytes long.  This final hash function
     * hashes the 16-byte string to a fixed length of 4 bytes.
     *
     * @param string $k1 string of length 64 bytes.
     * @param string $k2 string of length 4 bytes.
     * @param string $m string of length 16 bytes.
     * @return string string of length 4 bytes.
     */
    private static function L3Hash(string $k1, string $k2, string $m): string
    {
        $factory = self::$factory36;

        $y = $factory->newInteger(new BigInteger());
        for ($i = 0; $i < 8; $i++) {
            $m_i = $factory->newInteger(new BigInteger(substr($m, 2 * $i, 2), 256));
            $k_i = $factory->newInteger(new BigInteger(substr($k1, 8 * $i, 8), 256));
            $y = $y->add($m_i->multiply($k_i));
        }
        $y = str_pad(substr($y->toBytes(), -4), 4, "\0", STR_PAD_LEFT);
        $y = $y ^ $k2;

        return $y;
    }

    /**
     * Compute the Hash / HMAC / UMAC.
     */
    public function hash(string $text): string
    {
        $algo = $this->algo;
        if ($algo == 'umac') {
            if ($this->recomputeAESKey) {
                if (!is_string($this->nonce)) {
                    throw new InsufficientSetupException('No nonce has been set');
                }
                if (!is_string($this->key)) {
                    throw new InsufficientSetupException('No key has been set');
                }
                if (strlen($this->key) != 16) {
                    throw new LengthException('Key must be 16 bytes long');
                }

                if (!isset(self::$maxwordrange64)) {
                    $one = new BigInteger(1);

                    $prime36 = new BigInteger("\x00\x00\x00\x0F\xFF\xFF\xFF\xFB", 256);
                    self::$factory36 = new PrimeField($prime36);

                    $prime64 = new BigInteger("\xFF\xFF\xFF\xFF\xFF\xFF\xFF\xC5", 256);
                    self::$factory64 = new PrimeField($prime64);

                    $prime128 = new BigInteger("\xFF\xFF\xFF\xFF\xFF\xFF\xFF\xFF\xFF\xFF\xFF\xFF\xFF\xFF\xFF\x61", 256);
                    self::$factory128 = new PrimeField($prime128);

                    self::$offset64 = new BigInteger("\1\0\0\0\0\0\0\0\0", 256);
                    self::$offset64 = self::$factory64->newInteger(self::$offset64->subtract($prime64));
                    self::$offset128 = new BigInteger("\1\0\0\0\0\0\0\0\0\0\0\0\0\0\0\0\0", 256);
                    self::$offset128 = self::$factory128->newInteger(self::$offset128->subtract($prime128));

                    self::$marker64 = self::$factory64->newInteger($prime64->subtract($one));
                    self::$marker128 = self::$factory128->newInteger($prime128->subtract($one));

                    $maxwordrange64 = $one->bitwise_leftShift(64)->subtract($one->bitwise_leftShift(32));
                    self::$maxwordrange64 = self::$factory64->newInteger($maxwordrange64);

                    $maxwordrange128 = $one->bitwise_leftShift(128)->subtract($one->bitwise_leftShift(96));
                    self::$maxwordrange128 = self::$factory128->newInteger($maxwordrange128);
                }

                $this->c = new AES('ctr');
                $this->c->disablePadding();
                $this->c->setKey($this->key);

                $this->pad = $this->pdf();

                $this->recomputeAESKey = false;
            }

            $hashedmessage = $this->uhash($text, $this->length);
            return $hashedmessage ^ $this->pad;
        }

        if (is_array($algo)) {
            if (empty($this->key) || !is_string($this->key)) {
                return substr($algo($text, ...array_values($this->parameters)), 0, $this->length);
            }

            // SHA3 HMACs are discussed at https://nvlpubs.nist.gov/nistpubs/FIPS/NIST.FIPS.202.pdf#page=30

            $key    = str_pad($this->computedKey, $b, chr(0));
            $temp   = $this->ipad ^ $key;
            $temp  .= $text;
            $temp   = substr($algo($temp, ...array_values($this->parameters)), 0, $this->length);
            $output = $this->opad ^ $key;
            $output .= $temp;
            $output = $algo($output, ...array_values($this->parameters));

            return substr($output, 0, $this->length);
        }

        $output = !empty($this->key) || is_string($this->key) ?
            hash_hmac($algo, $text, $this->computedKey, true) :
            hash($algo, $text, true);

        return strlen($output) > $this->length
            ? substr($output, 0, $this->length)
            : $output;
    }

    /**
     * Returns the hash length (in bits)
     */
    public function getLength(): int
    {
        return $this->length << 3;
    }

    /**
     * Returns the hash length (in bytes)
     */
    public function getLengthInBytes(): int
    {
        return $this->length;
    }

    /**
     * Returns the block length (in bits)
     */
    public function getBlockLength(): int
    {
        return $this->blockSize;
    }

    /**
     * Returns the block length (in bytes)
     */
    public function getBlockLengthInBytes(): int
    {
        return $this->blockSize >> 3;
    }

    /**
     * Pads SHA3 based on the mode
     */
    private static function sha3_pad(int $padLength, int $padType): string
    {
        switch ($padType) {
            case self::PADDING_KECCAK:
                $temp = chr(0x01) . str_repeat("\0", $padLength - 1);
                $temp[$padLength - 1] = $temp[$padLength - 1] | chr(0x80);
                return $temp;
            case self::PADDING_SHAKE:
                $temp = chr(0x1F) . str_repeat("\0", $padLength - 1);
                $temp[$padLength - 1] = $temp[$padLength - 1] | chr(0x80);
                return $temp;
            //case self::PADDING_SHA3:
            default:
                // from https://nvlpubs.nist.gov/nistpubs/FIPS/NIST.FIPS.202.pdf#page=36
                return $padLength == 1 ? chr(0x86) : chr(0x06) . str_repeat("\0", $padLength - 2) . chr(0x80);
        }
    }

    /**
     * Pure-PHP 32-bit implementation of SHA3
     *
     * Whereas BigInteger.php's 32-bit engine works on PHP 64-bit this 32-bit implementation
     * of SHA3 will *not* work on PHP 64-bit. This is because this implementation
     * employees bitwise NOTs and bitwise left shifts. And the round constants only work
     * on 32-bit PHP. eg. dechex(-2147483648) returns 80000000 on 32-bit PHP and
     * FFFFFFFF80000000 on 64-bit PHP. Sure, we could do bitwise ANDs but that would slow
     * things down.
     *
     * SHA512 requires BigInteger to simulate 64-bit unsigned integers because SHA2 employees
     * addition whereas SHA3 just employees bitwise operators. PHP64 only supports signed
     * 64-bit integers, which complicates addition, whereas that limitation isn't an issue
     * for SHA3.
     *
     * In https://ws680.nist.gov/publication/get_pdf.cfm?pub_id=919061#page=16 KECCAK[C] is
     * defined as "the KECCAK instance with KECCAK-f[1600] as the underlying permutation and
     * capacity c". This is relevant because, altho the KECCAK standard defines a mode
     * (KECCAK-f[800]) designed for 32-bit machines that mode is incompatible with SHA3
     */
    private static function sha3_32(string $p, int $c, int $r, int $d, int $padType): string
    {
        $block_size = $r >> 3;
        $padLength = $block_size - (strlen($p) % $block_size);
        $num_ints = $block_size >> 2;

        $p .= static::sha3_pad($padLength, $padType);

        $n = strlen($p) / $r; // number of blocks

        $s = [
            [[0, 0], [0, 0], [0, 0], [0, 0], [0, 0]],
            [[0, 0], [0, 0], [0, 0], [0, 0], [0, 0]],
            [[0, 0], [0, 0], [0, 0], [0, 0], [0, 0]],
            [[0, 0], [0, 0], [0, 0], [0, 0], [0, 0]],
            [[0, 0], [0, 0], [0, 0], [0, 0], [0, 0]],
        ];

        $p = str_split($p, $block_size);

        foreach ($p as $pi) {
            $pi = unpack('V*', $pi);
            $x = $y = 0;
            for ($i = 1; $i <= $num_ints; $i += 2) {
                $s[$x][$y][0] ^= $pi[$i + 1];
                $s[$x][$y][1] ^= $pi[$i];
                if (++$y == 5) {
                    $y = 0;
                    $x++;
                }
            }
            static::processSHA3Block32($s);
        }

        $z = '';
        $i = $j = 0;
        while (strlen($z) < $d) {
            $z .= pack('V2', $s[$i][$j][1], $s[$i][$j++][0]);
            if ($j == 5) {
                $j = 0;
                $i++;
                if ($i == 5) {
                    $i = 0;
                    static::processSHA3Block32($s);
                }
            }
        }

        return $z;
    }

    /**
     * 32-bit block processing method for SHA3
     */
    private static function processSHA3Block32(array &$s): void
    {
        static $rotationOffsets = [
            [ 0,  1, 62, 28, 27],
            [36, 44,  6, 55, 20],
            [ 3, 10, 43, 25, 39],
            [41, 45, 15, 21,  8],
            [18,  2, 61, 56, 14],
        ];

        // the standards give these constants in hexadecimal notation. it's tempting to want to use
        // that same notation, here, however, we can't, because 0x80000000, on PHP32, is a positive
        // float - not the negative int that we need to be in PHP32. so we use -2147483648 instead
        static $roundConstants = [
            [0, 1],
            [0, 32898],
            [-2147483648, 32906],
            [-2147483648, -2147450880],
            [0, 32907],
            [0, -2147483647],
            [-2147483648, -2147450751],
            [-2147483648, 32777],
            [0, 138],
            [0, 136],
            [0, -2147450871],
            [0, -2147483638],
            [0, -2147450741],
            [-2147483648, 139],
            [-2147483648, 32905],
            [-2147483648, 32771],
            [-2147483648, 32770],
            [-2147483648, 128],
            [0, 32778],
            [-2147483648, -2147483638],
            [-2147483648, -2147450751],
            [-2147483648, 32896],
            [0, -2147483647],
            [-2147483648, -2147450872],
        ];

        for ($round = 0; $round < 24; $round++) {
            // theta step
            $parity = $rotated = [];
            for ($i = 0; $i < 5; $i++) {
                $parity[] = [
                    $s[0][$i][0] ^ $s[1][$i][0] ^ $s[2][$i][0] ^ $s[3][$i][0] ^ $s[4][$i][0],
                    $s[0][$i][1] ^ $s[1][$i][1] ^ $s[2][$i][1] ^ $s[3][$i][1] ^ $s[4][$i][1],
                ];
                $rotated[] = static::rotateLeft32($parity[$i], 1);
            }

            $temp = [
                [$parity[4][0] ^ $rotated[1][0], $parity[4][1] ^ $rotated[1][1]],
                [$parity[0][0] ^ $rotated[2][0], $parity[0][1] ^ $rotated[2][1]],
                [$parity[1][0] ^ $rotated[3][0], $parity[1][1] ^ $rotated[3][1]],
                [$parity[2][0] ^ $rotated[4][0], $parity[2][1] ^ $rotated[4][1]],
                [$parity[3][0] ^ $rotated[0][0], $parity[3][1] ^ $rotated[0][1]],
            ];
            for ($i = 0; $i < 5; $i++) {
                for ($j = 0; $j < 5; $j++) {
                    $s[$i][$j][0] ^= $temp[$j][0];
                    $s[$i][$j][1] ^= $temp[$j][1];
                }
            }

            $st = $s;

            // rho and pi steps
            for ($i = 0; $i < 5; $i++) {
                for ($j = 0; $j < 5; $j++) {
                    $st[(2 * $i + 3 * $j) % 5][$j] = static::rotateLeft32($s[$j][$i], $rotationOffsets[$j][$i]);
                }
            }

            // chi step
            for ($i = 0; $i < 5; $i++) {
                $s[$i][0] = [
                    $st[$i][0][0] ^ (~$st[$i][1][0] & $st[$i][2][0]),
                    $st[$i][0][1] ^ (~$st[$i][1][1] & $st[$i][2][1]),
                ];
                $s[$i][1] = [
                    $st[$i][1][0] ^ (~$st[$i][2][0] & $st[$i][3][0]),
                    $st[$i][1][1] ^ (~$st[$i][2][1] & $st[$i][3][1]),
                ];
                $s[$i][2] = [
                    $st[$i][2][0] ^ (~$st[$i][3][0] & $st[$i][4][0]),
                    $st[$i][2][1] ^ (~$st[$i][3][1] & $st[$i][4][1]),
                ];
                $s[$i][3] = [
                    $st[$i][3][0] ^ (~$st[$i][4][0] & $st[$i][0][0]),
                    $st[$i][3][1] ^ (~$st[$i][4][1] & $st[$i][0][1]),
                ];
                $s[$i][4] = [
                    $st[$i][4][0] ^ (~$st[$i][0][0] & $st[$i][1][0]),
                    $st[$i][4][1] ^ (~$st[$i][0][1] & $st[$i][1][1]),
                ];
            }

            // iota step
            $s[0][0][0] ^= $roundConstants[$round][0];
            $s[0][0][1] ^= $roundConstants[$round][1];
        }
    }

    /**
     * Rotate 32-bit int
     */
    private static function rotateLeft32(array $x, int $shift): array
    {
        if ($shift < 32) {
            [$hi, $lo] = $x;
        } else {
            $shift -= 32;
            [$lo, $hi] = $x;
        }

        return [
            ($hi << $shift) | (($lo >> (32 - $shift)) & (1 << $shift) - 1),
            ($lo << $shift) | (($hi >> (32 - $shift)) & (1 << $shift) - 1),
        ];
    }

    /**
     * Pure-PHP 64-bit implementation of SHA3
     */
    private static function sha3_64(string $p, int $c, int $r, int $d, int $padType): string
    {
        $block_size = $r >> 3;
        $padLength = $block_size - (strlen($p) % $block_size);
        $num_ints = $block_size >> 2;

        $p .= static::sha3_pad($padLength, $padType);

        $n = strlen($p) / $r; // number of blocks

        $s = [
            [0, 0, 0, 0, 0],
            [0, 0, 0, 0, 0],
            [0, 0, 0, 0, 0],
            [0, 0, 0, 0, 0],
            [0, 0, 0, 0, 0],
        ];

        $p = str_split($p, $block_size);

        foreach ($p as $pi) {
            $pi = unpack('P*', $pi);
            $x = $y = 0;
            foreach ($pi as $subpi) {
                $s[$x][$y++] ^= $subpi;
                if ($y == 5) {
                    $y = 0;
                    $x++;
                }
            }
            static::processSHA3Block64($s);
        }

        $z = '';
        $i = $j = 0;
        while (strlen($z) < $d) {
            $z .= pack('P', $s[$i][$j++]);
            if ($j == 5) {
                $j = 0;
                $i++;
                if ($i == 5) {
                    $i = 0;
                    static::processSHA3Block64($s);
                }
            }
        }

        return $z;
    }

    /**
     * 64-bit block processing method for SHA3
     */
    private static function processSHA3Block64(array &$s): void
    {
        static $rotationOffsets = [
            [ 0,  1, 62, 28, 27],
            [36, 44,  6, 55, 20],
            [ 3, 10, 43, 25, 39],
            [41, 45, 15, 21,  8],
            [18,  2, 61, 56, 14],
        ];

        static $roundConstants = [
            1,
            32898,
            -9223372036854742902,
            -9223372034707259392,
            32907,
            2147483649,
            -9223372034707259263,
            -9223372036854743031,
            138,
            136,
            2147516425,
            2147483658,
            2147516555,
            -9223372036854775669,
            -9223372036854742903,
            -9223372036854743037,
            -9223372036854743038,
            -9223372036854775680,
            32778,
            -9223372034707292150,
            -9223372034707259263,
            -9223372036854742912,
            2147483649,
            -9223372034707259384,
        ];

        for ($round = 0; $round < 24; $round++) {
            // theta step
            $parity = [];
            for ($i = 0; $i < 5; $i++) {
                $parity[] = $s[0][$i] ^ $s[1][$i] ^ $s[2][$i] ^ $s[3][$i] ^ $s[4][$i];
            }
            $temp = [
                $parity[4] ^ static::rotateLeft64($parity[1], 1),
                $parity[0] ^ static::rotateLeft64($parity[2], 1),
                $parity[1] ^ static::rotateLeft64($parity[3], 1),
                $parity[2] ^ static::rotateLeft64($parity[4], 1),
                $parity[3] ^ static::rotateLeft64($parity[0], 1),
            ];
            for ($i = 0; $i < 5; $i++) {
                for ($j = 0; $j < 5; $j++) {
                    $s[$i][$j] ^= $temp[$j];
                }
            }

            $st = $s;

            // rho and pi steps
            for ($i = 0; $i < 5; $i++) {
                for ($j = 0; $j < 5; $j++) {
                    $st[(2 * $i + 3 * $j) % 5][$j] = static::rotateLeft64($s[$j][$i], $rotationOffsets[$j][$i]);
                }
            }

            // chi step
            for ($i = 0; $i < 5; $i++) {
                $s[$i] = [
                    $st[$i][0] ^ (~$st[$i][1] & $st[$i][2]),
                    $st[$i][1] ^ (~$st[$i][2] & $st[$i][3]),
                    $st[$i][2] ^ (~$st[$i][3] & $st[$i][4]),
                    $st[$i][3] ^ (~$st[$i][4] & $st[$i][0]),
                    $st[$i][4] ^ (~$st[$i][0] & $st[$i][1]),
                ];
            }

            // iota step
            $s[0][0] ^= $roundConstants[$round];
        }
    }

    /**
<<<<<<< HEAD
     * Rotate 64-bit int
=======
     * Left rotate 64-bit int
     *
     * @param int $x
     * @param int $shift
>>>>>>> 614bd994
     */
    private static function rotateLeft64(int $x, int $shift): int
    {
        return ($x << $shift) | (($x >> (64 - $shift)) & ((1 << $shift) - 1));
    }

    /**
     * Right rotate 64-bit int
     *
     * @param int $x
     * @param int $shift
     */
    private static function rotateRight64($x, $shift)
    {
        $mask = -1 ^ (-1 << (64 - $shift));
        return (($x >> $shift) & $mask) | ($x << (64 - $shift));
    }

    /**
     * Pure-PHP implementation of SHA512
     */
    private static function sha512(string $m, array $hash): string
    {
        static $k;

        if (!isset($k)) {
            // Initialize table of round constants
            // (first 64 bits of the fractional parts of the cube roots of the first 80 primes 2..409)
            $k = [
                '428a2f98d728ae22', '7137449123ef65cd', 'b5c0fbcfec4d3b2f', 'e9b5dba58189dbbc',
                '3956c25bf348b538', '59f111f1b605d019', '923f82a4af194f9b', 'ab1c5ed5da6d8118',
                'd807aa98a3030242', '12835b0145706fbe', '243185be4ee4b28c', '550c7dc3d5ffb4e2',
                '72be5d74f27b896f', '80deb1fe3b1696b1', '9bdc06a725c71235', 'c19bf174cf692694',
                'e49b69c19ef14ad2', 'efbe4786384f25e3', '0fc19dc68b8cd5b5', '240ca1cc77ac9c65',
                '2de92c6f592b0275', '4a7484aa6ea6e483', '5cb0a9dcbd41fbd4', '76f988da831153b5',
                '983e5152ee66dfab', 'a831c66d2db43210', 'b00327c898fb213f', 'bf597fc7beef0ee4',
                'c6e00bf33da88fc2', 'd5a79147930aa725', '06ca6351e003826f', '142929670a0e6e70',
                '27b70a8546d22ffc', '2e1b21385c26c926', '4d2c6dfc5ac42aed', '53380d139d95b3df',
                '650a73548baf63de', '766a0abb3c77b2a8', '81c2c92e47edaee6', '92722c851482353b',
                'a2bfe8a14cf10364', 'a81a664bbc423001', 'c24b8b70d0f89791', 'c76c51a30654be30',
                'd192e819d6ef5218', 'd69906245565a910', 'f40e35855771202a', '106aa07032bbd1b8',
                '19a4c116b8d2d0c8', '1e376c085141ab53', '2748774cdf8eeb99', '34b0bcb5e19b48a8',
                '391c0cb3c5c95a63', '4ed8aa4ae3418acb', '5b9cca4f7763e373', '682e6ff3d6b2b8a3',
                '748f82ee5defb2fc', '78a5636f43172f60', '84c87814a1f0ab72', '8cc702081a6439ec',
                '90befffa23631e28', 'a4506cebde82bde9', 'bef9a3f7b2c67915', 'c67178f2e372532b',
                'ca273eceea26619c', 'd186b8c721c0c207', 'eada7dd6cde0eb1e', 'f57d4f7fee6ed178',
                '06f067aa72176fba', '0a637dc5a2c898a6', '113f9804bef90dae', '1b710b35131c471b',
                '28db77f523047d84', '32caab7b40c72493', '3c9ebe0a15c9bebc', '431d67c49c100d4c',
                '4cc5d4becb3e42b6', '597f299cfc657e2a', '5fcb6fab3ad6faec', '6c44198c4a475817',
            ];

            for ($i = 0; $i < 80; $i++) {
                $k[$i] = new BigInteger($k[$i], 16);
            }
        }

        // Pre-processing
        $length = strlen($m);
        // to round to nearest 112 mod 128, we'll add 128 - (length + (128 - 112)) % 128
        $m .= str_repeat(chr(0), 128 - (($length + 16) & 0x7F));
        $m[$length] = chr(0x80);
        // we don't support hashing strings 512MB long
        $m .= pack('N4', 0, 0, 0, $length << 3);

        // Process the message in successive 1024-bit chunks
        $chunks = str_split($m, 128);
        foreach ($chunks as $chunk) {
            $w = [];
            for ($i = 0; $i < 16; $i++) {
                $temp = new BigInteger(Strings::shift($chunk, 8), 256);
                $temp->setPrecision(64);
                $w[] = $temp;
            }

            // Extend the sixteen 32-bit words into eighty 32-bit words
            for ($i = 16; $i < 80; $i++) {
                $temp = [
                          $w[$i - 15]->bitwise_rightRotate(1),
                          $w[$i - 15]->bitwise_rightRotate(8),
                          $w[$i - 15]->bitwise_rightShift(7),
                ];
                $s0 = $temp[0]->bitwise_xor($temp[1]);
                $s0 = $s0->bitwise_xor($temp[2]);
                $temp = [
                          $w[$i - 2]->bitwise_rightRotate(19),
                          $w[$i - 2]->bitwise_rightRotate(61),
                          $w[$i - 2]->bitwise_rightShift(6),
                ];
                $s1 = $temp[0]->bitwise_xor($temp[1]);
                $s1 = $s1->bitwise_xor($temp[2]);
                $w[$i] = clone $w[$i - 16];
                $w[$i] = $w[$i]->add($s0);
                $w[$i] = $w[$i]->add($w[$i - 7]);
                $w[$i] = $w[$i]->add($s1);
            }

            // Initialize hash value for this chunk
            $a = clone $hash[0];
            $b = clone $hash[1];
            $c = clone $hash[2];
            $d = clone $hash[3];
            $e = clone $hash[4];
            $f = clone $hash[5];
            $g = clone $hash[6];
            $h = clone $hash[7];

            // Main loop
            for ($i = 0; $i < 80; $i++) {
                $temp = [
                    $a->bitwise_rightRotate(28),
                    $a->bitwise_rightRotate(34),
                    $a->bitwise_rightRotate(39),
                ];
                $s0 = $temp[0]->bitwise_xor($temp[1]);
                $s0 = $s0->bitwise_xor($temp[2]);
                $temp = [
                    $a->bitwise_and($b),
                    $a->bitwise_and($c),
                    $b->bitwise_and($c),
                ];
                $maj = $temp[0]->bitwise_xor($temp[1]);
                $maj = $maj->bitwise_xor($temp[2]);
                $t2 = $s0->add($maj);

                $temp = [
                    $e->bitwise_rightRotate(14),
                    $e->bitwise_rightRotate(18),
                    $e->bitwise_rightRotate(41),
                ];
                $s1 = $temp[0]->bitwise_xor($temp[1]);
                $s1 = $s1->bitwise_xor($temp[2]);
                $temp = [
                    $e->bitwise_and($f),
                    $g->bitwise_and($e->bitwise_not()),
                ];
                $ch = $temp[0]->bitwise_xor($temp[1]);
                $t1 = $h->add($s1);
                $t1 = $t1->add($ch);
                $t1 = $t1->add($k[$i]);
                $t1 = $t1->add($w[$i]);

                $h = clone $g;
                $g = clone $f;
                $f = clone $e;
                $e = $d->add($t1);
                $d = clone $c;
                $c = clone $b;
                $b = clone $a;
                $a = $t1->add($t2);
            }

            // Add this chunk's hash to result so far
            $hash = [
                $hash[0]->add($a),
                $hash[1]->add($b),
                $hash[2]->add($c),
                $hash[3]->add($d),
                $hash[4]->add($e),
                $hash[5]->add($f),
                $hash[6]->add($g),
                $hash[7]->add($h),
            ];
        }

        // Produce the final hash value (big-endian)
        // (\phpseclib3\Crypt\Hash::hash() trims the output for hashes but not for HMACs.  as such, we trim the output here)
        $temp = $hash[0]->toBytes() . $hash[1]->toBytes() . $hash[2]->toBytes() . $hash[3]->toBytes() .
                $hash[4]->toBytes() . $hash[5]->toBytes() . $hash[6]->toBytes() . $hash[7]->toBytes();

        return $temp;
    }

    /**
     * Pure-PHP implementation of SHA512
     *
     * @param string $m
     * @param array $hash
     * @return string
     */
    private static function sha512_64($m, $hash)
    {
        static $k;

        if (!isset($k)) {
            // Initialize table of round constants
            // (first 64 bits of the fractional parts of the cube roots of the first 80 primes 2..409)
            $k = [
                '428a2f98d728ae22', '7137449123ef65cd', 'b5c0fbcfec4d3b2f', 'e9b5dba58189dbbc',
                '3956c25bf348b538', '59f111f1b605d019', '923f82a4af194f9b', 'ab1c5ed5da6d8118',
                'd807aa98a3030242', '12835b0145706fbe', '243185be4ee4b28c', '550c7dc3d5ffb4e2',
                '72be5d74f27b896f', '80deb1fe3b1696b1', '9bdc06a725c71235', 'c19bf174cf692694',
                'e49b69c19ef14ad2', 'efbe4786384f25e3', '0fc19dc68b8cd5b5', '240ca1cc77ac9c65',
                '2de92c6f592b0275', '4a7484aa6ea6e483', '5cb0a9dcbd41fbd4', '76f988da831153b5',
                '983e5152ee66dfab', 'a831c66d2db43210', 'b00327c898fb213f', 'bf597fc7beef0ee4',
                'c6e00bf33da88fc2', 'd5a79147930aa725', '06ca6351e003826f', '142929670a0e6e70',
                '27b70a8546d22ffc', '2e1b21385c26c926', '4d2c6dfc5ac42aed', '53380d139d95b3df',
                '650a73548baf63de', '766a0abb3c77b2a8', '81c2c92e47edaee6', '92722c851482353b',
                'a2bfe8a14cf10364', 'a81a664bbc423001', 'c24b8b70d0f89791', 'c76c51a30654be30',
                'd192e819d6ef5218', 'd69906245565a910', 'f40e35855771202a', '106aa07032bbd1b8',
                '19a4c116b8d2d0c8', '1e376c085141ab53', '2748774cdf8eeb99', '34b0bcb5e19b48a8',
                '391c0cb3c5c95a63', '4ed8aa4ae3418acb', '5b9cca4f7763e373', '682e6ff3d6b2b8a3',
                '748f82ee5defb2fc', '78a5636f43172f60', '84c87814a1f0ab72', '8cc702081a6439ec',
                '90befffa23631e28', 'a4506cebde82bde9', 'bef9a3f7b2c67915', 'c67178f2e372532b',
                'ca273eceea26619c', 'd186b8c721c0c207', 'eada7dd6cde0eb1e', 'f57d4f7fee6ed178',
                '06f067aa72176fba', '0a637dc5a2c898a6', '113f9804bef90dae', '1b710b35131c471b',
                '28db77f523047d84', '32caab7b40c72493', '3c9ebe0a15c9bebc', '431d67c49c100d4c',
                '4cc5d4becb3e42b6', '597f299cfc657e2a', '5fcb6fab3ad6faec', '6c44198c4a475817'
            ];

            for ($i = 0; $i < 80; $i++) {
                list(, $k[$i]) = unpack('J', pack('H*', $k[$i]));
            }
        }

        // Pre-processing
        $length = strlen($m);
        // to round to nearest 112 mod 128, we'll add 128 - (length + (128 - 112)) % 128
        $m .= str_repeat(chr(0), 128 - (($length + 16) & 0x7F));
        $m[$length] = chr(0x80);
        // we don't support hashing strings 512MB long
        $m .= pack('N4', 0, 0, 0, $length << 3);

        // Process the message in successive 1024-bit chunks
        $chunks = str_split($m, 128);
        foreach ($chunks as $chunk) {
            $w = [];
            for ($i = 0; $i < 16; $i++) {
                list(, $w[]) = unpack('J', Strings::shift($chunk, 8));
            }

            // Extend the sixteen 32-bit words into eighty 32-bit words
            for ($i = 16; $i < 80; $i++) {
                $temp = [
                    self::rotateRight64($w[$i - 15], 1),
                    self::rotateRight64($w[$i - 15], 8),
                    ($w[$i - 15] >> 7) & 0x01FFFFFFFFFFFFFF,
                ];
                $s0 = $temp[0] ^ $temp[1] ^ $temp[2];
                $temp = [
                    self::rotateRight64($w[$i - 2], 19),
                    self::rotateRight64($w[$i - 2], 61),
                    ($w[$i - 2] >> 6) & 0x03FFFFFFFFFFFFFF,
                ];
                $s1 = $temp[0] ^ $temp[1] ^ $temp[2];

                $w[$i] = $w[$i - 16];
                $w[$i] = self::add64($w[$i],  $s0);
                $w[$i] = self::add64($w[$i], $w[$i - 7]);
                $w[$i] = self::add64($w[$i], $s1);
            }

            // Initialize hash value for this chunk
            list($a, $b, $c, $d, $e, $f, $g, $h) = $hash;

            // Main loop
            for ($i = 0; $i < 80; $i++) {
                $temp = [
                    self::rotateRight64($a, 28),
                    self::rotateRight64($a, 34),
                    self::rotateRight64($a, 39),
                ];
                $s0 = $temp[0] ^ $temp[1] ^ $temp[2];
                $temp = [$a & $b, $a & $c, $b & $c];
                $maj = $temp[0] ^ $temp[1] ^ $temp[2];
                $t2 = self::add64($s0, $maj);

                $temp = [
                    self::rotateRight64($e, 14),
                    self::rotateRight64($e, 18),
                    self::rotateRight64($e, 41),
                ];
                $s1 = $temp[0] ^ $temp[1] ^ $temp[2];
                $ch = ($e & $f) ^ ($g & ~$e);
                $t1 = self::add64($h, $s1);
                $t1 = self::add64($t1, $ch);
                $t1 = self::add64($t1, $k[$i]);
                $t1 = self::add64($t1, $w[$i]);

                $h = $g;
                $g = $f;
                $f = $e;
                $e = self::add64($d, $t1);
                $d = $c;
                $c = $b;
                $b = $a;
                $a = self::add64($t1, $t2);
            }

            // Add this chunk's hash to result so far
            $hash = [
                self::add64($hash[0], $a),
                self::add64($hash[1], $b),
                self::add64($hash[2], $c),
                self::add64($hash[3], $d),
                self::add64($hash[4], $e),
                self::add64($hash[5], $f),
                self::add64($hash[6], $g),
                self::add64($hash[7], $h),
            ];
        }

        // Produce the final hash value (big-endian)
        // (\phpseclib3\Crypt\Hash::hash() trims the output for hashes but not for HMACs.  as such, we trim the output here)
        $temp = pack('J', $hash[0]) . pack('J', $hash[1]) . pack('J', $hash[2]) . pack('J', $hash[3]) .
                pack('J', $hash[4]) . pack('J', $hash[5]) . pack('J', $hash[6]) . pack('J', $hash[7]);

        return $temp;
    }

    /**
     *  __toString() magic method
     */
    public function __toString()
    {
        return $this->getHash();
    }
}<|MERGE_RESOLUTION|>--- conflicted
+++ resolved
@@ -128,7 +128,7 @@
     /**
      * Outer XOR (Internal HMAC)
      *
-     * Used only for sha512/*
+     * Used only for sha512
      *
      * @see self::hash()
      * @var string
@@ -138,7 +138,7 @@
     /**
      * Inner XOR (Internal HMAC)
      *
-     * Used only for sha512/*
+     * Used only for sha512
      *
      * @see self::hash()
      * @var string
@@ -382,53 +382,20 @@
                 $this->blockSize = 1024;
         }
 
-        if (in_array(substr($hash, 0, 5), ['sha3-', 'shake', 'kecca'])) {
-            // PHP 7.1.0 introduced support for "SHA3 fixed mode algorithms":
-            // http://php.net/ChangeLog-7.php#7.1.0
-            if (version_compare(PHP_VERSION, '7.1.0') < 0 || substr($hash, 0, 5) != 'sha3-') {
-                //preg_match('#(\d+)$#', $hash, $matches);
-                //$this->parameters['capacity'] = 2 * $matches[1]; // 1600 - $this->blockSize
-                //$this->parameters['rate'] = 1600 - $this->parameters['capacity']; // == $this->blockSize
-                if (!$this->paddingType) {
-                    $this->paddingType = self::PADDING_SHA3;
-                }
-                $this->parameters = [
-                    'capacity' => 1600 - $this->blockSize,
-                    'rate' => $this->blockSize,
-                    'length' => $this->length,
-                    'padding' => $this->paddingType,
-                ];
-                $hash = ['phpseclib3\Crypt\Hash', PHP_INT_SIZE == 8 ? 'sha3_64' : 'sha3_32'];
-            }
-        }
-
-        if ($hash == 'sha512/224' || $hash == 'sha512/256') {
-            // PHP 7.1.0 introduced sha512/224 and sha512/256 support:
-            // http://php.net/ChangeLog-7.php#7.1.0
-            if (version_compare(PHP_VERSION, '7.1.0') < 0) {
-                // from http://csrc.nist.gov/publications/fips/fips180-4/fips-180-4.pdf#page=24
-                $initial = $hash == 'sha512/256' ?
-                    [
-                        '22312194FC2BF72C', '9F555FA3C84C64C2', '2393B86B6F53B151', '963877195940EABD',
-                        '96283EE2A88EFFE3', 'BE5E1E2553863992', '2B0199FC2C85B8AA', '0EB72DDC81C52CA2',
-                    ] :
-                    [
-                        '8C3D37C819544DA2', '73E1996689DCD4D6', '1DFAB7AE32FF9C82', '679DD514582F9FCF',
-                        '0F6D2B697BD44DA8', '77E36F7304C48942', '3F9D85A86A1D36C8', '1112E6AD91D692A1',
-                    ];
-                for ($i = 0; $i < 8; $i++) {
-                    if (PHP_INT_SIZE == 8) {
-                        list(, $initial[$i]) = unpack('J', pack('H*', $initial[$i]));
-                    } else {
-                        $initial[$i] = new BigInteger($initial[$i], 16);
-                        $initial[$i]->setPrecision(64);
-                    }
-                }
-
-                $this->parameters = compact('initial');
-
-                $hash = ['phpseclib3\Crypt\Hash', PHP_INT_SIZE == 8 ? 'sha512_64' : 'sha512'];
-            }
+        if (in_array(substr($hash, 0, 5), ['shake', 'kecca'])) {
+            //preg_match('#(\d+)$#', $hash, $matches);
+            //$this->parameters['capacity'] = 2 * $matches[1]; // 1600 - $this->blockSize
+            //$this->parameters['rate'] = 1600 - $this->parameters['capacity']; // == $this->blockSize
+            if (!$this->paddingType) {
+                $this->paddingType = self::PADDING_SHA3;
+            }
+            $this->parameters = [
+                'capacity' => 1600 - $this->blockSize,
+                'rate' => $this->blockSize,
+                'length' => $this->length,
+                'padding' => $this->paddingType,
+            ];
+            $hash = ['phpseclib3\Crypt\Hash', PHP_INT_SIZE == 8 ? 'sha3_64' : 'sha3_32'];
         }
 
         if (is_array($hash)) {
@@ -1427,14 +1394,7 @@
     }
 
     /**
-<<<<<<< HEAD
      * Rotate 64-bit int
-=======
-     * Left rotate 64-bit int
-     *
-     * @param int $x
-     * @param int $shift
->>>>>>> 614bd994
      */
     private static function rotateLeft64(int $x, int $shift): int
     {
@@ -1442,309 +1402,6 @@
     }
 
     /**
-     * Right rotate 64-bit int
-     *
-     * @param int $x
-     * @param int $shift
-     */
-    private static function rotateRight64($x, $shift)
-    {
-        $mask = -1 ^ (-1 << (64 - $shift));
-        return (($x >> $shift) & $mask) | ($x << (64 - $shift));
-    }
-
-    /**
-     * Pure-PHP implementation of SHA512
-     */
-    private static function sha512(string $m, array $hash): string
-    {
-        static $k;
-
-        if (!isset($k)) {
-            // Initialize table of round constants
-            // (first 64 bits of the fractional parts of the cube roots of the first 80 primes 2..409)
-            $k = [
-                '428a2f98d728ae22', '7137449123ef65cd', 'b5c0fbcfec4d3b2f', 'e9b5dba58189dbbc',
-                '3956c25bf348b538', '59f111f1b605d019', '923f82a4af194f9b', 'ab1c5ed5da6d8118',
-                'd807aa98a3030242', '12835b0145706fbe', '243185be4ee4b28c', '550c7dc3d5ffb4e2',
-                '72be5d74f27b896f', '80deb1fe3b1696b1', '9bdc06a725c71235', 'c19bf174cf692694',
-                'e49b69c19ef14ad2', 'efbe4786384f25e3', '0fc19dc68b8cd5b5', '240ca1cc77ac9c65',
-                '2de92c6f592b0275', '4a7484aa6ea6e483', '5cb0a9dcbd41fbd4', '76f988da831153b5',
-                '983e5152ee66dfab', 'a831c66d2db43210', 'b00327c898fb213f', 'bf597fc7beef0ee4',
-                'c6e00bf33da88fc2', 'd5a79147930aa725', '06ca6351e003826f', '142929670a0e6e70',
-                '27b70a8546d22ffc', '2e1b21385c26c926', '4d2c6dfc5ac42aed', '53380d139d95b3df',
-                '650a73548baf63de', '766a0abb3c77b2a8', '81c2c92e47edaee6', '92722c851482353b',
-                'a2bfe8a14cf10364', 'a81a664bbc423001', 'c24b8b70d0f89791', 'c76c51a30654be30',
-                'd192e819d6ef5218', 'd69906245565a910', 'f40e35855771202a', '106aa07032bbd1b8',
-                '19a4c116b8d2d0c8', '1e376c085141ab53', '2748774cdf8eeb99', '34b0bcb5e19b48a8',
-                '391c0cb3c5c95a63', '4ed8aa4ae3418acb', '5b9cca4f7763e373', '682e6ff3d6b2b8a3',
-                '748f82ee5defb2fc', '78a5636f43172f60', '84c87814a1f0ab72', '8cc702081a6439ec',
-                '90befffa23631e28', 'a4506cebde82bde9', 'bef9a3f7b2c67915', 'c67178f2e372532b',
-                'ca273eceea26619c', 'd186b8c721c0c207', 'eada7dd6cde0eb1e', 'f57d4f7fee6ed178',
-                '06f067aa72176fba', '0a637dc5a2c898a6', '113f9804bef90dae', '1b710b35131c471b',
-                '28db77f523047d84', '32caab7b40c72493', '3c9ebe0a15c9bebc', '431d67c49c100d4c',
-                '4cc5d4becb3e42b6', '597f299cfc657e2a', '5fcb6fab3ad6faec', '6c44198c4a475817',
-            ];
-
-            for ($i = 0; $i < 80; $i++) {
-                $k[$i] = new BigInteger($k[$i], 16);
-            }
-        }
-
-        // Pre-processing
-        $length = strlen($m);
-        // to round to nearest 112 mod 128, we'll add 128 - (length + (128 - 112)) % 128
-        $m .= str_repeat(chr(0), 128 - (($length + 16) & 0x7F));
-        $m[$length] = chr(0x80);
-        // we don't support hashing strings 512MB long
-        $m .= pack('N4', 0, 0, 0, $length << 3);
-
-        // Process the message in successive 1024-bit chunks
-        $chunks = str_split($m, 128);
-        foreach ($chunks as $chunk) {
-            $w = [];
-            for ($i = 0; $i < 16; $i++) {
-                $temp = new BigInteger(Strings::shift($chunk, 8), 256);
-                $temp->setPrecision(64);
-                $w[] = $temp;
-            }
-
-            // Extend the sixteen 32-bit words into eighty 32-bit words
-            for ($i = 16; $i < 80; $i++) {
-                $temp = [
-                          $w[$i - 15]->bitwise_rightRotate(1),
-                          $w[$i - 15]->bitwise_rightRotate(8),
-                          $w[$i - 15]->bitwise_rightShift(7),
-                ];
-                $s0 = $temp[0]->bitwise_xor($temp[1]);
-                $s0 = $s0->bitwise_xor($temp[2]);
-                $temp = [
-                          $w[$i - 2]->bitwise_rightRotate(19),
-                          $w[$i - 2]->bitwise_rightRotate(61),
-                          $w[$i - 2]->bitwise_rightShift(6),
-                ];
-                $s1 = $temp[0]->bitwise_xor($temp[1]);
-                $s1 = $s1->bitwise_xor($temp[2]);
-                $w[$i] = clone $w[$i - 16];
-                $w[$i] = $w[$i]->add($s0);
-                $w[$i] = $w[$i]->add($w[$i - 7]);
-                $w[$i] = $w[$i]->add($s1);
-            }
-
-            // Initialize hash value for this chunk
-            $a = clone $hash[0];
-            $b = clone $hash[1];
-            $c = clone $hash[2];
-            $d = clone $hash[3];
-            $e = clone $hash[4];
-            $f = clone $hash[5];
-            $g = clone $hash[6];
-            $h = clone $hash[7];
-
-            // Main loop
-            for ($i = 0; $i < 80; $i++) {
-                $temp = [
-                    $a->bitwise_rightRotate(28),
-                    $a->bitwise_rightRotate(34),
-                    $a->bitwise_rightRotate(39),
-                ];
-                $s0 = $temp[0]->bitwise_xor($temp[1]);
-                $s0 = $s0->bitwise_xor($temp[2]);
-                $temp = [
-                    $a->bitwise_and($b),
-                    $a->bitwise_and($c),
-                    $b->bitwise_and($c),
-                ];
-                $maj = $temp[0]->bitwise_xor($temp[1]);
-                $maj = $maj->bitwise_xor($temp[2]);
-                $t2 = $s0->add($maj);
-
-                $temp = [
-                    $e->bitwise_rightRotate(14),
-                    $e->bitwise_rightRotate(18),
-                    $e->bitwise_rightRotate(41),
-                ];
-                $s1 = $temp[0]->bitwise_xor($temp[1]);
-                $s1 = $s1->bitwise_xor($temp[2]);
-                $temp = [
-                    $e->bitwise_and($f),
-                    $g->bitwise_and($e->bitwise_not()),
-                ];
-                $ch = $temp[0]->bitwise_xor($temp[1]);
-                $t1 = $h->add($s1);
-                $t1 = $t1->add($ch);
-                $t1 = $t1->add($k[$i]);
-                $t1 = $t1->add($w[$i]);
-
-                $h = clone $g;
-                $g = clone $f;
-                $f = clone $e;
-                $e = $d->add($t1);
-                $d = clone $c;
-                $c = clone $b;
-                $b = clone $a;
-                $a = $t1->add($t2);
-            }
-
-            // Add this chunk's hash to result so far
-            $hash = [
-                $hash[0]->add($a),
-                $hash[1]->add($b),
-                $hash[2]->add($c),
-                $hash[3]->add($d),
-                $hash[4]->add($e),
-                $hash[5]->add($f),
-                $hash[6]->add($g),
-                $hash[7]->add($h),
-            ];
-        }
-
-        // Produce the final hash value (big-endian)
-        // (\phpseclib3\Crypt\Hash::hash() trims the output for hashes but not for HMACs.  as such, we trim the output here)
-        $temp = $hash[0]->toBytes() . $hash[1]->toBytes() . $hash[2]->toBytes() . $hash[3]->toBytes() .
-                $hash[4]->toBytes() . $hash[5]->toBytes() . $hash[6]->toBytes() . $hash[7]->toBytes();
-
-        return $temp;
-    }
-
-    /**
-     * Pure-PHP implementation of SHA512
-     *
-     * @param string $m
-     * @param array $hash
-     * @return string
-     */
-    private static function sha512_64($m, $hash)
-    {
-        static $k;
-
-        if (!isset($k)) {
-            // Initialize table of round constants
-            // (first 64 bits of the fractional parts of the cube roots of the first 80 primes 2..409)
-            $k = [
-                '428a2f98d728ae22', '7137449123ef65cd', 'b5c0fbcfec4d3b2f', 'e9b5dba58189dbbc',
-                '3956c25bf348b538', '59f111f1b605d019', '923f82a4af194f9b', 'ab1c5ed5da6d8118',
-                'd807aa98a3030242', '12835b0145706fbe', '243185be4ee4b28c', '550c7dc3d5ffb4e2',
-                '72be5d74f27b896f', '80deb1fe3b1696b1', '9bdc06a725c71235', 'c19bf174cf692694',
-                'e49b69c19ef14ad2', 'efbe4786384f25e3', '0fc19dc68b8cd5b5', '240ca1cc77ac9c65',
-                '2de92c6f592b0275', '4a7484aa6ea6e483', '5cb0a9dcbd41fbd4', '76f988da831153b5',
-                '983e5152ee66dfab', 'a831c66d2db43210', 'b00327c898fb213f', 'bf597fc7beef0ee4',
-                'c6e00bf33da88fc2', 'd5a79147930aa725', '06ca6351e003826f', '142929670a0e6e70',
-                '27b70a8546d22ffc', '2e1b21385c26c926', '4d2c6dfc5ac42aed', '53380d139d95b3df',
-                '650a73548baf63de', '766a0abb3c77b2a8', '81c2c92e47edaee6', '92722c851482353b',
-                'a2bfe8a14cf10364', 'a81a664bbc423001', 'c24b8b70d0f89791', 'c76c51a30654be30',
-                'd192e819d6ef5218', 'd69906245565a910', 'f40e35855771202a', '106aa07032bbd1b8',
-                '19a4c116b8d2d0c8', '1e376c085141ab53', '2748774cdf8eeb99', '34b0bcb5e19b48a8',
-                '391c0cb3c5c95a63', '4ed8aa4ae3418acb', '5b9cca4f7763e373', '682e6ff3d6b2b8a3',
-                '748f82ee5defb2fc', '78a5636f43172f60', '84c87814a1f0ab72', '8cc702081a6439ec',
-                '90befffa23631e28', 'a4506cebde82bde9', 'bef9a3f7b2c67915', 'c67178f2e372532b',
-                'ca273eceea26619c', 'd186b8c721c0c207', 'eada7dd6cde0eb1e', 'f57d4f7fee6ed178',
-                '06f067aa72176fba', '0a637dc5a2c898a6', '113f9804bef90dae', '1b710b35131c471b',
-                '28db77f523047d84', '32caab7b40c72493', '3c9ebe0a15c9bebc', '431d67c49c100d4c',
-                '4cc5d4becb3e42b6', '597f299cfc657e2a', '5fcb6fab3ad6faec', '6c44198c4a475817'
-            ];
-
-            for ($i = 0; $i < 80; $i++) {
-                list(, $k[$i]) = unpack('J', pack('H*', $k[$i]));
-            }
-        }
-
-        // Pre-processing
-        $length = strlen($m);
-        // to round to nearest 112 mod 128, we'll add 128 - (length + (128 - 112)) % 128
-        $m .= str_repeat(chr(0), 128 - (($length + 16) & 0x7F));
-        $m[$length] = chr(0x80);
-        // we don't support hashing strings 512MB long
-        $m .= pack('N4', 0, 0, 0, $length << 3);
-
-        // Process the message in successive 1024-bit chunks
-        $chunks = str_split($m, 128);
-        foreach ($chunks as $chunk) {
-            $w = [];
-            for ($i = 0; $i < 16; $i++) {
-                list(, $w[]) = unpack('J', Strings::shift($chunk, 8));
-            }
-
-            // Extend the sixteen 32-bit words into eighty 32-bit words
-            for ($i = 16; $i < 80; $i++) {
-                $temp = [
-                    self::rotateRight64($w[$i - 15], 1),
-                    self::rotateRight64($w[$i - 15], 8),
-                    ($w[$i - 15] >> 7) & 0x01FFFFFFFFFFFFFF,
-                ];
-                $s0 = $temp[0] ^ $temp[1] ^ $temp[2];
-                $temp = [
-                    self::rotateRight64($w[$i - 2], 19),
-                    self::rotateRight64($w[$i - 2], 61),
-                    ($w[$i - 2] >> 6) & 0x03FFFFFFFFFFFFFF,
-                ];
-                $s1 = $temp[0] ^ $temp[1] ^ $temp[2];
-
-                $w[$i] = $w[$i - 16];
-                $w[$i] = self::add64($w[$i],  $s0);
-                $w[$i] = self::add64($w[$i], $w[$i - 7]);
-                $w[$i] = self::add64($w[$i], $s1);
-            }
-
-            // Initialize hash value for this chunk
-            list($a, $b, $c, $d, $e, $f, $g, $h) = $hash;
-
-            // Main loop
-            for ($i = 0; $i < 80; $i++) {
-                $temp = [
-                    self::rotateRight64($a, 28),
-                    self::rotateRight64($a, 34),
-                    self::rotateRight64($a, 39),
-                ];
-                $s0 = $temp[0] ^ $temp[1] ^ $temp[2];
-                $temp = [$a & $b, $a & $c, $b & $c];
-                $maj = $temp[0] ^ $temp[1] ^ $temp[2];
-                $t2 = self::add64($s0, $maj);
-
-                $temp = [
-                    self::rotateRight64($e, 14),
-                    self::rotateRight64($e, 18),
-                    self::rotateRight64($e, 41),
-                ];
-                $s1 = $temp[0] ^ $temp[1] ^ $temp[2];
-                $ch = ($e & $f) ^ ($g & ~$e);
-                $t1 = self::add64($h, $s1);
-                $t1 = self::add64($t1, $ch);
-                $t1 = self::add64($t1, $k[$i]);
-                $t1 = self::add64($t1, $w[$i]);
-
-                $h = $g;
-                $g = $f;
-                $f = $e;
-                $e = self::add64($d, $t1);
-                $d = $c;
-                $c = $b;
-                $b = $a;
-                $a = self::add64($t1, $t2);
-            }
-
-            // Add this chunk's hash to result so far
-            $hash = [
-                self::add64($hash[0], $a),
-                self::add64($hash[1], $b),
-                self::add64($hash[2], $c),
-                self::add64($hash[3], $d),
-                self::add64($hash[4], $e),
-                self::add64($hash[5], $f),
-                self::add64($hash[6], $g),
-                self::add64($hash[7], $h),
-            ];
-        }
-
-        // Produce the final hash value (big-endian)
-        // (\phpseclib3\Crypt\Hash::hash() trims the output for hashes but not for HMACs.  as such, we trim the output here)
-        $temp = pack('J', $hash[0]) . pack('J', $hash[1]) . pack('J', $hash[2]) . pack('J', $hash[3]) .
-                pack('J', $hash[4]) . pack('J', $hash[5]) . pack('J', $hash[6]) . pack('J', $hash[7]);
-
-        return $temp;
-    }
-
-    /**
      *  __toString() magic method
      */
     public function __toString()
