--- conflicted
+++ resolved
@@ -632,8 +632,8 @@
      */
     private static function add32_64($x, $y)
     {
-        list(, $x1, $x2, $x3, $x4) = unpack('n4', $x);
-        list(, $y1, $y2, $y3, $y4) = unpack('n4', $y);
+        [, $x1, $x2, $x3, $x4] = unpack('n4', $x);
+        [, $y1, $y2, $y3, $y4] = unpack('n4', $y);
         $a = $x4 + $y4;
         $b = $x3 + $y3 + ($a >> 16);
         $c = $x2 + $y2 + ($b >> 16);
@@ -671,11 +671,7 @@
      * @param string $m string with length divisible by 32 bytes.
      * @return string string of length 8 bytes.
      */
-<<<<<<< HEAD
-    private static function nh(string $k, string $m, $length): string
-=======
-    private static function nh32($k, $m, $length)
->>>>>>> e08decd0
+    private static function nh32(string $k, string $m, int $length): string
     {
         //
         // Break M and K into 4-byte chunks
