<?php

/**
 * Pure-PHP implementations of keyed-hash message authentication codes (HMACs) and various cryptographic hashing functions.
 *
 * Uses hash() or mhash() if available and an internal implementation, otherwise.  Currently supports the following:
 *
 * md2, md5, md5-96, sha1, sha1-96, sha256, sha256-96, sha384, and sha512, sha512-96
 *
 * If {@link self::setKey() setKey()} is called, {@link self::hash() hash()} will return the HMAC as opposed to
 * the hash.  If no valid algorithm is provided, sha1 will be used.
 *
 * PHP version 5
 *
 * {@internal The variable names are the same as those in
 * {@link http://tools.ietf.org/html/rfc2104#section-2 RFC2104}.}}
 *
 * Here's a short example of how to use this library:
 * <code>
 * <?php
 *    include 'vendor/autoload.php';
 *
 *    $hash = new \phpseclib\Crypt\Hash('sha1');
 *
 *    $hash->setKey('abcdefg');
 *
 *    echo base64_encode($hash->hash('abcdefg'));
 * ?>
 * </code>
 *
 * @category  Crypt
 * @package   Hash
 * @author    Jim Wigginton <terrafrost@php.net>
 * @copyright 2007 Jim Wigginton
 * @license   http://www.opensource.org/licenses/mit-license.html  MIT License
 * @link      http://phpseclib.sourceforge.net
 */

namespace phpseclib\Crypt;

use phpseclib\Math\BigInteger;

/**
 * Pure-PHP implementations of keyed-hash message authentication codes (HMACs) and various cryptographic hashing functions.
 *
 * @package Hash
 * @author  Jim Wigginton <terrafrost@php.net>
 * @access  public
 */
class Hash
{
    /**#@+
     * @access private
     * @see \phpseclib\Crypt\Hash::__construct()
     */
    /**
     * Toggles the internal implementation
     */
    const MODE_INTERNAL = 1;
    /**
     * Toggles the mhash() implementation, which has been deprecated on PHP 5.3.0+.
     */
    const MODE_MHASH = 2;
    /**
     * Toggles the hash() implementation, which works on PHP 5.1.2+.
     */
    const MODE_HASH = 3;
    /**#@-*/

    /**
     * Hash Parameter
     *
     * @see self::setHash()
     * @var int
     * @access private
     */
    var $hashParam;

    /**
     * Byte-length of compression blocks / key (Internal HMAC)
     *
     * @see self::setAlgorithm()
     * @var int
     * @access private
     */
    var $b;

    /**
     * Byte-length of hash output (Internal HMAC)
     *
     * @see self::setHash()
     * @var int
     * @access private
     */
    var $l = false;

    /**
     * Hash Algorithm
     *
     * @see self::setHash()
     * @var string
     * @access private
     */
    var $hash;

    /**
     * Key
     *
     * @see self::setKey()
     * @var string
     * @access private
     */
    var $key = false;

    /**
     * Computed Key
     *
     * @see self::_computeKey()
     * @var string
     * @access private
     */
    var $computedKey = false;

    /**
     * Outer XOR (Internal HMAC)
     *
     * @see self::setKey()
     * @var string
     * @access private
     */
    var $opad;

    /**
     * Inner XOR (Internal HMAC)
     *
     * @see self::setKey()
     * @var string
     * @access private
     */
    var $ipad;

    /**
     * Engine
     *
     * @see self::setHash()
     * @var string
     * @access private
     */
    var $engine;

    /**
     * Default Constructor.
     *
     * @param string $hash
     * @return \phpseclib\Crypt\Hash
     * @access public
     */
    function __construct($hash = 'sha1')
    {
        if (!defined('CRYPT_HASH_MODE')) {
            switch (true) {
                case extension_loaded('hash'):
                    define('CRYPT_HASH_MODE', self::MODE_HASH);
                    break;
                case extension_loaded('mhash'):
                    define('CRYPT_HASH_MODE', self::MODE_MHASH);
                    break;
                default:
                    define('CRYPT_HASH_MODE', self::MODE_INTERNAL);
            }
        }

        $this->setHash($hash);
    }

    /**
     * Sets the key for HMACs
     *
     * Keys can be of any length.
     *
     * @access public
     * @param string $key
     */
    function setKey($key = false)
    {
        $this->key = $key;
        $this->_computeKey();
    }

    /**
     * Pre-compute the key used by the HMAC
     *
     * Quoting http://tools.ietf.org/html/rfc2104#section-2, "Applications that use keys longer than B bytes
     * will first hash the key using H and then use the resultant L byte string as the actual key to HMAC."
     *
     * As documented in https://www.reddit.com/r/PHP/comments/9nct2l/symfonypolyfill_hash_pbkdf2_correct_fix_for/
     * when doing an HMAC multiple times it's faster to compute the hash once instead of computing it during
     * every call
     *
     * @access private
     */
    function _computeKey($mode)
    {
        if ($this->key === false) {
            $this->computedKey = false;
            return;
        }

        if (strlen($this->key) <= $this->b) {
            $this->computedKey = $this->key;
            return;
        }

<<<<<<< HEAD
        switch ($mode) {
            case self::MODE_MHASH:
=======
        switch ($this->engine) {
            case CRYPT_HASH_MODE_MHASH:
>>>>>>> 84e23292
                $this->computedKey = mhash($this->hash, $this->key);
                break;
            case self::MODE_HASH:
                $this->computedKey = hash($this->hash, $this->key, true);
                break;
            case self::MODE_INTERNAL:
                $this->computedKey = call_user_func($this->hash, $this->key);
        }
    }

    /**
     * Gets the hash function.
     *
     * As set by the constructor or by the setHash() method.
     *
     * @access public
     * @return string
     */
    function getHash()
    {
        return $this->hashParam;
    }

    /**
     * Sets the hash function.
     *
     * @access public
     * @param string $hash
     */
    function setHash($hash)
    {
        $this->hashParam = $hash = strtolower($hash);
        switch ($hash) {
            case 'md5-96':
            case 'sha1-96':
            case 'sha256-96':
            case 'sha512-96':
                $hash = substr($hash, 0, -3);
                $this->l = 12; // 96 / 8 = 12
                break;
            case 'md2':
            case 'md5':
                $this->l = 16;
                break;
            case 'sha1':
                $this->l = 20;
                break;
            case 'sha256':
                $this->l = 32;
                break;
            case 'sha384':
                $this->l = 48;
                break;
            case 'sha512':
                $this->l = 64;
        }

        switch ($hash) {
            case 'md2-96':
            case 'md2':
                $this->b = 16;
            case 'md5-96':
            case 'sha1-96':
            case 'sha224-96':
            case 'sha256-96':
            case 'md2':
            case 'md5':
            case 'sha1':
            case 'sha224':
            case 'sha256':
                $this->b = 64;
                break;
            default:
                $this->b = 128;
        }

        switch ($hash) {
            case 'md2':
<<<<<<< HEAD
                $mode = CRYPT_HASH_MODE == self::MODE_HASH && in_array('md2', hash_algos()) ?
                    self::MODE_HASH : self::MODE_INTERNAL;
                break;
            case 'sha384':
            case 'sha512':
                $mode = CRYPT_HASH_MODE == self::MODE_MHASH ? self::MODE_INTERNAL : CRYPT_HASH_MODE;
=======
                $this->engine = CRYPT_HASH_MODE == CRYPT_HASH_MODE_HASH && in_array('md2', hash_algos()) ?
                    CRYPT_HASH_MODE_HASH : CRYPT_HASH_MODE_INTERNAL;
                break;
            case 'sha384':
            case 'sha512':
                $this->engine = CRYPT_HASH_MODE == CRYPT_HASH_MODE_MHASH ? CRYPT_HASH_MODE_INTERNAL : CRYPT_HASH_MODE;
>>>>>>> 84e23292
                break;
            default:
                $this->engine = CRYPT_HASH_MODE;
        }

<<<<<<< HEAD
        switch ($mode) {
            case self::MODE_MHASH:
=======
        switch ($this->engine) {
            case CRYPT_HASH_MODE_MHASH:
>>>>>>> 84e23292
                switch ($hash) {
                    case 'md5':
                        $this->hash = MHASH_MD5;
                        break;
                    case 'sha256':
                        $this->hash = MHASH_SHA256;
                        break;
                    case 'sha1':
                    default:
                        $this->hash = MHASH_SHA1;
                }
                $this->_computeKey(self::MODE_MHASH);
                return;
            case self::MODE_HASH:
                switch ($hash) {
                    case 'md5':
                        $this->hash = 'md5';
                        return;
                    case 'md2':
                    case 'sha256':
                    case 'sha384':
                    case 'sha512':
                        $this->hash = $hash;
                        return;
                    case 'sha1':
                    default:
                        $this->hash = 'sha1';
                }
                $this->_computeKey(self::MODE_HASH);
                return;
        }

        switch ($hash) {
            case 'md2':
                $this->hash = array($this, '_md2');
                break;
            case 'md5':
                $this->hash = array($this, '_md5');
                break;
            case 'sha256':
                $this->hash = array($this, '_sha256');
                break;
            case 'sha384':
            case 'sha512':
                $this->hash = array($this, '_sha512');
                break;
            case 'sha1':
            default:
                $this->hash = array($this, '_sha1');
        }

        $this->ipad = str_repeat(chr(0x36), $this->b);
        $this->opad = str_repeat(chr(0x5C), $this->b);

        $this->_computeKey(self::MODE_INTERNAL);
    }

    /**
     * Compute the HMAC.
     *
     * @access public
     * @param string $text
     * @return string
     */
    function hash($text)
    {
<<<<<<< HEAD
        $mode = is_array($this->hash) ? self::MODE_INTERNAL : CRYPT_HASH_MODE;

        if (!empty($this->key) || is_string($this->key)) {
            switch ($mode) {
                case self::MODE_MHASH:
=======
        if (!empty($this->key) || is_string($this->key)) {
            switch ($this->engine) {
                case CRYPT_HASH_MODE_MHASH:
>>>>>>> 84e23292
                    $output = mhash($this->hash, $text, $this->computedKey);
                    break;
                case self::MODE_HASH:
                    $output = hash_hmac($this->hash, $text, $this->computedKey, true);
                    break;
                case self::MODE_INTERNAL:
                    $key    = str_pad($this->computedKey, $this->b, chr(0)); // step 1
                    $temp   = $this->ipad ^ $key;                            // step 2
                    $temp  .= $text;                                         // step 3
                    $temp   = call_user_func($this->hash, $temp);            // step 4
                    $output = $this->opad ^ $key;                            // step 5
                    $output.= $temp;                                         // step 6
                    $output = call_user_func($this->hash, $output);          // step 7
            }
        } else {
<<<<<<< HEAD
            switch ($mode) {
                case self::MODE_MHASH:
=======
            switch ($this->engine) {
                case CRYPT_HASH_MODE_MHASH:
>>>>>>> 84e23292
                    $output = mhash($this->hash, $text);
                    break;
                case self::MODE_HASH:
                    $output = hash($this->hash, $text, true);
                    break;
                case self::MODE_INTERNAL:
                    $output = call_user_func($this->hash, $text);
            }
        }

        return substr($output, 0, $this->l);
    }

    /**
     * Returns the hash length (in bytes)
     *
     * @access public
     * @return int
     */
    function getLength()
    {
        return $this->l;
    }

    /**
     * Wrapper for MD5
     *
     * @access private
     * @param string $m
     */
    function _md5($m)
    {
        return pack('H*', md5($m));
    }

    /**
     * Wrapper for SHA1
     *
     * @access private
     * @param string $m
     */
    function _sha1($m)
    {
        return pack('H*', sha1($m));
    }

    /**
     * Pure-PHP implementation of MD2
     *
     * See {@link http://tools.ietf.org/html/rfc1319 RFC1319}.
     *
     * @access private
     * @param string $m
     */
    function _md2($m)
    {
        static $s = array(
             41,  46,  67, 201, 162, 216, 124,   1,  61,  54,  84, 161, 236, 240, 6,
             19,  98, 167,   5, 243, 192, 199, 115, 140, 152, 147,  43, 217, 188,
             76, 130, 202,  30, 155,  87,  60, 253, 212, 224,  22, 103,  66, 111, 24,
            138,  23, 229,  18, 190,  78, 196, 214, 218, 158, 222,  73, 160, 251,
            245, 142, 187,  47, 238, 122, 169, 104, 121, 145,  21, 178,   7,  63,
            148, 194,  16, 137,  11,  34,  95,  33, 128, 127,  93, 154,  90, 144, 50,
             39,  53,  62, 204, 231, 191, 247, 151,   3, 255,  25,  48, 179,  72, 165,
            181, 209, 215,  94, 146,  42, 172,  86, 170, 198,  79, 184,  56, 210,
            150, 164, 125, 182, 118, 252, 107, 226, 156, 116,   4, 241,  69, 157,
            112,  89, 100, 113, 135,  32, 134,  91, 207, 101, 230,  45, 168,   2, 27,
             96,  37, 173, 174, 176, 185, 246,  28,  70,  97, 105,  52,  64, 126, 15,
             85,  71, 163,  35, 221,  81, 175,  58, 195,  92, 249, 206, 186, 197,
            234,  38,  44,  83,  13, 110, 133,  40, 132,   9, 211, 223, 205, 244, 65,
            129,  77,  82, 106, 220,  55, 200, 108, 193, 171, 250,  36, 225, 123,
              8,  12, 189, 177,  74, 120, 136, 149, 139, 227,  99, 232, 109, 233,
            203, 213, 254,  59,   0,  29,  57, 242, 239, 183,  14, 102,  88, 208, 228,
            166, 119, 114, 248, 235, 117,  75,  10,  49,  68,  80, 180, 143, 237,
             31,  26, 219, 153, 141,  51, 159,  17, 131, 20
        );

        // Step 1. Append Padding Bytes
        $pad = 16 - (strlen($m) & 0xF);
        $m.= str_repeat(chr($pad), $pad);

        $length = strlen($m);

        // Step 2. Append Checksum
        $c = str_repeat(chr(0), 16);
        $l = chr(0);
        for ($i = 0; $i < $length; $i+= 16) {
            for ($j = 0; $j < 16; $j++) {
                // RFC1319 incorrectly states that C[j] should be set to S[c xor L]
                //$c[$j] = chr($s[ord($m[$i + $j] ^ $l)]);
                // per <http://www.rfc-editor.org/errata_search.php?rfc=1319>, however, C[j] should be set to S[c xor L] xor C[j]
                $c[$j] = chr($s[ord($m[$i + $j] ^ $l)] ^ ord($c[$j]));
                $l = $c[$j];
            }
        }
        $m.= $c;

        $length+= 16;

        // Step 3. Initialize MD Buffer
        $x = str_repeat(chr(0), 48);

        // Step 4. Process Message in 16-Byte Blocks
        for ($i = 0; $i < $length; $i+= 16) {
            for ($j = 0; $j < 16; $j++) {
                $x[$j + 16] = $m[$i + $j];
                $x[$j + 32] = $x[$j + 16] ^ $x[$j];
            }
            $t = chr(0);
            for ($j = 0; $j < 18; $j++) {
                for ($k = 0; $k < 48; $k++) {
                    $x[$k] = $t = $x[$k] ^ chr($s[ord($t)]);
                    //$t = $x[$k] = $x[$k] ^ chr($s[ord($t)]);
                }
                $t = chr(ord($t) + $j);
            }
        }

        // Step 5. Output
        return substr($x, 0, 16);
    }

    /**
     * Pure-PHP implementation of SHA256
     *
     * See {@link http://en.wikipedia.org/wiki/SHA_hash_functions#SHA-256_.28a_SHA-2_variant.29_pseudocode SHA-256 (a SHA-2 variant) pseudocode - Wikipedia}.
     *
     * @access private
     * @param string $m
     */
    function _sha256($m)
    {
        if (extension_loaded('suhosin')) {
            return pack('H*', sha256($m));
        }

        // Initialize variables
        $hash = array(
            0x6a09e667, 0xbb67ae85, 0x3c6ef372, 0xa54ff53a, 0x510e527f, 0x9b05688c, 0x1f83d9ab, 0x5be0cd19
        );
        // Initialize table of round constants
        // (first 32 bits of the fractional parts of the cube roots of the first 64 primes 2..311)
        static $k = array(
            0x428a2f98, 0x71374491, 0xb5c0fbcf, 0xe9b5dba5, 0x3956c25b, 0x59f111f1, 0x923f82a4, 0xab1c5ed5,
            0xd807aa98, 0x12835b01, 0x243185be, 0x550c7dc3, 0x72be5d74, 0x80deb1fe, 0x9bdc06a7, 0xc19bf174,
            0xe49b69c1, 0xefbe4786, 0x0fc19dc6, 0x240ca1cc, 0x2de92c6f, 0x4a7484aa, 0x5cb0a9dc, 0x76f988da,
            0x983e5152, 0xa831c66d, 0xb00327c8, 0xbf597fc7, 0xc6e00bf3, 0xd5a79147, 0x06ca6351, 0x14292967,
            0x27b70a85, 0x2e1b2138, 0x4d2c6dfc, 0x53380d13, 0x650a7354, 0x766a0abb, 0x81c2c92e, 0x92722c85,
            0xa2bfe8a1, 0xa81a664b, 0xc24b8b70, 0xc76c51a3, 0xd192e819, 0xd6990624, 0xf40e3585, 0x106aa070,
            0x19a4c116, 0x1e376c08, 0x2748774c, 0x34b0bcb5, 0x391c0cb3, 0x4ed8aa4a, 0x5b9cca4f, 0x682e6ff3,
            0x748f82ee, 0x78a5636f, 0x84c87814, 0x8cc70208, 0x90befffa, 0xa4506ceb, 0xbef9a3f7, 0xc67178f2
        );

        // Pre-processing
        $length = strlen($m);
        // to round to nearest 56 mod 64, we'll add 64 - (length + (64 - 56)) % 64
        $m.= str_repeat(chr(0), 64 - (($length + 8) & 0x3F));
        $m[$length] = chr(0x80);
        // we don't support hashing strings 512MB long
        $m.= pack('N2', 0, $length << 3);

        // Process the message in successive 512-bit chunks
        $chunks = str_split($m, 64);
        foreach ($chunks as $chunk) {
            $w = array();
            for ($i = 0; $i < 16; $i++) {
                extract(unpack('Ntemp', $this->_string_shift($chunk, 4)));
                $w[] = $temp;
            }

            // Extend the sixteen 32-bit words into sixty-four 32-bit words
            for ($i = 16; $i < 64; $i++) {
                // @codingStandardsIgnoreStart
                $s0 = $this->_rightRotate($w[$i - 15],  7) ^
                      $this->_rightRotate($w[$i - 15], 18) ^
                      $this->_rightShift( $w[$i - 15],  3);
                $s1 = $this->_rightRotate($w[$i - 2], 17) ^
                      $this->_rightRotate($w[$i - 2], 19) ^
                      $this->_rightShift( $w[$i - 2], 10);
                // @codingStandardsIgnoreEnd
                $w[$i] = $this->_add($w[$i - 16], $s0, $w[$i - 7], $s1);
            }

            // Initialize hash value for this chunk
            list($a, $b, $c, $d, $e, $f, $g, $h) = $hash;

            // Main loop
            for ($i = 0; $i < 64; $i++) {
                $s0 = $this->_rightRotate($a,  2) ^
                      $this->_rightRotate($a, 13) ^
                      $this->_rightRotate($a, 22);
                $maj = ($a & $b) ^
                       ($a & $c) ^
                       ($b & $c);
                $t2 = $this->_add($s0, $maj);

                $s1 = $this->_rightRotate($e,  6) ^
                      $this->_rightRotate($e, 11) ^
                      $this->_rightRotate($e, 25);
                $ch = ($e & $f) ^
                      ($this->_not($e) & $g);
                $t1 = $this->_add($h, $s1, $ch, $k[$i], $w[$i]);

                $h = $g;
                $g = $f;
                $f = $e;
                $e = $this->_add($d, $t1);
                $d = $c;
                $c = $b;
                $b = $a;
                $a = $this->_add($t1, $t2);
            }

            // Add this chunk's hash to result so far
            $hash = array(
                $this->_add($hash[0], $a),
                $this->_add($hash[1], $b),
                $this->_add($hash[2], $c),
                $this->_add($hash[3], $d),
                $this->_add($hash[4], $e),
                $this->_add($hash[5], $f),
                $this->_add($hash[6], $g),
                $this->_add($hash[7], $h)
            );
        }

        // Produce the final hash value (big-endian)
        return pack('N8', $hash[0], $hash[1], $hash[2], $hash[3], $hash[4], $hash[5], $hash[6], $hash[7]);
    }

    /**
     * Pure-PHP implementation of SHA384 and SHA512
     *
     * @access private
     * @param string $m
     */
    function _sha512($m)
    {
        static $init384, $init512, $k;

        if (!isset($k)) {
            // Initialize variables
            $init384 = array( // initial values for SHA384
                'cbbb9d5dc1059ed8', '629a292a367cd507', '9159015a3070dd17', '152fecd8f70e5939',
                '67332667ffc00b31', '8eb44a8768581511', 'db0c2e0d64f98fa7', '47b5481dbefa4fa4'
            );
            $init512 = array( // initial values for SHA512
                '6a09e667f3bcc908', 'bb67ae8584caa73b', '3c6ef372fe94f82b', 'a54ff53a5f1d36f1',
                '510e527fade682d1', '9b05688c2b3e6c1f', '1f83d9abfb41bd6b', '5be0cd19137e2179'
            );

            for ($i = 0; $i < 8; $i++) {
                $init384[$i] = new BigInteger($init384[$i], 16);
                $init384[$i]->setPrecision(64);
                $init512[$i] = new BigInteger($init512[$i], 16);
                $init512[$i]->setPrecision(64);
            }

            // Initialize table of round constants
            // (first 64 bits of the fractional parts of the cube roots of the first 80 primes 2..409)
            $k = array(
                '428a2f98d728ae22', '7137449123ef65cd', 'b5c0fbcfec4d3b2f', 'e9b5dba58189dbbc',
                '3956c25bf348b538', '59f111f1b605d019', '923f82a4af194f9b', 'ab1c5ed5da6d8118',
                'd807aa98a3030242', '12835b0145706fbe', '243185be4ee4b28c', '550c7dc3d5ffb4e2',
                '72be5d74f27b896f', '80deb1fe3b1696b1', '9bdc06a725c71235', 'c19bf174cf692694',
                'e49b69c19ef14ad2', 'efbe4786384f25e3', '0fc19dc68b8cd5b5', '240ca1cc77ac9c65',
                '2de92c6f592b0275', '4a7484aa6ea6e483', '5cb0a9dcbd41fbd4', '76f988da831153b5',
                '983e5152ee66dfab', 'a831c66d2db43210', 'b00327c898fb213f', 'bf597fc7beef0ee4',
                'c6e00bf33da88fc2', 'd5a79147930aa725', '06ca6351e003826f', '142929670a0e6e70',
                '27b70a8546d22ffc', '2e1b21385c26c926', '4d2c6dfc5ac42aed', '53380d139d95b3df',
                '650a73548baf63de', '766a0abb3c77b2a8', '81c2c92e47edaee6', '92722c851482353b',
                'a2bfe8a14cf10364', 'a81a664bbc423001', 'c24b8b70d0f89791', 'c76c51a30654be30',
                'd192e819d6ef5218', 'd69906245565a910', 'f40e35855771202a', '106aa07032bbd1b8',
                '19a4c116b8d2d0c8', '1e376c085141ab53', '2748774cdf8eeb99', '34b0bcb5e19b48a8',
                '391c0cb3c5c95a63', '4ed8aa4ae3418acb', '5b9cca4f7763e373', '682e6ff3d6b2b8a3',
                '748f82ee5defb2fc', '78a5636f43172f60', '84c87814a1f0ab72', '8cc702081a6439ec',
                '90befffa23631e28', 'a4506cebde82bde9', 'bef9a3f7b2c67915', 'c67178f2e372532b',
                'ca273eceea26619c', 'd186b8c721c0c207', 'eada7dd6cde0eb1e', 'f57d4f7fee6ed178',
                '06f067aa72176fba', '0a637dc5a2c898a6', '113f9804bef90dae', '1b710b35131c471b',
                '28db77f523047d84', '32caab7b40c72493', '3c9ebe0a15c9bebc', '431d67c49c100d4c',
                '4cc5d4becb3e42b6', '597f299cfc657e2a', '5fcb6fab3ad6faec', '6c44198c4a475817'
            );

            for ($i = 0; $i < 80; $i++) {
                $k[$i] = new BigInteger($k[$i], 16);
            }
        }

        $hash = $this->l == 48 ? $init384 : $init512;

        // Pre-processing
        $length = strlen($m);
        // to round to nearest 112 mod 128, we'll add 128 - (length + (128 - 112)) % 128
        $m.= str_repeat(chr(0), 128 - (($length + 16) & 0x7F));
        $m[$length] = chr(0x80);
        // we don't support hashing strings 512MB long
        $m.= pack('N4', 0, 0, 0, $length << 3);

        // Process the message in successive 1024-bit chunks
        $chunks = str_split($m, 128);
        foreach ($chunks as $chunk) {
            $w = array();
            for ($i = 0; $i < 16; $i++) {
                $temp = new BigInteger($this->_string_shift($chunk, 8), 256);
                $temp->setPrecision(64);
                $w[] = $temp;
            }

            // Extend the sixteen 32-bit words into eighty 32-bit words
            for ($i = 16; $i < 80; $i++) {
                $temp = array(
                          $w[$i - 15]->bitwise_rightRotate(1),
                          $w[$i - 15]->bitwise_rightRotate(8),
                          $w[$i - 15]->bitwise_rightShift(7)
                );
                $s0 = $temp[0]->bitwise_xor($temp[1]);
                $s0 = $s0->bitwise_xor($temp[2]);
                $temp = array(
                          $w[$i - 2]->bitwise_rightRotate(19),
                          $w[$i - 2]->bitwise_rightRotate(61),
                          $w[$i - 2]->bitwise_rightShift(6)
                );
                $s1 = $temp[0]->bitwise_xor($temp[1]);
                $s1 = $s1->bitwise_xor($temp[2]);
                $w[$i] = $w[$i - 16]->copy();
                $w[$i] = $w[$i]->add($s0);
                $w[$i] = $w[$i]->add($w[$i - 7]);
                $w[$i] = $w[$i]->add($s1);
            }

            // Initialize hash value for this chunk
            $a = $hash[0]->copy();
            $b = $hash[1]->copy();
            $c = $hash[2]->copy();
            $d = $hash[3]->copy();
            $e = $hash[4]->copy();
            $f = $hash[5]->copy();
            $g = $hash[6]->copy();
            $h = $hash[7]->copy();

            // Main loop
            for ($i = 0; $i < 80; $i++) {
                $temp = array(
                    $a->bitwise_rightRotate(28),
                    $a->bitwise_rightRotate(34),
                    $a->bitwise_rightRotate(39)
                );
                $s0 = $temp[0]->bitwise_xor($temp[1]);
                $s0 = $s0->bitwise_xor($temp[2]);
                $temp = array(
                    $a->bitwise_and($b),
                    $a->bitwise_and($c),
                    $b->bitwise_and($c)
                );
                $maj = $temp[0]->bitwise_xor($temp[1]);
                $maj = $maj->bitwise_xor($temp[2]);
                $t2 = $s0->add($maj);

                $temp = array(
                    $e->bitwise_rightRotate(14),
                    $e->bitwise_rightRotate(18),
                    $e->bitwise_rightRotate(41)
                );
                $s1 = $temp[0]->bitwise_xor($temp[1]);
                $s1 = $s1->bitwise_xor($temp[2]);
                $temp = array(
                    $e->bitwise_and($f),
                    $g->bitwise_and($e->bitwise_not())
                );
                $ch = $temp[0]->bitwise_xor($temp[1]);
                $t1 = $h->add($s1);
                $t1 = $t1->add($ch);
                $t1 = $t1->add($k[$i]);
                $t1 = $t1->add($w[$i]);

                $h = $g->copy();
                $g = $f->copy();
                $f = $e->copy();
                $e = $d->add($t1);
                $d = $c->copy();
                $c = $b->copy();
                $b = $a->copy();
                $a = $t1->add($t2);
            }

            // Add this chunk's hash to result so far
            $hash = array(
                $hash[0]->add($a),
                $hash[1]->add($b),
                $hash[2]->add($c),
                $hash[3]->add($d),
                $hash[4]->add($e),
                $hash[5]->add($f),
                $hash[6]->add($g),
                $hash[7]->add($h)
            );
        }

        // Produce the final hash value (big-endian)
        // (\phpseclib\Crypt\Hash::hash() trims the output for hashes but not for HMACs.  as such, we trim the output here)
        $temp = $hash[0]->toBytes() . $hash[1]->toBytes() . $hash[2]->toBytes() . $hash[3]->toBytes() .
                $hash[4]->toBytes() . $hash[5]->toBytes();
        if ($this->l != 48) {
            $temp.= $hash[6]->toBytes() . $hash[7]->toBytes();
        }

        return $temp;
    }

    /**
     * Right Rotate
     *
     * @access private
     * @param int $int
     * @param int $amt
     * @see self::_sha256()
     * @return int
     */
    function _rightRotate($int, $amt)
    {
        $invamt = 32 - $amt;
        $mask = (1 << $invamt) - 1;
        return (($int << $invamt) & 0xFFFFFFFF) | (($int >> $amt) & $mask);
    }

    /**
     * Right Shift
     *
     * @access private
     * @param int $int
     * @param int $amt
     * @see self::_sha256()
     * @return int
     */
    function _rightShift($int, $amt)
    {
        $mask = (1 << (32 - $amt)) - 1;
        return ($int >> $amt) & $mask;
    }

    /**
     * Not
     *
     * @access private
     * @param int $int
     * @see self::_sha256()
     * @return int
     */
    function _not($int)
    {
        return ~$int & 0xFFFFFFFF;
    }

    /**
     * Add
     *
     * _sha256() adds multiple unsigned 32-bit integers.  Since PHP doesn't support unsigned integers and since the
     * possibility of overflow exists, care has to be taken.  BigInteger could be used but this should be faster.
     *
     * @param int $...
     * @return int
     * @see self::_sha256()
     * @access private
     */
    function _add()
    {
        static $mod;
        if (!isset($mod)) {
            $mod = pow(2, 32);
        }

        $result = 0;
        $arguments = func_get_args();
        foreach ($arguments as $argument) {
            $result+= $argument < 0 ? ($argument & 0x7FFFFFFF) + 0x80000000 : $argument;
        }

        if ((php_uname('m') & "\xDF\xDF\xDF") != 'ARM') {
            return fmod($result, $mod);
        }

        return (fmod($result, 0x80000000) & 0x7FFFFFFF) |
            ((fmod(floor($result / 0x80000000), 2) & 1) << 31);
    }

    /**
     * String Shift
     *
     * Inspired by array_shift
     *
     * @param string $string
     * @param int $index
     * @return string
     * @access private
     */
    function _string_shift(&$string, $index = 1)
    {
        $substr = substr($string, 0, $index);
        $string = substr($string, $index);
        return $substr;
    }
}<|MERGE_RESOLUTION|>--- conflicted
+++ resolved
@@ -199,7 +199,7 @@
      *
      * @access private
      */
-    function _computeKey($mode)
+    function _computeKey()
     {
         if ($this->key === false) {
             $this->computedKey = false;
@@ -211,13 +211,8 @@
             return;
         }
 
-<<<<<<< HEAD
-        switch ($mode) {
+        switch ($this->engine) {
             case self::MODE_MHASH:
-=======
-        switch ($this->engine) {
-            case CRYPT_HASH_MODE_MHASH:
->>>>>>> 84e23292
                 $this->computedKey = mhash($this->hash, $this->key);
                 break;
             case self::MODE_HASH:
@@ -296,33 +291,19 @@
 
         switch ($hash) {
             case 'md2':
-<<<<<<< HEAD
-                $mode = CRYPT_HASH_MODE == self::MODE_HASH && in_array('md2', hash_algos()) ?
+                $this->engine = CRYPT_HASH_MODE == self::MODE_HASH && in_array('md2', hash_algos()) ?
                     self::MODE_HASH : self::MODE_INTERNAL;
                 break;
             case 'sha384':
             case 'sha512':
-                $mode = CRYPT_HASH_MODE == self::MODE_MHASH ? self::MODE_INTERNAL : CRYPT_HASH_MODE;
-=======
-                $this->engine = CRYPT_HASH_MODE == CRYPT_HASH_MODE_HASH && in_array('md2', hash_algos()) ?
-                    CRYPT_HASH_MODE_HASH : CRYPT_HASH_MODE_INTERNAL;
-                break;
-            case 'sha384':
-            case 'sha512':
-                $this->engine = CRYPT_HASH_MODE == CRYPT_HASH_MODE_MHASH ? CRYPT_HASH_MODE_INTERNAL : CRYPT_HASH_MODE;
->>>>>>> 84e23292
+                $this->engine = CRYPT_HASH_MODE == self::MODE_MHASH ? self::MODE_INTERNAL : CRYPT_HASH_MODE;
                 break;
             default:
                 $this->engine = CRYPT_HASH_MODE;
         }
 
-<<<<<<< HEAD
-        switch ($mode) {
+        switch ($this->engine) {
             case self::MODE_MHASH:
-=======
-        switch ($this->engine) {
-            case CRYPT_HASH_MODE_MHASH:
->>>>>>> 84e23292
                 switch ($hash) {
                     case 'md5':
                         $this->hash = MHASH_MD5;
@@ -389,17 +370,9 @@
      */
     function hash($text)
     {
-<<<<<<< HEAD
-        $mode = is_array($this->hash) ? self::MODE_INTERNAL : CRYPT_HASH_MODE;
-
-        if (!empty($this->key) || is_string($this->key)) {
-            switch ($mode) {
-                case self::MODE_MHASH:
-=======
         if (!empty($this->key) || is_string($this->key)) {
             switch ($this->engine) {
-                case CRYPT_HASH_MODE_MHASH:
->>>>>>> 84e23292
+                case self::MODE_MHASH:
                     $output = mhash($this->hash, $text, $this->computedKey);
                     break;
                 case self::MODE_HASH:
@@ -415,13 +388,8 @@
                     $output = call_user_func($this->hash, $output);          // step 7
             }
         } else {
-<<<<<<< HEAD
-            switch ($mode) {
+            switch ($this->engine) {
                 case self::MODE_MHASH:
-=======
-            switch ($this->engine) {
-                case CRYPT_HASH_MODE_MHASH:
->>>>>>> 84e23292
                     $output = mhash($this->hash, $text);
                     break;
                 case self::MODE_HASH:
