--- conflicted
+++ resolved
@@ -34,73 +34,9 @@
  * @link      http://phpseclib.sourceforge.net
  */
 
-<<<<<<< HEAD
 namespace phpseclib\Crypt;
 
 use phpseclib\Crypt\Hash;
-=======
-/**#@+
- * @access public
- * @see self::encrypt()
- * @see self::decrypt()
- */
-/**
- * Encrypt / decrypt using the Counter mode.
- *
- * Set to -1 since that's what Crypt/Random.php uses to index the CTR mode.
- *
- * @link http://en.wikipedia.org/wiki/Block_cipher_modes_of_operation#Counter_.28CTR.29
- */
-define('CRYPT_MODE_CTR', -1);
-/**
- * Encrypt / decrypt using the Electronic Code Book mode.
- *
- * @link http://en.wikipedia.org/wiki/Block_cipher_modes_of_operation#Electronic_codebook_.28ECB.29
- */
-define('CRYPT_MODE_ECB', 1);
-/**
- * Encrypt / decrypt using the Code Book Chaining mode.
- *
- * @link http://en.wikipedia.org/wiki/Block_cipher_modes_of_operation#Cipher-block_chaining_.28CBC.29
- */
-define('CRYPT_MODE_CBC', 2);
-/**
- * Encrypt / decrypt using the Cipher Feedback mode.
- *
- * @link http://en.wikipedia.org/wiki/Block_cipher_modes_of_operation#Cipher_feedback_.28CFB.29
- */
-define('CRYPT_MODE_CFB', 3);
-/**
- * Encrypt / decrypt using the Output Feedback mode.
- *
- * @link http://en.wikipedia.org/wiki/Block_cipher_modes_of_operation#Output_feedback_.28OFB.29
- */
-define('CRYPT_MODE_OFB', 4);
-/**
- * Encrypt / decrypt using streaming mode.
- */
-define('CRYPT_MODE_STREAM', 5);
-/**#@-*/
-
-/**#@+
- * @access private
- * @see self::Crypt_Base()
- * @internal These constants are for internal use only
- */
-/**
- * Base value for the internal implementation $engine switch
- */
-define('CRYPT_ENGINE_INTERNAL', 1);
-/**
- * Base value for the mcrypt implementation $engine switch
- */
-define('CRYPT_ENGINE_MCRYPT', 2);
-/**
- * Base value for the OpenSSL implementation $engine switch
- */
-define('CRYPT_ENGINE_OPENSSL', 3);
-/**#@-*/
->>>>>>> 2048a49a
 
 /**
  * Base Class for all \phpseclib\Crypt\* cipher classes
@@ -184,11 +120,7 @@
     /**
      * The Encryption Mode
      *
-<<<<<<< HEAD
-     * @see \phpseclib\Crypt\Base::__construct()
-=======
-     * @see self::Crypt_Base()
->>>>>>> 2048a49a
+     * @see self::__construct()
      * @var int
      * @access private
      */
@@ -205,11 +137,7 @@
     /**
      * The Key
      *
-<<<<<<< HEAD
-     * @see \phpseclib\Crypt\Base::setKey()
-=======
      * @see self::setKey()
->>>>>>> 2048a49a
      * @var string
      * @access private
      */
@@ -218,11 +146,7 @@
     /**
      * The Initialization Vector
      *
-<<<<<<< HEAD
-     * @see \phpseclib\Crypt\Base::setIV()
-=======
      * @see self::setIV()
->>>>>>> 2048a49a
      * @var string
      * @access private
      */
@@ -231,13 +155,8 @@
     /**
      * A "sliding" Initialization Vector
      *
-<<<<<<< HEAD
-     * @see \phpseclib\Crypt\Base::enableContinuousBuffer()
-     * @see \phpseclib\Crypt\Base::_clearBuffers()
-=======
      * @see self::enableContinuousBuffer()
      * @see self::_clearBuffers()
->>>>>>> 2048a49a
      * @var string
      * @access private
      */
@@ -246,13 +165,8 @@
     /**
      * A "sliding" Initialization Vector
      *
-<<<<<<< HEAD
-     * @see \phpseclib\Crypt\Base::enableContinuousBuffer()
-     * @see \phpseclib\Crypt\Base::_clearBuffers()
-=======
      * @see self::enableContinuousBuffer()
      * @see self::_clearBuffers()
->>>>>>> 2048a49a
      * @var string
      * @access private
      */
@@ -261,11 +175,7 @@
     /**
      * Continuous Buffer status
      *
-<<<<<<< HEAD
-     * @see \phpseclib\Crypt\Base::enableContinuousBuffer()
-=======
      * @see self::enableContinuousBuffer()
->>>>>>> 2048a49a
      * @var bool
      * @access private
      */
@@ -274,13 +184,8 @@
     /**
      * Encryption buffer for CTR, OFB and CFB modes
      *
-<<<<<<< HEAD
-     * @see \phpseclib\Crypt\Base::encrypt()
-     * @see \phpseclib\Crypt\Base::_clearBuffers()
-=======
      * @see self::encrypt()
      * @see self::_clearBuffers()
->>>>>>> 2048a49a
      * @var array
      * @access private
      */
@@ -289,13 +194,8 @@
     /**
      * Decryption buffer for CTR, OFB and CFB modes
      *
-<<<<<<< HEAD
-     * @see \phpseclib\Crypt\Base::decrypt()
-     * @see \phpseclib\Crypt\Base::_clearBuffers()
-=======
      * @see self::decrypt()
      * @see self::_clearBuffers()
->>>>>>> 2048a49a
      * @var array
      * @access private
      */
@@ -307,11 +207,7 @@
      * The mcrypt resource can be recreated every time something needs to be created or it can be created just once.
      * Since mcrypt operates in continuous mode, by default, it'll need to be recreated when in non-continuous mode.
      *
-<<<<<<< HEAD
-     * @see \phpseclib\Crypt\Base::encrypt()
-=======
      * @see self::encrypt()
->>>>>>> 2048a49a
      * @var resource
      * @access private
      */
@@ -323,11 +219,7 @@
      * The mcrypt resource can be recreated every time something needs to be created or it can be created just once.
      * Since mcrypt operates in continuous mode, by default, it'll need to be recreated when in non-continuous mode.
      *
-<<<<<<< HEAD
-     * @see \phpseclib\Crypt\Base::decrypt()
-=======
      * @see self::decrypt()
->>>>>>> 2048a49a
      * @var resource
      * @access private
      */
@@ -364,15 +256,9 @@
      * use a separate ECB-mode mcrypt resource.
      *
      * @link http://phpseclib.sourceforge.net/cfb-demo.phps
-<<<<<<< HEAD
-     * @see \phpseclib\Crypt\Base::encrypt()
-     * @see \phpseclib\Crypt\Base::decrypt()
-     * @see \phpseclib\Crypt\Base::_setupMcrypt()
-=======
      * @see self::encrypt()
      * @see self::decrypt()
      * @see self::_setupMcrypt()
->>>>>>> 2048a49a
      * @var resource
      * @access private
      */
@@ -394,11 +280,7 @@
      * which, typically, depends on the complexity
      * on its internaly Key-expanding algorithm.
      *
-<<<<<<< HEAD
-     * @see \phpseclib\Crypt\Base::encrypt()
-=======
      * @see self::encrypt()
->>>>>>> 2048a49a
      * @var int
      * @access private
      */
@@ -418,11 +300,7 @@
     /**
      * Padding status
      *
-<<<<<<< HEAD
-     * @see \phpseclib\Crypt\Base::enablePadding()
-=======
      * @see self::enablePadding()
->>>>>>> 2048a49a
      * @var bool
      * @access private
      */
@@ -431,11 +309,7 @@
     /**
      * Is the mode one that is paddable?
      *
-<<<<<<< HEAD
-     * @see \phpseclib\Crypt\Base::__construct()
-=======
-     * @see self::Crypt_Base()
->>>>>>> 2048a49a
+     * @see self::__construct()
      * @var bool
      * @access private
      */
@@ -450,15 +324,9 @@
      * - self::ENGINE_MCRYPT   (fast, php-extension: mcrypt, extension_loaded('mcrypt') required)
      * - self::ENGINE_INTERNAL (slower, pure php-engine, no php-extension required)
      *
-<<<<<<< HEAD
-     * @see \phpseclib\Crypt\Base::_setEngine()
-     * @see \phpseclib\Crypt\Base::encrypt()
-     * @see \phpseclib\Crypt\Base::decrypt()
-=======
      * @see self::_setEngine()
      * @see self::encrypt()
      * @see self::decrypt()
->>>>>>> 2048a49a
      * @var int
      * @access private
      */
@@ -467,13 +335,8 @@
     /**
      * Holds the preferred crypt engine
      *
-<<<<<<< HEAD
-     * @see \phpseclib\Crypt\Base::_setEngine()
-     * @see \phpseclib\Crypt\Base::setPreferredEngine()
-=======
      * @see self::_setEngine()
      * @see self::setPreferredEngine()
->>>>>>> 2048a49a
      * @var int
      * @access private
      */
@@ -486,11 +349,7 @@
      *
      * @link http://www.php.net/mcrypt_module_open
      * @link http://www.php.net/mcrypt_list_algorithms
-<<<<<<< HEAD
-     * @see \phpseclib\Crypt\Base::_setupMcrypt()
-=======
      * @see self::_setupMcrypt()
->>>>>>> 2048a49a
      * @var string
      * @access private
      */
@@ -499,7 +358,7 @@
     /**
      * The openssl specific name of the cipher
      *
-     * Only used if $engine == CRYPT_ENGINE_OPENSSL
+     * Only used if $engine == self::ENGINE_OPENSSL
      *
      * @link http://www.php.net/openssl-get-cipher-methods
      * @var string
@@ -522,11 +381,7 @@
     /**
      * The default password key_size used by setPassword()
      *
-<<<<<<< HEAD
-     * @see \phpseclib\Crypt\Base::setPassword()
-=======
      * @see self::setPassword()
->>>>>>> 2048a49a
      * @var int
      * @access private
      */
@@ -535,59 +390,22 @@
     /**
      * The default salt used by setPassword()
      *
-<<<<<<< HEAD
-     * @see \phpseclib\Crypt\Base::setPassword()
-=======
      * @see self::setPassword()
->>>>>>> 2048a49a
      * @var string
      * @access private
      */
     var $password_default_salt = 'phpseclib/salt';
 
     /**
-<<<<<<< HEAD
-=======
-     * The namespace used by the cipher for its constants.
-     *
-     * ie: AES.php is using CRYPT_AES_MODE_* for its constants
-     *     so $const_namespace is AES
-     *
-     *     DES.php is using CRYPT_DES_MODE_* for its constants
-     *     so $const_namespace is DES... and so on
-     *
-     * All CRYPT_<$const_namespace>_MODE_* are aliases of
-     * the generic CRYPT_MODE_* constants, so both could be used
-     * for each cipher.
-     *
-     * Example:
-     * $aes = new Crypt_AES(CRYPT_AES_MODE_CFB); // $aes will operate in cfb mode
-     * $aes = new Crypt_AES(CRYPT_MODE_CFB);     // identical
-     *
-     * @see self::Crypt_Base()
-     * @var string
-     * @access private
-     */
-    var $const_namespace;
-
-    /**
->>>>>>> 2048a49a
      * The name of the performance-optimized callback function
      *
      * Used by encrypt() / decrypt()
      * only if $engine == self::ENGINE_INTERNAL
      *
-<<<<<<< HEAD
-     * @see \phpseclib\Crypt\Base::encrypt()
-     * @see \phpseclib\Crypt\Base::decrypt()
-     * @see \phpseclib\Crypt\Base::_setupInlineCrypt()
-     * @see \phpseclib\Crypt\Base::$use_inline_crypt
-=======
      * @see self::encrypt()
      * @see self::decrypt()
      * @see self::_setupInlineCrypt()
      * @see self::$use_inline_crypt
->>>>>>> 2048a49a
      * @var Callback
      * @access private
      */
@@ -596,15 +414,9 @@
     /**
      * Holds whether performance-optimized $inline_crypt() can/should be used.
      *
-<<<<<<< HEAD
-     * @see \phpseclib\Crypt\Base::encrypt()
-     * @see \phpseclib\Crypt\Base::decrypt()
-     * @see \phpseclib\Crypt\Base::inline_crypt
-=======
      * @see self::encrypt()
      * @see self::decrypt()
      * @see self::inline_crypt
->>>>>>> 2048a49a
      * @var mixed
      * @access private
      */
@@ -613,11 +425,7 @@
     /**
      * If OpenSSL can be used in ECB but not in CTR we can emulate CTR
      *
-<<<<<<< HEAD
-     * @see \phpseclib\Crypt\Base::_openssl_ctr_process()
-=======
      * @see self::_openssl_ctr_process()
->>>>>>> 2048a49a
      * @var bool
      * @access private
      */
@@ -626,11 +434,7 @@
     /**
      * Determines what options are passed to openssl_encrypt/decrypt
      *
-<<<<<<< HEAD
-     * @see \phpseclib\Crypt\Base::isValidEngine()
-=======
      * @see self::isValidEngine()
->>>>>>> 2048a49a
      * @var mixed
      * @access private
      */
@@ -652,8 +456,6 @@
      * - self::MODE_CFB
      *
      * - self::MODE_OFB
-     *
-     * (or the alias constants of the chosen cipher, for example for AES: CRYPT_AES_MODE_ECB or CRYPT_AES_MODE_CBC ...)
      *
      * If not explicitly set, self::MODE_CBC will be used.
      *
@@ -830,11 +632,7 @@
      * strlen($plaintext) will still need to be a multiple of the block size, however, arbitrary values can be added to make it that
      * length.
      *
-<<<<<<< HEAD
-     * @see \phpseclib\Crypt\Base::decrypt()
-=======
      * @see self::decrypt()
->>>>>>> 2048a49a
      * @access public
      * @param string $plaintext
      * @return string $ciphertext
@@ -1132,11 +930,7 @@
      * If strlen($ciphertext) is not a multiple of the block size, null bytes will be added to the end of the string until
      * it is.
      *
-<<<<<<< HEAD
-     * @see \phpseclib\Crypt\Base::encrypt()
-=======
      * @see self::encrypt()
->>>>>>> 2048a49a
      * @access public
      * @param string $ciphertext
      * @return string $plaintext
@@ -1423,8 +1217,8 @@
      * OpenSSL CTR Processor
      *
      * PHP's OpenSSL bindings do not operate in continuous mode so we'll wrap around it. Since the keystream
-     * for CTR is the same for both encrypting and decrypting this function is re-used by both Crypt_Base::encrypt()
-     * and Crypt_Base::decrypt(). Also, OpenSSL doesn't implement CTR for all of it's symmetric ciphers so this
+     * for CTR is the same for both encrypting and decrypting this function is re-used by both Base::encrypt()
+     * and Base::decrypt(). Also, OpenSSL doesn't implement CTR for all of it's symmetric ciphers so this
      * function will emulate CTR with ECB when necesary.
      *
      * @see self::encrypt()
@@ -1518,8 +1312,8 @@
      * OpenSSL OFB Processor
      *
      * PHP's OpenSSL bindings do not operate in continuous mode so we'll wrap around it. Since the keystream
-     * for OFB is the same for both encrypting and decrypting this function is re-used by both Crypt_Base::encrypt()
-     * and Crypt_Base::decrypt().
+     * for OFB is the same for both encrypting and decrypting this function is re-used by both Base::encrypt()
+     * and Base::decrypt().
      *
      * @see self::encrypt()
      * @see self::decrypt()
@@ -1603,11 +1397,7 @@
      * away characters that shouldn't be stripped away. (SSH knows how many bytes are added because the length is
      * transmitted separately)
      *
-<<<<<<< HEAD
-     * @see \phpseclib\Crypt\Base::disablePadding()
-=======
      * @see self::disablePadding()
->>>>>>> 2048a49a
      * @access public
      */
     function enablePadding()
@@ -1618,11 +1408,7 @@
     /**
      * Do not pad packets.
      *
-<<<<<<< HEAD
-     * @see \phpseclib\Crypt\Base::enablePadding()
-=======
      * @see self::enablePadding()
->>>>>>> 2048a49a
      * @access public
      */
     function disablePadding()
@@ -1664,11 +1450,7 @@
      * continuous buffers not be used.  They do offer better security and are, in fact, sometimes required (SSH uses them),
      * however, they are also less intuitive and more likely to cause you problems.
      *
-<<<<<<< HEAD
-     * @see \phpseclib\Crypt\Base::disableContinuousBuffer()
-=======
      * @see self::disableContinuousBuffer()
->>>>>>> 2048a49a
      * @access public
      * @internal Could, but not must, extend by the child Crypt_* class
      */
@@ -1688,11 +1470,7 @@
      *
      * The default behavior.
      *
-<<<<<<< HEAD
-     * @see \phpseclib\Crypt\Base::enableContinuousBuffer()
-=======
      * @see self::enableContinuousBuffer()
->>>>>>> 2048a49a
      * @access public
      * @internal Could, but not must, extend by the child Crypt_* class
      */
@@ -1714,11 +1492,7 @@
     /**
      * Test for engine validity
      *
-<<<<<<< HEAD
-     * @see \phpseclib\Crypt\Base::Crypt_Base()
-=======
-     * @see self::Crypt_Base()
->>>>>>> 2048a49a
+     * @see self::__construct()
      * @param int $engine
      * @access public
      * @return bool
@@ -1785,11 +1559,7 @@
      *
      * If the preferred crypt engine is not available the fastest available one will be used
      *
-<<<<<<< HEAD
-     * @see \phpseclib\Crypt\Base::Crypt_Base()
-=======
-     * @see self::Crypt_Base()
->>>>>>> 2048a49a
+     * @see self::__construct()
      * @param int $engine
      * @access public
      */
@@ -1811,11 +1581,7 @@
     /**
      * Returns the engine currently being utilized
      *
-<<<<<<< HEAD
-     * @see \phpseclib\Crypt\Base::_setEngine()
-=======
      * @see self::_setEngine()
->>>>>>> 2048a49a
      * @access public
      */
     function getEngine()
@@ -1826,11 +1592,7 @@
     /**
      * Sets the engine as appropriate
      *
-<<<<<<< HEAD
-     * @see \phpseclib\Crypt\Base::Crypt_Base()
-=======
-     * @see self::Crypt_Base()
->>>>>>> 2048a49a
+     * @see self::__construct()
      * @access private
      */
     function _setEngine()
@@ -1896,13 +1658,9 @@
      *
      * Only used if $engine == self::ENGINE_INTERNAL
      *
-<<<<<<< HEAD
      * Note: Must extend by the child \phpseclib\Crypt\* class
      *
-     * @see \phpseclib\Crypt\Base::_setup()
-=======
      * @see self::_setup()
->>>>>>> 2048a49a
      * @access private
      */
     abstract function _setupKey();
@@ -2005,11 +1763,7 @@
      * If padding is disabled and $text is not a multiple of the blocksize, the string will be padded regardless
      * and padding will, hence forth, be enabled.
      *
-<<<<<<< HEAD
-     * @see \phpseclib\Crypt\Base::_unpad()
-=======
      * @see self::_unpad()
->>>>>>> 2048a49a
      * @param string $text
      * @access private
      * @return string
@@ -2038,11 +1792,7 @@
      * If padding is enabled and the reported padding length is invalid the encryption key will be assumed to be wrong
      * and false will be returned.
      *
-<<<<<<< HEAD
-     * @see \phpseclib\Crypt\Base::_pad()
-=======
      * @see self::_pad()
->>>>>>> 2048a49a
      * @param string $text
      * @access private
      * @return string
@@ -2118,13 +1868,8 @@
     /**
      * Increment the current string
      *
-<<<<<<< HEAD
-     * @see \phpseclib\Crypt\Base::decrypt()
-     * @see \phpseclib\Crypt\Base::encrypt()
-=======
      * @see self::decrypt()
      * @see self::encrypt()
->>>>>>> 2048a49a
      * @param string $var
      * @access private
      */
@@ -2210,17 +1955,10 @@
      *       - The callback function should not use the 'return' statement, but en/decrypt'ing the content of $in only
      *
      *
-<<<<<<< HEAD
-     * @see \phpseclib\Crypt\Base::_setup()
-     * @see \phpseclib\Crypt\Base::_createInlineCryptFunction()
-     * @see \phpseclib\Crypt\Base::encrypt()
-     * @see \phpseclib\Crypt\Base::decrypt()
-=======
      * @see self::_setup()
      * @see self::_createInlineCryptFunction()
      * @see self::encrypt()
      * @see self::decrypt()
->>>>>>> 2048a49a
      * @access private
      * @internal If a Crypt_* class providing inline crypting it must extend _setupInlineCrypt()
      */
@@ -2339,15 +2077,9 @@
      *    );
      *    </code>
      *
-<<<<<<< HEAD
-     * @see \phpseclib\Crypt\Base::_setupInlineCrypt()
-     * @see \phpseclib\Crypt\Base::encrypt()
-     * @see \phpseclib\Crypt\Base::decrypt()
-=======
      * @see self::_setupInlineCrypt()
      * @see self::encrypt()
      * @see self::decrypt()
->>>>>>> 2048a49a
      * @param array $cipher_code
      * @access private
      * @return string (the name of the created callback function)
