--- conflicted
+++ resolved
@@ -434,11 +434,7 @@
     /**
      * Has the key length explicitly been set or should it be derived from the key, itself?
      *
-<<<<<<< HEAD
-     * @see setKeyLength()
-=======
      * @see self::setKeyLength()
->>>>>>> 0ad37ab5
      * @var bool
      * @access private
      */
@@ -447,11 +443,7 @@
     /**
      * Don't truncate / null pad key
      *
-<<<<<<< HEAD
-     * @see Crypt_Base::_clearBuffers
-=======
      * @see self::_clearBuffers()
->>>>>>> 0ad37ab5
      * @var bool
      * @access private
      */
@@ -550,11 +542,7 @@
      */
     function getKeyLength()
     {
-<<<<<<< HEAD
-        return $this->key_size << 3;
-=======
         return $this->key_length << 3;
->>>>>>> 0ad37ab5
     }
 
     /**
@@ -633,11 +621,7 @@
                 if (isset($func_args[5])) {
                     $dkLen = $func_args[5];
                 } else {
-<<<<<<< HEAD
-                    $dkLen = $method == 'pbkdf1' ? 2 * $this->key_size : $this->key_size;
-=======
                     $dkLen = $method == 'pbkdf1' ? 2 * $this->key_length : $this->key_length;
->>>>>>> 0ad37ab5
                 }
 
                 switch (true) {
@@ -1899,11 +1883,7 @@
         $this->encryptIV = $this->decryptIV = str_pad(substr($this->iv, 0, $this->block_size), $this->block_size, "\0");
 
         if (!$this->skip_key_adjustment) {
-<<<<<<< HEAD
-            $this->key = str_pad(substr($this->key, 0, $this->key_size), $this->key_size, "\0");
-=======
             $this->key = str_pad(substr($this->key, 0, $this->key_length), $this->key_length, "\0");
->>>>>>> 0ad37ab5
         }
     }
 
