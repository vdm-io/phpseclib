<?php

/**
 * Base Class for all Crypt_* cipher classes
 *
 * PHP versions 4 and 5
 *
 * Internally for phpseclib developers:
 *  If you plan to add a new cipher class, please note following rules:
 *
 *  - The new Crypt_* cipher class should extend Crypt_Base
 *
 *  - Following methods are then required to be overridden/overloaded:
 *
 *    - _encryptBlock()
 *
 *    - _decryptBlock()
 *
 *    - _setupKey()
 *
 *  - All other methods are optional to be overridden/overloaded
 *
 *  - Look at the source code of the current ciphers how they extend Crypt_Base
 *    and take one of them as a start up for the new cipher class.
 *
 *  - Please read all the other comments/notes/hints here also for each class var/method
 *
 * LICENSE: Permission is hereby granted, free of charge, to any person obtaining a copy
 * of this software and associated documentation files (the "Software"), to deal
 * in the Software without restriction, including without limitation the rights
 * to use, copy, modify, merge, publish, distribute, sublicense, and/or sell
 * copies of the Software, and to permit persons to whom the Software is
 * furnished to do so, subject to the following conditions:
 *
 * The above copyright notice and this permission notice shall be included in
 * all copies or substantial portions of the Software.
 *
 * THE SOFTWARE IS PROVIDED "AS IS", WITHOUT WARRANTY OF ANY KIND, EXPRESS OR
 * IMPLIED, INCLUDING BUT NOT LIMITED TO THE WARRANTIES OF MERCHANTABILITY,
 * FITNESS FOR A PARTICULAR PURPOSE AND NONINFRINGEMENT. IN NO EVENT SHALL THE
 * AUTHORS OR COPYRIGHT HOLDERS BE LIABLE FOR ANY CLAIM, DAMAGES OR OTHER
 * LIABILITY, WHETHER IN AN ACTION OF CONTRACT, TORT OR OTHERWISE, ARISING FROM,
 * OUT OF OR IN CONNECTION WITH THE SOFTWARE OR THE USE OR OTHER DEALINGS IN
 * THE SOFTWARE.
 *
 * @category  Crypt
 * @package   Crypt_Base
 * @author    Jim Wigginton <terrafrost@php.net>
 * @author    Hans-Juergen Petrich <petrich@tronic-media.com>
 * @copyright MMVII Jim Wigginton
 * @license   http://www.opensource.org/licenses/mit-license.html  MIT License
 * @link      http://phpseclib.sourceforge.net
 */

/**#@+
 * @access private
 * @see Crypt_Base::encrypt()
 * @see Crypt_Base::decrypt()
 * @internal This constants are for internal usage only
 */
/**
 * Encrypt / decrypt using the Counter mode.
 *
 * Set to -1 since that's what Crypt/Random.php uses to index the CTR mode.
 *
 * @link http://en.wikipedia.org/wiki/Block_cipher_modes_of_operation#Counter_.28CTR.29
 */
define('CRYPT_MODE_CTR', -1);
/**
 * Encrypt / decrypt using the Electronic Code Book mode.
 *
 * @link http://en.wikipedia.org/wiki/Block_cipher_modes_of_operation#Electronic_codebook_.28ECB.29
 */
define('CRYPT_MODE_ECB', 1);
/**
 * Encrypt / decrypt using the Code Book Chaining mode.
 *
 * @link http://en.wikipedia.org/wiki/Block_cipher_modes_of_operation#Cipher-block_chaining_.28CBC.29
 */
define('CRYPT_MODE_CBC', 2);
/**
 * Encrypt / decrypt using the Cipher Feedback mode.
 *
 * @link http://en.wikipedia.org/wiki/Block_cipher_modes_of_operation#Cipher_feedback_.28CFB.29
 */
define('CRYPT_MODE_CFB', 3);
/**
 * Encrypt / decrypt using the Output Feedback mode.
 *
 * @link http://en.wikipedia.org/wiki/Block_cipher_modes_of_operation#Output_feedback_.28OFB.29
 */
define('CRYPT_MODE_OFB', 4);
/**
 * Encrypt / decrypt using streaming mode.
 *
 */
define('CRYPT_MODE_STREAM', 5);
/**#@-*/

/**#@+
 * @access private
 * @see Crypt_Base::Crypt_Base()
 * @internal This constants are for internal usage only
 */
/**
 * Base value for the internal implementation $engine switch
 */
define('CRYPT_MODE_INTERNAL', 1);
/**
 * Base value for the mcrypt implementation $engine switch
 */
define('CRYPT_MODE_MCRYPT', 2);
/**#@-*/

/**
 * Base Class for all Crypt_* cipher classes
 *
 * @package Crypt_Base
 * @author  Jim Wigginton <terrafrost@php.net>
 * @author  Hans-Juergen Petrich <petrich@tronic-media.com>
<<<<<<< HEAD
=======
 * @version 1.0.1
>>>>>>> 50f46959
 * @access  public
 */
class Crypt_Base
{
    /**
     * The Encryption Mode
     *
     * @see Crypt_Base::Crypt_Base()
     * @var Integer
     * @access private
     */
    var $mode;

    /**
     * The Block Length of the block cipher
     *
     * @var Integer
     * @access private
     */
    var $block_size = 16;

    /**
     * The Key
     *
     * @see Crypt_Base::setKey()
     * @var String
     * @access private
     */
    var $key = "\0\0\0\0\0\0\0\0\0\0\0\0\0\0\0\0";

    /**
     * The Initialization Vector
     *
     * @see Crypt_Base::setIV()
     * @var String
     * @access private
     */
    var $iv;

    /**
     * A "sliding" Initialization Vector
     *
     * @see Crypt_Base::enableContinuousBuffer()
     * @see Crypt_Base::_clearBuffers()
     * @var String
     * @access private
     */
    var $encryptIV;

    /**
     * A "sliding" Initialization Vector
     *
     * @see Crypt_Base::enableContinuousBuffer()
     * @see Crypt_Base::_clearBuffers()
     * @var String
     * @access private
     */
    var $decryptIV;

    /**
     * Continuous Buffer status
     *
     * @see Crypt_Base::enableContinuousBuffer()
     * @var Boolean
     * @access private
     */
    var $continuousBuffer = false;

    /**
     * Encryption buffer for CTR, OFB and CFB modes
     *
     * @see Crypt_Base::encrypt()
     * @see Crypt_Base::_clearBuffers()
     * @var Array
     * @access private
     */
    var $enbuffer;

    /**
     * Decryption buffer for CTR, OFB and CFB modes
     *
     * @see Crypt_Base::decrypt()
     * @see Crypt_Base::_clearBuffers()
     * @var Array
     * @access private
     */
    var $debuffer;

    /**
     * mcrypt resource for encryption
     *
     * The mcrypt resource can be recreated every time something needs to be created or it can be created just once.
     * Since mcrypt operates in continuous mode, by default, it'll need to be recreated when in non-continuous mode.
     *
     * @see Crypt_Base::encrypt()
     * @var Resource
     * @access private
     */
    var $enmcrypt;

    /**
     * mcrypt resource for decryption
     *
     * The mcrypt resource can be recreated every time something needs to be created or it can be created just once.
     * Since mcrypt operates in continuous mode, by default, it'll need to be recreated when in non-continuous mode.
     *
     * @see Crypt_Base::decrypt()
     * @var Resource
     * @access private
     */
    var $demcrypt;

    /**
     * Does the enmcrypt resource need to be (re)initialized?
     *
     * @see Crypt_Twofish::setKey()
     * @see Crypt_Twofish::setIV()
     * @var Boolean
     * @access private
     */
    var $enchanged = true;

    /**
     * Does the demcrypt resource need to be (re)initialized?
     *
     * @see Crypt_Twofish::setKey()
     * @see Crypt_Twofish::setIV()
     * @var Boolean
     * @access private
     */
    var $dechanged = true;

    /**
     * mcrypt resource for CFB mode
     *
     * mcrypt's CFB mode, in (and only in) buffered context,
     * is broken, so phpseclib implements the CFB mode by it self,
     * even when the mcrypt php extension is available.
     *
     * In order to do the CFB-mode work (fast) phpseclib
     * use a separate ECB-mode mcrypt resource.
     *
     * @link http://phpseclib.sourceforge.net/cfb-demo.phps
     * @see Crypt_Base::encrypt()
     * @see Crypt_Base::decrypt()
     * @see Crypt_Base::_setupMcrypt()
     * @var Resource
     * @access private
     */
    var $ecb;

    /**
     * Optimizing value while CFB-encrypting
     *
     * Only relevant if $continuousBuffer enabled
     * and $engine == CRYPT_MODE_MCRYPT
     *
     * It's faster to re-init $enmcrypt if
     * $buffer bytes > $cfb_init_len than
     * using the $ecb resource furthermore.
     *
     * This value depends of the chosen cipher
     * and the time it would be needed for it's
     * initialization [by mcrypt_generic_init()]
     * which, typically, depends on the complexity
     * on its internaly Key-expanding algorithm.
     *
     * @see Crypt_Base::encrypt()
     * @var Integer
     * @access private
     */
    var $cfb_init_len = 600;

    /**
     * Does internal cipher state need to be (re)initialized?
     *
     * @see setKey()
     * @see setIV()
     * @see disableContinuousBuffer()
     * @var Boolean
     * @access private
     */
    var $changed = true;

    /**
     * Padding status
     *
     * @see Crypt_Base::enablePadding()
     * @var Boolean
     * @access private
     */
    var $padding = true;

    /**
     * Is the mode one that is paddable?
     *
     * @see Crypt_Base::Crypt_Base()
     * @var Boolean
     * @access private
     */
    var $paddable = false;

    /**
     * Holds which crypt engine internaly should be use,
     * which will be determined automatically on __construct()
     *
     * Currently available $engines are:
     * - CRYPT_MODE_MCRYPT   (fast, php-extension: mcrypt, extension_loaded('mcrypt') required)
     * - CRYPT_MODE_INTERNAL (slower, pure php-engine, no php-extension required)
     *
     * In the pipeline... maybe. But currently not available:
     * - CRYPT_MODE_OPENSSL  (very fast, php-extension: openssl, extension_loaded('openssl') required)
     *
     * If possible, CRYPT_MODE_MCRYPT will be used for each cipher.
     * Otherwise CRYPT_MODE_INTERNAL
     *
     * @see Crypt_Base::encrypt()
     * @see Crypt_Base::decrypt()
     * @var Integer
     * @access private
     */
    var $engine;

    /**
     * The mcrypt specific name of the cipher
     *
     * Only used if $engine == CRYPT_MODE_MCRYPT
     *
     * @link http://www.php.net/mcrypt_module_open
     * @link http://www.php.net/mcrypt_list_algorithms
     * @see Crypt_Base::_setupMcrypt()
     * @var String
     * @access private
     */
    var $cipher_name_mcrypt;

    /**
     * The default password key_size used by setPassword()
     *
     * @see Crypt_Base::setPassword()
     * @var Integer
     * @access private
     */
    var $password_key_size = 32;

    /**
     * The default salt used by setPassword()
     *
     * @see Crypt_Base::setPassword()
     * @var String
     * @access private
     */
    var $password_default_salt = 'phpseclib/salt';

    /**
     * The namespace used by the cipher for its constants.
     *
     * ie: AES.php is using CRYPT_AES_MODE_* for its constants
     *     so $const_namespace is AES
     *
     *     DES.php is using CRYPT_DES_MODE_* for its constants
     *     so $const_namespace is DES... and so on
     *
     * All CRYPT_<$const_namespace>_MODE_* are aliases of
     * the generic CRYPT_MODE_* constants, so both could be used
     * for each cipher.
     *
     * Example:
     * $aes = new Crypt_AES(CRYPT_AES_MODE_CFB); // $aes will operate in cfb mode
     * $aes = new Crypt_AES(CRYPT_MODE_CFB);     // identical
     *
     * @see Crypt_Base::Crypt_Base()
     * @var String
     * @access private
     */
    var $const_namespace;

    /**
     * The name of the performance-optimized callback function
     *
     * Used by encrypt() / decrypt()
     * only if $engine == CRYPT_MODE_INTERNAL
     *
     * @see Crypt_Base::encrypt()
     * @see Crypt_Base::decrypt()
     * @see Crypt_Base::_setupInlineCrypt()
     * @see Crypt_Base::$use_inline_crypt
     * @var Callback
     * @access private
     */
    var $inline_crypt;

    /**
     * Holds whether performance-optimized $inline_crypt() can/should be used.
     *
     * @see Crypt_Base::encrypt()
     * @see Crypt_Base::decrypt()
     * @see Crypt_Base::inline_crypt
     * @var mixed
     * @access private
     */
    var $use_inline_crypt;

    /**
     * Default Constructor.
     *
     * Determines whether or not the mcrypt extension should be used.
     *
     * $mode could be:
     *
     * - CRYPT_MODE_ECB
     *
     * - CRYPT_MODE_CBC
     *
     * - CRYPT_MODE_CTR
     *
     * - CRYPT_MODE_CFB
     *
     * - CRYPT_MODE_OFB
     *
     * (or the alias constants of the chosen cipher, for example for AES: CRYPT_AES_MODE_ECB or CRYPT_AES_MODE_CBC ...)
     *
     * If not explicitly set, CRYPT_MODE_CBC will be used.
     *
     * @param optional Integer $mode
     * @access public
     */
    function Crypt_Base($mode = CRYPT_MODE_CBC)
    {
        $const_crypt_mode = 'CRYPT_' . $this->const_namespace . '_MODE';

        // Setup the internal crypt engine
        if (defined($const_crypt_mode)) {
            $this->engine = constant($const_crypt_mode);
        } else {
            define($const_crypt_mode, $this->setEngine());
        }

        // $mode dependent settings
        switch ($mode) {
            case CRYPT_MODE_ECB:
                $this->paddable = true;
                $this->mode = $mode;
                break;
            case CRYPT_MODE_CTR:
            case CRYPT_MODE_CFB:
            case CRYPT_MODE_OFB:
            case CRYPT_MODE_STREAM:
                $this->mode = $mode;
                break;
            case CRYPT_MODE_CBC:
            default:
                $this->paddable = true;
                $this->mode = CRYPT_MODE_CBC;
        }

        // Determining whether inline crypting can be used by the cipher
        if ($this->use_inline_crypt !== false && function_exists('create_function')) {
            $this->use_inline_crypt = true;
        }
    }

    /**
     * Sets the initialization vector. (optional)
     *
     * SetIV is not required when CRYPT_MODE_ECB (or ie for AES: CRYPT_AES_MODE_ECB) is being used.  If not explicitly set, it'll be assumed
     * to be all zero's.
     *
     * @access public
     * @param String $iv
     * @internal Could, but not must, extend by the child Crypt_* class
     */
    function setIV($iv)
    {
        if ($this->mode == CRYPT_MODE_ECB) {
            return;
        }

        $this->iv = $iv;
        $this->changed = true;
    }

    /**
     * Sets the key.
     *
     * The min/max length(s) of the key depends on the cipher which is used.
     * If the key not fits the length(s) of the cipher it will paded with null bytes
     * up to the closest valid key length.  If the key is more than max length,
     * we trim the excess bits.
     *
     * If the key is not explicitly set, it'll be assumed to be all null bytes.
     *
     * @access public
     * @param String $key
     * @internal Could, but not must, extend by the child Crypt_* class
     */
    function setKey($key)
    {
        $this->key = $key;
        $this->changed = true;
    }

    /**
     * Sets the password.
     *
     * Depending on what $method is set to, setPassword()'s (optional) parameters are as follows:
     *     {@link http://en.wikipedia.org/wiki/PBKDF2 pbkdf2} or pbkdf1:
     *         $hash, $salt, $count, $dkLen
     *
     *         Where $hash (default = sha1) currently supports the following hashes: see: Crypt/Hash.php
     *
     * @see Crypt/Hash.php
     * @param String $password
     * @param optional String $method
     * @return Boolean
     * @access public
     * @internal Could, but not must, extend by the child Crypt_* class
     */
    function setPassword($password, $method = 'pbkdf2')
    {
        $key = '';

        switch ($method) {
            default: // 'pbkdf2' or 'pbkdf1'
                $func_args = func_get_args();

                // Hash function
                $hash = isset($func_args[2]) ? $func_args[2] : 'sha1';

                // WPA and WPA2 use the SSID as the salt
                $salt = isset($func_args[3]) ? $func_args[3] : $this->password_default_salt;

                // RFC2898#section-4.2 uses 1,000 iterations by default
                // WPA and WPA2 use 4,096.
                $count = isset($func_args[4]) ? $func_args[4] : 1000;

                // Keylength
                if (isset($func_args[5])) {
                    $dkLen = $func_args[5];
                } else {
                    $dkLen = $method == 'pbkdf1' ? 2 * $this->password_key_size : $this->password_key_size;
                }

                switch (true) {
                    case $method == 'pbkdf1':
                        if (!class_exists('Crypt_Hash')) {
                            include_once 'Crypt/Hash.php';
                        }
                        $hashObj = new Crypt_Hash();
                        $hashObj->setHash($hash);
                        if ($dkLen > $hashObj->getLength()) {
                            user_error('Derived key too long');
                            return false;
                        }
                        $t = $password . $salt;
                        for ($i = 0; $i < $count; ++$i) {
                            $t = $hashObj->hash($t);
                        }
                        $key = substr($t, 0, $dkLen);

                        $this->setKey(substr($key, 0, $dkLen >> 1));
                        $this->setIV(substr($key, $dkLen >> 1));

                        return true;
                    // Determining if php[>=5.5.0]'s hash_pbkdf2() function avail- and useable
                    case !function_exists('hash_pbkdf2'):
                    case !function_exists('hash_algos'):
                    case !in_array($hash, hash_algos()):
                        if (!class_exists('Crypt_Hash')) {
                            include_once 'Crypt/Hash.php';
                        }
                        $i = 1;
                        while (strlen($key) < $dkLen) {
                            $hmac = new Crypt_Hash();
                            $hmac->setHash($hash);
                            $hmac->setKey($password);
                            $f = $u = $hmac->hash($salt . pack('N', $i++));
                            for ($j = 2; $j <= $count; ++$j) {
                                $u = $hmac->hash($u);
                                $f^= $u;
                            }
                            $key.= $f;
                        }
                        $key = substr($key, 0, $dkLen);
                        break;
                    default:
                        $key = hash_pbkdf2($hash, $password, $salt, $count, $dkLen, true);
                }
        }

        $this->setKey($key);

        return true;
    }

    /**
     * Encrypts a message.
     *
     * $plaintext will be padded with additional bytes such that it's length is a multiple of the block size. Other cipher
     * implementations may or may not pad in the same manner.  Other common approaches to padding and the reasons why it's
     * necessary are discussed in the following
     * URL:
     *
     * {@link http://www.di-mgt.com.au/cryptopad.html http://www.di-mgt.com.au/cryptopad.html}
     *
     * An alternative to padding is to, separately, send the length of the file.  This is what SSH, in fact, does.
     * strlen($plaintext) will still need to be a multiple of the block size, however, arbitrary values can be added to make it that
     * length.
     *
     * @see Crypt_Base::decrypt()
     * @access public
     * @param String $plaintext
     * @return String $cipertext
     * @internal Could, but not must, extend by the child Crypt_* class
     */
    function encrypt($plaintext)
    {
        if ($this->engine == CRYPT_MODE_MCRYPT) {
            if ($this->changed) {
                $this->_setupMcrypt();
                $this->changed = false;
            }
            if ($this->enchanged) {
                mcrypt_generic_init($this->enmcrypt, $this->key, $this->encryptIV);
                $this->enchanged = false;
            }

            // re: {@link http://phpseclib.sourceforge.net/cfb-demo.phps}
            // using mcrypt's default handing of CFB the above would output two different things.  using phpseclib's
            // rewritten CFB implementation the above outputs the same thing twice.
            if ($this->mode == CRYPT_MODE_CFB && $this->continuousBuffer) {
                $block_size = $this->block_size;
                $iv = &$this->encryptIV;
                $pos = &$this->enbuffer['pos'];
                $len = strlen($plaintext);
                $ciphertext = '';
                $i = 0;
                if ($pos) {
                    $orig_pos = $pos;
                    $max = $block_size - $pos;
                    if ($len >= $max) {
                        $i = $max;
                        $len-= $max;
                        $pos = 0;
                    } else {
                        $i = $len;
                        $pos+= $len;
                        $len = 0;
                    }
                    $ciphertext = substr($iv, $orig_pos) ^ $plaintext;
                    $iv = substr_replace($iv, $ciphertext, $orig_pos, $i);
                    $this->enbuffer['enmcrypt_init'] = true;
                }
                if ($len >= $block_size) {
                    if ($this->enbuffer['enmcrypt_init'] === false || $len > $this->cfb_init_len) {
                        if ($this->enbuffer['enmcrypt_init'] === true) {
                            mcrypt_generic_init($this->enmcrypt, $this->key, $iv);
                            $this->enbuffer['enmcrypt_init'] = false;
                        }
                        $ciphertext.= mcrypt_generic($this->enmcrypt, substr($plaintext, $i, $len - $len % $block_size));
                        $iv = substr($ciphertext, -$block_size);
                        $len%= $block_size;
                    } else {
                        while ($len >= $block_size) {
                            $iv = mcrypt_generic($this->ecb, $iv) ^ substr($plaintext, $i, $block_size);
                            $ciphertext.= $iv;
                            $len-= $block_size;
                            $i+= $block_size;
                        }
                    }
                }

                if ($len) {
                    $iv = mcrypt_generic($this->ecb, $iv);
                    $block = $iv ^ substr($plaintext, -$len);
                    $iv = substr_replace($iv, $block, 0, $len);
                    $ciphertext.= $block;
                    $pos = $len;
                }

                return $ciphertext;
            }

            if ($this->paddable) {
                $plaintext = $this->_pad($plaintext);
            }

            $ciphertext = mcrypt_generic($this->enmcrypt, $plaintext);

            if (!$this->continuousBuffer) {
                mcrypt_generic_init($this->enmcrypt, $this->key, $this->encryptIV);
            }

            return $ciphertext;
        }

        if ($this->changed) {
            $this->_setup();
            $this->changed = false;
        }
        if ($this->use_inline_crypt) {
            $inline = $this->inline_crypt;
            return $inline('encrypt', $this, $plaintext);
        }
        if ($this->paddable) {
            $plaintext = $this->_pad($plaintext);
        }

        $buffer = &$this->enbuffer;
        $block_size = $this->block_size;
        $ciphertext = '';
        switch ($this->mode) {
            case CRYPT_MODE_ECB:
                for ($i = 0; $i < strlen($plaintext); $i+=$block_size) {
                    $ciphertext.= $this->_encryptBlock(substr($plaintext, $i, $block_size));
                }
                break;
            case CRYPT_MODE_CBC:
                $xor = $this->encryptIV;
                for ($i = 0; $i < strlen($plaintext); $i+=$block_size) {
                    $block = substr($plaintext, $i, $block_size);
                    $block = $this->_encryptBlock($block ^ $xor);
                    $xor = $block;
                    $ciphertext.= $block;
                }
                if ($this->continuousBuffer) {
                    $this->encryptIV = $xor;
                }
                break;
            case CRYPT_MODE_CTR:
                $xor = $this->encryptIV;
                if (strlen($buffer['encrypted'])) {
                    for ($i = 0; $i < strlen($plaintext); $i+=$block_size) {
                        $block = substr($plaintext, $i, $block_size);
                        if (strlen($block) > strlen($buffer['encrypted'])) {
                            $buffer['encrypted'].= $this->_encryptBlock($this->_generateXor($xor, $block_size));
                        }
                        $key = $this->_stringShift($buffer['encrypted'], $block_size);
                        $ciphertext.= $block ^ $key;
                    }
                } else {
                    for ($i = 0; $i < strlen($plaintext); $i+=$block_size) {
                        $block = substr($plaintext, $i, $block_size);
                        $key = $this->_encryptBlock($this->_generateXor($xor, $block_size));
                        $ciphertext.= $block ^ $key;
                    }
                }
                if ($this->continuousBuffer) {
                    $this->encryptIV = $xor;
                    if ($start = strlen($plaintext) % $block_size) {
                        $buffer['encrypted'] = substr($key, $start) . $buffer['encrypted'];
                    }
                }
                break;
            case CRYPT_MODE_CFB:
                // cfb loosely routines inspired by openssl's:
                // {@link http://cvs.openssl.org/fileview?f=openssl/crypto/modes/cfb128.c&v=1.3.2.2.2.1}
                if ($this->continuousBuffer) {
                    $iv = &$this->encryptIV;
                    $pos = &$buffer['pos'];
                } else {
                    $iv = $this->encryptIV;
                    $pos = 0;
                }
                $len = strlen($plaintext);
                $i = 0;
                if ($pos) {
                    $orig_pos = $pos;
                    $max = $block_size - $pos;
                    if ($len >= $max) {
                        $i = $max;
                        $len-= $max;
                        $pos = 0;
                    } else {
                        $i = $len;
                        $pos+= $len;
                        $len = 0;
                    }
                    // ie. $i = min($max, $len), $len-= $i, $pos+= $i, $pos%= $blocksize
                    $ciphertext = substr($iv, $orig_pos) ^ $plaintext;
                    $iv = substr_replace($iv, $ciphertext, $orig_pos, $i);
                }
                while ($len >= $block_size) {
                    $iv = $this->_encryptBlock($iv) ^ substr($plaintext, $i, $block_size);
                    $ciphertext.= $iv;
                    $len-= $block_size;
                    $i+= $block_size;
                }
                if ($len) {
                    $iv = $this->_encryptBlock($iv);
                    $block = $iv ^ substr($plaintext, $i);
                    $iv = substr_replace($iv, $block, 0, $len);
                    $ciphertext.= $block;
                    $pos = $len;
                }
                break;
            case CRYPT_MODE_OFB:
                $xor = $this->encryptIV;
                if (strlen($buffer['xor'])) {
                    for ($i = 0; $i < strlen($plaintext); $i+=$block_size) {
                        $block = substr($plaintext, $i, $block_size);
                        if (strlen($block) > strlen($buffer['xor'])) {
                            $xor = $this->_encryptBlock($xor);
                            $buffer['xor'].= $xor;
                        }
                        $key = $this->_stringShift($buffer['xor'], $block_size);
                        $ciphertext.= $block ^ $key;
                    }
                } else {
                    for ($i = 0; $i < strlen($plaintext); $i+=$block_size) {
                        $xor = $this->_encryptBlock($xor);
                        $ciphertext.= substr($plaintext, $i, $block_size) ^ $xor;
                    }
                    $key = $xor;
                }
                if ($this->continuousBuffer) {
                    $this->encryptIV = $xor;
                    if ($start = strlen($plaintext) % $block_size) {
                         $buffer['xor'] = substr($key, $start) . $buffer['xor'];
                    }
                }
                break;
            case CRYPT_MODE_STREAM:
                $ciphertext = $this->_encryptBlock($plaintext);
                break;
        }

        return $ciphertext;
    }

    /**
     * Decrypts a message.
     *
     * If strlen($ciphertext) is not a multiple of the block size, null bytes will be added to the end of the string until
     * it is.
     *
     * @see Crypt_Base::encrypt()
     * @access public
     * @param String $ciphertext
     * @return String $plaintext
     * @internal Could, but not must, extend by the child Crypt_* class
     */
    function decrypt($ciphertext)
    {
        if ($this->engine == CRYPT_MODE_MCRYPT) {
            $block_size = $this->block_size;
            if ($this->changed) {
                $this->_setupMcrypt();
                $this->changed = false;
            }
            if ($this->dechanged) {
                mcrypt_generic_init($this->demcrypt, $this->key, $this->decryptIV);
                $this->dechanged = false;
            }

            if ($this->mode == CRYPT_MODE_CFB && $this->continuousBuffer) {
                $iv = &$this->decryptIV;
                $pos = &$this->debuffer['pos'];
                $len = strlen($ciphertext);
                $plaintext = '';
                $i = 0;
                if ($pos) {
                    $orig_pos = $pos;
                    $max = $block_size - $pos;
                    if ($len >= $max) {
                        $i = $max;
                        $len-= $max;
                        $pos = 0;
                    } else {
                        $i = $len;
                        $pos+= $len;
                        $len = 0;
                    }
                    // ie. $i = min($max, $len), $len-= $i, $pos+= $i, $pos%= $blocksize
                    $plaintext = substr($iv, $orig_pos) ^ $ciphertext;
                    $iv = substr_replace($iv, substr($ciphertext, 0, $i), $orig_pos, $i);
                }
                if ($len >= $block_size) {
                    $cb = substr($ciphertext, $i, $len - $len % $block_size);
                    $plaintext.= mcrypt_generic($this->ecb, $iv . $cb) ^ $cb;
                    $iv = substr($cb, -$block_size);
                    $len%= $block_size;
                }
                if ($len) {
                    $iv = mcrypt_generic($this->ecb, $iv);
                    $plaintext.= $iv ^ substr($ciphertext, -$len);
                    $iv = substr_replace($iv, substr($ciphertext, -$len), 0, $len);
                    $pos = $len;
                }

                return $plaintext;
            }

            if ($this->paddable) {
                // we pad with chr(0) since that's what mcrypt_generic does.  to quote from {@link http://www.php.net/function.mcrypt-generic}:
                // "The data is padded with "\0" to make sure the length of the data is n * blocksize."
                $ciphertext = str_pad($ciphertext, strlen($ciphertext) + ($block_size - strlen($ciphertext) % $block_size) % $block_size, chr(0));
            }

            $plaintext = mdecrypt_generic($this->demcrypt, $ciphertext);

            if (!$this->continuousBuffer) {
                mcrypt_generic_init($this->demcrypt, $this->key, $this->decryptIV);
            }

            return $this->paddable ? $this->_unpad($plaintext) : $plaintext;
        }

        if ($this->changed) {
            $this->_setup();
            $this->changed = false;
        }
        if ($this->use_inline_crypt) {
            $inline = $this->inline_crypt;
            return $inline('decrypt', $this, $ciphertext);
        }

        $block_size = $this->block_size;
        if ($this->paddable) {
            // we pad with chr(0) since that's what mcrypt_generic does [...]
            $ciphertext = str_pad($ciphertext, strlen($ciphertext) + ($block_size - strlen($ciphertext) % $block_size) % $block_size, chr(0));
        }

        $buffer = &$this->debuffer;
        $plaintext = '';
        switch ($this->mode) {
            case CRYPT_MODE_ECB:
                for ($i = 0; $i < strlen($ciphertext); $i+=$block_size) {
                    $plaintext.= $this->_decryptBlock(substr($ciphertext, $i, $block_size));
                }
                break;
            case CRYPT_MODE_CBC:
                $xor = $this->decryptIV;
                for ($i = 0; $i < strlen($ciphertext); $i+=$block_size) {
                    $block = substr($ciphertext, $i, $block_size);
                    $plaintext.= $this->_decryptBlock($block) ^ $xor;
                    $xor = $block;
                }
                if ($this->continuousBuffer) {
                    $this->decryptIV = $xor;
                }
                break;
            case CRYPT_MODE_CTR:
                $xor = $this->decryptIV;
                if (strlen($buffer['ciphertext'])) {
                    for ($i = 0; $i < strlen($ciphertext); $i+=$block_size) {
                        $block = substr($ciphertext, $i, $block_size);
                        if (strlen($block) > strlen($buffer['ciphertext'])) {
                            $buffer['ciphertext'].= $this->_encryptBlock($this->_generateXor($xor, $block_size));
                        }
                        $key = $this->_stringShift($buffer['ciphertext'], $block_size);
                        $plaintext.= $block ^ $key;
                    }
                } else {
                    for ($i = 0; $i < strlen($ciphertext); $i+=$block_size) {
                        $block = substr($ciphertext, $i, $block_size);
                        $key = $this->_encryptBlock($this->_generateXor($xor, $block_size));
                        $plaintext.= $block ^ $key;
                    }
                }
                if ($this->continuousBuffer) {
                    $this->decryptIV = $xor;
                    if ($start = strlen($ciphertext) % $block_size) {
                        $buffer['ciphertext'] = substr($key, $start) . $buffer['ciphertext'];
                    }
                }
                break;
            case CRYPT_MODE_CFB:
                if ($this->continuousBuffer) {
                    $iv = &$this->decryptIV;
                    $pos = &$buffer['pos'];
                } else {
                    $iv = $this->decryptIV;
                    $pos = 0;
                }
                $len = strlen($ciphertext);
                $i = 0;
                if ($pos) {
                    $orig_pos = $pos;
                    $max = $block_size - $pos;
                    if ($len >= $max) {
                        $i = $max;
                        $len-= $max;
                        $pos = 0;
                    } else {
                        $i = $len;
                        $pos+= $len;
                        $len = 0;
                    }
                    // ie. $i = min($max, $len), $len-= $i, $pos+= $i, $pos%= $blocksize
                    $plaintext = substr($iv, $orig_pos) ^ $ciphertext;
                    $iv = substr_replace($iv, substr($ciphertext, 0, $i), $orig_pos, $i);
                }
                while ($len >= $block_size) {
                    $iv = $this->_encryptBlock($iv);
                    $cb = substr($ciphertext, $i, $block_size);
                    $plaintext.= $iv ^ $cb;
                    $iv = $cb;
                    $len-= $block_size;
                    $i+= $block_size;
                }
                if ($len) {
                    $iv = $this->_encryptBlock($iv);
                    $plaintext.= $iv ^ substr($ciphertext, $i);
                    $iv = substr_replace($iv, substr($ciphertext, $i), 0, $len);
                    $pos = $len;
                }
                break;
            case CRYPT_MODE_OFB:
                $xor = $this->decryptIV;
                if (strlen($buffer['xor'])) {
                    for ($i = 0; $i < strlen($ciphertext); $i+=$block_size) {
                        $block = substr($ciphertext, $i, $block_size);
                        if (strlen($block) > strlen($buffer['xor'])) {
                            $xor = $this->_encryptBlock($xor);
                            $buffer['xor'].= $xor;
                        }
                        $key = $this->_stringShift($buffer['xor'], $block_size);
                        $plaintext.= $block ^ $key;
                    }
                } else {
                    for ($i = 0; $i < strlen($ciphertext); $i+=$block_size) {
                        $xor = $this->_encryptBlock($xor);
                        $plaintext.= substr($ciphertext, $i, $block_size) ^ $xor;
                    }
                    $key = $xor;
                }
                if ($this->continuousBuffer) {
                    $this->decryptIV = $xor;
                    if ($start = strlen($ciphertext) % $block_size) {
                         $buffer['xor'] = substr($key, $start) . $buffer['xor'];
                    }
                }
                break;
            case CRYPT_MODE_STREAM:
                $plaintext = $this->_decryptBlock($ciphertext);
                break;
        }
        return $this->paddable ? $this->_unpad($plaintext) : $plaintext;
    }

    /**
     * Pad "packets".
     *
     * Block ciphers working by encrypting between their specified [$this->]block_size at a time
     * If you ever need to encrypt or decrypt something that isn't of the proper length, it becomes necessary to
     * pad the input so that it is of the proper length.
     *
     * Padding is enabled by default.  Sometimes, however, it is undesirable to pad strings.  Such is the case in SSH,
     * where "packets" are padded with random bytes before being encrypted.  Unpad these packets and you risk stripping
     * away characters that shouldn't be stripped away. (SSH knows how many bytes are added because the length is
     * transmitted separately)
     *
     * @see Crypt_Base::disablePadding()
     * @access public
     */
    function enablePadding()
    {
        $this->padding = true;
    }

    /**
     * Do not pad packets.
     *
     * @see Crypt_Base::enablePadding()
     * @access public
     */
    function disablePadding()
    {
        $this->padding = false;
    }

    /**
     * Treat consecutive "packets" as if they are a continuous buffer.
     *
     * Say you have a 32-byte plaintext $plaintext.  Using the default behavior, the two following code snippets
     * will yield different outputs:
     *
     * <code>
     *    echo $rijndael->encrypt(substr($plaintext,  0, 16));
     *    echo $rijndael->encrypt(substr($plaintext, 16, 16));
     * </code>
     * <code>
     *    echo $rijndael->encrypt($plaintext);
     * </code>
     *
     * The solution is to enable the continuous buffer.  Although this will resolve the above discrepancy, it creates
     * another, as demonstrated with the following:
     *
     * <code>
     *    $rijndael->encrypt(substr($plaintext, 0, 16));
     *    echo $rijndael->decrypt($rijndael->encrypt(substr($plaintext, 16, 16)));
     * </code>
     * <code>
     *    echo $rijndael->decrypt($rijndael->encrypt(substr($plaintext, 16, 16)));
     * </code>
     *
     * With the continuous buffer disabled, these would yield the same output.  With it enabled, they yield different
     * outputs.  The reason is due to the fact that the initialization vector's change after every encryption /
     * decryption round when the continuous buffer is enabled.  When it's disabled, they remain constant.
     *
     * Put another way, when the continuous buffer is enabled, the state of the Crypt_*() object changes after each
     * encryption / decryption round, whereas otherwise, it'd remain constant.  For this reason, it's recommended that
     * continuous buffers not be used.  They do offer better security and are, in fact, sometimes required (SSH uses them),
     * however, they are also less intuitive and more likely to cause you problems.
     *
     * @see Crypt_Base::disableContinuousBuffer()
     * @access public
     * @internal Could, but not must, extend by the child Crypt_* class
     */
    function enableContinuousBuffer()
    {
        if ($this->mode == CRYPT_MODE_ECB) {
            return;
        }

        $this->continuousBuffer = true;
    }

    /**
     * Treat consecutive packets as if they are a discontinuous buffer.
     *
     * The default behavior.
     *
     * @see Crypt_Base::enableContinuousBuffer()
     * @access public
     * @internal Could, but not must, extend by the child Crypt_* class
     */
    function disableContinuousBuffer()
    {
        if ($this->mode == CRYPT_MODE_ECB) {
            return;
        }
        if (!$this->continuousBuffer) {
            return;
        }

        $this->continuousBuffer = false;
        $this->changed = true;
    }

    /**
     * Sets the internal crypt engine
     *
     * Will be called automatically on "__construct()", so normally it's not 
     * necessary to call setEngine() manually, but ie for debuging or testing.
     *
     * Currently, $engine could be:
     *
     * - CRYPT_MODE_MCRYPT   [fast]
     *
     * - CRYPT_MODE_INTERNAL [slow]
     *
     * Respectivly the officially alias constants of the choosen cipher, 
     * ie for AES: CRYPT_AES_MODE_MCRYPT or CRYPT_AES_MODE_INTERNAL
     *
     * If $engine is not explictly set, the fastest available $engine 
     * will be set (currently: CRYPT_MODE_MCRYPT)
     *
     * If $engine == CRYPT_MODE_MCRYPT but the mcrypt extension is not loaded/available it 
     * will be set the next available fastest $engine (currently: CRYPT_MODE_INTERNAL)
     *
     * If called, all internal buffers and cipher states will be reset, so, 
     * for example, switching the $engine while enableContinuousBuffer() will 
     * reset the ContinuousBuffer's.
     *
     * setEngine() returns always the $engine which was effectively set.
     *
     * @see Crypt_Base::Crypt_Base()
     * @param optional Integer $engine
     * @access public
     * @return Integer
     * @internal Could, but not must, extend by the child Crypt_* class
     */
    function setEngine($engine = CRYPT_MODE_MCRYPT)
    {
        switch ($engine) {
            case CRYPT_MODE_INTERNAL:
                $this->engine = CRYPT_MODE_INTERNAL;
                break;
            default:
                if ($this->cipher_name_mcrypt && extension_loaded('mcrypt') && in_array($this->cipher_name_mcrypt, mcrypt_list_algorithms())) {
                    $this->engine = CRYPT_MODE_MCRYPT;
                } else {
                    $this->engine = CRYPT_MODE_INTERNAL;
                }
        }

        if ($this->enmcrypt) {
            // Closing the current mcrypt resource(s). _mcryptSetup() will, if needed,
            // (re)open them with the module named in $this->cipher_name_mcrypt
            mcrypt_module_close($this->enmcrypt);
            mcrypt_module_close($this->demcrypt);
            $this->enmcrypt = null;
            $this->demcrypt = null;

            if ($this->ecb) {
                mcrypt_module_close($this->ecb);
                $this->ecb = null;
            }
        }

        $this->changed = true;
        return $this->engine;
    }

    /**
     * Encrypts a block
     *
     * @access private
     * @param String $in
     * @return String
     * @internal Must extend by the child Crypt_* class
     */
    function _encryptBlock($in)
    {
        user_error((version_compare(PHP_VERSION, '5.0.0', '>=')  ? __METHOD__ : __FUNCTION__)  . '() must extend by class ' . get_class($this), E_USER_ERROR);
    }

    /**
     * Decrypts a block
     *
     * @access private
     * @param String $in
     * @return String
     * @internal Must extend by the child Crypt_* class
     */
    function _decryptBlock($in)
    {
        user_error((version_compare(PHP_VERSION, '5.0.0', '>=')  ? __METHOD__ : __FUNCTION__)  . '() must extend by class ' . get_class($this), E_USER_ERROR);
    }

    /**
     * Setup the key (expansion)
     *
     * Only used if $engine == CRYPT_MODE_INTERNAL
     *
     * @see Crypt_Base::_setup()
     * @access private
     * @internal Must extend by the child Crypt_* class
     */
    function _setupKey()
    {
        user_error((version_compare(PHP_VERSION, '5.0.0', '>=')  ? __METHOD__ : __FUNCTION__)  . '() must extend by class ' . get_class($this), E_USER_ERROR);
    }

    /**
     * Setup the CRYPT_MODE_INTERNAL $engine
     *
     * (re)init, if necessary, the internal cipher $engine and flush all $buffers
     * Used (only) if $engine == CRYPT_MODE_INTERNAL
     *
     * _setup() will be called each time if $changed === true
     * typically this happens when using one or more of following public methods:
     *
     * - setKey()
     *
     * - setIV()
     *
     * - disableContinuousBuffer()
     *
     * - First run of encrypt() / decrypt() with no init-settings
     *
     * @see setKey()
     * @see setIV()
     * @see disableContinuousBuffer()
     * @access private
     * @internal _setup() is called always before(!) en/decryption.
     * @internal Could, but not must, extend by the child Crypt_* class
     */
    function _setup()
    {
        $this->_clearBuffers();
        $this->_setupKey();

        if ($this->use_inline_crypt) {
            $this->_setupInlineCrypt();
        }
    }

    /**
     * Setup the CRYPT_MODE_MCRYPT $engine
     *
     * (re)init, if necessary, the (ext)mcrypt resources and flush all $buffers
     * Used (only) if $engine = CRYPT_MODE_MCRYPT
     *
     * _setupMcrypt() will be called each time if $changed === true
     * typically this happens when using one or more of following public methods:
     *
     * - setKey()
     *
     * - setIV()
     *
     * - disableContinuousBuffer()
     *
     * - First run of encrypt() / decrypt()
     *
     * @see setKey()
     * @see setIV()
     * @see disableContinuousBuffer()
     * @access private
     * @internal Could, but not must, extend by the child Crypt_* class
     */
    function _setupMcrypt()
    {
        $this->_clearBuffers();
        $this->enchanged = $this->dechanged = true;

        if (!isset($this->enmcrypt)) {
            static $mcrypt_modes = array(
                CRYPT_MODE_CTR    => 'ctr',
                CRYPT_MODE_ECB    => MCRYPT_MODE_ECB,
                CRYPT_MODE_CBC    => MCRYPT_MODE_CBC,
                CRYPT_MODE_CFB    => 'ncfb',
                CRYPT_MODE_OFB    => MCRYPT_MODE_NOFB,
                CRYPT_MODE_STREAM => MCRYPT_MODE_STREAM,
            );

            $this->demcrypt = mcrypt_module_open($this->cipher_name_mcrypt, '', $mcrypt_modes[$this->mode], '');
            $this->enmcrypt = mcrypt_module_open($this->cipher_name_mcrypt, '', $mcrypt_modes[$this->mode], '');

            // we need the $ecb mcrypt resource (only) in MODE_CFB with enableContinuousBuffer()
            // to workaround mcrypt's broken ncfb implementation in buffered mode
            // see: {@link http://phpseclib.sourceforge.net/cfb-demo.phps}
            if ($this->mode == CRYPT_MODE_CFB) {
                $this->ecb = mcrypt_module_open($this->cipher_name_mcrypt, '', MCRYPT_MODE_ECB, '');
            }

        } // else should mcrypt_generic_deinit be called?

        if ($this->mode == CRYPT_MODE_CFB) {
            mcrypt_generic_init($this->ecb, $this->key, str_repeat("\0", $this->block_size));
        }
    }

    /**
     * Pads a string
     *
     * Pads a string using the RSA PKCS padding standards so that its length is a multiple of the blocksize.
     * $this->block_size - (strlen($text) % $this->block_size) bytes are added, each of which is equal to
     * chr($this->block_size - (strlen($text) % $this->block_size)
     *
     * If padding is disabled and $text is not a multiple of the blocksize, the string will be padded regardless
     * and padding will, hence forth, be enabled.
     *
     * @see Crypt_Base::_unpad()
     * @param String $text
     * @access private
     * @return String
     */
    function _pad($text)
    {
        $length = strlen($text);

        if (!$this->padding) {
            if ($length % $this->block_size == 0) {
                return $text;
            } else {
                user_error("The plaintext's length ($length) is not a multiple of the block size ({$this->block_size})");
                $this->padding = true;
            }
        }

        $pad = $this->block_size - ($length % $this->block_size);

        return str_pad($text, $length + $pad, chr($pad));
    }

    /**
     * Unpads a string.
     *
     * If padding is enabled and the reported padding length is invalid the encryption key will be assumed to be wrong
     * and false will be returned.
     *
     * @see Crypt_Base::_pad()
     * @param String $text
     * @access private
     * @return String
     */
    function _unpad($text)
    {
        if (!$this->padding) {
            return $text;
        }

        $length = ord($text[strlen($text) - 1]);

        if (!$length || $length > $this->block_size) {
            return false;
        }

        return substr($text, 0, -$length);
    }

    /**
     * Clears internal buffers
     *
     * Clearing/resetting the internal buffers is done everytime
     * after disableContinuousBuffer() or on cipher $engine (re)init
     * ie after setKey() or setIV()
     *
     * @access public
     * @internal Could, but not must, extend by the child Crypt_* class
     */
    function _clearBuffers()
    {
        $this->enbuffer = array('encrypted'  => '', 'xor' => '', 'pos' => 0, 'enmcrypt_init' => true);
        $this->debuffer = array('ciphertext' => '', 'xor' => '', 'pos' => 0, 'demcrypt_init' => true);

        // mcrypt's handling of invalid's $iv:
        // $this->encryptIV = $this->decryptIV = strlen($this->iv) == $this->block_size ? $this->iv : str_repeat("\0", $this->block_size);
        $this->encryptIV = $this->decryptIV = str_pad(substr($this->iv, 0, $this->block_size), $this->block_size, "\0");
    }

    /**
     * String Shift
     *
     * Inspired by array_shift
     *
     * @param String $string
     * @param optional Integer $index
     * @access private
     * @return String
     */
    function _stringShift(&$string, $index = 1)
    {
        $substr = substr($string, 0, $index);
        $string = substr($string, $index);
        return $substr;
    }

    /**
     * Generate CTR XOR encryption key
     *
     * Encrypt the output of this and XOR it against the ciphertext / plaintext to get the
     * plaintext / ciphertext in CTR mode.
     *
     * @see Crypt_Base::decrypt()
     * @see Crypt_Base::encrypt()
     * @param String $iv
     * @param Integer $length
     * @access private
     * @return String $xor
     */
    function _generateXor(&$iv, $length)
    {
        $xor = '';
        $block_size = $this->block_size;
        $num_blocks = floor(($length + ($block_size - 1)) / $block_size);
        for ($i = 0; $i < $num_blocks; $i++) {
            $xor.= $iv;
            for ($j = 4; $j <= $block_size; $j+= 4) {
                $temp = substr($iv, -$j, 4);
                switch ($temp) {
                    case "\xFF\xFF\xFF\xFF":
                        $iv = substr_replace($iv, "\x00\x00\x00\x00", -$j, 4);
                        break;
                    case "\x7F\xFF\xFF\xFF":
                        $iv = substr_replace($iv, "\x80\x00\x00\x00", -$j, 4);
                        break 2;
                    default:
                        extract(unpack('Ncount', $temp));
                        $iv = substr_replace($iv, pack('N', $count + 1), -$j, 4);
                        break 2;
                }
            }
        }

        return $xor;
    }

    /**
     * Setup the performance-optimized function for de/encrypt()
     *
     * Stores the created (or existing) callback function-name
     * in $this->inline_crypt
     *
     * Internally for phpseclib developers:
     *
     *     _setupInlineCrypt() would be called only if:
     *
     *     - $engine == CRYPT_MODE_INTERNAL and
     *
     *     - $use_inline_crypt === true
     *
     *     - each time on _setup(), after(!) _setupKey()
     *
     *
     *     This ensures that _setupInlineCrypt() has always a
     *     full ready2go initializated internal cipher $engine state
     *     where, for example, the keys allready expanded,
     *     keys/block_size calculated and such.
     *
     *     It is, each time if called, the responsibility of _setupInlineCrypt():
     *
     *     - to set $this->inline_crypt to a valid and fully working callback function
     *       as a (faster) replacement for encrypt() / decrypt()
     *
     *     - NOT to create unlimited callback functions (for memory reasons!)
     *       no matter how often _setupInlineCrypt() would be called. At some
     *       point of amount they must be generic re-useable.
     *
     *     - the code of _setupInlineCrypt() it self,
     *       and the generated callback code,
     *       must be, in following order:
     *       - 100% safe
     *       - 100% compatible to encrypt()/decrypt()
     *       - using only php5+ features/lang-constructs/php-extensions if
     *         compatibility (down to php4) or fallback is provided
     *       - readable/maintainable/understandable/commented and... not-cryptic-styled-code :-)
     *       - >= 10% faster than encrypt()/decrypt() [which is, by the way,
     *         the reason for the existence of _setupInlineCrypt() :-)]
     *       - memory-nice
     *       - short (as good as possible)
     *
     * Note: - _setupInlineCrypt() is using _createInlineCryptFunction() to create the full callback function code.
     *       - In case of using inline crypting, _setupInlineCrypt() must extend by the child Crypt_* class.
     *       - The following variable names are reserved:
     *         - $_*  (all variable names prefixed with an underscore)
     *         - $self (object reference to it self. Do not use $this, but $self instead)
     *         - $in (the content of $in has to en/decrypt by the generated code)
     *       - The callback function should not use the 'return' statement, but en/decrypt'ing the content of $in only
     *
     *
     * @see Crypt_Base::_setup()
     * @see Crypt_Base::_createInlineCryptFunction()
     * @see Crypt_Base::encrypt()
     * @see Crypt_Base::decrypt()
     * @access private
     * @internal If a Crypt_* class providing inline crypting it must extend _setupInlineCrypt()
     */
    function _setupInlineCrypt()
    {
        // If, for any reason, an extending Crypt_Base() Crypt_* class
        // not using inline crypting then it must be ensured that: $this->use_inline_crypt = false
        // ie in the class var declaration of $use_inline_crypt in general for the Crypt_* class,
        // in the constructor at object instance-time
        // or, if it's runtime-specific, at runtime

        $this->use_inline_crypt = false;
    }

    /**
     * Creates the performance-optimized function for en/decrypt()
     *
     * Internally for phpseclib developers:
     *
     *    _createInlineCryptFunction():
     *
     *    - merge the $cipher_code [setup'ed by _setupInlineCrypt()]
     *      with the current [$this->]mode of operation code
     *
     *    - create the $inline function, which called by encrypt() / decrypt()
     *      as its replacement to speed up the en/decryption operations.
     *
     *    - return the name of the created $inline callback function
     *
     *    - used to speed up en/decryption
     *
     *
     *
     *    The main reason why can speed up things [up to 50%] this way are:
     *
     *    - using variables more effective then regular.
     *      (ie no use of expensive arrays but integers $k_0, $k_1 ...
     *      or even, for example, the pure $key[] values hardcoded)
     *
     *    - avoiding 1000's of function calls of ie _encryptBlock()
     *      but inlining the crypt operations.
     *      in the mode of operation for() loop.
     *
     *    - full loop unroll the (sometimes key-dependent) rounds
     *      avoiding this way ++$i counters and runtime-if's etc...
     *
     *    The basic code architectur of the generated $inline en/decrypt()
     *    lambda function, in pseudo php, is:
     *
     *    <code>
     *    +----------------------------------------------------------------------------------------------+
     *    | callback $inline = create_function:                                                          |
     *    | lambda_function_0001_crypt_ECB($action, $text)                                               |
     *    | {                                                                                            |
     *    |     INSERT PHP CODE OF:                                                                      |
     *    |     $cipher_code['init_crypt'];                  // general init code.                       |
     *    |                                                  // ie: $sbox'es declarations used for       |
     *    |                                                  //     encrypt and decrypt'ing.             |
     *    |                                                                                              |
     *    |     switch ($action) {                                                                       |
     *    |         case 'encrypt':                                                                      |
     *    |             INSERT PHP CODE OF:                                                              |
     *    |             $cipher_code['init_encrypt'];       // encrypt sepcific init code.               |
     *    |                                                    ie: specified $key or $box                |
     *    |                                                        declarations for encrypt'ing.         |
     *    |                                                                                              |
     *    |             foreach ($ciphertext) {                                                          |
     *    |                 $in = $block_size of $ciphertext;                                            |
     *    |                                                                                              |
     *    |                 INSERT PHP CODE OF:                                                          |
     *    |                 $cipher_code['encrypt_block'];  // encrypt's (string) $in, which is always:  |
     *    |                                                 // strlen($in) == $this->block_size          |
     *    |                                                 // here comes the cipher algorithm in action |
     *    |                                                 // for encryption.                           |
     *    |                                                 // $cipher_code['encrypt_block'] has to      |
     *    |                                                 // encrypt the content of the $in variable   |
     *    |                                                                                              |
     *    |                 $plaintext .= $in;                                                           |
     *    |             }                                                                                |
     *    |             return $plaintext;                                                               |
     *    |                                                                                              |
     *    |         case 'decrypt':                                                                      |
     *    |             INSERT PHP CODE OF:                                                              |
     *    |             $cipher_code['init_decrypt'];       // decrypt sepcific init code                |
     *    |                                                    ie: specified $key or $box                |
     *    |                                                        declarations for decrypt'ing.         |
     *    |             foreach ($plaintext) {                                                           |
     *    |                 $in = $block_size of $plaintext;                                             |
     *    |                                                                                              |
     *    |                 INSERT PHP CODE OF:                                                          |
     *    |                 $cipher_code['decrypt_block'];  // decrypt's (string) $in, which is always   |
     *    |                                                 // strlen($in) == $this->block_size          |
     *    |                                                 // here comes the cipher algorithm in action |
     *    |                                                 // for decryption.                           |
     *    |                                                 // $cipher_code['decrypt_block'] has to      |
     *    |                                                 // decrypt the content of the $in variable   |
     *    |                 $ciphertext .= $in;                                                          |
     *    |             }                                                                                |
     *    |             return $ciphertext;                                                              |
     *    |     }                                                                                        |
     *    | }                                                                                            |
     *    +----------------------------------------------------------------------------------------------+
     *    </code>
     *
     *    See also the Crypt_*::_setupInlineCrypt()'s for
     *    productive inline $cipher_code's how they works.
     *
     *    Structure of:
     *    <code>
     *    $cipher_code = array(
     *        'init_crypt'    => (string) '', // optional
     *        'init_encrypt'  => (string) '', // optional
     *        'init_decrypt'  => (string) '', // optional
     *        'encrypt_block' => (string) '', // required
     *        'decrypt_block' => (string) ''  // required
     *    );
     *    </code>
     *
     * @see Crypt_Base::_setupInlineCrypt()
     * @see Crypt_Base::encrypt()
     * @see Crypt_Base::decrypt()
     * @param Array $cipher_code
     * @access private
     * @return String (the name of the created callback function)
     */
    function _createInlineCryptFunction($cipher_code)
    {
        $block_size = $this->block_size;

        // optional
        $init_crypt    = isset($cipher_code['init_crypt'])    ? $cipher_code['init_crypt']    : '';
        $init_encrypt  = isset($cipher_code['init_encrypt'])  ? $cipher_code['init_encrypt']  : '';
        $init_decrypt  = isset($cipher_code['init_decrypt'])  ? $cipher_code['init_decrypt']  : '';
        // required
        $encrypt_block = $cipher_code['encrypt_block'];
        $decrypt_block = $cipher_code['decrypt_block'];

        // Generating mode of operation inline code,
        // merged with the $cipher_code algorithm
        // for encrypt- and decryption.
        switch ($this->mode) {
            case CRYPT_MODE_ECB:
                $encrypt = $init_encrypt . '
                    $_ciphertext = "";
                    $_text = $self->_pad($_text);
                    $_plaintext_len = strlen($_text);

                    for ($_i = 0; $_i < $_plaintext_len; $_i+= '.$block_size.') {
                        $in = substr($_text, $_i, '.$block_size.');
                        '.$encrypt_block.'
                        $_ciphertext.= $in;
                    }

                    return $_ciphertext;
                    ';

                $decrypt = $init_decrypt . '
                    $_plaintext = "";
                    $_text = str_pad($_text, strlen($_text) + ('.$block_size.' - strlen($_text) % '.$block_size.') % '.$block_size.', chr(0));
                    $_ciphertext_len = strlen($_text);

                    for ($_i = 0; $_i < $_ciphertext_len; $_i+= '.$block_size.') {
                        $in = substr($_text, $_i, '.$block_size.');
                        '.$decrypt_block.'
                        $_plaintext.= $in;
                    }

                    return $self->_unpad($_plaintext);
                    ';
                break;
            case CRYPT_MODE_CTR:
                $encrypt = $init_encrypt . '
                    $_ciphertext = "";
                    $_plaintext_len = strlen($_text);
                    $_xor = $self->encryptIV;
                    $_buffer = &$self->enbuffer;

                    if (strlen($_buffer["encrypted"])) {
                        for ($_i = 0; $_i < $_plaintext_len; $_i+= '.$block_size.') {
                            $_block = substr($_text, $_i, '.$block_size.');
                            if (strlen($_block) > strlen($_buffer["encrypted"])) {
                                $in = $self->_generateXor($_xor, '.$block_size.');
                                '.$encrypt_block.'
                                $_buffer["encrypted"].= $in;
                            }
                            $_key = $self->_stringShift($_buffer["encrypted"], '.$block_size.');
                            $_ciphertext.= $_block ^ $_key;
                        }
                    } else {
                        for ($_i = 0; $_i < $_plaintext_len; $_i+= '.$block_size.') {
                            $_block = substr($_text, $_i, '.$block_size.');
                            $in = $self->_generateXor($_xor, '.$block_size.');
                            '.$encrypt_block.'
                            $_key = $in;
                            $_ciphertext.= $_block ^ $_key;
                        }
                    }
                    if ($self->continuousBuffer) {
                        $self->encryptIV = $_xor;
                        if ($_start = $_plaintext_len % '.$block_size.') {
                            $_buffer["encrypted"] = substr($_key, $_start) . $_buffer["encrypted"];
                        }
                    }

                    return $_ciphertext;
                ';

                $decrypt = $init_encrypt . '
                    $_plaintext = "";
                    $_ciphertext_len = strlen($_text);
                    $_xor = $self->decryptIV;
                    $_buffer = &$self->debuffer;

                    if (strlen($_buffer["ciphertext"])) {
                        for ($_i = 0; $_i < $_ciphertext_len; $_i+= '.$block_size.') {
                            $_block = substr($_text, $_i, '.$block_size.');
                            if (strlen($_block) > strlen($_buffer["ciphertext"])) {
                                $in = $self->_generateXor($_xor, '.$block_size.');
                                '.$encrypt_block.'
                                $_buffer["ciphertext"].= $in;
                            }
                            $_key = $self->_stringShift($_buffer["ciphertext"], '.$block_size.');
                            $_plaintext.= $_block ^ $_key;
                        }
                    } else {
                        for ($_i = 0; $_i < $_ciphertext_len; $_i+= '.$block_size.') {
                            $_block = substr($_text, $_i, '.$block_size.');
                            $in = $self->_generateXor($_xor, '.$block_size.');
                            '.$encrypt_block.'
                            $_key = $in;
                            $_plaintext.= $_block ^ $_key;
                        }
                    }
                    if ($self->continuousBuffer) {
                        $self->decryptIV = $_xor;
                        if ($_start = $_ciphertext_len % '.$block_size.') {
                            $_buffer["ciphertext"] = substr($_key, $_start) . $_buffer["ciphertext"];
                        }
                    }

                    return $_plaintext;
                    ';
                break;
            case CRYPT_MODE_CFB:
                $encrypt = $init_encrypt . '
                    $_ciphertext = "";
                    $_buffer = &$self->enbuffer;

                    if ($self->continuousBuffer) {
                        $_iv = &$self->encryptIV;
                        $_pos = &$_buffer["pos"];
                    } else {
                        $_iv = $self->encryptIV;
                        $_pos = 0;
                    }
                    $_len = strlen($_text);
                    $_i = 0;
                    if ($_pos) {
                        $_orig_pos = $_pos;
                        $_max = '.$block_size.' - $_pos;
                        if ($_len >= $_max) {
                            $_i = $_max;
                            $_len-= $_max;
                            $_pos = 0;
                        } else {
                            $_i = $_len;
                            $_pos+= $_len;
                            $_len = 0;
                        }
                        $_ciphertext = substr($_iv, $_orig_pos) ^ $_text;
                        $_iv = substr_replace($_iv, $_ciphertext, $_orig_pos, $_i);
                    }
                    while ($_len >= '.$block_size.') {
                        $in = $_iv;
                        '.$encrypt_block.';
                        $_iv = $in ^ substr($_text, $_i, '.$block_size.');
                        $_ciphertext.= $_iv;
                        $_len-= '.$block_size.';
                        $_i+= '.$block_size.';
                    }
                    if ($_len) {
                        $in = $_iv;
                        '.$encrypt_block.'
                        $_iv = $in;
                        $_block = $_iv ^ substr($_text, $_i);
                        $_iv = substr_replace($_iv, $_block, 0, $_len);
                        $_ciphertext.= $_block;
                        $_pos = $_len;
                    }
                    return $_ciphertext;
                ';

                $decrypt = $init_encrypt . '
                    $_plaintext = "";
                    $_buffer = &$self->debuffer;

                    if ($self->continuousBuffer) {
                        $_iv = &$self->decryptIV;
                        $_pos = &$_buffer["pos"];
                    } else {
                        $_iv = $self->decryptIV;
                        $_pos = 0;
                    }
                    $_len = strlen($_text);
                    $_i = 0;
                    if ($_pos) {
                        $_orig_pos = $_pos;
                        $_max = '.$block_size.' - $_pos;
                        if ($_len >= $_max) {
                            $_i = $_max;
                            $_len-= $_max;
                            $_pos = 0;
                        } else {
                            $_i = $_len;
                            $_pos+= $_len;
                            $_len = 0;
                        }
                        $_plaintext = substr($_iv, $_orig_pos) ^ $_text;
                        $_iv = substr_replace($_iv, substr($_text, 0, $_i), $_orig_pos, $_i);
                    }
                    while ($_len >= '.$block_size.') {
                        $in = $_iv;
                        '.$encrypt_block.'
                        $_iv = $in;
                        $cb = substr($_text, $_i, '.$block_size.');
                        $_plaintext.= $_iv ^ $cb;
                        $_iv = $cb;
                        $_len-= '.$block_size.';
                        $_i+= '.$block_size.';
                    }
                    if ($_len) {
                        $in = $_iv;
                        '.$encrypt_block.'
                        $_iv = $in;
                        $_plaintext.= $_iv ^ substr($_text, $_i);
                        $_iv = substr_replace($_iv, substr($_text, $_i), 0, $_len);
                        $_pos = $_len;
                    }

                    return $_plaintext;
                    ';
                break;
            case CRYPT_MODE_OFB:
                $encrypt = $init_encrypt . '
                    $_ciphertext = "";
                    $_plaintext_len = strlen($_text);
                    $_xor = $self->encryptIV;
                    $_buffer = &$self->enbuffer;

                    if (strlen($_buffer["xor"])) {
                        for ($_i = 0; $_i < $_plaintext_len; $_i+= '.$block_size.') {
                            $_block = substr($_text, $_i, '.$block_size.');
                            if (strlen($_block) > strlen($_buffer["xor"])) {
                                $in = $_xor;
                                '.$encrypt_block.'
                                $_xor = $in;
                                $_buffer["xor"].= $_xor;
                            }
                            $_key = $self->_stringShift($_buffer["xor"], '.$block_size.');
                            $_ciphertext.= $_block ^ $_key;
                        }
                    } else {
                        for ($_i = 0; $_i < $_plaintext_len; $_i+= '.$block_size.') {
                            $in = $_xor;
                            '.$encrypt_block.'
                            $_xor = $in;
                            $_ciphertext.= substr($_text, $_i, '.$block_size.') ^ $_xor;
                        }
                        $_key = $_xor;
                    }
                    if ($self->continuousBuffer) {
                        $self->encryptIV = $_xor;
                        if ($_start = $_plaintext_len % '.$block_size.') {
                             $_buffer["xor"] = substr($_key, $_start) . $_buffer["xor"];
                        }
                    }
                    return $_ciphertext;
                    ';

                $decrypt = $init_encrypt . '
                    $_plaintext = "";
                    $_ciphertext_len = strlen($_text);
                    $_xor = $self->decryptIV;
                    $_buffer = &$self->debuffer;

                    if (strlen($_buffer["xor"])) {
                        for ($_i = 0; $_i < $_ciphertext_len; $_i+= '.$block_size.') {
                            $_block = substr($_text, $_i, '.$block_size.');
                            if (strlen($_block) > strlen($_buffer["xor"])) {
                                $in = $_xor;
                                '.$encrypt_block.'
                                $_xor = $in;
                                $_buffer["xor"].= $_xor;
                            }
                            $_key = $self->_stringShift($_buffer["xor"], '.$block_size.');
                            $_plaintext.= $_block ^ $_key;
                        }
                    } else {
                        for ($_i = 0; $_i < $_ciphertext_len; $_i+= '.$block_size.') {
                            $in = $_xor;
                            '.$encrypt_block.'
                            $_xor = $in;
                            $_plaintext.= substr($_text, $_i, '.$block_size.') ^ $_xor;
                        }
                        $_key = $_xor;
                    }
                    if ($self->continuousBuffer) {
                        $self->decryptIV = $_xor;
                        if ($_start = $_ciphertext_len % '.$block_size.') {
                             $_buffer["xor"] = substr($_key, $_start) . $_buffer["xor"];
                        }
                    }
                    return $_plaintext;
                    ';
                break;
            case CRYPT_MODE_STREAM:
                $encrypt = $init_encrypt . '
                    $_ciphertext = "";
                    '.$encrypt_block.'
                    return $_ciphertext;
                    ';
                $decrypt = $init_decrypt . '
                    $_plaintext = "";
                    '.$decrypt_block.'
                    return $_plaintext;
                    ';
                break;
            // case CRYPT_MODE_CBC:
            default:
                $encrypt = $init_encrypt . '
                    $_ciphertext = "";
                    $_text = $self->_pad($_text);
                    $_plaintext_len = strlen($_text);

                    $in = $self->encryptIV;

                    for ($_i = 0; $_i < $_plaintext_len; $_i+= '.$block_size.') {
                        $in = substr($_text, $_i, '.$block_size.') ^ $in;
                        '.$encrypt_block.'
                        $_ciphertext.= $in;
                    }

                    if ($self->continuousBuffer) {
                        $self->encryptIV = $in;
                    }

                    return $_ciphertext;
                    ';

                $decrypt = $init_decrypt . '
                    $_plaintext = "";
                    $_text = str_pad($_text, strlen($_text) + ('.$block_size.' - strlen($_text) % '.$block_size.') % '.$block_size.', chr(0));
                    $_ciphertext_len = strlen($_text);

                    $_iv = $self->decryptIV;

                    for ($_i = 0; $_i < $_ciphertext_len; $_i+= '.$block_size.') {
                        $in = $_block = substr($_text, $_i, '.$block_size.');
                        '.$decrypt_block.'
                        $_plaintext.= $in ^ $_iv;
                        $_iv = $_block;
                    }

                    if ($self->continuousBuffer) {
                        $self->decryptIV = $_iv;
                    }

                    return $self->_unpad($_plaintext);
                    ';
                break;
        }

        // Create the $inline function and return its name as string. Ready to run!
        return create_function('$_action, &$self, $_text', $init_crypt . 'if ($_action == "encrypt") { ' . $encrypt . ' } else { ' . $decrypt . ' }');
    }

    /**
     * Holds the lambda_functions table (classwide)
     *
     * Each name of the lambda function, created from
     * _setupInlineCrypt() && _createInlineCryptFunction()
     * is stored, classwide (!), here for reusing.
     *
     * The string-based index of $function is a classwide
     * uniqe value representing, at least, the $mode of
     * operation (or more... depends of the optimizing level)
     * for which $mode the lambda function was created.
     *
     * @access private
     * @return Array &$functions
     */
    function &_getLambdaFunctions()
    {
        static $functions = array();
        return $functions;
    }
<<<<<<< HEAD
}
=======

    /**
     * Generates a digest from $bytes
     *
     * @see _setupInlineCrypt()
     * @access private
     * @param $bytes
     * @return String
     */
    function _trapdoor($bytes)
    {
        if (!defined('CRYPT_BASE_WHIRLPOOL_AVAILABLE')) {
            define('CRYPT_BASE_WHIRLPOOL_AVAILABLE', (bool)(extension_loaded('hash') && in_array('whirlpool', hash_algos())));
        }

        // return pack('H*', md5($bytes) . sha1($bytes) . (CRYPT_BASE_WHIRLPOOL_AVAILABLE ? hash('whirlpool', $bytes) : '')); // Alternativ

        $result = '';
        $hash = $bytes;

        switch (true) {
            case CRYPT_BASE_WHIRLPOOL_AVAILABLE:
                foreach (str_split($bytes, 64) as $t) {
                    $hash = hash('whirlpool', $hash, true);
                    $result .= $t ^ $hash;
                }
                return $result . hash('whirlpool', $hash, true);
            default:
                $len = strlen($bytes);
                for ($i = 0; $i < $len; $i+=20) {
                    $t = substr($bytes, $i, 20);
                    $hash = pack('H*', sha1($hash));
                    $result .= $t ^ $hash;
                }
                return $result . pack('H*', sha1($hash));
        }
    }
}
>>>>>>> 50f46959
<|MERGE_RESOLUTION|>--- conflicted
+++ resolved
@@ -118,10 +118,7 @@
  * @package Crypt_Base
  * @author  Jim Wigginton <terrafrost@php.net>
  * @author  Hans-Juergen Petrich <petrich@tronic-media.com>
-<<<<<<< HEAD
-=======
  * @version 1.0.1
->>>>>>> 50f46959
  * @access  public
  */
 class Crypt_Base
@@ -2046,9 +2043,6 @@
         static $functions = array();
         return $functions;
     }
-<<<<<<< HEAD
-}
-=======
 
     /**
      * Generates a digest from $bytes
@@ -2086,5 +2080,4 @@
                 return $result . pack('H*', sha1($hash));
         }
     }
-}
->>>>>>> 50f46959
+}