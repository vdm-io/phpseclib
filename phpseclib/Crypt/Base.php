<?php

/**
 * Base Class for all \phpseclib\Crypt\* cipher classes
 *
 * PHP version 5
 *
 * Internally for phpseclib developers:
 *  If you plan to add a new cipher class, please note following rules:
 *
 *  - The new \phpseclib\Crypt\* cipher class should extend \phpseclib\Crypt\Base
 *
 *  - Following methods are then required to be overridden/overloaded:
 *
 *    - _encryptBlock()
 *
 *    - _decryptBlock()
 *
 *    - _setupKey()
 *
 *  - All other methods are optional to be overridden/overloaded
 *
 *  - Look at the source code of the current ciphers how they extend \phpseclib\Crypt\Base
 *    and take one of them as a start up for the new cipher class.
 *
 *  - Please read all the other comments/notes/hints here also for each class var/method
 *
 * @category  Crypt
 * @package   Base
 * @author    Jim Wigginton <terrafrost@php.net>
 * @author    Hans-Juergen Petrich <petrich@tronic-media.com>
 * @copyright 2007 Jim Wigginton
 * @license   http://www.opensource.org/licenses/mit-license.html  MIT License
 * @link      http://phpseclib.sourceforge.net
 */

namespace phpseclib\Crypt;

use phpseclib\Crypt\Hash;

/**
 * Base Class for all \phpseclib\Crypt\* cipher classes
 *
 * @package Base
 * @author  Jim Wigginton <terrafrost@php.net>
 * @author  Hans-Juergen Petrich <petrich@tronic-media.com>
 */
abstract class Base
{
    /**#@+
     * @access public
     * @see \phpseclib\Crypt\Base::encrypt()
     * @see \phpseclib\Crypt\Base::decrypt()
     */
    /**
     * Encrypt / decrypt using the Counter mode.
     *
     * Set to -1 since that's what Crypt/Random.php uses to index the CTR mode.
     *
     * @link http://en.wikipedia.org/wiki/Block_cipher_modes_of_operation#Counter_.28CTR.29
     */
    const MODE_CTR = -1;
    /**
     * Encrypt / decrypt using the Electronic Code Book mode.
     *
     * @link http://en.wikipedia.org/wiki/Block_cipher_modes_of_operation#Electronic_codebook_.28ECB.29
     */
    const MODE_ECB = 1;
    /**
     * Encrypt / decrypt using the Code Book Chaining mode.
     *
     * @link http://en.wikipedia.org/wiki/Block_cipher_modes_of_operation#Cipher-block_chaining_.28CBC.29
     */
    const MODE_CBC = 2;
    /**
     * Encrypt / decrypt using the Cipher Feedback mode.
     *
     * @link http://en.wikipedia.org/wiki/Block_cipher_modes_of_operation#Cipher_feedback_.28CFB.29
     */
    const MODE_CFB = 3;
    /**
     * Encrypt / decrypt using the Output Feedback mode.
     *
     * @link http://en.wikipedia.org/wiki/Block_cipher_modes_of_operation#Output_feedback_.28OFB.29
     */
    const MODE_OFB = 4;
    /**
     * Encrypt / decrypt using streaming mode.
     */
    const MODE_STREAM = 5;
    /**#@-*/

    /**
     * Whirlpool available flag
     *
     * @see \phpseclib\Crypt\Base::_hashInlineCryptFunction()
     * @var bool
     * @access private
     */
    static $WHIRLPOOL_AVAILABLE;

    /**#@+
     * @access private
     * @see \phpseclib\Crypt\Base::__construct()
     */
    /**
     * Base value for the internal implementation $engine switch
     */
    const ENGINE_INTERNAL = 1;
    /**
     * Base value for the mcrypt implementation $engine switch
     */
    const ENGINE_MCRYPT = 2;
    /**
     * Base value for the mcrypt implementation $engine switch
     */
    const ENGINE_OPENSSL = 3;
    /**#@-*/

    /**
     * The Encryption Mode
     *
     * @see \phpseclib\Crypt\Base::__construct()
     * @var int
     * @access private
     */
    var $mode;

    /**
     * The Block Length of the block cipher
     *
     * @var int
     * @access private
     */
    var $block_size = 16;

    /**
     * The Key
     *
     * @see \phpseclib\Crypt\Base::setKey()
     * @var string
     * @access private
     */
    var $key = "\0\0\0\0\0\0\0\0\0\0\0\0\0\0\0\0";

    /**
     * The Initialization Vector
     *
     * @see \phpseclib\Crypt\Base::setIV()
     * @var string
     * @access private
     */
    var $iv;

    /**
     * A "sliding" Initialization Vector
     *
     * @see \phpseclib\Crypt\Base::enableContinuousBuffer()
     * @see \phpseclib\Crypt\Base::_clearBuffers()
     * @var string
     * @access private
     */
    var $encryptIV;

    /**
     * A "sliding" Initialization Vector
     *
     * @see \phpseclib\Crypt\Base::enableContinuousBuffer()
     * @see \phpseclib\Crypt\Base::_clearBuffers()
     * @var string
     * @access private
     */
    var $decryptIV;

    /**
     * Continuous Buffer status
     *
     * @see \phpseclib\Crypt\Base::enableContinuousBuffer()
     * @var bool
     * @access private
     */
    var $continuousBuffer = false;

    /**
     * Encryption buffer for CTR, OFB and CFB modes
     *
     * @see \phpseclib\Crypt\Base::encrypt()
     * @see \phpseclib\Crypt\Base::_clearBuffers()
     * @var array
     * @access private
     */
    var $enbuffer;

    /**
     * Decryption buffer for CTR, OFB and CFB modes
     *
     * @see \phpseclib\Crypt\Base::decrypt()
     * @see \phpseclib\Crypt\Base::_clearBuffers()
     * @var array
     * @access private
     */
    var $debuffer;

    /**
     * mcrypt resource for encryption
     *
     * The mcrypt resource can be recreated every time something needs to be created or it can be created just once.
     * Since mcrypt operates in continuous mode, by default, it'll need to be recreated when in non-continuous mode.
     *
     * @see \phpseclib\Crypt\Base::encrypt()
     * @var resource
     * @access private
     */
    var $enmcrypt;

    /**
     * mcrypt resource for decryption
     *
     * The mcrypt resource can be recreated every time something needs to be created or it can be created just once.
     * Since mcrypt operates in continuous mode, by default, it'll need to be recreated when in non-continuous mode.
     *
     * @see \phpseclib\Crypt\Base::decrypt()
     * @var resource
     * @access private
     */
    var $demcrypt;

    /**
     * Does the enmcrypt resource need to be (re)initialized?
     *
     * @see \phpseclib\Crypt\Twofish::setKey()
     * @see \phpseclib\Crypt\Twofish::setIV()
     * @var bool
     * @access private
     */
    var $enchanged = true;

    /**
     * Does the demcrypt resource need to be (re)initialized?
     *
     * @see \phpseclib\Crypt\Twofish::setKey()
     * @see \phpseclib\Crypt\Twofish::setIV()
     * @var bool
     * @access private
     */
    var $dechanged = true;

    /**
     * mcrypt resource for CFB mode
     *
     * mcrypt's CFB mode, in (and only in) buffered context,
     * is broken, so phpseclib implements the CFB mode by it self,
     * even when the mcrypt php extension is available.
     *
     * In order to do the CFB-mode work (fast) phpseclib
     * use a separate ECB-mode mcrypt resource.
     *
     * @link http://phpseclib.sourceforge.net/cfb-demo.phps
     * @see \phpseclib\Crypt\Base::encrypt()
     * @see \phpseclib\Crypt\Base::decrypt()
     * @see \phpseclib\Crypt\Base::_setupMcrypt()
     * @var resource
     * @access private
     */
    var $ecb;

    /**
     * Optimizing value while CFB-encrypting
     *
     * Only relevant if $continuousBuffer enabled
     * and $engine == self::ENGINE_MCRYPT
     *
     * It's faster to re-init $enmcrypt if
     * $buffer bytes > $cfb_init_len than
     * using the $ecb resource furthermore.
     *
     * This value depends of the chosen cipher
     * and the time it would be needed for it's
     * initialization [by mcrypt_generic_init()]
     * which, typically, depends on the complexity
     * on its internaly Key-expanding algorithm.
     *
     * @see \phpseclib\Crypt\Base::encrypt()
     * @var int
     * @access private
     */
    var $cfb_init_len = 600;

    /**
     * Does internal cipher state need to be (re)initialized?
     *
     * @see setKey()
     * @see setIV()
     * @see disableContinuousBuffer()
     * @var bool
     * @access private
     */
    var $changed = true;

    /**
     * Padding status
     *
     * @see \phpseclib\Crypt\Base::enablePadding()
     * @var bool
     * @access private
     */
    var $padding = true;

    /**
     * Is the mode one that is paddable?
     *
     * @see \phpseclib\Crypt\Base::__construct()
     * @var bool
     * @access private
     */
    var $paddable = false;

    /**
     * Holds which crypt engine internaly should be use,
     * which will be determined automatically on __construct()
     *
     * Currently available $engines are:
     * - self::ENGINE_OPENSSL  (very fast, php-extension: openssl, extension_loaded('openssl') required)
     * - self::ENGINE_MCRYPT   (fast, php-extension: mcrypt, extension_loaded('mcrypt') required)
     * - self::ENGINE_INTERNAL (slower, pure php-engine, no php-extension required)
     *
     * @see \phpseclib\Crypt\Base::_setEngine()
     * @see \phpseclib\Crypt\Base::encrypt()
     * @see \phpseclib\Crypt\Base::decrypt()
     * @var int
     * @access private
     */
    var $engine;

    /**
     * Holds the preferred crypt engine
     *
     * @see \phpseclib\Crypt\Base::_setEngine()
     * @see \phpseclib\Crypt\Base::setPreferredEngine()
     * @var int
     * @access private
     */
    var $preferredEngine;

    /**
     * The mcrypt specific name of the cipher
     *
     * Only used if $engine == self::ENGINE_MCRYPT
     *
     * @link http://www.php.net/mcrypt_module_open
     * @link http://www.php.net/mcrypt_list_algorithms
     * @see \phpseclib\Crypt\Base::_setupMcrypt()
     * @var string
     * @access private
     */
    var $cipher_name_mcrypt;

    /**
     * The openssl specific name of the cipher
     *
     * Only used if $engine == CRYPT_ENGINE_OPENSSL
     *
     * @link http://www.php.net/openssl-get-cipher-methods
     * @var string
     * @access private
     */
    var $cipher_name_openssl;

    /**
     * The openssl specific name of the cipher in ECB mode
     *
     * If OpenSSL does not support the mode we're trying to use (CTR)
     * it can still be emulated with ECB mode.
     *
     * @link http://www.php.net/openssl-get-cipher-methods
     * @var string
     * @access private
     */
    var $cipher_name_openssl_ecb;

    /**
<<<<<<< HEAD
     * The default password key_size used by setPassword()
     *
     * @see \phpseclib\Crypt\Base::setPassword()
     * @var int
     * @access private
     */
    var $password_key_size = 32;

    /**
=======
>>>>>>> d91158f6
     * The default salt used by setPassword()
     *
     * @see \phpseclib\Crypt\Base::setPassword()
     * @var string
     * @access private
     */
    var $password_default_salt = 'phpseclib/salt';

    /**
     * The name of the performance-optimized callback function
     *
     * Used by encrypt() / decrypt()
     * only if $engine == self::ENGINE_INTERNAL
     *
     * @see \phpseclib\Crypt\Base::encrypt()
     * @see \phpseclib\Crypt\Base::decrypt()
     * @see \phpseclib\Crypt\Base::_setupInlineCrypt()
     * @see \phpseclib\Crypt\Base::$use_inline_crypt
     * @var Callback
     * @access private
     */
    var $inline_crypt;

    /**
     * Holds whether performance-optimized $inline_crypt() can/should be used.
     *
     * @see \phpseclib\Crypt\Base::encrypt()
     * @see \phpseclib\Crypt\Base::decrypt()
     * @see \phpseclib\Crypt\Base::inline_crypt
     * @var mixed
     * @access private
     */
    var $use_inline_crypt;

    /**
     * If OpenSSL can be used in ECB but not in CTR we can emulate CTR
     *
     * @see \phpseclib\Crypt\Base::_openssl_ctr_process()
     * @var bool
     * @access private
     */
    var $openssl_emulate_ctr = false;

    /**
     * Determines what options are passed to openssl_encrypt/decrypt
     *
     * @see \phpseclib\Crypt\Base::isValidEngine()
     * @var mixed
     * @access private
     */
    var $openssl_options;

    /**
     * Has the key length explicitly been set or should it be derived from the key, itself?
     *
     * @see Crypt_Base::setKeyLength()
     * @var bool
     * @access private
     */
    var $explicit_key_length = false;

    /**
     * Don't truncate / null pad key
     *
     * @see Crypt_Base::_clearBuffers()
     * @var bool
     * @access private
     */
    var $skip_key_adjustment = false;

    /**
     * Default Constructor.
     *
     * Determines whether or not the mcrypt extension should be used.
     *
     * $mode could be:
     *
     * - self::MODE_ECB
     *
     * - self::MODE_CBC
     *
     * - self::MODE_CTR
     *
     * - self::MODE_CFB
     *
     * - self::MODE_OFB
     *
     * (or the alias constants of the chosen cipher, for example for AES: CRYPT_AES_MODE_ECB or CRYPT_AES_MODE_CBC ...)
     *
     * If not explicitly set, self::MODE_CBC will be used.
     *
     * @param int $mode
     * @access public
     */
    function __construct($mode = self::MODE_CBC)
    {
        // $mode dependent settings
        switch ($mode) {
            case self::MODE_ECB:
                $this->paddable = true;
                $this->mode = self::MODE_ECB;
                break;
            case self::MODE_CTR:
            case self::MODE_CFB:
            case self::MODE_OFB:
            case self::MODE_STREAM:
                $this->mode = $mode;
                break;
            case self::MODE_CBC:
            default:
                $this->paddable = true;
                $this->mode = self::MODE_CBC;
        }

        $this->_setEngine();

        // Determining whether inline crypting can be used by the cipher
        if ($this->use_inline_crypt !== false && function_exists('create_function')) {
            $this->use_inline_crypt = true;
        }
    }

    /**
     * Sets the initialization vector. (optional)
     *
     * SetIV is not required when self::MODE_ECB (or ie for AES: \phpseclib\Crypt\AES::MODE_ECB) is being used.  If not explicitly set, it'll be assumed
     * to be all zero's.
     *
     * @access public
     * @param string $iv
     * @internal Can be overwritten by a sub class, but does not have to be
     */
    function setIV($iv)
    {
        if ($this->mode == self::MODE_ECB) {
            return;
        }

        $this->iv = $iv;
        $this->changed = true;
    }

    /**
     * Sets the key length.
     *
     * Keys with explicitly set lengths need to be treated accordingly
     *
     * @access public
     * @param int $length
     */
    function setKeyLength($length)
    {
        $this->explicit_key_length = true;
        $this->changed = true;
        $this->_setEngine();
    }

    /**
     * Returns the current key length in bits
     *
     * @access public
     * @return int
     */
    function getKeyLength()
    {
        return $this->key_length << 3;
    }

    /**
     * Returns the current block length in bits
     *
     * @access public
     * @return int
     */
    function getBlockLength()
    {
        return $this->block_size << 3;
    }

    /**
     * Sets the key.
     *
     * The min/max length(s) of the key depends on the cipher which is used.
     * If the key not fits the length(s) of the cipher it will paded with null bytes
     * up to the closest valid key length.  If the key is more than max length,
     * we trim the excess bits.
     *
     * If the key is not explicitly set, it'll be assumed to be all null bytes.
     *
     * @access public
     * @param string $key
     * @internal Could, but not must, extend by the child Crypt_* class
     */
    function setKey($key)
    {
        if (!$this->explicit_key_length) {
            $this->setKeyLength(strlen($key) << 3);
            $this->explicit_key_length = false;
        }

        $this->key = $key;
        $this->changed = true;
        $this->_setEngine();
    }

    /**
     * Sets the password.
     *
     * Depending on what $method is set to, setPassword()'s (optional) parameters are as follows:
     *     {@link http://en.wikipedia.org/wiki/PBKDF2 pbkdf2} or pbkdf1:
     *         $hash, $salt, $count, $dkLen
     *
     *         Where $hash (default = sha1) currently supports the following hashes: see: Crypt/Hash.php
     *
     * @see Crypt/Hash.php
     * @param string $password
     * @param string $method
     * @return bool
     * @access public
     * @internal Could, but not must, extend by the child Crypt_* class
     */
    function setPassword($password, $method = 'pbkdf2')
    {
        $key = '';

        switch ($method) {
            default: // 'pbkdf2' or 'pbkdf1'
                $func_args = func_get_args();

                // Hash function
                $hash = isset($func_args[2]) ? $func_args[2] : 'sha1';

                // WPA and WPA2 use the SSID as the salt
                $salt = isset($func_args[3]) ? $func_args[3] : $this->password_default_salt;

                // RFC2898#section-4.2 uses 1,000 iterations by default
                // WPA and WPA2 use 4,096.
                $count = isset($func_args[4]) ? $func_args[4] : 1000;

                // Keylength
                if (isset($func_args[5])) {
                    $dkLen = $func_args[5];
                } else {
                    $dkLen = $method == 'pbkdf1' ? 2 * $this->key_length : $this->key_length;
                }

                switch (true) {
                    case $method == 'pbkdf1':
                        $hashObj = new Hash();
                        $hashObj->setHash($hash);
                        if ($dkLen > $hashObj->getLength()) {
                            user_error('Derived key too long');
                            return false;
                        }
                        $t = $password . $salt;
                        for ($i = 0; $i < $count; ++$i) {
                            $t = $hashObj->hash($t);
                        }
                        $key = substr($t, 0, $dkLen);

                        $this->setKey(substr($key, 0, $dkLen >> 1));
                        $this->setIV(substr($key, $dkLen >> 1));

                        return true;
                    // Determining if php[>=5.5.0]'s hash_pbkdf2() function avail- and useable
                    case !function_exists('hash_pbkdf2'):
                    case !function_exists('hash_algos'):
                    case !in_array($hash, hash_algos()):
                        $i = 1;
                        while (strlen($key) < $dkLen) {
                            $hmac = new Hash();
                            $hmac->setHash($hash);
                            $hmac->setKey($password);
                            $f = $u = $hmac->hash($salt . pack('N', $i++));
                            for ($j = 2; $j <= $count; ++$j) {
                                $u = $hmac->hash($u);
                                $f^= $u;
                            }
                            $key.= $f;
                        }
                        $key = substr($key, 0, $dkLen);
                        break;
                    default:
                        $key = hash_pbkdf2($hash, $password, $salt, $count, $dkLen, true);
                }
        }

        $this->setKey($key);

        return true;
    }

    /**
     * Encrypts a message.
     *
     * $plaintext will be padded with additional bytes such that it's length is a multiple of the block size. Other cipher
     * implementations may or may not pad in the same manner.  Other common approaches to padding and the reasons why it's
     * necessary are discussed in the following
     * URL:
     *
     * {@link http://www.di-mgt.com.au/cryptopad.html http://www.di-mgt.com.au/cryptopad.html}
     *
     * An alternative to padding is to, separately, send the length of the file.  This is what SSH, in fact, does.
     * strlen($plaintext) will still need to be a multiple of the block size, however, arbitrary values can be added to make it that
     * length.
     *
     * @see \phpseclib\Crypt\Base::decrypt()
     * @access public
     * @param string $plaintext
     * @return string $ciphertext
     * @internal Could, but not must, extend by the child Crypt_* class
     */
    function encrypt($plaintext)
    {
        if ($this->paddable) {
            $plaintext = $this->_pad($plaintext);
        }

        if ($this->engine === self::ENGINE_OPENSSL) {
            if ($this->changed) {
                $this->_clearBuffers();
                $this->changed = false;
            }
            switch ($this->mode) {
                case self::MODE_STREAM:
                    return openssl_encrypt($plaintext, $this->cipher_name_openssl, $this->key, $this->openssl_options);
                case self::MODE_ECB:
                    $result = openssl_encrypt($plaintext, $this->cipher_name_openssl, $this->key, $this->openssl_options);
                    return !defined('OPENSSL_RAW_DATA') ? substr($result, 0, -$this->block_size) : $result;
                case self::MODE_CBC:
                    $result = openssl_encrypt($plaintext, $this->cipher_name_openssl, $this->key, $this->openssl_options, $this->encryptIV);
                    if ($this->continuousBuffer) {
                        $this->encryptIV = substr($result, -$this->block_size);
                    }
                    return !defined('OPENSSL_RAW_DATA') ? substr($result, 0, -$this->block_size) : $result;
                case self::MODE_CTR:
                    return $this->_openssl_ctr_process($plaintext, $this->encryptIV, $this->enbuffer);
                case self::MODE_CFB:
                    // cfb loosely routines inspired by openssl's:
                    // {@link http://cvs.openssl.org/fileview?f=openssl/crypto/modes/cfb128.c&v=1.3.2.2.2.1}
                    $ciphertext = '';
                    if ($this->continuousBuffer) {
                        $iv = &$this->encryptIV;
                        $pos = &$this->enbuffer['pos'];
                    } else {
                        $iv = $this->encryptIV;
                        $pos = 0;
                    }
                    $len = strlen($plaintext);
                    $i = 0;
                    if ($pos) {
                        $orig_pos = $pos;
                        $max = $this->block_size - $pos;
                        if ($len >= $max) {
                            $i = $max;
                            $len-= $max;
                            $pos = 0;
                        } else {
                            $i = $len;
                            $pos+= $len;
                            $len = 0;
                        }
                        // ie. $i = min($max, $len), $len-= $i, $pos+= $i, $pos%= $blocksize
                        $ciphertext = substr($iv, $orig_pos) ^ $plaintext;
                        $iv = substr_replace($iv, $ciphertext, $orig_pos, $i);
                        $plaintext = substr($plaintext, $i);
                    }

                    $overflow = $len % $this->block_size;

                    if ($overflow) {
                        $ciphertext.= openssl_encrypt(substr($plaintext, 0, -$overflow) . str_repeat("\0", $this->block_size), $this->cipher_name_openssl, $this->key, $this->openssl_options, $iv);
                        $iv = $this->_string_pop($ciphertext, $this->block_size);

                        $size = $len - $overflow;
                        $block = $iv ^ substr($plaintext, -$overflow);
                        $iv = substr_replace($iv, $block, 0, $overflow);
                        $ciphertext.= $block;
                        $pos = $overflow;
                    } elseif ($len) {
                        $ciphertext = openssl_encrypt($plaintext, $this->cipher_name_openssl, $this->key, $this->openssl_options, $iv);
                        $iv = substr($ciphertext, -$this->block_size);
                    }

                    return $ciphertext;
                case self::MODE_OFB:
                    return $this->_openssl_ofb_process($plaintext, $this->encryptIV, $this->enbuffer);
            }
        }

        if ($this->engine === self::ENGINE_MCRYPT) {
            if ($this->changed) {
                $this->_setupMcrypt();
                $this->changed = false;
            }
            if ($this->enchanged) {
                mcrypt_generic_init($this->enmcrypt, $this->key, $this->encryptIV);
                $this->enchanged = false;
            }

            // re: {@link http://phpseclib.sourceforge.net/cfb-demo.phps}
            // using mcrypt's default handing of CFB the above would output two different things.  using phpseclib's
            // rewritten CFB implementation the above outputs the same thing twice.
            if ($this->mode == self::MODE_CFB && $this->continuousBuffer) {
                $block_size = $this->block_size;
                $iv = &$this->encryptIV;
                $pos = &$this->enbuffer['pos'];
                $len = strlen($plaintext);
                $ciphertext = '';
                $i = 0;
                if ($pos) {
                    $orig_pos = $pos;
                    $max = $block_size - $pos;
                    if ($len >= $max) {
                        $i = $max;
                        $len-= $max;
                        $pos = 0;
                    } else {
                        $i = $len;
                        $pos+= $len;
                        $len = 0;
                    }
                    $ciphertext = substr($iv, $orig_pos) ^ $plaintext;
                    $iv = substr_replace($iv, $ciphertext, $orig_pos, $i);
                    $this->enbuffer['enmcrypt_init'] = true;
                }
                if ($len >= $block_size) {
                    if ($this->enbuffer['enmcrypt_init'] === false || $len > $this->cfb_init_len) {
                        if ($this->enbuffer['enmcrypt_init'] === true) {
                            mcrypt_generic_init($this->enmcrypt, $this->key, $iv);
                            $this->enbuffer['enmcrypt_init'] = false;
                        }
                        $ciphertext.= mcrypt_generic($this->enmcrypt, substr($plaintext, $i, $len - $len % $block_size));
                        $iv = substr($ciphertext, -$block_size);
                        $len%= $block_size;
                    } else {
                        while ($len >= $block_size) {
                            $iv = mcrypt_generic($this->ecb, $iv) ^ substr($plaintext, $i, $block_size);
                            $ciphertext.= $iv;
                            $len-= $block_size;
                            $i+= $block_size;
                        }
                    }
                }

                if ($len) {
                    $iv = mcrypt_generic($this->ecb, $iv);
                    $block = $iv ^ substr($plaintext, -$len);
                    $iv = substr_replace($iv, $block, 0, $len);
                    $ciphertext.= $block;
                    $pos = $len;
                }

                return $ciphertext;
            }

            $ciphertext = mcrypt_generic($this->enmcrypt, $plaintext);

            if (!$this->continuousBuffer) {
                mcrypt_generic_init($this->enmcrypt, $this->key, $this->encryptIV);
            }

            return $ciphertext;
        }

        if ($this->changed) {
            $this->_setup();
            $this->changed = false;
        }
        if ($this->use_inline_crypt) {
            $inline = $this->inline_crypt;
            return $inline('encrypt', $this, $plaintext);
        }

        $buffer = &$this->enbuffer;
        $block_size = $this->block_size;
        $ciphertext = '';
        switch ($this->mode) {
            case self::MODE_ECB:
                for ($i = 0; $i < strlen($plaintext); $i+=$block_size) {
                    $ciphertext.= $this->_encryptBlock(substr($plaintext, $i, $block_size));
                }
                break;
            case self::MODE_CBC:
                $xor = $this->encryptIV;
                for ($i = 0; $i < strlen($plaintext); $i+=$block_size) {
                    $block = substr($plaintext, $i, $block_size);
                    $block = $this->_encryptBlock($block ^ $xor);
                    $xor = $block;
                    $ciphertext.= $block;
                }
                if ($this->continuousBuffer) {
                    $this->encryptIV = $xor;
                }
                break;
            case self::MODE_CTR:
                $xor = $this->encryptIV;
                if (strlen($buffer['ciphertext'])) {
                    for ($i = 0; $i < strlen($plaintext); $i+=$block_size) {
                        $block = substr($plaintext, $i, $block_size);
                        if (strlen($block) > strlen($buffer['ciphertext'])) {
                            $buffer['ciphertext'].= $this->_encryptBlock($xor);
                        }
                        $this->_increment_str($xor);
                        $key = $this->_string_shift($buffer['ciphertext'], $block_size);
                        $ciphertext.= $block ^ $key;
                    }
                } else {
                    for ($i = 0; $i < strlen($plaintext); $i+=$block_size) {
                        $block = substr($plaintext, $i, $block_size);
                        $key = $this->_encryptBlock($xor);
                        $this->_increment_str($xor);
                        $ciphertext.= $block ^ $key;
                    }
                }
                if ($this->continuousBuffer) {
                    $this->encryptIV = $xor;
                    if ($start = strlen($plaintext) % $block_size) {
                        $buffer['ciphertext'] = substr($key, $start) . $buffer['ciphertext'];
                    }
                }
                break;
            case self::MODE_CFB:
                // cfb loosely routines inspired by openssl's:
                // {@link http://cvs.openssl.org/fileview?f=openssl/crypto/modes/cfb128.c&v=1.3.2.2.2.1}
                if ($this->continuousBuffer) {
                    $iv = &$this->encryptIV;
                    $pos = &$buffer['pos'];
                } else {
                    $iv = $this->encryptIV;
                    $pos = 0;
                }
                $len = strlen($plaintext);
                $i = 0;
                if ($pos) {
                    $orig_pos = $pos;
                    $max = $block_size - $pos;
                    if ($len >= $max) {
                        $i = $max;
                        $len-= $max;
                        $pos = 0;
                    } else {
                        $i = $len;
                        $pos+= $len;
                        $len = 0;
                    }
                    // ie. $i = min($max, $len), $len-= $i, $pos+= $i, $pos%= $blocksize
                    $ciphertext = substr($iv, $orig_pos) ^ $plaintext;
                    $iv = substr_replace($iv, $ciphertext, $orig_pos, $i);
                }
                while ($len >= $block_size) {
                    $iv = $this->_encryptBlock($iv) ^ substr($plaintext, $i, $block_size);
                    $ciphertext.= $iv;
                    $len-= $block_size;
                    $i+= $block_size;
                }
                if ($len) {
                    $iv = $this->_encryptBlock($iv);
                    $block = $iv ^ substr($plaintext, $i);
                    $iv = substr_replace($iv, $block, 0, $len);
                    $ciphertext.= $block;
                    $pos = $len;
                }
                break;
            case self::MODE_OFB:
                $xor = $this->encryptIV;
                if (strlen($buffer['xor'])) {
                    for ($i = 0; $i < strlen($plaintext); $i+=$block_size) {
                        $block = substr($plaintext, $i, $block_size);
                        if (strlen($block) > strlen($buffer['xor'])) {
                            $xor = $this->_encryptBlock($xor);
                            $buffer['xor'].= $xor;
                        }
                        $key = $this->_string_shift($buffer['xor'], $block_size);
                        $ciphertext.= $block ^ $key;
                    }
                } else {
                    for ($i = 0; $i < strlen($plaintext); $i+=$block_size) {
                        $xor = $this->_encryptBlock($xor);
                        $ciphertext.= substr($plaintext, $i, $block_size) ^ $xor;
                    }
                    $key = $xor;
                }
                if ($this->continuousBuffer) {
                    $this->encryptIV = $xor;
                    if ($start = strlen($plaintext) % $block_size) {
                        $buffer['xor'] = substr($key, $start) . $buffer['xor'];
                    }
                }
                break;
            case self::MODE_STREAM:
                $ciphertext = $this->_encryptBlock($plaintext);
                break;
        }

        return $ciphertext;
    }

    /**
     * Decrypts a message.
     *
     * If strlen($ciphertext) is not a multiple of the block size, null bytes will be added to the end of the string until
     * it is.
     *
     * @see \phpseclib\Crypt\Base::encrypt()
     * @access public
     * @param string $ciphertext
     * @return string $plaintext
     * @internal Could, but not must, extend by the child Crypt_* class
     */
    function decrypt($ciphertext)
    {
        if ($this->paddable) {
            // we pad with chr(0) since that's what mcrypt_generic does.  to quote from {@link http://www.php.net/function.mcrypt-generic}:
            // "The data is padded with "\0" to make sure the length of the data is n * blocksize."
            $ciphertext = str_pad($ciphertext, strlen($ciphertext) + ($this->block_size - strlen($ciphertext) % $this->block_size) % $this->block_size, chr(0));
        }

        if ($this->engine === self::ENGINE_OPENSSL) {
            if ($this->changed) {
                $this->_clearBuffers();
                $this->changed = false;
            }
            switch ($this->mode) {
                case self::MODE_STREAM:
                    $plaintext = openssl_decrypt($ciphertext, $this->cipher_name_openssl, $this->key, $this->openssl_options);
                    break;
                case self::MODE_ECB:
                    if (!defined('OPENSSL_RAW_DATA')) {
                        $ciphertext.= openssl_encrypt('', $this->cipher_name_openssl_ecb, $this->key, true);
                    }
                    $plaintext = openssl_decrypt($ciphertext, $this->cipher_name_openssl, $this->key, $this->openssl_options);
                    break;
                case self::MODE_CBC:
                    if (!defined('OPENSSL_RAW_DATA')) {
                        $padding = str_repeat(chr($this->block_size), $this->block_size) ^ substr($ciphertext, -$this->block_size);
                        $ciphertext.= substr(openssl_encrypt($padding, $this->cipher_name_openssl_ecb, $this->key, true), 0, $this->block_size);
                    }
                    $plaintext = openssl_decrypt($ciphertext, $this->cipher_name_openssl, $this->key, $this->openssl_options, $this->decryptIV);
                    if ($this->continuousBuffer) {
                        $this->decryptIV = substr($ciphertext, -$this->block_size);
                    }
                    break;
                case self::MODE_CTR:
                    $plaintext = $this->_openssl_ctr_process($ciphertext, $this->decryptIV, $this->debuffer);
                    break;
                case self::MODE_CFB:
                    // cfb loosely routines inspired by openssl's:
                    // {@link http://cvs.openssl.org/fileview?f=openssl/crypto/modes/cfb128.c&v=1.3.2.2.2.1}
                    $plaintext = '';
                    if ($this->continuousBuffer) {
                        $iv = &$this->decryptIV;
                        $pos = &$this->buffer['pos'];
                    } else {
                        $iv = $this->decryptIV;
                        $pos = 0;
                    }
                    $len = strlen($ciphertext);
                    $i = 0;
                    if ($pos) {
                        $orig_pos = $pos;
                        $max = $this->block_size - $pos;
                        if ($len >= $max) {
                            $i = $max;
                            $len-= $max;
                            $pos = 0;
                        } else {
                            $i = $len;
                            $pos+= $len;
                            $len = 0;
                        }
                        // ie. $i = min($max, $len), $len-= $i, $pos+= $i, $pos%= $this->blocksize
                        $plaintext = substr($iv, $orig_pos) ^ $ciphertext;
                        $iv = substr_replace($iv, substr($ciphertext, 0, $i), $orig_pos, $i);
                        $ciphertext = substr($ciphertext, $i);
                    }
                    $overflow = $len % $this->block_size;
                    if ($overflow) {
                        $plaintext.= openssl_decrypt(substr($ciphertext, 0, -$overflow), $this->cipher_name_openssl, $this->key, $this->openssl_options, $iv);
                        if ($len - $overflow) {
                            $iv = substr($ciphertext, -$overflow - $this->block_size, -$overflow);
                        }
                        $iv = openssl_encrypt(str_repeat("\0", $this->block_size), $this->cipher_name_openssl, $this->key, $this->openssl_options, $iv);
                        $plaintext.= $iv ^ substr($ciphertext, -$overflow);
                        $iv = substr_replace($iv, substr($ciphertext, -$overflow), 0, $overflow);
                        $pos = $overflow;
                    } elseif ($len) {
                        $plaintext.= openssl_decrypt($ciphertext, $this->cipher_name_openssl, $this->key, $this->openssl_options, $iv);
                        $iv = substr($ciphertext, -$this->block_size);
                    }
                    break;
                case self::MODE_OFB:
                    $plaintext = $this->_openssl_ofb_process($ciphertext, $this->decryptIV, $this->debuffer);
            }

            return $this->paddable ? $this->_unpad($plaintext) : $plaintext;
        }

        if ($this->engine === self::ENGINE_MCRYPT) {
            $block_size = $this->block_size;
            if ($this->changed) {
                $this->_setupMcrypt();
                $this->changed = false;
            }
            if ($this->dechanged) {
                mcrypt_generic_init($this->demcrypt, $this->key, $this->decryptIV);
                $this->dechanged = false;
            }

            if ($this->mode == self::MODE_CFB && $this->continuousBuffer) {
                $iv = &$this->decryptIV;
                $pos = &$this->debuffer['pos'];
                $len = strlen($ciphertext);
                $plaintext = '';
                $i = 0;
                if ($pos) {
                    $orig_pos = $pos;
                    $max = $block_size - $pos;
                    if ($len >= $max) {
                        $i = $max;
                        $len-= $max;
                        $pos = 0;
                    } else {
                        $i = $len;
                        $pos+= $len;
                        $len = 0;
                    }
                    // ie. $i = min($max, $len), $len-= $i, $pos+= $i, $pos%= $blocksize
                    $plaintext = substr($iv, $orig_pos) ^ $ciphertext;
                    $iv = substr_replace($iv, substr($ciphertext, 0, $i), $orig_pos, $i);
                }
                if ($len >= $block_size) {
                    $cb = substr($ciphertext, $i, $len - $len % $block_size);
                    $plaintext.= mcrypt_generic($this->ecb, $iv . $cb) ^ $cb;
                    $iv = substr($cb, -$block_size);
                    $len%= $block_size;
                }
                if ($len) {
                    $iv = mcrypt_generic($this->ecb, $iv);
                    $plaintext.= $iv ^ substr($ciphertext, -$len);
                    $iv = substr_replace($iv, substr($ciphertext, -$len), 0, $len);
                    $pos = $len;
                }

                return $plaintext;
            }

            $plaintext = mdecrypt_generic($this->demcrypt, $ciphertext);

            if (!$this->continuousBuffer) {
                mcrypt_generic_init($this->demcrypt, $this->key, $this->decryptIV);
            }

            return $this->paddable ? $this->_unpad($plaintext) : $plaintext;
        }

        if ($this->changed) {
            $this->_setup();
            $this->changed = false;
        }
        if ($this->use_inline_crypt) {
            $inline = $this->inline_crypt;
            return $inline('decrypt', $this, $ciphertext);
        }

        $block_size = $this->block_size;

        $buffer = &$this->debuffer;
        $plaintext = '';
        switch ($this->mode) {
            case self::MODE_ECB:
                for ($i = 0; $i < strlen($ciphertext); $i+=$block_size) {
                    $plaintext.= $this->_decryptBlock(substr($ciphertext, $i, $block_size));
                }
                break;
            case self::MODE_CBC:
                $xor = $this->decryptIV;
                for ($i = 0; $i < strlen($ciphertext); $i+=$block_size) {
                    $block = substr($ciphertext, $i, $block_size);
                    $plaintext.= $this->_decryptBlock($block) ^ $xor;
                    $xor = $block;
                }
                if ($this->continuousBuffer) {
                    $this->decryptIV = $xor;
                }
                break;
            case self::MODE_CTR:
                $xor = $this->decryptIV;
                if (strlen($buffer['ciphertext'])) {
                    for ($i = 0; $i < strlen($ciphertext); $i+=$block_size) {
                        $block = substr($ciphertext, $i, $block_size);
                        if (strlen($block) > strlen($buffer['ciphertext'])) {
                            $buffer['ciphertext'].= $this->_encryptBlock($xor);
                            $this->_increment_str($xor);
                        }
                        $key = $this->_string_shift($buffer['ciphertext'], $block_size);
                        $plaintext.= $block ^ $key;
                    }
                } else {
                    for ($i = 0; $i < strlen($ciphertext); $i+=$block_size) {
                        $block = substr($ciphertext, $i, $block_size);
                        $key = $this->_encryptBlock($xor);
                        $this->_increment_str($xor);
                        $plaintext.= $block ^ $key;
                    }
                }
                if ($this->continuousBuffer) {
                    $this->decryptIV = $xor;
                    if ($start = strlen($ciphertext) % $block_size) {
                        $buffer['ciphertext'] = substr($key, $start) . $buffer['ciphertext'];
                    }
                }
                break;
            case self::MODE_CFB:
                if ($this->continuousBuffer) {
                    $iv = &$this->decryptIV;
                    $pos = &$buffer['pos'];
                } else {
                    $iv = $this->decryptIV;
                    $pos = 0;
                }
                $len = strlen($ciphertext);
                $i = 0;
                if ($pos) {
                    $orig_pos = $pos;
                    $max = $block_size - $pos;
                    if ($len >= $max) {
                        $i = $max;
                        $len-= $max;
                        $pos = 0;
                    } else {
                        $i = $len;
                        $pos+= $len;
                        $len = 0;
                    }
                    // ie. $i = min($max, $len), $len-= $i, $pos+= $i, $pos%= $blocksize
                    $plaintext = substr($iv, $orig_pos) ^ $ciphertext;
                    $iv = substr_replace($iv, substr($ciphertext, 0, $i), $orig_pos, $i);
                }
                while ($len >= $block_size) {
                    $iv = $this->_encryptBlock($iv);
                    $cb = substr($ciphertext, $i, $block_size);
                    $plaintext.= $iv ^ $cb;
                    $iv = $cb;
                    $len-= $block_size;
                    $i+= $block_size;
                }
                if ($len) {
                    $iv = $this->_encryptBlock($iv);
                    $plaintext.= $iv ^ substr($ciphertext, $i);
                    $iv = substr_replace($iv, substr($ciphertext, $i), 0, $len);
                    $pos = $len;
                }
                break;
            case self::MODE_OFB:
                $xor = $this->decryptIV;
                if (strlen($buffer['xor'])) {
                    for ($i = 0; $i < strlen($ciphertext); $i+=$block_size) {
                        $block = substr($ciphertext, $i, $block_size);
                        if (strlen($block) > strlen($buffer['xor'])) {
                            $xor = $this->_encryptBlock($xor);
                            $buffer['xor'].= $xor;
                        }
                        $key = $this->_string_shift($buffer['xor'], $block_size);
                        $plaintext.= $block ^ $key;
                    }
                } else {
                    for ($i = 0; $i < strlen($ciphertext); $i+=$block_size) {
                        $xor = $this->_encryptBlock($xor);
                        $plaintext.= substr($ciphertext, $i, $block_size) ^ $xor;
                    }
                    $key = $xor;
                }
                if ($this->continuousBuffer) {
                    $this->decryptIV = $xor;
                    if ($start = strlen($ciphertext) % $block_size) {
                        $buffer['xor'] = substr($key, $start) . $buffer['xor'];
                    }
                }
                break;
            case self::MODE_STREAM:
                $plaintext = $this->_decryptBlock($ciphertext);
                break;
        }
        return $this->paddable ? $this->_unpad($plaintext) : $plaintext;
    }

    /**
     * OpenSSL CTR Processor
     *
     * PHP's OpenSSL bindings do not operate in continuous mode so we'll wrap around it. Since the keystream
     * for CTR is the same for both encrypting and decrypting this function is re-used by both Crypt_Base::encrypt()
     * and Crypt_Base::decrypt(). Also, OpenSSL doesn't implement CTR for all of it's symmetric ciphers so this
     * function will emulate CTR with ECB when necesary.
     *
     * @see Crypt_Base::encrypt()
     * @see Crypt_Base::decrypt()
     * @param string $plaintext
     * @param string $encryptIV
     * @param array $buffer
     * @return string
     * @access private
     */
    function _openssl_ctr_process($plaintext, &$encryptIV, &$buffer)
    {
        $ciphertext = '';

        $block_size = $this->block_size;
        $key = $this->key;

        if ($this->openssl_emulate_ctr) {
            $xor = $encryptIV;
            if (strlen($buffer['ciphertext'])) {
                for ($i = 0; $i < strlen($plaintext); $i+=$block_size) {
                    $block = substr($plaintext, $i, $block_size);
                    if (strlen($block) > strlen($buffer['ciphertext'])) {
                        $result = openssl_encrypt($xor, $this->cipher_name_openssl_ecb, $key, $this->openssl_options);
                        $result = !defined('OPENSSL_RAW_DATA') ? substr($result, 0, -$this->block_size) : $result;
                        $buffer['ciphertext'].= $result;
                    }
                    $this->_increment_str($xor);
                    $otp = $this->_string_shift($buffer['ciphertext'], $block_size);
                    $ciphertext.= $block ^ $otp;
                }
            } else {
                for ($i = 0; $i < strlen($plaintext); $i+=$block_size) {
                    $block = substr($plaintext, $i, $block_size);
                    $otp = openssl_encrypt($xor, $this->cipher_name_openssl_ecb, $key, $this->openssl_options);
                    $otp = !defined('OPENSSL_RAW_DATA') ? substr($otp, 0, -$this->block_size) : $otp;
                    $this->_increment_str($xor);
                    $ciphertext.= $block ^ $otp;
                }
            }
            if ($this->continuousBuffer) {
                $encryptIV = $xor;
                if ($start = strlen($plaintext) % $block_size) {
                    $buffer['ciphertext'] = substr($key, $start) . $buffer['ciphertext'];
                }
            }

            return $ciphertext;
        }

        if (strlen($buffer['ciphertext'])) {
            $ciphertext = $plaintext ^ $this->_string_shift($buffer['ciphertext'], strlen($plaintext));
            $plaintext = substr($plaintext, strlen($ciphertext));

            if (!strlen($plaintext)) {
                return $ciphertext;
            }
        }

        $overflow = strlen($plaintext) % $block_size;
        if ($overflow) {
            $plaintext2 = $this->_string_pop($plaintext, $overflow); // ie. trim $plaintext to a multiple of $block_size and put rest of $plaintext in $plaintext2
            $encrypted = openssl_encrypt($plaintext . str_repeat("\0", $block_size), $this->cipher_name_openssl, $key, $this->openssl_options, $encryptIV);
            $temp = $this->_string_pop($encrypted, $block_size);
            $ciphertext.= $encrypted . ($plaintext2 ^ $temp);
            if ($this->continuousBuffer) {
                $buffer['ciphertext'] = substr($temp, $overflow);
                $encryptIV = $temp;
            }
        } elseif (!strlen($buffer['ciphertext'])) {
            $ciphertext.= openssl_encrypt($plaintext . str_repeat("\0", $block_size), $this->cipher_name_openssl, $key, $this->openssl_options, $encryptIV);
            $temp = $this->_string_pop($ciphertext, $block_size);
            if ($this->continuousBuffer) {
                $encryptIV = $temp;
            }
        }
        if ($this->continuousBuffer) {
            if (!defined('OPENSSL_RAW_DATA')) {
                $encryptIV.= openssl_encrypt('', $this->cipher_name_openssl_ecb, $key, $this->openssl_options);
            }
            $encryptIV = openssl_decrypt($encryptIV, $this->cipher_name_openssl_ecb, $key, $this->openssl_options);
            if ($overflow) {
                $this->_increment_str($encryptIV);
            }
        }

        return $ciphertext;
    }

    /**
     * OpenSSL OFB Processor
     *
     * PHP's OpenSSL bindings do not operate in continuous mode so we'll wrap around it. Since the keystream
     * for OFB is the same for both encrypting and decrypting this function is re-used by both Crypt_Base::encrypt()
     * and Crypt_Base::decrypt().
     *
     * @see Crypt_Base::encrypt()
     * @see Crypt_Base::decrypt()
     * @param string $plaintext
     * @param string $encryptIV
     * @param array $buffer
     * @return string
     * @access private
     */
    function _openssl_ofb_process($plaintext, &$encryptIV, &$buffer)
    {
        if (strlen($buffer['xor'])) {
            $ciphertext = $plaintext ^ $buffer['xor'];
            $buffer['xor'] = substr($buffer['xor'], strlen($ciphertext));
            $plaintext = substr($plaintext, strlen($ciphertext));
        } else {
            $ciphertext = '';
        }

        $block_size = $this->block_size;

        $len = strlen($plaintext);
        $key = $this->key;
        $overflow = $len % $block_size;

        if (strlen($plaintext)) {
            if ($overflow) {
                $ciphertext.= openssl_encrypt(substr($plaintext, 0, -$overflow) . str_repeat("\0", $block_size), $this->cipher_name_openssl, $key, $this->openssl_options, $encryptIV);
                $xor = $this->_string_pop($ciphertext, $block_size);
                if ($this->continuousBuffer) {
                    $encryptIV = $xor;
                }
                $ciphertext.= $this->_string_shift($xor, $overflow) ^ substr($plaintext, -$overflow);
                if ($this->continuousBuffer) {
                    $buffer['xor'] = $xor;
                }
            } else {
                $ciphertext = openssl_encrypt($plaintext, $this->cipher_name_openssl, $key, $this->openssl_options, $encryptIV);
                if ($this->continuousBuffer) {
                    $encryptIV = substr($ciphertext, -$block_size) ^ substr($plaintext, -$block_size);
                }
            }
        }

        return $ciphertext;
    }

    /**
     * phpseclib <-> OpenSSL Mode Mapper
     *
     * May need to be overwritten by classes extending this one in some cases
     *
     * @return int
     * @access private
     */
    function _openssl_translate_mode()
    {
        switch ($this->mode) {
            case self::MODE_ECB:
                return 'ecb';
            case self::MODE_CBC:
                return 'cbc';
            case self::MODE_CTR:
                return 'ctr';
            case self::MODE_CFB:
                return 'cfb';
            case self::MODE_OFB:
                return 'ofb';
        }
    }

    /**
     * Pad "packets".
     *
     * Block ciphers working by encrypting between their specified [$this->]block_size at a time
     * If you ever need to encrypt or decrypt something that isn't of the proper length, it becomes necessary to
     * pad the input so that it is of the proper length.
     *
     * Padding is enabled by default.  Sometimes, however, it is undesirable to pad strings.  Such is the case in SSH,
     * where "packets" are padded with random bytes before being encrypted.  Unpad these packets and you risk stripping
     * away characters that shouldn't be stripped away. (SSH knows how many bytes are added because the length is
     * transmitted separately)
     *
     * @see \phpseclib\Crypt\Base::disablePadding()
     * @access public
     */
    function enablePadding()
    {
        $this->padding = true;
    }

    /**
     * Do not pad packets.
     *
     * @see \phpseclib\Crypt\Base::enablePadding()
     * @access public
     */
    function disablePadding()
    {
        $this->padding = false;
    }

    /**
     * Treat consecutive "packets" as if they are a continuous buffer.
     *
     * Say you have a 32-byte plaintext $plaintext.  Using the default behavior, the two following code snippets
     * will yield different outputs:
     *
     * <code>
     *    echo $rijndael->encrypt(substr($plaintext,  0, 16));
     *    echo $rijndael->encrypt(substr($plaintext, 16, 16));
     * </code>
     * <code>
     *    echo $rijndael->encrypt($plaintext);
     * </code>
     *
     * The solution is to enable the continuous buffer.  Although this will resolve the above discrepancy, it creates
     * another, as demonstrated with the following:
     *
     * <code>
     *    $rijndael->encrypt(substr($plaintext, 0, 16));
     *    echo $rijndael->decrypt($rijndael->encrypt(substr($plaintext, 16, 16)));
     * </code>
     * <code>
     *    echo $rijndael->decrypt($rijndael->encrypt(substr($plaintext, 16, 16)));
     * </code>
     *
     * With the continuous buffer disabled, these would yield the same output.  With it enabled, they yield different
     * outputs.  The reason is due to the fact that the initialization vector's change after every encryption /
     * decryption round when the continuous buffer is enabled.  When it's disabled, they remain constant.
     *
     * Put another way, when the continuous buffer is enabled, the state of the \phpseclib\Crypt\*() object changes after each
     * encryption / decryption round, whereas otherwise, it'd remain constant.  For this reason, it's recommended that
     * continuous buffers not be used.  They do offer better security and are, in fact, sometimes required (SSH uses them),
     * however, they are also less intuitive and more likely to cause you problems.
     *
     * @see \phpseclib\Crypt\Base::disableContinuousBuffer()
     * @access public
     * @internal Could, but not must, extend by the child Crypt_* class
     */
    function enableContinuousBuffer()
    {
        if ($this->mode == self::MODE_ECB) {
            return;
        }

        $this->continuousBuffer = true;

        $this->_setEngine();
    }

    /**
     * Treat consecutive packets as if they are a discontinuous buffer.
     *
     * The default behavior.
     *
     * @see \phpseclib\Crypt\Base::enableContinuousBuffer()
     * @access public
     * @internal Could, but not must, extend by the child Crypt_* class
     */
    function disableContinuousBuffer()
    {
        if ($this->mode == self::MODE_ECB) {
            return;
        }
        if (!$this->continuousBuffer) {
            return;
        }

        $this->continuousBuffer = false;
        $this->changed = true;

        $this->_setEngine();
    }

    /**
     * Test for engine validity
     *
     * @see \phpseclib\Crypt\Base::Crypt_Base()
     * @param int $engine
     * @access public
     * @return bool
     */
    function isValidEngine($engine)
    {
        switch ($engine) {
            case self::ENGINE_OPENSSL:
                if ($this->mode == self::MODE_STREAM && $this->continuousBuffer) {
                    return false;
                }
                $this->openssl_emulate_ctr = false;
                $result = $this->cipher_name_openssl &&
                          extension_loaded('openssl') &&
                          // PHP 5.3.0 - 5.3.2 did not let you set IV's
                          version_compare(PHP_VERSION, '5.3.3', '>=');
                if (!$result) {
                    return false;
                }

                // prior to PHP 5.4.0 OPENSSL_RAW_DATA and OPENSSL_ZERO_PADDING were not defined. instead of expecting an integer
                // $options openssl_encrypt expected a boolean $raw_data.
                if (!defined('OPENSSL_RAW_DATA')) {
                    $this->openssl_options = true;
                } else {
                    $this->openssl_options = OPENSSL_RAW_DATA | OPENSSL_ZERO_PADDING;
                }

                $methods = openssl_get_cipher_methods();
                if (in_array($this->cipher_name_openssl, $methods)) {
                    return true;
                }
                // not all of openssl's symmetric cipher's support ctr. for those
                // that don't we'll emulate it
                switch ($this->mode) {
                    case self::MODE_CTR:
                        if (in_array($this->cipher_name_openssl_ecb, $methods)) {
                            $this->openssl_emulate_ctr = true;
                            return true;
                        }
                }
                return false;
            case self::ENGINE_MCRYPT:
                return $this->cipher_name_mcrypt &&
                       extension_loaded('mcrypt') &&
                       in_array($this->cipher_name_mcrypt, mcrypt_list_algorithms());
            case self::ENGINE_INTERNAL:
                return true;
        }

        return false;
    }

    /**
     * Sets the preferred crypt engine
     *
     * Currently, $engine could be:
     *
     * - \phpseclib\Crypt\Base::ENGINE_OPENSSL  [very fast]
     *
     * - \phpseclib\Crypt\Base::ENGINE_MCRYPT   [fast]
     *
     * - \phpseclib\Crypt\Base::ENGINE_INTERNAL [slow]
     *
     * If the preferred crypt engine is not available the fastest available one will be used
     *
     * @see \phpseclib\Crypt\Base::Crypt_Base()
     * @param int $engine
     * @access public
     */
    function setPreferredEngine($engine)
    {
        switch ($engine) {
            //case self::ENGINE_OPENSSL;
            case self::ENGINE_MCRYPT:
            case self::ENGINE_INTERNAL:
                $this->preferredEngine = $engine;
                break;
            default:
                $this->preferredEngine = self::ENGINE_OPENSSL;
        }

        $this->_setEngine();
    }

    /**
     * Returns the engine currently being utilized
     *
     * @see \phpseclib\Crypt\Base::_setEngine()
     * @access public
     */
    function getEngine()
    {
        return $this->engine;
    }

    /**
     * Sets the engine as appropriate
     *
     * @see \phpseclib\Crypt\Base::Crypt_Base()
     * @access private
     */
    function _setEngine()
    {
        $this->engine = null;

        $candidateEngines = array(
            $this->preferredEngine,
            self::ENGINE_OPENSSL,
            self::ENGINE_MCRYPT
        );
        foreach ($candidateEngines as $engine) {
            if ($this->isValidEngine($engine)) {
                $this->engine = $engine;
                break;
            }
        }
        if (!$this->engine) {
            $this->engine = self::ENGINE_INTERNAL;
        }

        if ($this->engine != self::ENGINE_MCRYPT && $this->enmcrypt) {
            // Closing the current mcrypt resource(s). _mcryptSetup() will, if needed,
            // (re)open them with the module named in $this->cipher_name_mcrypt
            mcrypt_module_close($this->enmcrypt);
            mcrypt_module_close($this->demcrypt);
            $this->enmcrypt = null;
            $this->demcrypt = null;

            if ($this->ecb) {
                mcrypt_module_close($this->ecb);
                $this->ecb = null;
            }
        }

        $this->changed = true;
    }

    /**
     * Encrypts a block
     *
     * Note: Must be extended by the child \phpseclib\Crypt\* class
     *
     * @access private
     * @param string $in
     * @return string
     */
    abstract function _encryptBlock($in);

    /**
     * Decrypts a block
     *
     * Note: Must be extended by the child \phpseclib\Crypt\* class
     *
     * @access private
     * @param string $in
     * @return string
     */
    abstract function _decryptBlock($in);

    /**
     * Setup the key (expansion)
     *
     * Only used if $engine == self::ENGINE_INTERNAL
     *
     * Note: Must extend by the child \phpseclib\Crypt\* class
     *
     * @see \phpseclib\Crypt\Base::_setup()
     * @access private
     */
    abstract function _setupKey();

    /**
     * Setup the self::ENGINE_INTERNAL $engine
     *
     * (re)init, if necessary, the internal cipher $engine and flush all $buffers
     * Used (only) if $engine == self::ENGINE_INTERNAL
     *
     * _setup() will be called each time if $changed === true
     * typically this happens when using one or more of following public methods:
     *
     * - setKey()
     *
     * - setIV()
     *
     * - disableContinuousBuffer()
     *
     * - First run of encrypt() / decrypt() with no init-settings
     *
     * @see setKey()
     * @see setIV()
     * @see disableContinuousBuffer()
     * @access private
     * @internal _setup() is always called before en/decryption.
     * @internal Could, but not must, extend by the child Crypt_* class
     */
    function _setup()
    {
        $this->_clearBuffers();
        $this->_setupKey();

        if ($this->use_inline_crypt) {
            $this->_setupInlineCrypt();
        }
    }

    /**
     * Setup the self::ENGINE_MCRYPT $engine
     *
     * (re)init, if necessary, the (ext)mcrypt resources and flush all $buffers
     * Used (only) if $engine = self::ENGINE_MCRYPT
     *
     * _setupMcrypt() will be called each time if $changed === true
     * typically this happens when using one or more of following public methods:
     *
     * - setKey()
     *
     * - setIV()
     *
     * - disableContinuousBuffer()
     *
     * - First run of encrypt() / decrypt()
     *
     * @see setKey()
     * @see setIV()
     * @see disableContinuousBuffer()
     * @access private
     * @internal Could, but not must, extend by the child Crypt_* class
     */
    function _setupMcrypt()
    {
        $this->_clearBuffers();
        $this->enchanged = $this->dechanged = true;

        if (!isset($this->enmcrypt)) {
            static $mcrypt_modes = array(
                self::MODE_CTR    => 'ctr',
                self::MODE_ECB    => MCRYPT_MODE_ECB,
                self::MODE_CBC    => MCRYPT_MODE_CBC,
                self::MODE_CFB    => 'ncfb',
                self::MODE_OFB    => MCRYPT_MODE_NOFB,
                self::MODE_STREAM => MCRYPT_MODE_STREAM,
            );

            $this->demcrypt = mcrypt_module_open($this->cipher_name_mcrypt, '', $mcrypt_modes[$this->mode], '');
            $this->enmcrypt = mcrypt_module_open($this->cipher_name_mcrypt, '', $mcrypt_modes[$this->mode], '');

            // we need the $ecb mcrypt resource (only) in MODE_CFB with enableContinuousBuffer()
            // to workaround mcrypt's broken ncfb implementation in buffered mode
            // see: {@link http://phpseclib.sourceforge.net/cfb-demo.phps}
            if ($this->mode == self::MODE_CFB) {
                $this->ecb = mcrypt_module_open($this->cipher_name_mcrypt, '', MCRYPT_MODE_ECB, '');
            }
        } // else should mcrypt_generic_deinit be called?

        if ($this->mode == self::MODE_CFB) {
            mcrypt_generic_init($this->ecb, $this->key, str_repeat("\0", $this->block_size));
        }
    }

    /**
     * Pads a string
     *
     * Pads a string using the RSA PKCS padding standards so that its length is a multiple of the blocksize.
     * $this->block_size - (strlen($text) % $this->block_size) bytes are added, each of which is equal to
     * chr($this->block_size - (strlen($text) % $this->block_size)
     *
     * If padding is disabled and $text is not a multiple of the blocksize, the string will be padded regardless
     * and padding will, hence forth, be enabled.
     *
     * @see \phpseclib\Crypt\Base::_unpad()
     * @param string $text
     * @access private
     * @return string
     */
    function _pad($text)
    {
        $length = strlen($text);

        if (!$this->padding) {
            if ($length % $this->block_size == 0) {
                return $text;
            } else {
                user_error("The plaintext's length ($length) is not a multiple of the block size ({$this->block_size})");
                $this->padding = true;
            }
        }

        $pad = $this->block_size - ($length % $this->block_size);

        return str_pad($text, $length + $pad, chr($pad));
    }

    /**
     * Unpads a string.
     *
     * If padding is enabled and the reported padding length is invalid the encryption key will be assumed to be wrong
     * and false will be returned.
     *
     * @see \phpseclib\Crypt\Base::_pad()
     * @param string $text
     * @access private
     * @return string
     */
    function _unpad($text)
    {
        if (!$this->padding) {
            return $text;
        }

        $length = ord($text[strlen($text) - 1]);

        if (!$length || $length > $this->block_size) {
            return false;
        }

        return substr($text, 0, -$length);
    }

    /**
     * Clears internal buffers
     *
     * Clearing/resetting the internal buffers is done everytime
     * after disableContinuousBuffer() or on cipher $engine (re)init
     * ie after setKey() or setIV()
     *
     * @access public
     * @internal Could, but not must, extend by the child Crypt_* class
     */
    function _clearBuffers()
    {
        $this->enbuffer = $this->debuffer = array('ciphertext' => '', 'xor' => '', 'pos' => 0, 'enmcrypt_init' => true);

        // mcrypt's handling of invalid's $iv:
        // $this->encryptIV = $this->decryptIV = strlen($this->iv) == $this->block_size ? $this->iv : str_repeat("\0", $this->block_size);
        $this->encryptIV = $this->decryptIV = str_pad(substr($this->iv, 0, $this->block_size), $this->block_size, "\0");

        if (!$this->skip_key_adjustment) {
            $this->key = str_pad(substr($this->key, 0, $this->key_length), $this->key_length, "\0");
        }
    }

    /**
     * String Shift
     *
     * Inspired by array_shift
     *
     * @param string $string
     * @param int $index
     * @access private
     * @return string
     */
    function _string_shift(&$string, $index = 1)
    {
        $substr = substr($string, 0, $index);
        $string = substr($string, $index);
        return $substr;
    }

    /**
     * String Pop
     *
     * Inspired by array_pop
     *
     * @param string $string
     * @param int $index
     * @access private
     * @return string
     */
    function _string_pop(&$string, $index = 1)
    {
        $substr = substr($string, -$index);
        $string = substr($string, 0, -$index);
        return $substr;
    }

    /**
     * Increment the current string
     *
     * @see \phpseclib\Crypt\Base::decrypt()
     * @see \phpseclib\Crypt\Base::encrypt()
     * @param string $var
     * @access private
     */
    function _increment_str(&$var)
    {
        for ($i = 4; $i <= strlen($var); $i+= 4) {
            $temp = substr($var, -$i, 4);
            switch ($temp) {
                case "\xFF\xFF\xFF\xFF":
                    $var = substr_replace($var, "\x00\x00\x00\x00", -$i, 4);
                    break;
                case "\x7F\xFF\xFF\xFF":
                    $var = substr_replace($var, "\x80\x00\x00\x00", -$i, 4);
                    return;
                default:
                    $temp = unpack('Nnum', $temp);
                    $var = substr_replace($var, pack('N', $temp['num'] + 1), -$i, 4);
                    return;
            }
        }

        $remainder = strlen($var) % 4;

        if ($remainder == 0) {
            return;
        }

        $temp = unpack('Nnum', str_pad(substr($var, 0, $remainder), 4, "\0", STR_PAD_LEFT));
        $temp = substr(pack('N', $temp['num'] + 1), -$remainder);
        $var = substr_replace($var, $temp, 0, $remainder);
    }

    /**
     * Setup the performance-optimized function for de/encrypt()
     *
     * Stores the created (or existing) callback function-name
     * in $this->inline_crypt
     *
     * Internally for phpseclib developers:
     *
     *     _setupInlineCrypt() would be called only if:
     *
     *     - $engine == self::ENGINE_INTERNAL and
     *
     *     - $use_inline_crypt === true
     *
     *     - each time on _setup(), after(!) _setupKey()
     *
     *
     *     This ensures that _setupInlineCrypt() has always a
     *     full ready2go initializated internal cipher $engine state
     *     where, for example, the keys allready expanded,
     *     keys/block_size calculated and such.
     *
     *     It is, each time if called, the responsibility of _setupInlineCrypt():
     *
     *     - to set $this->inline_crypt to a valid and fully working callback function
     *       as a (faster) replacement for encrypt() / decrypt()
     *
     *     - NOT to create unlimited callback functions (for memory reasons!)
     *       no matter how often _setupInlineCrypt() would be called. At some
     *       point of amount they must be generic re-useable.
     *
     *     - the code of _setupInlineCrypt() it self,
     *       and the generated callback code,
     *       must be, in following order:
     *       - 100% safe
     *       - 100% compatible to encrypt()/decrypt()
     *       - using only php5+ features/lang-constructs/php-extensions if
     *         compatibility (down to php4) or fallback is provided
     *       - readable/maintainable/understandable/commented and... not-cryptic-styled-code :-)
     *       - >= 10% faster than encrypt()/decrypt() [which is, by the way,
     *         the reason for the existence of _setupInlineCrypt() :-)]
     *       - memory-nice
     *       - short (as good as possible)
     *
     * Note: - _setupInlineCrypt() is using _createInlineCryptFunction() to create the full callback function code.
     *       - In case of using inline crypting, _setupInlineCrypt() must extend by the child \phpseclib\Crypt\* class.
     *       - The following variable names are reserved:
     *         - $_*  (all variable names prefixed with an underscore)
     *         - $self (object reference to it self. Do not use $this, but $self instead)
     *         - $in (the content of $in has to en/decrypt by the generated code)
     *       - The callback function should not use the 'return' statement, but en/decrypt'ing the content of $in only
     *
     *
     * @see \phpseclib\Crypt\Base::_setup()
     * @see \phpseclib\Crypt\Base::_createInlineCryptFunction()
     * @see \phpseclib\Crypt\Base::encrypt()
     * @see \phpseclib\Crypt\Base::decrypt()
     * @access private
     * @internal If a Crypt_* class providing inline crypting it must extend _setupInlineCrypt()
     */
    function _setupInlineCrypt()
    {
        // If, for any reason, an extending \phpseclib\Crypt\Base() \phpseclib\Crypt\* class
        // not using inline crypting then it must be ensured that: $this->use_inline_crypt = false
        // ie in the class var declaration of $use_inline_crypt in general for the \phpseclib\Crypt\* class,
        // in the constructor at object instance-time
        // or, if it's runtime-specific, at runtime

        $this->use_inline_crypt = false;
    }

    /**
     * Creates the performance-optimized function for en/decrypt()
     *
     * Internally for phpseclib developers:
     *
     *    _createInlineCryptFunction():
     *
     *    - merge the $cipher_code [setup'ed by _setupInlineCrypt()]
     *      with the current [$this->]mode of operation code
     *
     *    - create the $inline function, which called by encrypt() / decrypt()
     *      as its replacement to speed up the en/decryption operations.
     *
     *    - return the name of the created $inline callback function
     *
     *    - used to speed up en/decryption
     *
     *
     *
     *    The main reason why can speed up things [up to 50%] this way are:
     *
     *    - using variables more effective then regular.
     *      (ie no use of expensive arrays but integers $k_0, $k_1 ...
     *      or even, for example, the pure $key[] values hardcoded)
     *
     *    - avoiding 1000's of function calls of ie _encryptBlock()
     *      but inlining the crypt operations.
     *      in the mode of operation for() loop.
     *
     *    - full loop unroll the (sometimes key-dependent) rounds
     *      avoiding this way ++$i counters and runtime-if's etc...
     *
     *    The basic code architectur of the generated $inline en/decrypt()
     *    lambda function, in pseudo php, is:
     *
     *    <code>
     *    +----------------------------------------------------------------------------------------------+
     *    | callback $inline = create_function:                                                          |
     *    | lambda_function_0001_crypt_ECB($action, $text)                                               |
     *    | {                                                                                            |
     *    |     INSERT PHP CODE OF:                                                                      |
     *    |     $cipher_code['init_crypt'];                  // general init code.                       |
     *    |                                                  // ie: $sbox'es declarations used for       |
     *    |                                                  //     encrypt and decrypt'ing.             |
     *    |                                                                                              |
     *    |     switch ($action) {                                                                       |
     *    |         case 'encrypt':                                                                      |
     *    |             INSERT PHP CODE OF:                                                              |
     *    |             $cipher_code['init_encrypt'];       // encrypt sepcific init code.               |
     *    |                                                    ie: specified $key or $box                |
     *    |                                                        declarations for encrypt'ing.         |
     *    |                                                                                              |
     *    |             foreach ($ciphertext) {                                                          |
     *    |                 $in = $block_size of $ciphertext;                                            |
     *    |                                                                                              |
     *    |                 INSERT PHP CODE OF:                                                          |
     *    |                 $cipher_code['encrypt_block'];  // encrypt's (string) $in, which is always:  |
     *    |                                                 // strlen($in) == $this->block_size          |
     *    |                                                 // here comes the cipher algorithm in action |
     *    |                                                 // for encryption.                           |
     *    |                                                 // $cipher_code['encrypt_block'] has to      |
     *    |                                                 // encrypt the content of the $in variable   |
     *    |                                                                                              |
     *    |                 $plaintext .= $in;                                                           |
     *    |             }                                                                                |
     *    |             return $plaintext;                                                               |
     *    |                                                                                              |
     *    |         case 'decrypt':                                                                      |
     *    |             INSERT PHP CODE OF:                                                              |
     *    |             $cipher_code['init_decrypt'];       // decrypt sepcific init code                |
     *    |                                                    ie: specified $key or $box                |
     *    |                                                        declarations for decrypt'ing.         |
     *    |             foreach ($plaintext) {                                                           |
     *    |                 $in = $block_size of $plaintext;                                             |
     *    |                                                                                              |
     *    |                 INSERT PHP CODE OF:                                                          |
     *    |                 $cipher_code['decrypt_block'];  // decrypt's (string) $in, which is always   |
     *    |                                                 // strlen($in) == $this->block_size          |
     *    |                                                 // here comes the cipher algorithm in action |
     *    |                                                 // for decryption.                           |
     *    |                                                 // $cipher_code['decrypt_block'] has to      |
     *    |                                                 // decrypt the content of the $in variable   |
     *    |                 $ciphertext .= $in;                                                          |
     *    |             }                                                                                |
     *    |             return $ciphertext;                                                              |
     *    |     }                                                                                        |
     *    | }                                                                                            |
     *    +----------------------------------------------------------------------------------------------+
     *    </code>
     *
     *    See also the \phpseclib\Crypt\*::_setupInlineCrypt()'s for
     *    productive inline $cipher_code's how they works.
     *
     *    Structure of:
     *    <code>
     *    $cipher_code = array(
     *        'init_crypt'    => (string) '', // optional
     *        'init_encrypt'  => (string) '', // optional
     *        'init_decrypt'  => (string) '', // optional
     *        'encrypt_block' => (string) '', // required
     *        'decrypt_block' => (string) ''  // required
     *    );
     *    </code>
     *
     * @see \phpseclib\Crypt\Base::_setupInlineCrypt()
     * @see \phpseclib\Crypt\Base::encrypt()
     * @see \phpseclib\Crypt\Base::decrypt()
     * @param array $cipher_code
     * @access private
     * @return string (the name of the created callback function)
     */
    function _createInlineCryptFunction($cipher_code)
    {
        $block_size = $this->block_size;

        // optional
        $init_crypt    = isset($cipher_code['init_crypt'])    ? $cipher_code['init_crypt']    : '';
        $init_encrypt  = isset($cipher_code['init_encrypt'])  ? $cipher_code['init_encrypt']  : '';
        $init_decrypt  = isset($cipher_code['init_decrypt'])  ? $cipher_code['init_decrypt']  : '';
        // required
        $encrypt_block = $cipher_code['encrypt_block'];
        $decrypt_block = $cipher_code['decrypt_block'];

        // Generating mode of operation inline code,
        // merged with the $cipher_code algorithm
        // for encrypt- and decryption.
        switch ($this->mode) {
            case self::MODE_ECB:
                $encrypt = $init_encrypt . '
                    $_ciphertext = "";
                    $_plaintext_len = strlen($_text);

                    for ($_i = 0; $_i < $_plaintext_len; $_i+= '.$block_size.') {
                        $in = substr($_text, $_i, '.$block_size.');
                        '.$encrypt_block.'
                        $_ciphertext.= $in;
                    }

                    return $_ciphertext;
                    ';

                $decrypt = $init_decrypt . '
                    $_plaintext = "";
                    $_text = str_pad($_text, strlen($_text) + ('.$block_size.' - strlen($_text) % '.$block_size.') % '.$block_size.', chr(0));
                    $_ciphertext_len = strlen($_text);

                    for ($_i = 0; $_i < $_ciphertext_len; $_i+= '.$block_size.') {
                        $in = substr($_text, $_i, '.$block_size.');
                        '.$decrypt_block.'
                        $_plaintext.= $in;
                    }

                    return $self->_unpad($_plaintext);
                    ';
                break;
            case self::MODE_CTR:
                $encrypt = $init_encrypt . '
                    $_ciphertext = "";
                    $_plaintext_len = strlen($_text);
                    $_xor = $self->encryptIV;
                    $_buffer = &$self->enbuffer;
                    if (strlen($_buffer["ciphertext"])) {
                        for ($_i = 0; $_i < $_plaintext_len; $_i+= '.$block_size.') {
                            $_block = substr($_text, $_i, '.$block_size.');
                            if (strlen($_block) > strlen($_buffer["ciphertext"])) {
                                $in = $_xor;
                                '.$encrypt_block.'
                                $self->_increment_str($_xor);
                                $_buffer["ciphertext"].= $in;
                            }
                            $_key = $self->_string_shift($_buffer["ciphertext"], '.$block_size.');
                            $_ciphertext.= $_block ^ $_key;
                        }
                    } else {
                        for ($_i = 0; $_i < $_plaintext_len; $_i+= '.$block_size.') {
                            $_block = substr($_text, $_i, '.$block_size.');
                            $in = $_xor;
                            '.$encrypt_block.'
                            $self->_increment_str($_xor);
                            $_key = $in;
                            $_ciphertext.= $_block ^ $_key;
                        }
                    }
                    if ($self->continuousBuffer) {
                        $self->encryptIV = $_xor;
                        if ($_start = $_plaintext_len % '.$block_size.') {
                            $_buffer["ciphertext"] = substr($_key, $_start) . $_buffer["ciphertext"];
                        }
                    }

                    return $_ciphertext;
                ';

                $decrypt = $init_encrypt . '
                    $_plaintext = "";
                    $_ciphertext_len = strlen($_text);
                    $_xor = $self->decryptIV;
                    $_buffer = &$self->debuffer;

                    if (strlen($_buffer["ciphertext"])) {
                        for ($_i = 0; $_i < $_ciphertext_len; $_i+= '.$block_size.') {
                            $_block = substr($_text, $_i, '.$block_size.');
                            if (strlen($_block) > strlen($_buffer["ciphertext"])) {
                                $in = $_xor;
                                '.$encrypt_block.'
                                $self->_increment_str($_xor);
                                $_buffer["ciphertext"].= $in;
                            }
                            $_key = $self->_string_shift($_buffer["ciphertext"], '.$block_size.');
                            $_plaintext.= $_block ^ $_key;
                        }
                    } else {
                        for ($_i = 0; $_i < $_ciphertext_len; $_i+= '.$block_size.') {
                            $_block = substr($_text, $_i, '.$block_size.');
                            $in = $_xor;
                            '.$encrypt_block.'
                            $self->_increment_str($_xor);
                            $_key = $in;
                            $_plaintext.= $_block ^ $_key;
                        }
                    }
                    if ($self->continuousBuffer) {
                        $self->decryptIV = $_xor;
                        if ($_start = $_ciphertext_len % '.$block_size.') {
                            $_buffer["ciphertext"] = substr($_key, $_start) . $_buffer["ciphertext"];
                        }
                    }

                    return $_plaintext;
                    ';
                break;
            case self::MODE_CFB:
                $encrypt = $init_encrypt . '
                    $_ciphertext = "";
                    $_buffer = &$self->enbuffer;

                    if ($self->continuousBuffer) {
                        $_iv = &$self->encryptIV;
                        $_pos = &$_buffer["pos"];
                    } else {
                        $_iv = $self->encryptIV;
                        $_pos = 0;
                    }
                    $_len = strlen($_text);
                    $_i = 0;
                    if ($_pos) {
                        $_orig_pos = $_pos;
                        $_max = '.$block_size.' - $_pos;
                        if ($_len >= $_max) {
                            $_i = $_max;
                            $_len-= $_max;
                            $_pos = 0;
                        } else {
                            $_i = $_len;
                            $_pos+= $_len;
                            $_len = 0;
                        }
                        $_ciphertext = substr($_iv, $_orig_pos) ^ $_text;
                        $_iv = substr_replace($_iv, $_ciphertext, $_orig_pos, $_i);
                    }
                    while ($_len >= '.$block_size.') {
                        $in = $_iv;
                        '.$encrypt_block.';
                        $_iv = $in ^ substr($_text, $_i, '.$block_size.');
                        $_ciphertext.= $_iv;
                        $_len-= '.$block_size.';
                        $_i+= '.$block_size.';
                    }
                    if ($_len) {
                        $in = $_iv;
                        '.$encrypt_block.'
                        $_iv = $in;
                        $_block = $_iv ^ substr($_text, $_i);
                        $_iv = substr_replace($_iv, $_block, 0, $_len);
                        $_ciphertext.= $_block;
                        $_pos = $_len;
                    }
                    return $_ciphertext;
                ';

                $decrypt = $init_encrypt . '
                    $_plaintext = "";
                    $_buffer = &$self->debuffer;

                    if ($self->continuousBuffer) {
                        $_iv = &$self->decryptIV;
                        $_pos = &$_buffer["pos"];
                    } else {
                        $_iv = $self->decryptIV;
                        $_pos = 0;
                    }
                    $_len = strlen($_text);
                    $_i = 0;
                    if ($_pos) {
                        $_orig_pos = $_pos;
                        $_max = '.$block_size.' - $_pos;
                        if ($_len >= $_max) {
                            $_i = $_max;
                            $_len-= $_max;
                            $_pos = 0;
                        } else {
                            $_i = $_len;
                            $_pos+= $_len;
                            $_len = 0;
                        }
                        $_plaintext = substr($_iv, $_orig_pos) ^ $_text;
                        $_iv = substr_replace($_iv, substr($_text, 0, $_i), $_orig_pos, $_i);
                    }
                    while ($_len >= '.$block_size.') {
                        $in = $_iv;
                        '.$encrypt_block.'
                        $_iv = $in;
                        $cb = substr($_text, $_i, '.$block_size.');
                        $_plaintext.= $_iv ^ $cb;
                        $_iv = $cb;
                        $_len-= '.$block_size.';
                        $_i+= '.$block_size.';
                    }
                    if ($_len) {
                        $in = $_iv;
                        '.$encrypt_block.'
                        $_iv = $in;
                        $_plaintext.= $_iv ^ substr($_text, $_i);
                        $_iv = substr_replace($_iv, substr($_text, $_i), 0, $_len);
                        $_pos = $_len;
                    }

                    return $_plaintext;
                    ';
                break;
            case self::MODE_OFB:
                $encrypt = $init_encrypt . '
                    $_ciphertext = "";
                    $_plaintext_len = strlen($_text);
                    $_xor = $self->encryptIV;
                    $_buffer = &$self->enbuffer;

                    if (strlen($_buffer["xor"])) {
                        for ($_i = 0; $_i < $_plaintext_len; $_i+= '.$block_size.') {
                            $_block = substr($_text, $_i, '.$block_size.');
                            if (strlen($_block) > strlen($_buffer["xor"])) {
                                $in = $_xor;
                                '.$encrypt_block.'
                                $_xor = $in;
                                $_buffer["xor"].= $_xor;
                            }
                            $_key = $self->_string_shift($_buffer["xor"], '.$block_size.');
                            $_ciphertext.= $_block ^ $_key;
                        }
                    } else {
                        for ($_i = 0; $_i < $_plaintext_len; $_i+= '.$block_size.') {
                            $in = $_xor;
                            '.$encrypt_block.'
                            $_xor = $in;
                            $_ciphertext.= substr($_text, $_i, '.$block_size.') ^ $_xor;
                        }
                        $_key = $_xor;
                    }
                    if ($self->continuousBuffer) {
                        $self->encryptIV = $_xor;
                        if ($_start = $_plaintext_len % '.$block_size.') {
                             $_buffer["xor"] = substr($_key, $_start) . $_buffer["xor"];
                        }
                    }
                    return $_ciphertext;
                    ';

                $decrypt = $init_encrypt . '
                    $_plaintext = "";
                    $_ciphertext_len = strlen($_text);
                    $_xor = $self->decryptIV;
                    $_buffer = &$self->debuffer;

                    if (strlen($_buffer["xor"])) {
                        for ($_i = 0; $_i < $_ciphertext_len; $_i+= '.$block_size.') {
                            $_block = substr($_text, $_i, '.$block_size.');
                            if (strlen($_block) > strlen($_buffer["xor"])) {
                                $in = $_xor;
                                '.$encrypt_block.'
                                $_xor = $in;
                                $_buffer["xor"].= $_xor;
                            }
                            $_key = $self->_string_shift($_buffer["xor"], '.$block_size.');
                            $_plaintext.= $_block ^ $_key;
                        }
                    } else {
                        for ($_i = 0; $_i < $_ciphertext_len; $_i+= '.$block_size.') {
                            $in = $_xor;
                            '.$encrypt_block.'
                            $_xor = $in;
                            $_plaintext.= substr($_text, $_i, '.$block_size.') ^ $_xor;
                        }
                        $_key = $_xor;
                    }
                    if ($self->continuousBuffer) {
                        $self->decryptIV = $_xor;
                        if ($_start = $_ciphertext_len % '.$block_size.') {
                             $_buffer["xor"] = substr($_key, $_start) . $_buffer["xor"];
                        }
                    }
                    return $_plaintext;
                    ';
                break;
            case self::MODE_STREAM:
                $encrypt = $init_encrypt . '
                    $_ciphertext = "";
                    '.$encrypt_block.'
                    return $_ciphertext;
                    ';
                $decrypt = $init_decrypt . '
                    $_plaintext = "";
                    '.$decrypt_block.'
                    return $_plaintext;
                    ';
                break;
            // case self::MODE_CBC:
            default:
                $encrypt = $init_encrypt . '
                    $_ciphertext = "";
                    $_plaintext_len = strlen($_text);

                    $in = $self->encryptIV;

                    for ($_i = 0; $_i < $_plaintext_len; $_i+= '.$block_size.') {
                        $in = substr($_text, $_i, '.$block_size.') ^ $in;
                        '.$encrypt_block.'
                        $_ciphertext.= $in;
                    }

                    if ($self->continuousBuffer) {
                        $self->encryptIV = $in;
                    }

                    return $_ciphertext;
                    ';

                $decrypt = $init_decrypt . '
                    $_plaintext = "";
                    $_text = str_pad($_text, strlen($_text) + ('.$block_size.' - strlen($_text) % '.$block_size.') % '.$block_size.', chr(0));
                    $_ciphertext_len = strlen($_text);

                    $_iv = $self->decryptIV;

                    for ($_i = 0; $_i < $_ciphertext_len; $_i+= '.$block_size.') {
                        $in = $_block = substr($_text, $_i, '.$block_size.');
                        '.$decrypt_block.'
                        $_plaintext.= $in ^ $_iv;
                        $_iv = $_block;
                    }

                    if ($self->continuousBuffer) {
                        $self->decryptIV = $_iv;
                    }

                    return $self->_unpad($_plaintext);
                    ';
                break;
        }

        // Create the $inline function and return its name as string. Ready to run!
        return create_function('$_action, &$self, $_text', $init_crypt . 'if ($_action == "encrypt") { ' . $encrypt . ' } else { ' . $decrypt . ' }');
    }

    /**
     * Holds the lambda_functions table (classwide)
     *
     * Each name of the lambda function, created from
     * _setupInlineCrypt() && _createInlineCryptFunction()
     * is stored, classwide (!), here for reusing.
     *
     * The string-based index of $function is a classwide
     * uniqe value representing, at least, the $mode of
     * operation (or more... depends of the optimizing level)
     * for which $mode the lambda function was created.
     *
     * @access private
     * @return array &$functions
     */
    function &_getLambdaFunctions()
    {
        static $functions = array();
        return $functions;
    }

    /**
     * Generates a digest from $bytes
     *
     * @see _setupInlineCrypt()
     * @access private
     * @param $bytes
     * @return string
     */
    function _hashInlineCryptFunction($bytes)
    {
        if (!isset(self::$WHIRLPOOL_AVAILABLE)) {
            self::$WHIRLPOOL_AVAILABLE = extension_loaded('hash') && in_array('whirlpool', hash_algos());
        }

        $result = '';
        $hash = $bytes;

        switch (true) {
            case self::$WHIRLPOOL_AVAILABLE:
                foreach (str_split($bytes, 64) as $t) {
                    $hash = hash('whirlpool', $hash, true);
                    $result .= $t ^ $hash;
                }
                return $result . hash('whirlpool', $hash, true);
            default:
                $len = strlen($bytes);
                for ($i = 0; $i < $len; $i+=20) {
                    $t = substr($bytes, $i, 20);
                    $hash = pack('H*', sha1($hash));
                    $result .= $t ^ $hash;
                }
                return $result . pack('H*', sha1($hash));
        }
    }
}<|MERGE_RESOLUTION|>--- conflicted
+++ resolved
@@ -379,18 +379,6 @@
     var $cipher_name_openssl_ecb;
 
     /**
-<<<<<<< HEAD
-     * The default password key_size used by setPassword()
-     *
-     * @see \phpseclib\Crypt\Base::setPassword()
-     * @var int
-     * @access private
-     */
-    var $password_key_size = 32;
-
-    /**
-=======
->>>>>>> d91158f6
      * The default salt used by setPassword()
      *
      * @see \phpseclib\Crypt\Base::setPassword()
