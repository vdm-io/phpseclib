--- conflicted
+++ resolved
@@ -514,12 +514,8 @@
             switch (true) {
                 // PHP_OS & "\xDF\xDF\xDF" == strtoupper(substr(PHP_OS, 0, 3)), but a lot faster
                 case (PHP_OS & "\xDF\xDF\xDF") === 'WIN':
-<<<<<<< HEAD
                 case (php_uname('m') & "\xDF\xDF\xDF") != 'ARM':
-                case defined('PHP_INT_SIZE') && PHP_INT_SIZE == 8:
-=======
                 case PHP_INT_SIZE == 8:
->>>>>>> 1168ba4d
                     define('CRYPT_BASE_USE_REG_INTVAL', true);
                     break;
                 case (php_uname('m') & "\xDF\xDF\xDF") == 'ARM':
