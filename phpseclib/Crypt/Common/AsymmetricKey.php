--- conflicted
+++ resolved
@@ -124,13 +124,8 @@
     /**
      * Load the key
      *
-<<<<<<< HEAD
      * @param string|array $key
-=======
-     * @param string $key
-     * @param string $password optional
      * @return \phpseclib3\Crypt\Common\PublicKey|\phpseclib3\Crypt\Common\PrivateKey
->>>>>>> 718503af
      */
     public static function load($key, ?string $password = null): AsymmetricKey
     {
