--- conflicted
+++ resolved
@@ -637,11 +637,7 @@
     /**
      * Wrap a public key appropriately
      */
-<<<<<<< HEAD
-    protected static function wrapPublicKey(string $key, $params, ?string $oid = null): string
-=======
-    protected static function wrapPublicKey($key, $params, $oid = null, array $options = [])
->>>>>>> a3ef82e2
+    protected static function wrapPublicKey(string $key, $params, ?string $oid = null, array $options = []): string
     {
         self::initialize_static_variables();
 
