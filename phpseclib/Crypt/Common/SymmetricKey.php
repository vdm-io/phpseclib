<?php

/**
 * Base Class for all \phpseclib3\Crypt\* cipher classes
 *
 * PHP version 5
 *
 * Internally for phpseclib developers:
 *  If you plan to add a new cipher class, please note following rules:
 *
 *  - The new \phpseclib3\Crypt\* cipher class should extend \phpseclib3\Crypt\Common\SymmetricKey
 *
 *  - Following methods are then required to be overridden/overloaded:
 *
 *    - encryptBlock()
 *
 *    - decryptBlock()
 *
 *    - setupKey()
 *
 *  - All other methods are optional to be overridden/overloaded
 *
 *  - Look at the source code of the current ciphers how they extend \phpseclib3\Crypt\Common\SymmetricKey
 *    and take one of them as a start up for the new cipher class.
 *
 *  - Please read all the other comments/notes/hints here also for each class var/method
 *
 * @author    Jim Wigginton <terrafrost@php.net>
 * @author    Hans-Juergen Petrich <petrich@tronic-media.com>
 * @copyright 2007 Jim Wigginton
 * @license   http://www.opensource.org/licenses/mit-license.html  MIT License
 * @link      http://phpseclib.sourceforge.net
 */

declare(strict_types=1);

namespace phpseclib3\Crypt\Common;

use phpseclib3\Common\Functions\Strings;
use phpseclib3\Crypt\Blowfish;
use phpseclib3\Crypt\Hash;
use phpseclib3\Exception\BadDecryptionException;
use phpseclib3\Exception\BadMethodCallException;
use phpseclib3\Exception\BadModeException;
use phpseclib3\Exception\InconsistentSetupException;
use phpseclib3\Exception\InsufficientSetupException;
use phpseclib3\Exception\LengthException;
use phpseclib3\Exception\LogicException;
use phpseclib3\Exception\RuntimeException;
use phpseclib3\Exception\UnsupportedAlgorithmException;
use phpseclib3\Math\BigInteger;
use phpseclib3\Math\BinaryField;
use phpseclib3\Math\PrimeField;

/**
 * Base Class for all \phpseclib3\Crypt\* cipher classes
 *
 * @author  Jim Wigginton <terrafrost@php.net>
 * @author  Hans-Juergen Petrich <petrich@tronic-media.com>
 */
abstract class SymmetricKey
{
    /**
     * Encrypt / decrypt using the Counter mode.
     *
     * Set to -1 since that's what Crypt/Random.php uses to index the CTR mode.
     *
     * @link http://en.wikipedia.org/wiki/Block_cipher_modes_of_operation#Counter_.28CTR.29
     * @see \phpseclib3\Crypt\Common\SymmetricKey::encrypt()
     * @see \phpseclib3\Crypt\Common\SymmetricKey::decrypt()
     */
    public const MODE_CTR = -1;
    /**
     * Encrypt / decrypt using the Electronic Code Book mode.
     *
     * @link http://en.wikipedia.org/wiki/Block_cipher_modes_of_operation#Electronic_codebook_.28ECB.29
     * @see \phpseclib3\Crypt\Common\SymmetricKey::encrypt()
     * @see \phpseclib3\Crypt\Common\SymmetricKey::decrypt()
     */
    public const MODE_ECB = 1;
    /**
     * Encrypt / decrypt using the Code Book Chaining mode.
     *
     * @link http://en.wikipedia.org/wiki/Block_cipher_modes_of_operation#Cipher-block_chaining_.28CBC.29
     * @see \phpseclib3\Crypt\Common\SymmetricKey::encrypt()
     * @see \phpseclib3\Crypt\Common\SymmetricKey::decrypt()
     */
    public const MODE_CBC = 2;
    /**
     * Encrypt / decrypt using the Cipher Feedback mode.
     *
     * @link http://en.wikipedia.org/wiki/Block_cipher_modes_of_operation#Cipher_feedback_.28CFB.29
     * @see \phpseclib3\Crypt\Common\SymmetricKey::encrypt()
     * @see \phpseclib3\Crypt\Common\SymmetricKey::decrypt()
     */
    public const MODE_CFB = 3;
    /**
     * Encrypt / decrypt using the Cipher Feedback mode (8bit)
     *
     * @see \phpseclib3\Crypt\Common\SymmetricKey::encrypt()
     * @see \phpseclib3\Crypt\Common\SymmetricKey::decrypt()
     */
    public const MODE_CFB8 = 7;
    /**
     * Encrypt / decrypt using the Output Feedback mode (8bit)
     *
     * @see \phpseclib3\Crypt\Common\SymmetricKey::encrypt()
     * @see \phpseclib3\Crypt\Common\SymmetricKey::decrypt()
     */
    public const MODE_OFB8 = 8;
    /**
     * Encrypt / decrypt using the Output Feedback mode.
     *
     * @link http://en.wikipedia.org/wiki/Block_cipher_modes_of_operation#Output_feedback_.28OFB.29
     * @see \phpseclib3\Crypt\Common\SymmetricKey::encrypt()
     * @see \phpseclib3\Crypt\Common\SymmetricKey::decrypt()
     */
    public const MODE_OFB = 4;
    /**
     * Encrypt / decrypt using Galois/Counter mode.
     *
     * @link https://en.wikipedia.org/wiki/Galois/Counter_Mode
     * @see \phpseclib3\Crypt\Common\SymmetricKey::encrypt()
     * @see \phpseclib3\Crypt\Common\SymmetricKey::decrypt()
     */
    public const MODE_GCM = 5;
    /**
     * Encrypt / decrypt using streaming mode.
     *
     * @see \phpseclib3\Crypt\Common\SymmetricKey::encrypt()
     * @see \phpseclib3\Crypt\Common\SymmetricKey::decrypt()
     */
    public const MODE_STREAM = 6;

    /**
     * Mode Map
     *
     * @see \phpseclib3\Crypt\Common\SymmetricKey::__construct()
     */
    public const MODE_MAP = [
        'ctr'    => self::MODE_CTR,
        'ecb'    => self::MODE_ECB,
        'cbc'    => self::MODE_CBC,
        'cfb'    => self::MODE_CFB,
        'cfb8'   => self::MODE_CFB8,
        'ofb'    => self::MODE_OFB,
        'ofb8'   => self::MODE_OFB8,
        'gcm'    => self::MODE_GCM,
        'stream' => self::MODE_STREAM,
    ];

    /**
     * Base value for the internal implementation $engine switch
     *
     * @see \phpseclib3\Crypt\Common\SymmetricKey::__construct()
     */
    public const ENGINE_INTERNAL = 1;
    /**
     * Base value for the eval() implementation $engine switch
     *
     * @see \phpseclib3\Crypt\Common\SymmetricKey::__construct()
     */
    public const ENGINE_EVAL = 2;
    /**
     * Base value for the openssl implementation $engine switch
     *
     * @see \phpseclib3\Crypt\Common\SymmetricKey::__construct()
     */
    public const ENGINE_OPENSSL = 4;
    /**
     * Base value for the libsodium implementation $engine switch
     *
     * @see \phpseclib3\Crypt\Common\SymmetricKey::__construct()
     */
    public const ENGINE_LIBSODIUM = 5;
    /**
     * Base value for the openssl / gcm implementation $engine switch
     *
     * @see \phpseclib3\Crypt\Common\SymmetricKey::__construct()
     */
    public const ENGINE_OPENSSL_GCM = 6;

    /**
     * Engine Reverse Map
     *
     * @see \phpseclib3\Crypt\Common\SymmetricKey::getEngine()
     */
    public const ENGINE_MAP = [
        self::ENGINE_INTERNAL    => 'PHP',
        self::ENGINE_EVAL        => 'Eval',
        self::ENGINE_OPENSSL     => 'OpenSSL',
        self::ENGINE_LIBSODIUM   => 'libsodium',
        self::ENGINE_OPENSSL_GCM => 'OpenSSL (GCM)',
    ];

    /**
     * The Encryption Mode
     *
     * @see self::__construct()
     * @var int
     */
    protected $mode;

    /**
     * The Block Length of the block cipher
     *
     * @var int
     */
    protected $block_size = 16;

    /**
     * The Key
     *
     * @see self::setKey()
     * @var string
     */
    protected $key = false;

    /**
     * HMAC Key
     *
     * @see self::setupGCM()
     * @var null|string
     */
    private $hKey = null;

    /**
     * The Initialization Vector
     *
     * @see self::setIV()
     * @var string
     */
    protected $iv = false;

    /**
     * A "sliding" Initialization Vector
     *
     * @see self::enableContinuousBuffer()
     * @see self::clearBuffers()
     * @var string
     */
    protected $encryptIV;

    /**
     * A "sliding" Initialization Vector
     *
     * @see self::enableContinuousBuffer()
     * @see self::clearBuffers()
     * @var string
     */
    protected $decryptIV;

    /**
     * Continuous Buffer status
     *
     * @see self::enableContinuousBuffer()
     * @var bool
     */
    protected $continuousBuffer = false;

    /**
     * Encryption buffer for CTR, OFB and CFB modes
     *
     * @see self::encrypt()
     * @see self::clearBuffers()
     * @var array
     */
    protected $enbuffer;

    /**
     * Decryption buffer for CTR, OFB and CFB modes
     *
     * @see self::decrypt()
     * @see self::clearBuffers()
     * @var array
     */
    protected $debuffer;

    /**
     * Does internal cipher state need to be (re)initialized?
     *
     * @see self::setKey()
     * @see self::setIV()
     * @see self::disableContinuousBuffer()
     * @var bool
     */
    protected $changed = true;

    /**
     * Does Eval engie need to be (re)initialized?
     *
     * @see self::setup()
     * @var bool
     */
    protected $nonIVChanged = true;

    /**
     * Padding status
     *
     * @see self::enablePadding()
     * @var bool
     */
    private $padding = true;

    /**
     * Is the mode one that is paddable?
     *
     * @see self::__construct()
     * @var bool
     */
    private $paddable = false;

    /**
     * Holds which crypt engine internaly should be use,
     * which will be determined automatically on __construct()
     *
     * Currently available $engines are:
     * - self::ENGINE_LIBSODIUM   (very fast, php-extension: libsodium, extension_loaded('libsodium') required)
     * - self::ENGINE_OPENSSL_GCM (very fast, php-extension: openssl, extension_loaded('openssl') required)
     * - self::ENGINE_OPENSSL     (very fast, php-extension: openssl, extension_loaded('openssl') required)
     * - self::ENGINE_EVAL        (medium, pure php-engine, no php-extension required)
     * - self::ENGINE_INTERNAL    (slower, pure php-engine, no php-extension required)
     *
     * @see self::setEngine()
     * @see self::encrypt()
     * @see self::decrypt()
     * @var int
     */
    protected $engine;

    /**
     * Holds the preferred crypt engine
     *
     * @see self::setEngine()
     * @see self::setPreferredEngine()
     * @var int
     */
    private $preferredEngine;

    /**
     * The openssl specific name of the cipher
     *
     * Only used if $engine == self::ENGINE_OPENSSL
     *
     * @link http://www.php.net/openssl-get-cipher-methods
     * @var string
     */
    protected $cipher_name_openssl;

    /**
     * The openssl specific name of the cipher in ECB mode
     *
     * If OpenSSL does not support the mode we're trying to use (CTR)
     * it can still be emulated with ECB mode.
     *
     * @link http://www.php.net/openssl-get-cipher-methods
     * @var string
     */
    protected $cipher_name_openssl_ecb;

    /**
     * The default salt used by setPassword()
     *
     * @see self::setPassword()
     * @var string
     */
    private $password_default_salt = 'phpseclib/salt';

    /**
     * The name of the performance-optimized callback function
     *
     * Used by encrypt() / decrypt()
     * only if $engine == self::ENGINE_INTERNAL
     *
     * @see self::encrypt()
     * @see self::decrypt()
     * @see self::setupInlineCrypt()
     * @var Callback
     */
    protected $inline_crypt;

    /**
     * If OpenSSL can be used in ECB but not in CTR we can emulate CTR
     *
     * @see self::openssl_ctr_process()
     * @var bool
     */
    private $openssl_emulate_ctr = false;

    /**
     * Has the key length explicitly been set or should it be derived from the key, itself?
     *
     * @see self::setKeyLength()
     * @var bool
     */
    protected $explicit_key_length = false;

    /**
     * Hash subkey for GHASH
     *
     * @see self::setupGCM()
     * @see self::ghash()
     * @var BinaryField\Integer
     */
    private $h;

    /**
     * Additional authenticated data
     *
     * @var string
     */
    protected $aad = '';

    /**
     * Authentication Tag produced after a round of encryption
     *
     * @var string
     */
    protected $newtag = false;

    /**
     * Authentication Tag to be verified during decryption
     *
     * @var string
     */
    protected $oldtag = false;

    /**
     * GCM Binary Field
     *
     * @see self::__construct()
     * @see self::ghash()
     * @var BinaryField
     */
    private static $gcmField;

    /**
     * Poly1305 Prime Field
     *
     * @see self::enablePoly1305()
     * @see self::poly1305()
     * @var PrimeField
     */
    private static $poly1305Field;

    /**
     * Poly1305 Key
     *
     * @see self::setPoly1305Key()
     * @see self::poly1305()
     * @var string
     */
    protected $poly1305Key;

    /**
     * Poly1305 Flag
     *
     * @see self::setPoly1305Key()
     * @see self::enablePoly1305()
     * @var boolean
     */
    protected $usePoly1305 = false;

    /**
     * The Original Initialization Vector
     *
     * GCM uses the nonce to build the IV but we want to be able to distinguish between nonce-derived
     * IV's and user-set IV's
     *
     * @see self::setIV()
     * @var string
     */
    private $origIV = false;

    /**
     * Nonce
     *
     * Only used with GCM. We could re-use setIV() but nonce's can be of a different length and
     * toggling between GCM and other modes could be more complicated if we re-used setIV()
     *
     * @see self::setNonce()
     * @var string
     */
    protected $nonce = false;

    /**
     * Default Constructor.
     *
     * $mode could be:
     *
     * - ecb
     *
     * - cbc
     *
     * - ctr
     *
     * - cfb
     *
     * - cfb8
     *
     * - ofb
     *
     * - ofb8
     *
     * - gcm
     *
     * @throws BadModeException if an invalid / unsupported mode is provided
     */
    public function __construct(string $mode)
    {
        $mode = strtolower($mode);
        // necessary because of 5.6 compatibility; we can't do isset(self::MODE_MAP[$mode]) in 5.6
        $map = self::MODE_MAP;
        if (!isset($map[$mode])) {
            throw new BadModeException('No valid mode has been specified');
        }

        $mode = self::MODE_MAP[$mode];

        // $mode dependent settings
        switch ($mode) {
            case self::MODE_ECB:
            case self::MODE_CBC:
                $this->paddable = true;
                break;
            case self::MODE_CTR:
            case self::MODE_CFB:
            case self::MODE_CFB8:
            case self::MODE_OFB:
            case self::MODE_OFB8:
            case self::MODE_STREAM:
                $this->paddable = false;
                break;
            case self::MODE_GCM:
                if ($this->block_size != 16) {
                    throw new BadModeException('GCM is only valid for block ciphers with a block size of 128 bits');
                }
                if (!isset(self::$gcmField)) {
                    self::$gcmField = new BinaryField(128, 7, 2, 1, 0);
                }
                $this->paddable = false;
                break;
            default:
                throw new BadModeException('No valid mode has been specified');
        }

        $this->mode = $mode;

        static::initialize_static_variables();
    }

    /**
     * Initialize static variables
     */
    protected static function initialize_static_variables(): void
    {
    }

    /**
     * Sets the initialization vector.
     *
     * setIV() is not required when ecb or gcm modes are being used.
     *
     * {@internal Can be overwritten by a sub class, but does not have to be}
     *
     * @throws LengthException if the IV length isn't equal to the block size
     * @throws BadMethodCallException if an IV is provided when one shouldn't be
     */
    public function setIV(string $iv): void
    {
        if ($this->mode == self::MODE_ECB) {
            throw new BadMethodCallException('This mode does not require an IV.');
        }

        if ($this->mode == self::MODE_GCM) {
            throw new BadMethodCallException('Use setNonce instead');
        }

        if (!$this->usesIV()) {
            throw new BadMethodCallException('This algorithm does not use an IV.');
        }

        if (strlen($iv) != $this->block_size) {
            throw new LengthException('Received initialization vector of size ' . strlen($iv) . ', but size ' . $this->block_size . ' is required');
        }

        $this->iv = $this->origIV = $iv;
        $this->changed = true;
    }

    /**
     * Enables Poly1305 mode.
     *
     * Once enabled Poly1305 cannot be disabled.
     *
     * @throws BadMethodCallException if Poly1305 is enabled whilst in GCM mode
     */
    public function enablePoly1305(): void
    {
        if ($this->mode == self::MODE_GCM) {
            throw new BadMethodCallException('Poly1305 cannot be used in GCM mode');
        }

        $this->usePoly1305 = true;
    }

    /**
     * Enables Poly1305 mode.
     *
     * Once enabled Poly1305 cannot be disabled. If $key is not passed then an attempt to call createPoly1305Key
     * will be made.
     *
     * @param string|null $key optional
     * @throws LengthException if the key isn't long enough
     * @throws BadMethodCallException if Poly1305 is enabled whilst in GCM mode
     */
    public function setPoly1305Key(string $key = null): void
    {
        if ($this->mode == self::MODE_GCM) {
            throw new BadMethodCallException('Poly1305 cannot be used in GCM mode');
        }

        if (!is_string($key) || strlen($key) != 32) {
            throw new LengthException('The Poly1305 key must be 32 bytes long (256 bits)');
        }

        if (!isset(self::$poly1305Field)) {
            // 2^130-5
            self::$poly1305Field = new PrimeField(new BigInteger('3fffffffffffffffffffffffffffffffb', 16));
        }

        $this->poly1305Key = $key;
        $this->usePoly1305 = true;
    }

    /**
     * Sets the nonce.
     *
     * setNonce() is only required when gcm is used
     *
     * @throws BadMethodCallException if an nonce is provided when one shouldn't be
     */
    public function setNonce(string $nonce): void
    {
        if ($this->mode != self::MODE_GCM) {
            throw new BadMethodCallException('Nonces are only used in GCM mode.');
        }

        $this->nonce = $nonce;
        $this->setEngine();
    }

    /**
     * Sets additional authenticated data
     *
     * setAAD() is only used by gcm or in poly1305 mode
     *
     * @throws BadMethodCallException if mode isn't GCM or if poly1305 isn't being utilized
     */
    public function setAAD(string $aad): void
    {
        if ($this->mode != self::MODE_GCM && !$this->usePoly1305) {
            throw new BadMethodCallException('Additional authenticated data is only utilized in GCM mode or with Poly1305');
        }

        $this->aad = $aad;
    }

    /**
     * Returns whether or not the algorithm uses an IV
     */
    public function usesIV(): bool
    {
        return $this->mode != self::MODE_GCM && $this->mode != self::MODE_ECB;
    }

    /**
     * Returns whether or not the algorithm uses a nonce
     */
    public function usesNonce(): bool
    {
        return $this->mode == self::MODE_GCM;
    }

    /**
     * Returns the current key length in bits
     */
    public function getKeyLength(): int
    {
        return $this->key_length << 3;
    }

    /**
     * Returns the current block length in bits
     */
    public function getBlockLength(): int
    {
        return $this->block_size << 3;
    }

    /**
     * Returns the current block length in bytes
     */
    public function getBlockLengthInBytes(): int
    {
        return $this->block_size;
    }

    /**
     * Sets the key length.
     *
     * Keys with explicitly set lengths need to be treated accordingly
     */
    public function setKeyLength(int $length): void
    {
        $this->explicit_key_length = $length >> 3;

        if (is_string($this->key) && strlen($this->key) != $this->explicit_key_length) {
            $this->key = false;
            throw new InconsistentSetupException('Key has already been set and is not ' . $this->explicit_key_length . ' bytes long');
        }
    }

    /**
     * Sets the key.
     *
     * The min/max length(s) of the key depends on the cipher which is used.
     * If the key not fits the length(s) of the cipher it will paded with null bytes
     * up to the closest valid key length.  If the key is more than max length,
     * we trim the excess bits.
     *
     * If the key is not explicitly set, it'll be assumed to be all null bytes.
     *
     * {@internal Could, but not must, extend by the child Crypt_* class}
     */
    public function setKey(string $key): void
    {
        if ($this->explicit_key_length !== false && strlen($key) != $this->explicit_key_length) {
            throw new InconsistentSetupException('Key length has already been set to ' . $this->explicit_key_length . ' bytes and this key is ' . strlen($key) . ' bytes');
        }

        $this->key = $key;
        $this->key_length = strlen($key);
        $this->setEngine();
    }

    /**
     * Sets the password.
     *
     * Depending on what $method is set to, setPassword()'s (optional) parameters are as follows:
     *     {@link http://en.wikipedia.org/wiki/PBKDF2 pbkdf2} or pbkdf1:
     *         $hash, $salt, $count, $dkLen
     *
     *         Where $hash (default = sha1) currently supports the following hashes: see: Crypt/Hash.php
     *     {@link https://en.wikipedia.org/wiki/Bcrypt bcypt}:
     *         $salt, $rounds, $keylen
     *
     *         This is a modified version of bcrypt used by OpenSSH.
     *
     * {@internal Could, but not must, extend by the child Crypt_* class}
     *
<<<<<<< HEAD
     * @param string[] ...$func_args
     * @throws LengthException if pbkdf1 is being used and the derived key length exceeds the hash length
     * @throws RuntimeException if bcrypt is being used and a salt isn't provided
     * @see Crypt/Hash.php
=======
     * @see Crypt/Hash.php
     * @param string $password
     * @param string $method
     * @param int|string ...$func_args
     * @throws \LengthException if pbkdf1 is being used and the derived key length exceeds the hash length
     * @throws \RuntimeException if bcrypt is being used and a salt isn't provided
     * @return bool
>>>>>>> 961034f4
     */
    public function setPassword(string $password, string $method = 'pbkdf2', ...$func_args): bool
    {
        $key = '';

        $method = strtolower($method);
        switch ($method) {
            case 'bcrypt':
                if (!isset($func_args[2])) {
                    throw new RuntimeException('A salt must be provided for bcrypt to work');
                }

                $salt = $func_args[0];

                $rounds = $func_args[1] ?? 16;
                $keylen = $func_args[2] ?? $this->key_length;

                $key = Blowfish::bcrypt_pbkdf($password, $salt, $keylen + $this->block_size, $rounds);

                $this->setKey(substr($key, 0, $keylen));
                $this->setIV(substr($key, $keylen));

                return true;
            case 'pkcs12': // from https://tools.ietf.org/html/rfc7292#appendix-B.2
            case 'pbkdf1':
            case 'pbkdf2':
                // Hash function
                $hash = isset($func_args[0]) ? strtolower($func_args[0]) : 'sha1';
                $hashObj = new Hash();
                $hashObj->setHash($hash);

                // WPA and WPA2 use the SSID as the salt
                $salt = $func_args[1] ?? $this->password_default_salt;

                // RFC2898#section-4.2 uses 1,000 iterations by default
                // WPA and WPA2 use 4,096.
                $count = $func_args[2] ?? 1000;

                // Keylength
                if (isset($func_args[3])) {
                    if ($func_args[3] <= 0) {
                        throw new LengthException('Derived key length cannot be longer 0 or less');
                    }
                    $dkLen = $func_args[3];
                } else {
                    $key_length = $this->explicit_key_length !== false ? $this->explicit_key_length : $this->key_length;
                    $dkLen = $method == 'pbkdf1' ? 2 * $key_length : $key_length;
                }

                switch (true) {
                    case $method == 'pkcs12':
                        /*
                         In this specification, however, all passwords are created from
                         BMPStrings with a NULL terminator.  This means that each character in
                         the original BMPString is encoded in 2 bytes in big-endian format
                         (most-significant byte first).  There are no Unicode byte order
                         marks.  The 2 bytes produced from the last character in the BMPString
                         are followed by 2 additional bytes with the value 0x00.

                         -- https://tools.ietf.org/html/rfc7292#appendix-B.1
                         */
                        $password = "\0" . chunk_split($password, 1, "\0") . "\0";

                        /*
                         This standard specifies 3 different values for the ID byte mentioned
                         above:

                         1.  If ID=1, then the pseudorandom bits being produced are to be used
                             as key material for performing encryption or decryption.

                         2.  If ID=2, then the pseudorandom bits being produced are to be used
                             as an IV (Initial Value) for encryption or decryption.

                         3.  If ID=3, then the pseudorandom bits being produced are to be used
                             as an integrity key for MACing.
                         */
                        // Construct a string, D (the "diversifier"), by concatenating v/8
                        // copies of ID.
                        $blockLength = $hashObj->getBlockLengthInBytes();
                        $d1 = str_repeat(chr(1), $blockLength);
                        $d2 = str_repeat(chr(2), $blockLength);
                        $s = '';
                        if (strlen($salt)) {
                            while (strlen($s) < $blockLength) {
                                $s .= $salt;
                            }
                        }
                        $s = substr($s, 0, $blockLength);

                        $p = '';
                        if (strlen($password)) {
                            while (strlen($p) < $blockLength) {
                                $p .= $password;
                            }
                        }
                        $p = substr($p, 0, $blockLength);

                        $i = $s . $p;

                        $this->setKey(self::pkcs12helper($dkLen, $hashObj, $i, $d1, $count));
                        if ($this->usesIV()) {
                            $this->setIV(self::pkcs12helper($this->block_size, $hashObj, $i, $d2, $count));
                        }

                        return true;
                    case $method == 'pbkdf1':
                        if ($dkLen > $hashObj->getLengthInBytes()) {
                            throw new LengthException('Derived key length cannot be longer than the hash length');
                        }
                        $t = $password . $salt;
                        for ($i = 0; $i < $count; ++$i) {
                            $t = $hashObj->hash($t);
                        }
                        $key = substr($t, 0, $dkLen);

                        $this->setKey(substr($key, 0, $dkLen >> 1));
                        if ($this->usesIV()) {
                            $this->setIV(substr($key, $dkLen >> 1));
                        }

                        return true;
                    case !in_array($hash, hash_algos()):
                        $i = 1;
                        $hashObj->setKey($password);
                        while (strlen($key) < $dkLen) {
                            $f = $u = $hashObj->hash($salt . pack('N', $i++));
                            for ($j = 2; $j <= $count; ++$j) {
                                $u = $hashObj->hash($u);
                                $f ^= $u;
                            }
                            $key .= $f;
                        }
                        $key = substr($key, 0, $dkLen);
                        break;
                    default:
                        $key = hash_pbkdf2($hash, $password, $salt, $count, $dkLen, true);
                }
                break;
            default:
                throw new UnsupportedAlgorithmException($method . ' is not a supported password hashing method');
        }

        $this->setKey($key);

        return true;
    }

    /**
     * PKCS#12 KDF Helper Function
     *
     * As discussed here:
     *
     * {@link https://tools.ietf.org/html/rfc7292#appendix-B}
     *
     * @return string $a
     * @see self::setPassword()
     */
    private static function pkcs12helper(int $n, Hash $hashObj, string $i, string $d, int $count): string
    {
        static $one;
        if (!isset($one)) {
            $one = new BigInteger(1);
        }

        $blockLength = $hashObj->getBlockLength() >> 3;

        $c = ceil($n / $hashObj->getLengthInBytes());
        $a = '';
        for ($j = 1; $j <= $c; $j++) {
            $ai = $d . $i;
            for ($k = 0; $k < $count; $k++) {
                $ai = $hashObj->hash($ai);
            }
            $b = '';
            while (strlen($b) < $blockLength) {
                $b .= $ai;
            }
            $b = substr($b, 0, $blockLength);
            $b = new BigInteger($b, 256);
            $newi = '';
            for ($k = 0; $k < strlen($i); $k += $blockLength) {
                $temp = substr($i, $k, $blockLength);
                $temp = new BigInteger($temp, 256);
                $temp->setPrecision($blockLength << 3);
                $temp = $temp->add($b);
                $temp = $temp->add($one);
                $newi .= $temp->toBytes(false);
            }
            $i = $newi;
            $a .= $ai;
        }

        return substr($a, 0, $n);
    }

    /**
     * Encrypts a message.
     *
     * $plaintext will be padded with additional bytes such that it's length is a multiple of the block size. Other cipher
     * implementations may or may not pad in the same manner.  Other common approaches to padding and the reasons why it's
     * necessary are discussed in the following
     * URL:
     *
     * {@link http://www.di-mgt.com.au/cryptopad.html http://www.di-mgt.com.au/cryptopad.html}
     *
     * An alternative to padding is to, separately, send the length of the file.  This is what SSH, in fact, does.
     * strlen($plaintext) will still need to be a multiple of the block size, however, arbitrary values can be added to make it that
     * length.
     *
     * {@internal Could, but not must, extend by the child Crypt_* class}
     *
     * @return string $ciphertext
     * @see self::decrypt()
     */
    public function encrypt(string $plaintext): string
    {
        if ($this->paddable) {
            $plaintext = $this->pad($plaintext);
        }

        $this->setup();

        if ($this->mode == self::MODE_GCM) {
            $oldIV = $this->iv;
            Strings::increment_str($this->iv);
            $cipher = new static('ctr');
            $cipher->setKey($this->key);
            $cipher->setIV($this->iv);
            $ciphertext = $cipher->encrypt($plaintext);

            $s = $this->ghash(
                self::nullPad128($this->aad) .
                self::nullPad128($ciphertext) .
                self::len64($this->aad) .
                self::len64($ciphertext)
            );
            $cipher->encryptIV = $this->iv = $this->encryptIV = $this->decryptIV = $oldIV;
            $this->newtag = $cipher->encrypt($s);
            return $ciphertext;
        }

        if (isset($this->poly1305Key)) {
            $cipher = clone $this;
            unset($cipher->poly1305Key);
            $this->usePoly1305 = false;
            $ciphertext = $cipher->encrypt($plaintext);
            $this->newtag = $this->poly1305($ciphertext);
            return $ciphertext;
        }

        if ($this->engine === self::ENGINE_OPENSSL) {
            switch ($this->mode) {
                case self::MODE_STREAM:
                    return openssl_encrypt($plaintext, $this->cipher_name_openssl, $this->key, OPENSSL_RAW_DATA | OPENSSL_ZERO_PADDING);
                case self::MODE_ECB:
                    return openssl_encrypt($plaintext, $this->cipher_name_openssl, $this->key, OPENSSL_RAW_DATA | OPENSSL_ZERO_PADDING);
                case self::MODE_CBC:
                    $result = openssl_encrypt($plaintext, $this->cipher_name_openssl, $this->key, OPENSSL_RAW_DATA | OPENSSL_ZERO_PADDING, $this->encryptIV);
                    if ($this->continuousBuffer) {
                        $this->encryptIV = substr($result, -$this->block_size);
                    }
                    return $result;
                case self::MODE_CTR:
                    return $this->openssl_ctr_process($plaintext, $this->encryptIV, $this->enbuffer);
                case self::MODE_CFB:
                    // cfb loosely routines inspired by openssl's:
                    // {@link http://cvs.openssl.org/fileview?f=openssl/crypto/modes/cfb128.c&v=1.3.2.2.2.1}
                    $ciphertext = '';
                    if ($this->continuousBuffer) {
                        $iv = &$this->encryptIV;
                        $pos = &$this->enbuffer['pos'];
                    } else {
                        $iv = $this->encryptIV;
                        $pos = 0;
                    }
                    $len = strlen($plaintext);
                    $i = 0;
                    if ($pos) {
                        $orig_pos = $pos;
                        $max = $this->block_size - $pos;
                        if ($len >= $max) {
                            $i = $max;
                            $len -= $max;
                            $pos = 0;
                        } else {
                            $i = $len;
                            $pos += $len;
                            $len = 0;
                        }
                        // ie. $i = min($max, $len), $len-= $i, $pos+= $i, $pos%= $blocksize
                        $ciphertext = substr($iv, $orig_pos) ^ $plaintext;
                        $iv = substr_replace($iv, $ciphertext, $orig_pos, $i);
                        $plaintext = substr($plaintext, $i);
                    }

                    $overflow = $len % $this->block_size;

                    if ($overflow) {
                        $ciphertext .= openssl_encrypt(substr($plaintext, 0, -$overflow) . str_repeat("\0", $this->block_size), $this->cipher_name_openssl, $this->key, OPENSSL_RAW_DATA | OPENSSL_ZERO_PADDING, $iv);
                        $iv = Strings::pop($ciphertext, $this->block_size);

                        $size = $len - $overflow;
                        $block = $iv ^ substr($plaintext, -$overflow);
                        $iv = substr_replace($iv, $block, 0, $overflow);
                        $ciphertext .= $block;
                        $pos = $overflow;
                    } elseif ($len) {
                        $ciphertext = openssl_encrypt($plaintext, $this->cipher_name_openssl, $this->key, OPENSSL_RAW_DATA | OPENSSL_ZERO_PADDING, $iv);
                        $iv = substr($ciphertext, -$this->block_size);
                    }

                    return $ciphertext;
                case self::MODE_CFB8:
                    $ciphertext = openssl_encrypt($plaintext, $this->cipher_name_openssl, $this->key, OPENSSL_RAW_DATA | OPENSSL_ZERO_PADDING, $this->encryptIV);
                    if ($this->continuousBuffer) {
                        if (($len = strlen($ciphertext)) >= $this->block_size) {
                            $this->encryptIV = substr($ciphertext, -$this->block_size);
                        } else {
                            $this->encryptIV = substr($this->encryptIV, $len - $this->block_size) . substr($ciphertext, -$len);
                        }
                    }
                    return $ciphertext;
                case self::MODE_OFB8:
                    $ciphertext = '';
                    $len = strlen($plaintext);
                    $iv = $this->encryptIV;

                    for ($i = 0; $i < $len; ++$i) {
                        $xor = openssl_encrypt($iv, $this->cipher_name_openssl_ecb, $this->key, $this->openssl_options, $this->decryptIV);
                        $ciphertext .= $plaintext[$i] ^ $xor;
                        $iv = substr($iv, 1) . $xor[0];
                    }

                    if ($this->continuousBuffer) {
                        $this->encryptIV = $iv;
                    }
                    break;
                case self::MODE_OFB:
                    return $this->openssl_ofb_process($plaintext, $this->encryptIV, $this->enbuffer);
            }
        }

        if ($this->engine === self::ENGINE_EVAL) {
            $inline = $this->inline_crypt;
            return $inline('encrypt', $plaintext);
        }

        $buffer = &$this->enbuffer;
        $block_size = $this->block_size;
        $ciphertext = '';
        switch ($this->mode) {
            case self::MODE_ECB:
                for ($i = 0; $i < strlen($plaintext); $i += $block_size) {
                    $ciphertext .= $this->encryptBlock(substr($plaintext, $i, $block_size));
                }
                break;
            case self::MODE_CBC:
                $xor = $this->encryptIV;
                for ($i = 0; $i < strlen($plaintext); $i += $block_size) {
                    $block = substr($plaintext, $i, $block_size);
                    $block = $this->encryptBlock($block ^ $xor);
                    $xor = $block;
                    $ciphertext .= $block;
                }
                if ($this->continuousBuffer) {
                    $this->encryptIV = $xor;
                }
                break;
            case self::MODE_CTR:
                $xor = $this->encryptIV;
                if (strlen($buffer['ciphertext'])) {
                    for ($i = 0; $i < strlen($plaintext); $i += $block_size) {
                        $block = substr($plaintext, $i, $block_size);
                        if (strlen($block) > strlen($buffer['ciphertext'])) {
                            $buffer['ciphertext'] .= $this->encryptBlock($xor);
                            Strings::increment_str($xor);
                        }
                        $key = Strings::shift($buffer['ciphertext'], $block_size);
                        $ciphertext .= $block ^ $key;
                    }
                } else {
                    for ($i = 0; $i < strlen($plaintext); $i += $block_size) {
                        $block = substr($plaintext, $i, $block_size);
                        $key = $this->encryptBlock($xor);
                        Strings::increment_str($xor);
                        $ciphertext .= $block ^ $key;
                    }
                }
                if ($this->continuousBuffer) {
                    $this->encryptIV = $xor;
                    if ($start = strlen($plaintext) % $block_size) {
                        $buffer['ciphertext'] = substr($key, $start) . $buffer['ciphertext'];
                    }
                }
                break;
            case self::MODE_CFB:
                // cfb loosely routines inspired by openssl's:
                // {@link http://cvs.openssl.org/fileview?f=openssl/crypto/modes/cfb128.c&v=1.3.2.2.2.1}
                if ($this->continuousBuffer) {
                    $iv = &$this->encryptIV;
                    $pos = &$buffer['pos'];
                } else {
                    $iv = $this->encryptIV;
                    $pos = 0;
                }
                $len = strlen($plaintext);
                $i = 0;
                if ($pos) {
                    $orig_pos = $pos;
                    $max = $block_size - $pos;
                    if ($len >= $max) {
                        $i = $max;
                        $len -= $max;
                        $pos = 0;
                    } else {
                        $i = $len;
                        $pos += $len;
                        $len = 0;
                    }
                    // ie. $i = min($max, $len), $len-= $i, $pos+= $i, $pos%= $blocksize
                    $ciphertext = substr($iv, $orig_pos) ^ $plaintext;
                    $iv = substr_replace($iv, $ciphertext, $orig_pos, $i);
                }
                while ($len >= $block_size) {
                    $iv = $this->encryptBlock($iv) ^ substr($plaintext, $i, $block_size);
                    $ciphertext .= $iv;
                    $len -= $block_size;
                    $i += $block_size;
                }
                if ($len) {
                    $iv = $this->encryptBlock($iv);
                    $block = $iv ^ substr($plaintext, $i);
                    $iv = substr_replace($iv, $block, 0, $len);
                    $ciphertext .= $block;
                    $pos = $len;
                }
                break;
            case self::MODE_CFB8:
                $ciphertext = '';
                $len = strlen($plaintext);
                $iv = $this->encryptIV;

                for ($i = 0; $i < $len; ++$i) {
                    $ciphertext .= ($c = $plaintext[$i] ^ $this->encryptBlock($iv));
                    $iv = substr($iv, 1) . $c;
                }

                if ($this->continuousBuffer) {
                    if ($len >= $block_size) {
                        $this->encryptIV = substr($ciphertext, -$block_size);
                    } else {
                        $this->encryptIV = substr($this->encryptIV, $len - $block_size) . substr($ciphertext, -$len);
                    }
                }
                break;
            case self::MODE_OFB8:
                $ciphertext = '';
                $len = strlen($plaintext);
                $iv = $this->encryptIV;

                for ($i = 0; $i < $len; ++$i) {
                    $xor = $this->encryptBlock($iv);
                    $ciphertext .= $plaintext[$i] ^ $xor;
                    $iv = substr($iv, 1) . $xor[0];
                }

                if ($this->continuousBuffer) {
                    $this->encryptIV = $iv;
                }
                break;
            case self::MODE_OFB:
                $xor = $this->encryptIV;
                if (strlen($buffer['xor'])) {
                    for ($i = 0; $i < strlen($plaintext); $i += $block_size) {
                        $block = substr($plaintext, $i, $block_size);
                        if (strlen($block) > strlen($buffer['xor'])) {
                            $xor = $this->encryptBlock($xor);
                            $buffer['xor'] .= $xor;
                        }
                        $key = Strings::shift($buffer['xor'], $block_size);
                        $ciphertext .= $block ^ $key;
                    }
                } else {
                    for ($i = 0; $i < strlen($plaintext); $i += $block_size) {
                        $xor = $this->encryptBlock($xor);
                        $ciphertext .= substr($plaintext, $i, $block_size) ^ $xor;
                    }
                    $key = $xor;
                }
                if ($this->continuousBuffer) {
                    $this->encryptIV = $xor;
                    if ($start = strlen($plaintext) % $block_size) {
                        $buffer['xor'] = substr($key, $start) . $buffer['xor'];
                    }
                }
                break;
            case self::MODE_STREAM:
                $ciphertext = $this->encryptBlock($plaintext);
                break;
        }

        return $ciphertext;
    }

    /**
     * Decrypts a message.
     *
     * If strlen($ciphertext) is not a multiple of the block size, null bytes will be added to the end of the string until
     * it is.
     *
     * {@internal Could, but not must, extend by the child Crypt_* class}
     *
     * @return string $plaintext
     * @throws LengthException if we're inside a block cipher and the ciphertext length is not a multiple of the block size
     * @see self::encrypt()
     */
    public function decrypt(string $ciphertext): string
    {
        if ($this->paddable && strlen($ciphertext) % $this->block_size) {
            throw new LengthException('The ciphertext length (' . strlen($ciphertext) . ') needs to be a multiple of the block size (' . $this->block_size . ')');
        }
        $this->setup();

        if ($this->mode == self::MODE_GCM || isset($this->poly1305Key)) {
            if ($this->oldtag === false) {
                throw new InsufficientSetupException('Authentication Tag has not been set');
            }

            if (isset($this->poly1305Key)) {
                $newtag = $this->poly1305($ciphertext);
            } else {
                $oldIV = $this->iv;
                Strings::increment_str($this->iv);
                $cipher = new static('ctr');
                $cipher->setKey($this->key);
                $cipher->setIV($this->iv);
                $plaintext = $cipher->decrypt($ciphertext);

                $s = $this->ghash(
                    self::nullPad128($this->aad) .
                    self::nullPad128($ciphertext) .
                    self::len64($this->aad) .
                    self::len64($ciphertext)
                );
                $cipher->encryptIV = $this->iv = $this->encryptIV = $this->decryptIV = $oldIV;
                $newtag = $cipher->encrypt($s);
            }
            if ($this->oldtag != substr($newtag, 0, strlen($newtag))) {
                $cipher = clone $this;
                unset($cipher->poly1305Key);
                $this->usePoly1305 = false;
                $plaintext = $cipher->decrypt($ciphertext);
                $this->oldtag = false;
                throw new BadDecryptionException('Derived authentication tag and supplied authentication tag do not match');
            }
            $this->oldtag = false;
            return $plaintext;
        }

        if ($this->engine === self::ENGINE_OPENSSL) {
            switch ($this->mode) {
                case self::MODE_STREAM:
                    $plaintext = openssl_decrypt($ciphertext, $this->cipher_name_openssl, $this->key, OPENSSL_RAW_DATA | OPENSSL_ZERO_PADDING);
                    break;
                case self::MODE_ECB:
                    $plaintext = openssl_decrypt($ciphertext, $this->cipher_name_openssl, $this->key, OPENSSL_RAW_DATA | OPENSSL_ZERO_PADDING);
                    break;
                case self::MODE_CBC:
                    $offset = $this->block_size;
                    $plaintext = openssl_decrypt($ciphertext, $this->cipher_name_openssl, $this->key, OPENSSL_RAW_DATA | OPENSSL_ZERO_PADDING, $this->decryptIV);
                    if ($this->continuousBuffer) {
                        $this->decryptIV = substr($ciphertext, -$offset, $this->block_size);
                    }
                    break;
                case self::MODE_CTR:
                    $plaintext = $this->openssl_ctr_process($ciphertext, $this->decryptIV, $this->debuffer);
                    break;
                case self::MODE_CFB:
                    // cfb loosely routines inspired by openssl's:
                    // {@link http://cvs.openssl.org/fileview?f=openssl/crypto/modes/cfb128.c&v=1.3.2.2.2.1}
                    $plaintext = '';
                    if ($this->continuousBuffer) {
                        $iv = &$this->decryptIV;
                        $pos = &$this->debuffer['pos'];
                    } else {
                        $iv = $this->decryptIV;
                        $pos = 0;
                    }
                    $len = strlen($ciphertext);
                    $i = 0;
                    if ($pos) {
                        $orig_pos = $pos;
                        $max = $this->block_size - $pos;
                        if ($len >= $max) {
                            $i = $max;
                            $len -= $max;
                            $pos = 0;
                        } else {
                            $i = $len;
                            $pos += $len;
                            $len = 0;
                        }
                        // ie. $i = min($max, $len), $len-= $i, $pos+= $i, $pos%= $this->blocksize
                        $plaintext = substr($iv, $orig_pos) ^ $ciphertext;
                        $iv = substr_replace($iv, substr($ciphertext, 0, $i), $orig_pos, $i);
                        $ciphertext = substr($ciphertext, $i);
                    }
                    $overflow = $len % $this->block_size;
                    if ($overflow) {
                        $plaintext .= openssl_decrypt(substr($ciphertext, 0, -$overflow), $this->cipher_name_openssl, $this->key, OPENSSL_RAW_DATA | OPENSSL_ZERO_PADDING, $iv);
                        if ($len - $overflow) {
                            $iv = substr($ciphertext, -$overflow - $this->block_size, -$overflow);
                        }
                        $iv = openssl_encrypt(str_repeat("\0", $this->block_size), $this->cipher_name_openssl, $this->key, OPENSSL_RAW_DATA | OPENSSL_ZERO_PADDING, $iv);
                        $plaintext .= $iv ^ substr($ciphertext, -$overflow);
                        $iv = substr_replace($iv, substr($ciphertext, -$overflow), 0, $overflow);
                        $pos = $overflow;
                    } elseif ($len) {
                        $plaintext .= openssl_decrypt($ciphertext, $this->cipher_name_openssl, $this->key, OPENSSL_RAW_DATA | OPENSSL_ZERO_PADDING, $iv);
                        $iv = substr($ciphertext, -$this->block_size);
                    }
                    break;
                case self::MODE_CFB8:
                    $plaintext = openssl_decrypt($ciphertext, $this->cipher_name_openssl, $this->key, OPENSSL_RAW_DATA | OPENSSL_ZERO_PADDING, $this->decryptIV);
                    if ($this->continuousBuffer) {
                        if (($len = strlen($ciphertext)) >= $this->block_size) {
                            $this->decryptIV = substr($ciphertext, -$this->block_size);
                        } else {
                            $this->decryptIV = substr($this->decryptIV, $len - $this->block_size) . substr($ciphertext, -$len);
                        }
                    }
                    break;
                case self::MODE_OFB8:
                    $plaintext = '';
                    $len = strlen($ciphertext);
                    $iv = $this->decryptIV;

                    for ($i = 0; $i < $len; ++$i) {
                        $xor = openssl_encrypt($iv, $this->cipher_name_openssl_ecb, $this->key, $this->openssl_options, $this->decryptIV);
                        $plaintext .= $ciphertext[$i] ^ $xor;
                        $iv = substr($iv, 1) . $xor[0];
                    }

                    if ($this->continuousBuffer) {
                        $this->decryptIV = $iv;
                    }
                    break;
                case self::MODE_OFB:
                    $plaintext = $this->openssl_ofb_process($ciphertext, $this->decryptIV, $this->debuffer);
            }

            return $this->paddable ? $this->unpad($plaintext) : $plaintext;
        }

        if ($this->engine === self::ENGINE_EVAL) {
            $inline = $this->inline_crypt;
            return $inline('decrypt', $ciphertext);
        }

        $block_size = $this->block_size;

        $buffer = &$this->debuffer;
        $plaintext = '';
        switch ($this->mode) {
            case self::MODE_ECB:
                for ($i = 0; $i < strlen($ciphertext); $i += $block_size) {
                    $plaintext .= $this->decryptBlock(substr($ciphertext, $i, $block_size));
                }
                break;
            case self::MODE_CBC:
                $xor = $this->decryptIV;
                for ($i = 0; $i < strlen($ciphertext); $i += $block_size) {
                    $block = substr($ciphertext, $i, $block_size);
                    $plaintext .= $this->decryptBlock($block) ^ $xor;
                    $xor = $block;
                }
                if ($this->continuousBuffer) {
                    $this->decryptIV = $xor;
                }
                break;
            case self::MODE_CTR:
                $xor = $this->decryptIV;
                if (strlen($buffer['ciphertext'])) {
                    for ($i = 0; $i < strlen($ciphertext); $i += $block_size) {
                        $block = substr($ciphertext, $i, $block_size);
                        if (strlen($block) > strlen($buffer['ciphertext'])) {
                            $buffer['ciphertext'] .= $this->encryptBlock($xor);
                            Strings::increment_str($xor);
                        }
                        $key = Strings::shift($buffer['ciphertext'], $block_size);
                        $plaintext .= $block ^ $key;
                    }
                } else {
                    for ($i = 0; $i < strlen($ciphertext); $i += $block_size) {
                        $block = substr($ciphertext, $i, $block_size);
                        $key = $this->encryptBlock($xor);
                        Strings::increment_str($xor);
                        $plaintext .= $block ^ $key;
                    }
                }
                if ($this->continuousBuffer) {
                    $this->decryptIV = $xor;
                    if ($start = strlen($ciphertext) % $block_size) {
                        $buffer['ciphertext'] = substr($key, $start) . $buffer['ciphertext'];
                    }
                }
                break;
            case self::MODE_CFB:
                if ($this->continuousBuffer) {
                    $iv = &$this->decryptIV;
                    $pos = &$buffer['pos'];
                } else {
                    $iv = $this->decryptIV;
                    $pos = 0;
                }
                $len = strlen($ciphertext);
                $i = 0;
                if ($pos) {
                    $orig_pos = $pos;
                    $max = $block_size - $pos;
                    if ($len >= $max) {
                        $i = $max;
                        $len -= $max;
                        $pos = 0;
                    } else {
                        $i = $len;
                        $pos += $len;
                        $len = 0;
                    }
                    // ie. $i = min($max, $len), $len-= $i, $pos+= $i, $pos%= $blocksize
                    $plaintext = substr($iv, $orig_pos) ^ $ciphertext;
                    $iv = substr_replace($iv, substr($ciphertext, 0, $i), $orig_pos, $i);
                }
                while ($len >= $block_size) {
                    $iv = $this->encryptBlock($iv);
                    $cb = substr($ciphertext, $i, $block_size);
                    $plaintext .= $iv ^ $cb;
                    $iv = $cb;
                    $len -= $block_size;
                    $i += $block_size;
                }
                if ($len) {
                    $iv = $this->encryptBlock($iv);
                    $plaintext .= $iv ^ substr($ciphertext, $i);
                    $iv = substr_replace($iv, substr($ciphertext, $i), 0, $len);
                    $pos = $len;
                }
                break;
            case self::MODE_CFB8:
                $plaintext = '';
                $len = strlen($ciphertext);
                $iv = $this->decryptIV;

                for ($i = 0; $i < $len; ++$i) {
                    $plaintext .= $ciphertext[$i] ^ $this->encryptBlock($iv);
                    $iv = substr($iv, 1) . $ciphertext[$i];
                }

                if ($this->continuousBuffer) {
                    if ($len >= $block_size) {
                        $this->decryptIV = substr($ciphertext, -$block_size);
                    } else {
                        $this->decryptIV = substr($this->decryptIV, $len - $block_size) . substr($ciphertext, -$len);
                    }
                }
                break;
            case self::MODE_OFB8:
                $plaintext = '';
                $len = strlen($ciphertext);
                $iv = $this->decryptIV;

                for ($i = 0; $i < $len; ++$i) {
                    $xor = $this->encryptBlock($iv);
                    $plaintext .= $ciphertext[$i] ^ $xor;
                    $iv = substr($iv, 1) . $xor[0];
                }

                if ($this->continuousBuffer) {
                    $this->decryptIV = $iv;
                }
                break;
            case self::MODE_OFB:
                $xor = $this->decryptIV;
                if (strlen($buffer['xor'])) {
                    for ($i = 0; $i < strlen($ciphertext); $i += $block_size) {
                        $block = substr($ciphertext, $i, $block_size);
                        if (strlen($block) > strlen($buffer['xor'])) {
                            $xor = $this->encryptBlock($xor);
                            $buffer['xor'] .= $xor;
                        }
                        $key = Strings::shift($buffer['xor'], $block_size);
                        $plaintext .= $block ^ $key;
                    }
                } else {
                    for ($i = 0; $i < strlen($ciphertext); $i += $block_size) {
                        $xor = $this->encryptBlock($xor);
                        $plaintext .= substr($ciphertext, $i, $block_size) ^ $xor;
                    }
                    $key = $xor;
                }
                if ($this->continuousBuffer) {
                    $this->decryptIV = $xor;
                    if ($start = strlen($ciphertext) % $block_size) {
                        $buffer['xor'] = substr($key, $start) . $buffer['xor'];
                    }
                }
                break;
            case self::MODE_STREAM:
                $plaintext = $this->decryptBlock($ciphertext);
                break;
        }
        return $this->paddable ? $this->unpad($plaintext) : $plaintext;
    }

    /**
     * Get the authentication tag
     *
     * Only used in GCM or Poly1305 mode
     *
     * @param int $length optional
     * @return string
     * @throws LengthException if $length isn't of a sufficient length
     * @throws RuntimeException if GCM mode isn't being used
     * @see self::encrypt()
     */
    public function getTag(int $length = 16)
    {
        if ($this->mode != self::MODE_GCM && !$this->usePoly1305) {
            throw new BadMethodCallException('Authentication tags are only utilized in GCM mode or with Poly1305');
        }

        if ($this->newtag === false) {
            throw new BadMethodCallException('A tag can only be returned after a round of encryption has been performed');
        }

        // the tag is 128-bits. it can't be greater than 16 bytes because that's bigger than the tag is. if it
        // were 0 you might as well be doing CTR and less than 4 provides minimal security that could be trivially
        // easily brute forced.
        // see https://nvlpubs.nist.gov/nistpubs/Legacy/SP/nistspecialpublication800-38d.pdf#page=36
        // for more info
        if ($length < 4 || $length > 16) {
            throw new LengthException('The authentication tag must be between 4 and 16 bytes long');
        }

        return $length == 16 ?
            $this->newtag :
            substr($this->newtag, 0, $length);
    }

    /**
     * Sets the authentication tag
     *
     * Only used in GCM mode
     *
     * @throws LengthException if $length isn't of a sufficient length
     * @throws RuntimeException if GCM mode isn't being used
     * @see self::decrypt()
     */
    public function setTag(string $tag): void
    {
        if ($this->usePoly1305 && !isset($this->poly1305Key) && method_exists($this, 'createPoly1305Key')) {
            $this->createPoly1305Key();
        }

        if ($this->mode != self::MODE_GCM && !$this->usePoly1305) {
            throw new BadMethodCallException('Authentication tags are only utilized in GCM mode or with Poly1305');
        }

        $length = strlen($tag);
        if ($length < 4 || $length > 16) {
            throw new LengthException('The authentication tag must be between 4 and 16 bytes long');
        }
        $this->oldtag = $tag;
    }

    /**
     * OpenSSL CTR Processor
     *
     * PHP's OpenSSL bindings do not operate in continuous mode so we'll wrap around it. Since the keystream
     * for CTR is the same for both encrypting and decrypting this function is re-used by both SymmetricKey::encrypt()
     * and SymmetricKey::decrypt(). Also, OpenSSL doesn't implement CTR for all of it's symmetric ciphers so this
     * function will emulate CTR with ECB when necessary.
     *
     * @see self::encrypt()
     * @see self::decrypt()
     */
    private function openssl_ctr_process(string $plaintext, string &$encryptIV, array &$buffer): string
    {
        $ciphertext = '';

        $block_size = $this->block_size;
        $key = $this->key;

        if ($this->openssl_emulate_ctr) {
            $xor = $encryptIV;
            if (strlen($buffer['ciphertext'])) {
                for ($i = 0; $i < strlen($plaintext); $i += $block_size) {
                    $block = substr($plaintext, $i, $block_size);
                    if (strlen($block) > strlen($buffer['ciphertext'])) {
                        $buffer['ciphertext'] .= openssl_encrypt($xor, $this->cipher_name_openssl_ecb, $key, OPENSSL_RAW_DATA | OPENSSL_ZERO_PADDING);
                    }
                    Strings::increment_str($xor);
                    $otp = Strings::shift($buffer['ciphertext'], $block_size);
                    $ciphertext .= $block ^ $otp;
                }
            } else {
                for ($i = 0; $i < strlen($plaintext); $i += $block_size) {
                    $block = substr($plaintext, $i, $block_size);
                    $otp = openssl_encrypt($xor, $this->cipher_name_openssl_ecb, $key, OPENSSL_RAW_DATA | OPENSSL_ZERO_PADDING);
                    Strings::increment_str($xor);
                    $ciphertext .= $block ^ $otp;
                }
            }
            if ($this->continuousBuffer) {
                $encryptIV = $xor;
                if ($start = strlen($plaintext) % $block_size) {
                    $buffer['ciphertext'] = substr($key, $start) . $buffer['ciphertext'];
                }
            }

            return $ciphertext;
        }

        if (strlen($buffer['ciphertext'])) {
            $ciphertext = $plaintext ^ Strings::shift($buffer['ciphertext'], strlen($plaintext));
            $plaintext = substr($plaintext, strlen($ciphertext));

            if (!strlen($plaintext)) {
                return $ciphertext;
            }
        }

        $overflow = strlen($plaintext) % $block_size;
        if ($overflow) {
            $plaintext2 = Strings::pop($plaintext, $overflow); // ie. trim $plaintext to a multiple of $block_size and put rest of $plaintext in $plaintext2
            $encrypted = openssl_encrypt($plaintext . str_repeat("\0", $block_size), $this->cipher_name_openssl, $key, OPENSSL_RAW_DATA | OPENSSL_ZERO_PADDING, $encryptIV);
            $temp = Strings::pop($encrypted, $block_size);
            $ciphertext .= $encrypted . ($plaintext2 ^ $temp);
            if ($this->continuousBuffer) {
                $buffer['ciphertext'] = substr($temp, $overflow);
                $encryptIV = $temp;
            }
        } elseif (!strlen($buffer['ciphertext'])) {
            $ciphertext .= openssl_encrypt($plaintext . str_repeat("\0", $block_size), $this->cipher_name_openssl, $key, OPENSSL_RAW_DATA | OPENSSL_ZERO_PADDING, $encryptIV);
            $temp = Strings::pop($ciphertext, $block_size);
            if ($this->continuousBuffer) {
                $encryptIV = $temp;
            }
        }
        if ($this->continuousBuffer) {
            $encryptIV = openssl_decrypt($encryptIV, $this->cipher_name_openssl_ecb, $key, OPENSSL_RAW_DATA | OPENSSL_ZERO_PADDING);
            if ($overflow) {
                Strings::increment_str($encryptIV);
            }
        }

        return $ciphertext;
    }

    /**
     * OpenSSL OFB Processor
     *
     * PHP's OpenSSL bindings do not operate in continuous mode so we'll wrap around it. Since the keystream
     * for OFB is the same for both encrypting and decrypting this function is re-used by both SymmetricKey::encrypt()
     * and SymmetricKey::decrypt().
     *
     * @see self::encrypt()
     * @see self::decrypt()
     */
    private function openssl_ofb_process(string $plaintext, string &$encryptIV, array &$buffer): string
    {
        if (strlen($buffer['xor'])) {
            $ciphertext = $plaintext ^ $buffer['xor'];
            $buffer['xor'] = substr($buffer['xor'], strlen($ciphertext));
            $plaintext = substr($plaintext, strlen($ciphertext));
        } else {
            $ciphertext = '';
        }

        $block_size = $this->block_size;

        $len = strlen($plaintext);
        $key = $this->key;
        $overflow = $len % $block_size;

        if (strlen($plaintext)) {
            if ($overflow) {
                $ciphertext .= openssl_encrypt(substr($plaintext, 0, -$overflow) . str_repeat("\0", $block_size), $this->cipher_name_openssl, $key, OPENSSL_RAW_DATA | OPENSSL_ZERO_PADDING, $encryptIV);
                $xor = Strings::pop($ciphertext, $block_size);
                if ($this->continuousBuffer) {
                    $encryptIV = $xor;
                }
                $ciphertext .= Strings::shift($xor, $overflow) ^ substr($plaintext, -$overflow);
                if ($this->continuousBuffer) {
                    $buffer['xor'] = $xor;
                }
            } else {
                $ciphertext = openssl_encrypt($plaintext, $this->cipher_name_openssl, $key, OPENSSL_RAW_DATA | OPENSSL_ZERO_PADDING, $encryptIV);
                if ($this->continuousBuffer) {
                    $encryptIV = substr($ciphertext, -$block_size) ^ substr($plaintext, -$block_size);
                }
            }
        }

        return $ciphertext;
    }

    /**
     * phpseclib <-> OpenSSL Mode Mapper
     *
     * May need to be overwritten by classes extending this one in some cases
     */
    protected function openssl_translate_mode(): ?string
    {
        switch ($this->mode) {
            case self::MODE_ECB:
                return 'ecb';
            case self::MODE_CBC:
                return 'cbc';
            case self::MODE_CTR:
            case self::MODE_GCM:
                return 'ctr';
            case self::MODE_CFB:
                return 'cfb';
            case self::MODE_CFB8:
                return 'cfb8';
            case self::MODE_OFB:
                return 'ofb';
        }
        return null;
    }

    /**
     * Pad "packets".
     *
     * Block ciphers working by encrypting between their specified [$this->]block_size at a time
     * If you ever need to encrypt or decrypt something that isn't of the proper length, it becomes necessary to
     * pad the input so that it is of the proper length.
     *
     * Padding is enabled by default.  Sometimes, however, it is undesirable to pad strings.  Such is the case in SSH,
     * where "packets" are padded with random bytes before being encrypted.  Unpad these packets and you risk stripping
     * away characters that shouldn't be stripped away. (SSH knows how many bytes are added because the length is
     * transmitted separately)
     *
     * @see self::disablePadding()
     */
    public function enablePadding(): void
    {
        $this->padding = true;
    }

    /**
     * Do not pad packets.
     *
     * @see self::enablePadding()
     */
    public function disablePadding(): void
    {
        $this->padding = false;
    }

    /**
     * Treat consecutive "packets" as if they are a continuous buffer.
     *
     * Say you have a 32-byte plaintext $plaintext.  Using the default behavior, the two following code snippets
     * will yield different outputs:
     *
     * <code>
     *    echo $rijndael->encrypt(substr($plaintext,  0, 16));
     *    echo $rijndael->encrypt(substr($plaintext, 16, 16));
     * </code>
     * <code>
     *    echo $rijndael->encrypt($plaintext);
     * </code>
     *
     * The solution is to enable the continuous buffer.  Although this will resolve the above discrepancy, it creates
     * another, as demonstrated with the following:
     *
     * <code>
     *    $rijndael->encrypt(substr($plaintext, 0, 16));
     *    echo $rijndael->decrypt($rijndael->encrypt(substr($plaintext, 16, 16)));
     * </code>
     * <code>
     *    echo $rijndael->decrypt($rijndael->encrypt(substr($plaintext, 16, 16)));
     * </code>
     *
     * With the continuous buffer disabled, these would yield the same output.  With it enabled, they yield different
     * outputs.  The reason is due to the fact that the initialization vector's change after every encryption /
     * decryption round when the continuous buffer is enabled.  When it's disabled, they remain constant.
     *
     * Put another way, when the continuous buffer is enabled, the state of the \phpseclib3\Crypt\*() object changes after each
     * encryption / decryption round, whereas otherwise, it'd remain constant.  For this reason, it's recommended that
     * continuous buffers not be used.  They do offer better security and are, in fact, sometimes required (SSH uses them),
     * however, they are also less intuitive and more likely to cause you problems.
     *
     * {@internal Could, but not must, extend by the child Crypt_* class}
     *
     * @see self::disableContinuousBuffer()
     */
    public function enableContinuousBuffer(): void
    {
        if ($this->mode == self::MODE_ECB) {
            return;
        }

        if ($this->mode == self::MODE_GCM) {
            throw new BadMethodCallException('This mode does not run in continuous mode');
        }

        $this->continuousBuffer = true;

        $this->setEngine();
    }

    /**
     * Treat consecutive packets as if they are a discontinuous buffer.
     *
     * The default behavior.
     *
     * {@internal Could, but not must, extend by the child Crypt_* class}
     *
     * @see self::enableContinuousBuffer()
     */
    public function disableContinuousBuffer(): void
    {
        if ($this->mode == self::MODE_ECB) {
            return;
        }
        if (!$this->continuousBuffer) {
            return;
        }

        $this->continuousBuffer = false;

        $this->setEngine();
    }

    /**
     * Test for engine validity
     *
     * @see self::__construct()
     */
    protected function isValidEngineHelper(int $engine): bool
    {
        switch ($engine) {
            case self::ENGINE_OPENSSL:
                $this->openssl_emulate_ctr = false;
                $result = $this->cipher_name_openssl &&
                          extension_loaded('openssl');
                if (!$result) {
                    return false;
                }

                $methods = openssl_get_cipher_methods();
                if (in_array($this->cipher_name_openssl, $methods)) {
                    return true;
                }
                // not all of openssl's symmetric cipher's support ctr. for those
                // that don't we'll emulate it
                switch ($this->mode) {
                    case self::MODE_CTR:
                        if (in_array($this->cipher_name_openssl_ecb, $methods)) {
                            $this->openssl_emulate_ctr = true;
                            return true;
                        }
                }
                return false;
            case self::ENGINE_EVAL:
                return method_exists($this, 'setupInlineCrypt');
            case self::ENGINE_INTERNAL:
                return true;
        }

        return false;
    }

    /**
     * Test for engine validity
     *
          * @see self::__construct()
     */
    public function isValidEngine(string $engine): bool
    {
        static $reverseMap;
        if (!isset($reverseMap)) {
            $reverseMap = array_map('strtolower', self::ENGINE_MAP);
            $reverseMap = array_flip($reverseMap);
        }
        $engine = strtolower($engine);
        if (!isset($reverseMap[$engine])) {
            return false;
        }

        return $this->isValidEngineHelper($reverseMap[$engine]);
    }

    /**
     * Sets the preferred crypt engine
     *
     * Currently, $engine could be:
     *
     * - libsodium[very fast]
     *
     * - OpenSSL  [very fast]
     *
     * - Eval     [slow]
     *
     * - PHP      [slowest]
     *
     * If the preferred crypt engine is not available the fastest available one will be used
     *
     * @see self::__construct()
     */
    public function setPreferredEngine(string $engine): void
    {
        static $reverseMap;
        if (!isset($reverseMap)) {
            $reverseMap = array_map('strtolower', self::ENGINE_MAP);
            $reverseMap = array_flip($reverseMap);
        }
        $engine = is_string($engine) ? strtolower($engine) : '';
        $this->preferredEngine = $reverseMap[$engine] ?? self::ENGINE_LIBSODIUM;

        $this->setEngine();
    }

    /**
     * Returns the engine currently being utilized
     *
     * @see self::setEngine()
     */
    public function getEngine(): string
    {
        return self::ENGINE_MAP[$this->engine];
    }

    /**
     * Sets the engine as appropriate
     *
     * @see self::__construct()
     */
    protected function setEngine(): void
    {
        $this->engine = null;

        $candidateEngines = [
            self::ENGINE_LIBSODIUM,
            self::ENGINE_OPENSSL_GCM,
            self::ENGINE_OPENSSL,
            self::ENGINE_EVAL,
        ];
        if (isset($this->preferredEngine)) {
            $temp = [$this->preferredEngine];
            $candidateEngines = array_merge(
                $temp,
                array_diff($candidateEngines, $temp)
            );
        }
        foreach ($candidateEngines as $engine) {
            if ($this->isValidEngineHelper($engine)) {
                $this->engine = $engine;
                break;
            }
        }
        if (!$this->engine) {
            $this->engine = self::ENGINE_INTERNAL;
        }

        $this->changed = $this->nonIVChanged = true;
    }

    /**
     * Encrypts a block
     *
     * Note: Must be extended by the child \phpseclib3\Crypt\* class
     */
    abstract protected function encryptBlock(string $in): string;

    /**
     * Decrypts a block
     *
     * Note: Must be extended by the child \phpseclib3\Crypt\* class
     */
    abstract protected function decryptBlock(string $in): string;

    /**
     * Setup the key (expansion)
     *
     * Only used if $engine == self::ENGINE_INTERNAL
     *
     * Note: Must extend by the child \phpseclib3\Crypt\* class
     *
     * @see self::setup()
     */
    abstract protected function setupKey();

    /**
     * Setup the self::ENGINE_INTERNAL $engine
     *
     * (re)init, if necessary, the internal cipher $engine and flush all $buffers
     * Used (only) if $engine == self::ENGINE_INTERNAL
     *
     * _setup() will be called each time if $changed === true
     * typically this happens when using one or more of following public methods:
     *
     * - setKey()
     *
     * - setIV()
     *
     * - disableContinuousBuffer()
     *
     * - First run of encrypt() / decrypt() with no init-settings
     *
     * {@internal setup() is always called before en/decryption.}
     *
     * {@internal Could, but not must, extend by the child Crypt_* class}
     *
     * @see self::setKey()
     * @see self::setIV()
     * @see self::disableContinuousBuffer()
     */
    protected function setup(): void
    {
        if (!$this->changed) {
            return;
        }

        $this->changed = false;

        if ($this->usePoly1305 && !isset($this->poly1305Key) && method_exists($this, 'createPoly1305Key')) {
            $this->createPoly1305Key();
        }

        $this->enbuffer = $this->debuffer = ['ciphertext' => '', 'xor' => '', 'pos' => 0, 'enmcrypt_init' => true];
        //$this->newtag = $this->oldtag = false;

        if ($this->usesNonce()) {
            if ($this->nonce === false) {
                throw new InsufficientSetupException('No nonce has been defined');
            }
            if ($this->mode == self::MODE_GCM && !in_array($this->engine, [self::ENGINE_LIBSODIUM, self::ENGINE_OPENSSL_GCM])) {
                $this->setupGCM();
            }
        } else {
            $this->iv = $this->origIV;
        }

        if ($this->iv === false && !in_array($this->mode, [self::MODE_STREAM, self::MODE_ECB])) {
            if ($this->mode != self::MODE_GCM || !in_array($this->engine, [self::ENGINE_LIBSODIUM, self::ENGINE_OPENSSL_GCM])) {
                throw new InsufficientSetupException('No IV has been defined');
            }
        }

        if ($this->key === false) {
            throw new InsufficientSetupException('No key has been defined');
        }

        $this->encryptIV = $this->decryptIV = $this->iv;

        switch ($this->engine) {
            case self::ENGINE_INTERNAL:
                $this->setupKey();
                break;
            case self::ENGINE_EVAL:
                if ($this->nonIVChanged) {
                    $this->setupKey();
                    $this->setupInlineCrypt();
                }
        }

        $this->nonIVChanged = false;
    }

    /**
     * Pads a string
     *
     * Pads a string using the RSA PKCS padding standards so that its length is a multiple of the blocksize.
     * $this->block_size - (strlen($text) % $this->block_size) bytes are added, each of which is equal to
     * chr($this->block_size - (strlen($text) % $this->block_size)
     *
     * If padding is disabled and $text is not a multiple of the blocksize, the string will be padded regardless
     * and padding will, hence forth, be enabled.
     *
     * @throws LengthException if padding is disabled and the plaintext's length is not a multiple of the block size
     * @see self::unpad()
     */
    protected function pad(string $text): string
    {
        $length = strlen($text);

        if (!$this->padding) {
            if ($length % $this->block_size == 0) {
                return $text;
            } else {
                throw new LengthException("The plaintext's length ($length) is not a multiple of the block size ({$this->block_size}). Try enabling padding.");
            }
        }

        $pad = $this->block_size - ($length % $this->block_size);

        return str_pad($text, $length + $pad, chr($pad));
    }

    /**
     * Unpads a string.
     *
     * If padding is enabled and the reported padding length is invalid the encryption key will be assumed to be wrong
     * and false will be returned.
     *
     * @throws LengthException if the ciphertext's length is not a multiple of the block size
     * @see self::pad()
     */
    protected function unpad(string $text): string
    {
        if (!$this->padding) {
            return $text;
        }

        $length = ord($text[-1]);

        if (!$length || $length > $this->block_size) {
            throw new BadDecryptionException("The ciphertext has an invalid padding length ($length) compared to the block size ({$this->block_size})");
        }

        return substr($text, 0, -$length);
    }

    /**
     * Setup the performance-optimized function for de/encrypt()
     *
     * Stores the created (or existing) callback function-name
     * in $this->inline_crypt
     *
     * Internally for phpseclib developers:
     *
     *     _setupInlineCrypt() would be called only if:
     *
     *     - $this->engine === self::ENGINE_EVAL
     *
     *     - each time on _setup(), after(!) _setupKey()
     *
     *
     *     This ensures that _setupInlineCrypt() has always a
     *     full ready2go initializated internal cipher $engine state
     *     where, for example, the keys already expanded,
     *     keys/block_size calculated and such.
     *
     *     It is, each time if called, the responsibility of _setupInlineCrypt():
     *
     *     - to set $this->inline_crypt to a valid and fully working callback function
     *       as a (faster) replacement for encrypt() / decrypt()
     *
     *     - NOT to create unlimited callback functions (for memory reasons!)
     *       no matter how often _setupInlineCrypt() would be called. At some
     *       point of amount they must be generic re-useable.
     *
     *     - the code of _setupInlineCrypt() it self,
     *       and the generated callback code,
     *       must be, in following order:
     *       - 100% safe
     *       - 100% compatible to encrypt()/decrypt()
     *       - using only php5+ features/lang-constructs/php-extensions if
     *         compatibility (down to php4) or fallback is provided
     *       - readable/maintainable/understandable/commented and... not-cryptic-styled-code :-)
     *       - >= 10% faster than encrypt()/decrypt() [which is, by the way,
     *         the reason for the existence of _setupInlineCrypt() :-)]
     *       - memory-nice
     *       - short (as good as possible)
     *
     * Note: - _setupInlineCrypt() is using _createInlineCryptFunction() to create the full callback function code.
     *       - In case of using inline crypting, _setupInlineCrypt() must extend by the child \phpseclib3\Crypt\* class.
     *       - The following variable names are reserved:
     *         - $_*  (all variable names prefixed with an underscore)
     *         - $self (object reference to it self. Do not use $this, but $self instead)
     *         - $in (the content of $in has to en/decrypt by the generated code)
     *       - The callback function should not use the 'return' statement, but en/decrypt'ing the content of $in only
     *
     * {@internal If a Crypt_* class providing inline crypting it must extend _setupInlineCrypt()}
     *
     * @see self::setup()
     * @see self::createInlineCryptFunction()
     * @see self::encrypt()
     * @see self::decrypt()
     */
    //protected function setupInlineCrypt();

    /**
     * Creates the performance-optimized function for en/decrypt()
     *
     * Internally for phpseclib developers:
     *
     *    _createInlineCryptFunction():
     *
     *    - merge the $cipher_code [setup'ed by _setupInlineCrypt()]
     *      with the current [$this->]mode of operation code
     *
     *    - create the $inline function, which called by encrypt() / decrypt()
     *      as its replacement to speed up the en/decryption operations.
     *
     *    - return the name of the created $inline callback function
     *
     *    - used to speed up en/decryption
     *
     *
     *
     *    The main reason why can speed up things [up to 50%] this way are:
     *
     *    - using variables more effective then regular.
     *      (ie no use of expensive arrays but integers $k_0, $k_1 ...
     *      or even, for example, the pure $key[] values hardcoded)
     *
     *    - avoiding 1000's of function calls of ie _encryptBlock()
     *      but inlining the crypt operations.
     *      in the mode of operation for() loop.
     *
     *    - full loop unroll the (sometimes key-dependent) rounds
     *      avoiding this way ++$i counters and runtime-if's etc...
     *
     *    The basic code architectur of the generated $inline en/decrypt()
     *    lambda function, in pseudo php, is:
     *
     *    <code>
     *    +----------------------------------------------------------------------------------------------+
     *    | callback $inline = create_function:                                                          |
     *    | lambda_function_0001_crypt_ECB($action, $text)                                               |
     *    | {                                                                                            |
     *    |     INSERT PHP CODE OF:                                                                      |
     *    |     $cipher_code['init_crypt'];                  // general init code.                       |
     *    |                                                  // ie: $sbox'es declarations used for       |
     *    |                                                  //     encrypt and decrypt'ing.             |
     *    |                                                                                              |
     *    |     switch ($action) {                                                                       |
     *    |         case 'encrypt':                                                                      |
     *    |             INSERT PHP CODE OF:                                                              |
     *    |             $cipher_code['init_encrypt'];       // encrypt sepcific init code.               |
     *    |                                                    ie: specified $key or $box                |
     *    |                                                        declarations for encrypt'ing.         |
     *    |                                                                                              |
     *    |             foreach ($ciphertext) {                                                          |
     *    |                 $in = $block_size of $ciphertext;                                            |
     *    |                                                                                              |
     *    |                 INSERT PHP CODE OF:                                                          |
     *    |                 $cipher_code['encrypt_block'];  // encrypt's (string) $in, which is always:  |
     *    |                                                 // strlen($in) == $this->block_size          |
     *    |                                                 // here comes the cipher algorithm in action |
     *    |                                                 // for encryption.                           |
     *    |                                                 // $cipher_code['encrypt_block'] has to      |
     *    |                                                 // encrypt the content of the $in variable   |
     *    |                                                                                              |
     *    |                 $plaintext .= $in;                                                           |
     *    |             }                                                                                |
     *    |             return $plaintext;                                                               |
     *    |                                                                                              |
     *    |         case 'decrypt':                                                                      |
     *    |             INSERT PHP CODE OF:                                                              |
     *    |             $cipher_code['init_decrypt'];       // decrypt sepcific init code                |
     *    |                                                    ie: specified $key or $box                |
     *    |                                                        declarations for decrypt'ing.         |
     *    |             foreach ($plaintext) {                                                           |
     *    |                 $in = $block_size of $plaintext;                                             |
     *    |                                                                                              |
     *    |                 INSERT PHP CODE OF:                                                          |
     *    |                 $cipher_code['decrypt_block'];  // decrypt's (string) $in, which is always   |
     *    |                                                 // strlen($in) == $this->block_size          |
     *    |                                                 // here comes the cipher algorithm in action |
     *    |                                                 // for decryption.                           |
     *    |                                                 // $cipher_code['decrypt_block'] has to      |
     *    |                                                 // decrypt the content of the $in variable   |
     *    |                 $ciphertext .= $in;                                                          |
     *    |             }                                                                                |
     *    |             return $ciphertext;                                                              |
     *    |     }                                                                                        |
     *    | }                                                                                            |
     *    +----------------------------------------------------------------------------------------------+
     *    </code>
     *
     *    See also the \phpseclib3\Crypt\*::_setupInlineCrypt()'s for
     *    productive inline $cipher_code's how they works.
     *
     *    Structure of:
     *    <code>
     *    $cipher_code = [
     *        'init_crypt'    => (string) '', // optional
     *        'init_encrypt'  => (string) '', // optional
     *        'init_decrypt'  => (string) '', // optional
     *        'encrypt_block' => (string) '', // required
     *        'decrypt_block' => (string) ''  // required
     *    ];
     *    </code>
     *
     * @see self::decrypt()
     * @see self::setupInlineCrypt()
     * @see self::encrypt()
     */
    protected function createInlineCryptFunction(array $cipher_code): \Closure
    {
        $block_size = $this->block_size;

        // optional
        $init_crypt    = $cipher_code['init_crypt']    ?? '';
        $init_encrypt  = $cipher_code['init_encrypt']  ?? '';
        $init_decrypt  = $cipher_code['init_decrypt']  ?? '';
        // required
        $encrypt_block = $cipher_code['encrypt_block'];
        $decrypt_block = $cipher_code['decrypt_block'];

        // Generating mode of operation inline code,
        // merged with the $cipher_code algorithm
        // for encrypt- and decryption.
        switch ($this->mode) {
            case self::MODE_ECB:
                $encrypt = $init_encrypt . '
                    $_ciphertext = "";
                    $_plaintext_len = strlen($_text);

                    for ($_i = 0; $_i < $_plaintext_len; $_i+= ' . $block_size . ') {
                        $in = substr($_text, $_i, ' . $block_size . ');
                        ' . $encrypt_block . '
                        $_ciphertext.= $in;
                    }

                    return $_ciphertext;
                    ';

                $decrypt = $init_decrypt . '
                    $_plaintext = "";
                    $_text = str_pad($_text, strlen($_text) + (' . $block_size . ' - strlen($_text) % ' . $block_size . ') % ' . $block_size . ', chr(0));
                    $_ciphertext_len = strlen($_text);

                    for ($_i = 0; $_i < $_ciphertext_len; $_i+= ' . $block_size . ') {
                        $in = substr($_text, $_i, ' . $block_size . ');
                        ' . $decrypt_block . '
                        $_plaintext.= $in;
                    }

                    return $this->unpad($_plaintext);
                    ';
                break;
            case self::MODE_CTR:
                $encrypt = $init_encrypt . '
                    $_ciphertext = "";
                    $_plaintext_len = strlen($_text);
                    $_xor = $this->encryptIV;
                    $_buffer = &$this->enbuffer;
                    if (strlen($_buffer["ciphertext"])) {
                        for ($_i = 0; $_i < $_plaintext_len; $_i+= ' . $block_size . ') {
                            $_block = substr($_text, $_i, ' . $block_size . ');
                            if (strlen($_block) > strlen($_buffer["ciphertext"])) {
                                $in = $_xor;
                                ' . $encrypt_block . '
                                \phpseclib3\Common\Functions\Strings::increment_str($_xor);
                                $_buffer["ciphertext"].= $in;
                            }
                            $_key = \phpseclib3\Common\Functions\Strings::shift($_buffer["ciphertext"], ' . $block_size . ');
                            $_ciphertext.= $_block ^ $_key;
                        }
                    } else {
                        for ($_i = 0; $_i < $_plaintext_len; $_i+= ' . $block_size . ') {
                            $_block = substr($_text, $_i, ' . $block_size . ');
                            $in = $_xor;
                            ' . $encrypt_block . '
                            \phpseclib3\Common\Functions\Strings::increment_str($_xor);
                            $_key = $in;
                            $_ciphertext.= $_block ^ $_key;
                        }
                    }
                    if ($this->continuousBuffer) {
                        $this->encryptIV = $_xor;
                        if ($_start = $_plaintext_len % ' . $block_size . ') {
                            $_buffer["ciphertext"] = substr($_key, $_start) . $_buffer["ciphertext"];
                        }
                    }

                    return $_ciphertext;
                ';

                $decrypt = $init_encrypt . '
                    $_plaintext = "";
                    $_ciphertext_len = strlen($_text);
                    $_xor = $this->decryptIV;
                    $_buffer = &$this->debuffer;

                    if (strlen($_buffer["ciphertext"])) {
                        for ($_i = 0; $_i < $_ciphertext_len; $_i+= ' . $block_size . ') {
                            $_block = substr($_text, $_i, ' . $block_size . ');
                            if (strlen($_block) > strlen($_buffer["ciphertext"])) {
                                $in = $_xor;
                                ' . $encrypt_block . '
                                \phpseclib3\Common\Functions\Strings::increment_str($_xor);
                                $_buffer["ciphertext"].= $in;
                            }
                            $_key = \phpseclib3\Common\Functions\Strings::shift($_buffer["ciphertext"], ' . $block_size . ');
                            $_plaintext.= $_block ^ $_key;
                        }
                    } else {
                        for ($_i = 0; $_i < $_ciphertext_len; $_i+= ' . $block_size . ') {
                            $_block = substr($_text, $_i, ' . $block_size . ');
                            $in = $_xor;
                            ' . $encrypt_block . '
                            \phpseclib3\Common\Functions\Strings::increment_str($_xor);
                            $_key = $in;
                            $_plaintext.= $_block ^ $_key;
                        }
                    }
                    if ($this->continuousBuffer) {
                        $this->decryptIV = $_xor;
                        if ($_start = $_ciphertext_len % ' . $block_size . ') {
                            $_buffer["ciphertext"] = substr($_key, $_start) . $_buffer["ciphertext"];
                        }
                    }

                    return $_plaintext;
                    ';
                break;
            case self::MODE_CFB:
                $encrypt = $init_encrypt . '
                    $_ciphertext = "";
                    $_buffer = &$this->enbuffer;

                    if ($this->continuousBuffer) {
                        $_iv = &$this->encryptIV;
                        $_pos = &$_buffer["pos"];
                    } else {
                        $_iv = $this->encryptIV;
                        $_pos = 0;
                    }
                    $_len = strlen($_text);
                    $_i = 0;
                    if ($_pos) {
                        $_orig_pos = $_pos;
                        $_max = ' . $block_size . ' - $_pos;
                        if ($_len >= $_max) {
                            $_i = $_max;
                            $_len-= $_max;
                            $_pos = 0;
                        } else {
                            $_i = $_len;
                            $_pos+= $_len;
                            $_len = 0;
                        }
                        $_ciphertext = substr($_iv, $_orig_pos) ^ $_text;
                        $_iv = substr_replace($_iv, $_ciphertext, $_orig_pos, $_i);
                    }
                    while ($_len >= ' . $block_size . ') {
                        $in = $_iv;
                        ' . $encrypt_block . ';
                        $_iv = $in ^ substr($_text, $_i, ' . $block_size . ');
                        $_ciphertext.= $_iv;
                        $_len-= ' . $block_size . ';
                        $_i+= ' . $block_size . ';
                    }
                    if ($_len) {
                        $in = $_iv;
                        ' . $encrypt_block . '
                        $_iv = $in;
                        $_block = $_iv ^ substr($_text, $_i);
                        $_iv = substr_replace($_iv, $_block, 0, $_len);
                        $_ciphertext.= $_block;
                        $_pos = $_len;
                    }
                    return $_ciphertext;
                ';

                $decrypt = $init_encrypt . '
                    $_plaintext = "";
                    $_buffer = &$this->debuffer;

                    if ($this->continuousBuffer) {
                        $_iv = &$this->decryptIV;
                        $_pos = &$_buffer["pos"];
                    } else {
                        $_iv = $this->decryptIV;
                        $_pos = 0;
                    }
                    $_len = strlen($_text);
                    $_i = 0;
                    if ($_pos) {
                        $_orig_pos = $_pos;
                        $_max = ' . $block_size . ' - $_pos;
                        if ($_len >= $_max) {
                            $_i = $_max;
                            $_len-= $_max;
                            $_pos = 0;
                        } else {
                            $_i = $_len;
                            $_pos+= $_len;
                            $_len = 0;
                        }
                        $_plaintext = substr($_iv, $_orig_pos) ^ $_text;
                        $_iv = substr_replace($_iv, substr($_text, 0, $_i), $_orig_pos, $_i);
                    }
                    while ($_len >= ' . $block_size . ') {
                        $in = $_iv;
                        ' . $encrypt_block . '
                        $_iv = $in;
                        $cb = substr($_text, $_i, ' . $block_size . ');
                        $_plaintext.= $_iv ^ $cb;
                        $_iv = $cb;
                        $_len-= ' . $block_size . ';
                        $_i+= ' . $block_size . ';
                    }
                    if ($_len) {
                        $in = $_iv;
                        ' . $encrypt_block . '
                        $_iv = $in;
                        $_plaintext.= $_iv ^ substr($_text, $_i);
                        $_iv = substr_replace($_iv, substr($_text, $_i), 0, $_len);
                        $_pos = $_len;
                    }

                    return $_plaintext;
                    ';
                break;
            case self::MODE_CFB8:
                $encrypt = $init_encrypt . '
                    $_ciphertext = "";
                    $_len = strlen($_text);
                    $_iv = $this->encryptIV;

                    for ($_i = 0; $_i < $_len; ++$_i) {
                        $in = $_iv;
                        ' . $encrypt_block . '
                        $_ciphertext .= ($_c = $_text[$_i] ^ $in);
                        $_iv = substr($_iv, 1) . $_c;
                    }

                    if ($this->continuousBuffer) {
                        if ($_len >= ' . $block_size . ') {
                            $this->encryptIV = substr($_ciphertext, -' . $block_size . ');
                        } else {
                            $this->encryptIV = substr($this->encryptIV, $_len - ' . $block_size . ') . substr($_ciphertext, -$_len);
                        }
                    }

                    return $_ciphertext;
                    ';
                $decrypt = $init_encrypt . '
                    $_plaintext = "";
                    $_len = strlen($_text);
                    $_iv = $this->decryptIV;

                    for ($_i = 0; $_i < $_len; ++$_i) {
                        $in = $_iv;
                        ' . $encrypt_block . '
                        $_plaintext .= $_text[$_i] ^ $in;
                        $_iv = substr($_iv, 1) . $_text[$_i];
                    }

                    if ($this->continuousBuffer) {
                        if ($_len >= ' . $block_size . ') {
                            $this->decryptIV = substr($_text, -' . $block_size . ');
                        } else {
                            $this->decryptIV = substr($this->decryptIV, $_len - ' . $block_size . ') . substr($_text, -$_len);
                        }
                    }

                    return $_plaintext;
                    ';
                break;
            case self::MODE_OFB8:
                $encrypt = $init_encrypt . '
                    $_ciphertext = "";
                    $_len = strlen($_text);
                    $_iv = $this->encryptIV;

                    for ($_i = 0; $_i < $_len; ++$_i) {
                        $in = $_iv;
                        ' . $encrypt_block . '
                        $_ciphertext.= $_text[$_i] ^ $in;
                        $_iv = substr($_iv, 1) . $in[0];
                    }

                    if ($this->continuousBuffer) {
                        $this->encryptIV = $_iv;
                    }

                    return $_ciphertext;
                    ';
                $decrypt = $init_encrypt . '
                    $_plaintext = "";
                    $_len = strlen($_text);
                    $_iv = $this->decryptIV;

                    for ($_i = 0; $_i < $_len; ++$_i) {
                        $in = $_iv;
                        ' . $encrypt_block . '
                        $_plaintext.= $_text[$_i] ^ $in;
                        $_iv = substr($_iv, 1) . $in[0];
                    }

                    if ($this->continuousBuffer) {
                        $this->decryptIV = $_iv;
                    }

                    return $_plaintext;
                    ';
                break;
            case self::MODE_OFB:
                $encrypt = $init_encrypt . '
                    $_ciphertext = "";
                    $_plaintext_len = strlen($_text);
                    $_xor = $this->encryptIV;
                    $_buffer = &$this->enbuffer;

                    if (strlen($_buffer["xor"])) {
                        for ($_i = 0; $_i < $_plaintext_len; $_i+= ' . $block_size . ') {
                            $_block = substr($_text, $_i, ' . $block_size . ');
                            if (strlen($_block) > strlen($_buffer["xor"])) {
                                $in = $_xor;
                                ' . $encrypt_block . '
                                $_xor = $in;
                                $_buffer["xor"].= $_xor;
                            }
                            $_key = \phpseclib3\Common\Functions\Strings::shift($_buffer["xor"], ' . $block_size . ');
                            $_ciphertext.= $_block ^ $_key;
                        }
                    } else {
                        for ($_i = 0; $_i < $_plaintext_len; $_i+= ' . $block_size . ') {
                            $in = $_xor;
                            ' . $encrypt_block . '
                            $_xor = $in;
                            $_ciphertext.= substr($_text, $_i, ' . $block_size . ') ^ $_xor;
                        }
                        $_key = $_xor;
                    }
                    if ($this->continuousBuffer) {
                        $this->encryptIV = $_xor;
                        if ($_start = $_plaintext_len % ' . $block_size . ') {
                             $_buffer["xor"] = substr($_key, $_start) . $_buffer["xor"];
                        }
                    }
                    return $_ciphertext;
                    ';

                $decrypt = $init_encrypt . '
                    $_plaintext = "";
                    $_ciphertext_len = strlen($_text);
                    $_xor = $this->decryptIV;
                    $_buffer = &$this->debuffer;

                    if (strlen($_buffer["xor"])) {
                        for ($_i = 0; $_i < $_ciphertext_len; $_i+= ' . $block_size . ') {
                            $_block = substr($_text, $_i, ' . $block_size . ');
                            if (strlen($_block) > strlen($_buffer["xor"])) {
                                $in = $_xor;
                                ' . $encrypt_block . '
                                $_xor = $in;
                                $_buffer["xor"].= $_xor;
                            }
                            $_key = \phpseclib3\Common\Functions\Strings::shift($_buffer["xor"], ' . $block_size . ');
                            $_plaintext.= $_block ^ $_key;
                        }
                    } else {
                        for ($_i = 0; $_i < $_ciphertext_len; $_i+= ' . $block_size . ') {
                            $in = $_xor;
                            ' . $encrypt_block . '
                            $_xor = $in;
                            $_plaintext.= substr($_text, $_i, ' . $block_size . ') ^ $_xor;
                        }
                        $_key = $_xor;
                    }
                    if ($this->continuousBuffer) {
                        $this->decryptIV = $_xor;
                        if ($_start = $_ciphertext_len % ' . $block_size . ') {
                             $_buffer["xor"] = substr($_key, $_start) . $_buffer["xor"];
                        }
                    }
                    return $_plaintext;
                    ';
                break;
            case self::MODE_STREAM:
                $encrypt = $init_encrypt . '
                    $_ciphertext = "";
                    ' . $encrypt_block . '
                    return $_ciphertext;
                    ';
                $decrypt = $init_decrypt . '
                    $_plaintext = "";
                    ' . $decrypt_block . '
                    return $_plaintext;
                    ';
                break;
            // case self::MODE_CBC:
            default:
                $encrypt = $init_encrypt . '
                    $_ciphertext = "";
                    $_plaintext_len = strlen($_text);

                    $in = $this->encryptIV;

                    for ($_i = 0; $_i < $_plaintext_len; $_i+= ' . $block_size . ') {
                        $in = substr($_text, $_i, ' . $block_size . ') ^ $in;
                        ' . $encrypt_block . '
                        $_ciphertext.= $in;
                    }

                    if ($this->continuousBuffer) {
                        $this->encryptIV = $in;
                    }

                    return $_ciphertext;
                    ';

                $decrypt = $init_decrypt . '
                    $_plaintext = "";
                    $_text = str_pad($_text, strlen($_text) + (' . $block_size . ' - strlen($_text) % ' . $block_size . ') % ' . $block_size . ', chr(0));
                    $_ciphertext_len = strlen($_text);

                    $_iv = $this->decryptIV;

                    for ($_i = 0; $_i < $_ciphertext_len; $_i+= ' . $block_size . ') {
                        $in = $_block = substr($_text, $_i, ' . $block_size . ');
                        ' . $decrypt_block . '
                        $_plaintext.= $in ^ $_iv;
                        $_iv = $_block;
                    }

                    if ($this->continuousBuffer) {
                        $this->decryptIV = $_iv;
                    }

                    return $this->unpad($_plaintext);
                    ';
                break;
        }

        // Before discrediting this, please read the following:
        // @see https://github.com/phpseclib/phpseclib/issues/1293
        // @see https://github.com/phpseclib/phpseclib/pull/1143

        /** @var \Closure $func */
        $func = eval(<<<PHP
            return function (string \$_action, string \$_text): string
            {
                {$init_crypt}
                if (\$_action === 'encrypt') {
                    {$encrypt}
                } else {
                    {$decrypt}
                }
            };
            PHP
        );

        $bindedClosure = \Closure::bind($func, $this, static::class);
        if ($bindedClosure instanceof \Closure) {
            return $bindedClosure;
        }
        throw new LogicException('\Closure::bind() failed.');
    }

    /**
     * Sets up GCM parameters
     *
     * See steps 1-2 of https://nvlpubs.nist.gov/nistpubs/Legacy/SP/nistspecialpublication800-38d.pdf#page=23
     * for more info
     */
    private function setupGCM(): void
    {
        // don't keep on re-calculating $this->h
        if (!$this->h || $this->hKey != $this->key) {
            $cipher = new static('ecb');
            $cipher->setKey($this->key);
            $cipher->disablePadding();

            $this->h = self::$gcmField->newInteger(
                Strings::switchEndianness($cipher->encrypt("\0\0\0\0\0\0\0\0\0\0\0\0\0\0\0\0"))
            );
            $this->hKey = $this->key;
        }

        if (strlen($this->nonce) == 12) {
            $this->iv = $this->nonce . "\0\0\0\1";
        } else {
            $this->iv = $this->ghash(
                self::nullPad128($this->nonce) . str_repeat("\0", 8) . self::len64($this->nonce)
            );
        }
    }

    /**
     * Performs GHASH operation
     *
     * See https://nvlpubs.nist.gov/nistpubs/Legacy/SP/nistspecialpublication800-38d.pdf#page=20
     * for more info
     *
     * @see self::decrypt()
          * @see self::encrypt()
     */
    private function ghash(string $x): string
    {
        $h = $this->h;
        $y = ["\0\0\0\0\0\0\0\0\0\0\0\0\0\0\0\0"];
        $x = str_split($x, 16);
        $n = 0;
        // the switchEndianness calls are necessary because the multiplication algorithm in BinaryField/Integer
        // interprets strings as polynomials in big endian order whereas in GCM they're interpreted in little
        // endian order per https://nvlpubs.nist.gov/nistpubs/Legacy/SP/nistspecialpublication800-38d.pdf#page=19.
        // big endian order is what binary field elliptic curves use per http://www.secg.org/sec1-v2.pdf#page=18.

        // we could switchEndianness here instead of in the while loop but doing so in the while loop seems like it
        // might be slightly more performant
        //$x = Strings::switchEndianness($x);
        foreach ($x as $xn) {
            $xn = Strings::switchEndianness($xn);
            $t = $y[$n] ^ $xn;
            $temp = self::$gcmField->newInteger($t);
            $y[++$n] = $temp->multiply($h)->toBytes();
            $y[$n] = substr($y[$n], 1);
        }
        $y[$n] = Strings::switchEndianness($y[$n]);
        return $y[$n];
    }

    /**
     * Returns the bit length of a string in a packed format
     *
     * @see self::setupGCM()
     * @see self::decrypt()
          * @see self::encrypt()
     */
    private static function len64(string $str): string
    {
        return "\0\0\0\0" . pack('N', 8 * strlen($str));
    }

    /**
     * NULL pads a string to be a multiple of 128
     *
     * @see self::setupGCM()
     * @see self::decrypt()
          * @see self::encrypt()
     */
    protected static function nullPad128(string $str): string
    {
        $len = strlen($str);
        return $str . str_repeat("\0", 16 * ((int) ceil($len / 16)) - $len);
    }

    /**
     * Calculates Poly1305 MAC
     *
     * On my system ChaCha20, with libsodium, takes 0.5s. With this custom Poly1305 implementation
     * it takes 1.2s.
     *
     *@see self::decrypt()
          * @see self::encrypt()
     */
    protected function poly1305(string $text): string
    {
        $s = $this->poly1305Key; // strlen($this->poly1305Key) == 32
        $r = Strings::shift($s, 16);
        $r = strrev($r);
        $r &= "\x0f\xff\xff\xfc\x0f\xff\xff\xfc\x0f\xff\xff\xfc\x0f\xff\xff\xff";
        $s = strrev($s);

        $r = self::$poly1305Field->newInteger(new BigInteger($r, 256));
        $s = self::$poly1305Field->newInteger(new BigInteger($s, 256));
        $a = self::$poly1305Field->newInteger(new BigInteger());

        $blocks = str_split($text, 16);
        foreach ($blocks as $block) {
            $n = strrev($block . chr(1));
            $n = self::$poly1305Field->newInteger(new BigInteger($n, 256));
            $a = $a->add($n);
            $a = $a->multiply($r);
        }
        $r = $a->toBigInteger()->add($s->toBigInteger());
        $mask = "\xFF\xFF\xFF\xFF\xFF\xFF\xFF\xFF\xFF\xFF\xFF\xFF\xFF\xFF\xFF\xFF";
        return strrev($r->toBytes()) & $mask;
    }

    /**
     * Return the mode
     *
     * You can do $obj instanceof AES or whatever to get the cipher but you can't do that to get the mode
     */
    public function getMode(): string
    {
        return array_flip(self::MODE_MAP)[$this->mode];
    }

    /**
     * Is the continuous buffer enabled?
     */
    public function continuousBufferEnabled(): bool
    {
        return $this->continuousBuffer;
    }
}<|MERGE_RESOLUTION|>--- conflicted
+++ resolved
@@ -759,20 +759,10 @@
      *
      * {@internal Could, but not must, extend by the child Crypt_* class}
      *
-<<<<<<< HEAD
-     * @param string[] ...$func_args
+     * @param int|string ...$func_args
      * @throws LengthException if pbkdf1 is being used and the derived key length exceeds the hash length
      * @throws RuntimeException if bcrypt is being used and a salt isn't provided
      * @see Crypt/Hash.php
-=======
-     * @see Crypt/Hash.php
-     * @param string $password
-     * @param string $method
-     * @param int|string ...$func_args
-     * @throws \LengthException if pbkdf1 is being used and the derived key length exceeds the hash length
-     * @throws \RuntimeException if bcrypt is being used and a salt isn't provided
-     * @return bool
->>>>>>> 961034f4
      */
     public function setPassword(string $password, string $method = 'pbkdf2', ...$func_args): bool
     {
