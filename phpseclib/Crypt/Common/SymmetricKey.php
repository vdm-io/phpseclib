<?php

/**
 * Base Class for all \phpseclib3\Crypt\* cipher classes
 *
 * PHP version 5
 *
 * Internally for phpseclib developers:
 *  If you plan to add a new cipher class, please note following rules:
 *
 *  - The new \phpseclib3\Crypt\* cipher class should extend \phpseclib3\Crypt\Common\SymmetricKey
 *
 *  - Following methods are then required to be overridden/overloaded:
 *
 *    - encryptBlock()
 *
 *    - decryptBlock()
 *
 *    - setupKey()
 *
 *  - All other methods are optional to be overridden/overloaded
 *
 *  - Look at the source code of the current ciphers how they extend \phpseclib3\Crypt\Common\SymmetricKey
 *    and take one of them as a start up for the new cipher class.
 *
 *  - Please read all the other comments/notes/hints here also for each class var/method
 *
 * @author    Jim Wigginton <terrafrost@php.net>
 * @author    Hans-Juergen Petrich <petrich@tronic-media.com>
 * @copyright 2007 Jim Wigginton
 * @license   http://www.opensource.org/licenses/mit-license.html  MIT License
 * @link      http://phpseclib.sourceforge.net
 */

declare(strict_types=1);

namespace phpseclib3\Crypt\Common;

use phpseclib3\Common\Functions\Strings;
use phpseclib3\Crypt\Blowfish;
use phpseclib3\Crypt\Hash;
use phpseclib3\Exception\BadDecryptionException;
use phpseclib3\Exception\BadModeException;
use phpseclib3\Exception\InconsistentSetupException;
use phpseclib3\Exception\InsufficientSetupException;
use phpseclib3\Exception\UnsupportedAlgorithmException;
use phpseclib3\Math\BigInteger;
use phpseclib3\Math\BinaryField;
use phpseclib3\Math\PrimeField;

/**
 * Base Class for all \phpseclib3\Crypt\* cipher classes
 *
 * @author  Jim Wigginton <terrafrost@php.net>
 * @author  Hans-Juergen Petrich <petrich@tronic-media.com>
 */
abstract class SymmetricKey
{
    /**
     * Encrypt / decrypt using the Counter mode.
     *
     * Set to -1 since that's what Crypt/Random.php uses to index the CTR mode.
     *
     * @link http://en.wikipedia.org/wiki/Block_cipher_modes_of_operation#Counter_.28CTR.29
     * @see \phpseclib3\Crypt\Common\SymmetricKey::encrypt()
     * @see \phpseclib3\Crypt\Common\SymmetricKey::decrypt()
     */
    public const MODE_CTR = -1;
    /**
     * Encrypt / decrypt using the Electronic Code Book mode.
     *
     * @link http://en.wikipedia.org/wiki/Block_cipher_modes_of_operation#Electronic_codebook_.28ECB.29
     * @see \phpseclib3\Crypt\Common\SymmetricKey::encrypt()
     * @see \phpseclib3\Crypt\Common\SymmetricKey::decrypt()
     */
    public const MODE_ECB = 1;
    /**
     * Encrypt / decrypt using the Code Book Chaining mode.
     *
     * @link http://en.wikipedia.org/wiki/Block_cipher_modes_of_operation#Cipher-block_chaining_.28CBC.29
     * @see \phpseclib3\Crypt\Common\SymmetricKey::encrypt()
     * @see \phpseclib3\Crypt\Common\SymmetricKey::decrypt()
     */
    public const MODE_CBC = 2;
    /**
     * Encrypt / decrypt using the Cipher Feedback mode.
     *
     * @link http://en.wikipedia.org/wiki/Block_cipher_modes_of_operation#Cipher_feedback_.28CFB.29
     * @see \phpseclib3\Crypt\Common\SymmetricKey::encrypt()
     * @see \phpseclib3\Crypt\Common\SymmetricKey::decrypt()
     */
    public const MODE_CFB = 3;
    /**
     * Encrypt / decrypt using the Cipher Feedback mode (8bit)
     *
     * @see \phpseclib3\Crypt\Common\SymmetricKey::encrypt()
     * @see \phpseclib3\Crypt\Common\SymmetricKey::decrypt()
     */
    public const MODE_CFB8 = 7;
    /**
     * Encrypt / decrypt using the Output Feedback mode (8bit)
     *
     * @see \phpseclib3\Crypt\Common\SymmetricKey::encrypt()
     * @see \phpseclib3\Crypt\Common\SymmetricKey::decrypt()
     */
    public const MODE_OFB8 = 8;
    /**
     * Encrypt / decrypt using the Output Feedback mode.
     *
     * @link http://en.wikipedia.org/wiki/Block_cipher_modes_of_operation#Output_feedback_.28OFB.29
     * @see \phpseclib3\Crypt\Common\SymmetricKey::encrypt()
     * @see \phpseclib3\Crypt\Common\SymmetricKey::decrypt()
     */
    public const MODE_OFB = 4;
    /**
     * Encrypt / decrypt using Galois/Counter mode.
     *
     * @link https://en.wikipedia.org/wiki/Galois/Counter_Mode
     * @see \phpseclib3\Crypt\Common\SymmetricKey::encrypt()
     * @see \phpseclib3\Crypt\Common\SymmetricKey::decrypt()
     */
    public const MODE_GCM = 5;
    /**
     * Encrypt / decrypt using streaming mode.
     *
     * @see \phpseclib3\Crypt\Common\SymmetricKey::encrypt()
     * @see \phpseclib3\Crypt\Common\SymmetricKey::decrypt()
     */
    public const MODE_STREAM = 6;

    /**
     * Mode Map
     *
     * @see \phpseclib3\Crypt\Common\SymmetricKey::__construct()
     */
    public const MODE_MAP = [
        'ctr'    => self::MODE_CTR,
        'ecb'    => self::MODE_ECB,
        'cbc'    => self::MODE_CBC,
        'cfb'    => self::MODE_CFB,
        'cfb8'   => self::MODE_CFB8,
        'ofb'    => self::MODE_OFB,
        'ofb8'   => self::MODE_OFB8,
        'gcm'    => self::MODE_GCM,
        'stream' => self::MODE_STREAM
    ];

    /**
     * Base value for the internal implementation $engine switch
     *
     * @see \phpseclib3\Crypt\Common\SymmetricKey::__construct()
     */
    public const ENGINE_INTERNAL = 1;
    /**
     * Base value for the eval() implementation $engine switch
     *
     * @see \phpseclib3\Crypt\Common\SymmetricKey::__construct()
     */
    public const ENGINE_EVAL = 2;
    /**
     * Base value for the openssl implementation $engine switch
     *
     * @see \phpseclib3\Crypt\Common\SymmetricKey::__construct()
     */
    public const ENGINE_OPENSSL = 4;
    /**
     * Base value for the libsodium implementation $engine switch
     *
     * @see \phpseclib3\Crypt\Common\SymmetricKey::__construct()
     */
    public const ENGINE_LIBSODIUM = 5;
    /**
     * Base value for the openssl / gcm implementation $engine switch
     *
     * @see \phpseclib3\Crypt\Common\SymmetricKey::__construct()
     */
    public const ENGINE_OPENSSL_GCM = 6;

    /**
     * Engine Reverse Map
     *
     * @see \phpseclib3\Crypt\Common\SymmetricKey::getEngine()
     */
    public const ENGINE_MAP = [
        self::ENGINE_INTERNAL    => 'PHP',
        self::ENGINE_EVAL        => 'Eval',
        self::ENGINE_OPENSSL     => 'OpenSSL',
        self::ENGINE_LIBSODIUM   => 'libsodium',
        self::ENGINE_OPENSSL_GCM => 'OpenSSL (GCM)'
    ];

    /**
     * The Encryption Mode
     *
     * @see self::__construct()
     * @var int
     */
    protected $mode;

    /**
     * The Block Length of the block cipher
     *
     * @var int
     */
    protected $block_size = 16;

    /**
     * The Key
     *
     * @see self::setKey()
     * @var string
     */
    protected $key = false;

    /**
     * The Initialization Vector
     *
     * @see self::setIV()
     * @var string
     */
    protected $iv = false;

    /**
     * A "sliding" Initialization Vector
     *
     * @see self::enableContinuousBuffer()
     * @see self::clearBuffers()
     * @var string
     */
    protected $encryptIV;

    /**
     * A "sliding" Initialization Vector
     *
     * @see self::enableContinuousBuffer()
     * @see self::clearBuffers()
     * @var string
     */
    protected $decryptIV;

    /**
     * Continuous Buffer status
     *
     * @see self::enableContinuousBuffer()
     * @var bool
     */
    protected $continuousBuffer = false;

    /**
     * Encryption buffer for CTR, OFB and CFB modes
     *
     * @see self::encrypt()
     * @see self::clearBuffers()
     * @var array
     */
    protected $enbuffer;

    /**
     * Decryption buffer for CTR, OFB and CFB modes
     *
     * @see self::decrypt()
     * @see self::clearBuffers()
     * @var array
     */
    protected $debuffer;

    /**
     * Does internal cipher state need to be (re)initialized?
     *
     * @see self::setKey()
     * @see self::setIV()
     * @see self::disableContinuousBuffer()
     * @var bool
     */
    protected $changed = true;

    /**
     * Does Eval engie need to be (re)initialized?
     *
     * @see self::setup()
     * @var bool
     */
    protected $nonIVChanged = true;

    /**
     * Padding status
     *
     * @see self::enablePadding()
     * @var bool
     */
    private $padding = true;

    /**
     * Is the mode one that is paddable?
     *
     * @see self::__construct()
     * @var bool
     */
    private $paddable = false;

    /**
     * Holds which crypt engine internaly should be use,
     * which will be determined automatically on __construct()
     *
     * Currently available $engines are:
     * - self::ENGINE_LIBSODIUM   (very fast, php-extension: libsodium, extension_loaded('libsodium') required)
     * - self::ENGINE_OPENSSL_GCM (very fast, php-extension: openssl, extension_loaded('openssl') required)
     * - self::ENGINE_OPENSSL     (very fast, php-extension: openssl, extension_loaded('openssl') required)
     * - self::ENGINE_EVAL        (medium, pure php-engine, no php-extension required)
     * - self::ENGINE_INTERNAL    (slower, pure php-engine, no php-extension required)
     *
     * @see self::setEngine()
     * @see self::encrypt()
     * @see self::decrypt()
     * @var int
     */
    protected $engine;

    /**
     * Holds the preferred crypt engine
     *
     * @see self::setEngine()
     * @see self::setPreferredEngine()
     * @var int
     */
    private $preferredEngine;

    /**
     * The openssl specific name of the cipher
     *
     * Only used if $engine == self::ENGINE_OPENSSL
     *
     * @link http://www.php.net/openssl-get-cipher-methods
     * @var string
     */
    protected $cipher_name_openssl;

    /**
     * The openssl specific name of the cipher in ECB mode
     *
     * If OpenSSL does not support the mode we're trying to use (CTR)
     * it can still be emulated with ECB mode.
     *
     * @link http://www.php.net/openssl-get-cipher-methods
     * @var string
     */
    protected $cipher_name_openssl_ecb;

    /**
     * The default salt used by setPassword()
     *
     * @see self::setPassword()
     * @var string
     */
    private $password_default_salt = 'phpseclib/salt';

    /**
     * The name of the performance-optimized callback function
     *
     * Used by encrypt() / decrypt()
     * only if $engine == self::ENGINE_INTERNAL
     *
     * @see self::encrypt()
     * @see self::decrypt()
     * @see self::setupInlineCrypt()
     * @var Callback
     */
    protected $inline_crypt;

    /**
     * If OpenSSL can be used in ECB but not in CTR we can emulate CTR
     *
     * @see self::openssl_ctr_process()
     * @var bool
     */
    private $openssl_emulate_ctr = false;

    /**
     * Has the key length explicitly been set or should it be derived from the key, itself?
     *
     * @see self::setKeyLength()
     * @var bool
     */
    protected $explicit_key_length = false;

    /**
     * Hash subkey for GHASH
     *
     * @see self::setupGCM()
     * @see self::ghash()
     * @var BinaryField\Integer
     */
    private $h;

    /**
     * Additional authenticated data
     *
     * @var string
     */
    protected $aad = '';

    /**
     * Authentication Tag produced after a round of encryption
     *
     * @var string
     */
    protected $newtag = false;

    /**
     * Authentication Tag to be verified during decryption
     *
     * @var string
     */
    protected $oldtag = false;

    /**
     * GCM Binary Field
     *
     * @see self::__construct()
     * @see self::ghash()
     * @var BinaryField
     */
    private static $gcmField;

    /**
     * Poly1305 Prime Field
     *
     * @see self::enablePoly1305()
     * @see self::poly1305()
     * @var PrimeField
     */
    private static $poly1305Field;

    /**
     * Flag for using regular vs "safe" intval
     *
     * @see self::initialize_static_variables()
     * @var boolean
     */
    protected static $use_reg_intval;

    /**
     * Poly1305 Key
     *
     * @see self::setPoly1305Key()
     * @see self::poly1305()
     * @var string
     */
    protected $poly1305Key;

    /**
     * Poly1305 Flag
     *
     * @see self::setPoly1305Key()
     * @see self::enablePoly1305()
     * @var boolean
     */
    protected $usePoly1305 = false;

    /**
     * The Original Initialization Vector
     *
     * GCM uses the nonce to build the IV but we want to be able to distinguish between nonce-derived
     * IV's and user-set IV's
     *
     * @see self::setIV()
     * @var string
     */
    private $origIV = false;

    /**
     * Nonce
     *
     * Only used with GCM. We could re-use setIV() but nonce's can be of a different length and
     * toggling between GCM and other modes could be more complicated if we re-used setIV()
     *
     * @see self::setNonce()
     * @var string
     */
    protected $nonce = false;

    /**
     * Default Constructor.
     *
     * $mode could be:
     *
     * - ecb
     *
     * - cbc
     *
     * - ctr
     *
     * - cfb
     *
     * - cfb8
     *
     * - ofb
     *
     * - ofb8
     *
     * - gcm
     *
     * @throws BadModeException if an invalid / unsupported mode is provided
     */
    public function __construct(string $mode)
    {
        $mode = strtolower($mode);
        // necessary because of 5.6 compatibility; we can't do isset(self::MODE_MAP[$mode]) in 5.6
        $map = self::MODE_MAP;
        if (!isset($map[$mode])) {
            throw new BadModeException('No valid mode has been specified');
        }

        $mode = self::MODE_MAP[$mode];

        // $mode dependent settings
        switch ($mode) {
            case self::MODE_ECB:
            case self::MODE_CBC:
                $this->paddable = true;
                break;
            case self::MODE_CTR:
            case self::MODE_CFB:
            case self::MODE_CFB8:
            case self::MODE_OFB:
            case self::MODE_OFB8:
            case self::MODE_STREAM:
                $this->paddable = false;
                break;
            case self::MODE_GCM:
                if ($this->block_size != 16) {
                    throw new BadModeException('GCM is only valid for block ciphers with a block size of 128 bits');
                }
                if (!isset(self::$gcmField)) {
                    self::$gcmField = new BinaryField(128, 7, 2, 1, 0);
                }
                $this->paddable = false;
                break;
            default:
                throw new BadModeException('No valid mode has been specified');
        }

        $this->mode = $mode;

        self::initialize_static_variables();
    }

    /**
     * Initialize static variables
     */
    protected static function initialize_static_variables()
    {
        if (!isset(self::$use_reg_intval)) {
            switch (true) {
                // PHP_OS & "\xDF\xDF\xDF" == strtoupper(substr(PHP_OS, 0, 3)), but a lot faster
                case (PHP_OS & "\xDF\xDF\xDF") === 'WIN':
                case (php_uname('m') & "\xDF\xDF\xDF") != 'ARM':
                case defined('PHP_INT_SIZE') && PHP_INT_SIZE == 8:
                    self::$use_reg_intval = true;
                    break;
                case (php_uname('m') & "\xDF\xDF\xDF") == 'ARM':
                    switch (true) {
                        /* PHP 7.0.0 introduced a bug that affected 32-bit ARM processors:

                           https://github.com/php/php-src/commit/716da71446ebbd40fa6cf2cea8a4b70f504cc3cd

                           altho the changelogs make no mention of it, this bug was fixed with this commit:

                           https://github.com/php/php-src/commit/c1729272b17a1fe893d1a54e423d3b71470f3ee8

                           affected versions of PHP are: 7.0.x, 7.1.0 - 7.1.23 and 7.2.0 - 7.2.11 */
                        case PHP_VERSION_ID >= 70000 && PHP_VERSION_ID <= 70123:
                        case PHP_VERSION_ID >= 70200 && PHP_VERSION_ID <= 70211:
                            self::$use_reg_intval = false;
                            break;
                        default:
                            self::$use_reg_intval = true;
                    }
            }
        }
    }

    /**
     * Sets the initialization vector.
     *
     * setIV() is not required when ecb or gcm modes are being used.
     *
     * {@internal Can be overwritten by a sub class, but does not have to be}
     *
     * @throws \LengthException if the IV length isn't equal to the block size
     * @throws \BadMethodCallException if an IV is provided when one shouldn't be
     */
    public function setIV(string $iv): void
    {
        if ($this->mode == self::MODE_ECB) {
            throw new \BadMethodCallException('This mode does not require an IV.');
        }

        if ($this->mode == self::MODE_GCM) {
            throw new \BadMethodCallException('Use setNonce instead');
        }

        if (!$this->usesIV()) {
            throw new \BadMethodCallException('This algorithm does not use an IV.');
        }

        if (strlen($iv) != $this->block_size) {
            throw new \LengthException('Received initialization vector of size ' . strlen($iv) . ', but size ' . $this->block_size . ' is required');
        }

        $this->iv = $this->origIV = $iv;
        $this->changed = true;
    }

    /**
     * Enables Poly1305 mode.
     *
     * Once enabled Poly1305 cannot be disabled.
     *
     * @throws \BadMethodCallException if Poly1305 is enabled whilst in GCM mode
     */
    public function enablePoly1305(): void
    {
        if ($this->mode == self::MODE_GCM) {
            throw new \BadMethodCallException('Poly1305 cannot be used in GCM mode');
        }

        $this->usePoly1305 = true;
    }

    /**
     * Enables Poly1305 mode.
     *
     * Once enabled Poly1305 cannot be disabled. If $key is not passed then an attempt to call createPoly1305Key
     * will be made.
     *
     * @param string|null $key optional
     * @throws \LengthException if the key isn't long enough
     * @throws \BadMethodCallException if Poly1305 is enabled whilst in GCM mode
     */
    public function setPoly1305Key(string $key = null): void
    {
        if ($this->mode == self::MODE_GCM) {
            throw new \BadMethodCallException('Poly1305 cannot be used in GCM mode');
        }

        if (!is_string($key) || strlen($key) != 32) {
            throw new \LengthException('The Poly1305 key must be 32 bytes long (256 bits)');
        }

        if (!isset(self::$poly1305Field)) {
            // 2^130-5
            self::$poly1305Field = new PrimeField(new BigInteger('3fffffffffffffffffffffffffffffffb', 16));
        }

        $this->poly1305Key = $key;
        $this->usePoly1305 = true;
    }

    /**
     * Sets the nonce.
     *
     * setNonce() is only required when gcm is used
     *
     * @throws \BadMethodCallException if an nonce is provided when one shouldn't be
     */
    public function setNonce(string $nonce): void
    {
        if ($this->mode != self::MODE_GCM) {
            throw new \BadMethodCallException('Nonces are only used in GCM mode.');
        }

        $this->nonce = $nonce;
        $this->setEngine();
    }

    /**
     * Sets additional authenticated data
     *
     * setAAD() is only used by gcm or in poly1305 mode
     *
     * @throws \BadMethodCallException if mode isn't GCM or if poly1305 isn't being utilized
     */
    public function setAAD(string $aad): void
    {
        if ($this->mode != self::MODE_GCM && !$this->usePoly1305) {
            throw new \BadMethodCallException('Additional authenticated data is only utilized in GCM mode or with Poly1305');
        }

        $this->aad = $aad;
    }

    /**
     * Returns whether or not the algorithm uses an IV
     */
    public function usesIV(): bool
    {
        return $this->mode != self::MODE_GCM && $this->mode != self::MODE_ECB;
    }

    /**
     * Returns whether or not the algorithm uses a nonce
     */
    public function usesNonce(): bool
    {
        return $this->mode == self::MODE_GCM;
    }

    /**
     * Returns the current key length in bits
     */
    public function getKeyLength(): int
    {
        return $this->key_length << 3;
    }

    /**
     * Returns the current block length in bits
     */
    public function getBlockLength(): int
    {
        return $this->block_size << 3;
    }

    /**
     * Returns the current block length in bytes
     */
    public function getBlockLengthInBytes(): int
    {
        return $this->block_size;
    }

    /**
     * Sets the key length.
     *
     * Keys with explicitly set lengths need to be treated accordingly
     */
    public function setKeyLength(int $length): void
    {
        $this->explicit_key_length = $length >> 3;

        if (is_string($this->key) && strlen($this->key) != $this->explicit_key_length) {
            $this->key = false;
            throw new InconsistentSetupException('Key has already been set and is not ' . $this->explicit_key_length . ' bytes long');
        }
    }

    /**
     * Sets the key.
     *
     * The min/max length(s) of the key depends on the cipher which is used.
     * If the key not fits the length(s) of the cipher it will paded with null bytes
     * up to the closest valid key length.  If the key is more than max length,
     * we trim the excess bits.
     *
     * If the key is not explicitly set, it'll be assumed to be all null bytes.
     *
     * {@internal Could, but not must, extend by the child Crypt_* class}
     */
    public function setKey(string $key): void
    {
        if ($this->explicit_key_length !== false && strlen($key) != $this->explicit_key_length) {
            throw new InconsistentSetupException('Key length has already been set to ' . $this->explicit_key_length . ' bytes and this key is ' . strlen($key) . ' bytes');
        }

        $this->key = $key;
        $this->key_length = strlen($key);
        $this->setEngine();
    }

    /**
     * Sets the password.
     *
     * Depending on what $method is set to, setPassword()'s (optional) parameters are as follows:
     *     {@link http://en.wikipedia.org/wiki/PBKDF2 pbkdf2} or pbkdf1:
     *         $hash, $salt, $count, $dkLen
     *
     *         Where $hash (default = sha1) currently supports the following hashes: see: Crypt/Hash.php
     *     {@link https://en.wikipedia.org/wiki/Bcrypt bcypt}:
     *         $salt, $rounds, $keylen
     *
     *         This is a modified version of bcrypt used by OpenSSH.
     *
     * {@internal Could, but not must, extend by the child Crypt_* class}
     *
     * @param string[] ...$func_args
     * @throws \LengthException if pbkdf1 is being used and the derived key length exceeds the hash length
<<<<<<< HEAD
     * @see Crypt/Hash.php
=======
     * @throws \RuntimeException if bcrypt is being used and a salt isn't provided
     * @return bool
>>>>>>> 1e10a6ab
     */
    public function setPassword(string $password, string $method = 'pbkdf2', ...$func_args): bool
    {
        $key = '';

        $method = strtolower($method);
        switch ($method) {
            case 'bcrypt':
                if (!isset($func_args[2])) {
                    throw new \RuntimeException('A salt must be provided for bcrypt to work');
                }

                $salt = $func_args[0];

                $rounds = isset($func_args[1]) ? $func_args[1] : 16;
                $keylen = isset($func_args[2]) ? $func_args[2] : $this->key_length;

                $key = Blowfish::bcrypt_pbkdf($password, $salt, $keylen + $this->block_size, $rounds);

                $this->setKey(substr($key, 0, $keylen));
                $this->setIV(substr($key, $keylen));

                return true;
            case 'pkcs12': // from https://tools.ietf.org/html/rfc7292#appendix-B.2
            case 'pbkdf1':
            case 'pbkdf2':
                // Hash function
                $hash = isset($func_args[0]) ? strtolower($func_args[0]) : 'sha1';
                $hashObj = new Hash();
                $hashObj->setHash($hash);

                // WPA and WPA2 use the SSID as the salt
                $salt = $func_args[1] ?? $this->password_default_salt;

                // RFC2898#section-4.2 uses 1,000 iterations by default
                // WPA and WPA2 use 4,096.
                $count = $func_args[2] ?? 1000;

                // Keylength
                if (isset($func_args[3])) {
                    if ($func_args[3] <= 0) {
                        throw new \LengthException('Derived key length cannot be longer 0 or less');
                    }
                    $dkLen = $func_args[3];
                } else {
                    $key_length = $this->explicit_key_length !== false ? $this->explicit_key_length : $this->key_length;
                    $dkLen = $method == 'pbkdf1' ? 2 * $key_length : $key_length;
                }

                switch (true) {
                    case $method == 'pkcs12':
                        /*
                         In this specification, however, all passwords are created from
                         BMPStrings with a NULL terminator.  This means that each character in
                         the original BMPString is encoded in 2 bytes in big-endian format
                         (most-significant byte first).  There are no Unicode byte order
                         marks.  The 2 bytes produced from the last character in the BMPString
                         are followed by 2 additional bytes with the value 0x00.

                         -- https://tools.ietf.org/html/rfc7292#appendix-B.1
                         */
                        $password = "\0" . chunk_split($password, 1, "\0") . "\0";

                        /*
                         This standard specifies 3 different values for the ID byte mentioned
                         above:

                         1.  If ID=1, then the pseudorandom bits being produced are to be used
                             as key material for performing encryption or decryption.

                         2.  If ID=2, then the pseudorandom bits being produced are to be used
                             as an IV (Initial Value) for encryption or decryption.

                         3.  If ID=3, then the pseudorandom bits being produced are to be used
                             as an integrity key for MACing.
                         */
                        // Construct a string, D (the "diversifier"), by concatenating v/8
                        // copies of ID.
                        $blockLength = $hashObj->getBlockLengthInBytes();
                        $d1 = str_repeat(chr(1), $blockLength);
                        $d2 = str_repeat(chr(2), $blockLength);
                        $s = '';
                        if (strlen($salt)) {
                            while (strlen($s) < $blockLength) {
                                $s .= $salt;
                            }
                        }
                        $s = substr($s, 0, $blockLength);

                        $p = '';
                        if (strlen($password)) {
                            while (strlen($p) < $blockLength) {
                                $p .= $password;
                            }
                        }
                        $p = substr($p, 0, $blockLength);

                        $i = $s . $p;

                        $this->setKey(self::pkcs12helper($dkLen, $hashObj, $i, $d1, $count));
                        if ($this->usesIV()) {
                            $this->setIV(self::pkcs12helper($this->block_size, $hashObj, $i, $d2, $count));
                        }

                        return true;
                    case $method == 'pbkdf1':
                        if ($dkLen > $hashObj->getLengthInBytes()) {
                            throw new \LengthException('Derived key length cannot be longer than the hash length');
                        }
                        $t = $password . $salt;
                        for ($i = 0; $i < $count; ++$i) {
                            $t = $hashObj->hash($t);
                        }
                        $key = substr($t, 0, $dkLen);

                        $this->setKey(substr($key, 0, $dkLen >> 1));
                        if ($this->usesIV()) {
                            $this->setIV(substr($key, $dkLen >> 1));
                        }

                        return true;
                    case !in_array($hash, hash_algos()):
                        $i = 1;
                        $hashObj->setKey($password);
                        while (strlen($key) < $dkLen) {
                            $f = $u = $hashObj->hash($salt . pack('N', $i++));
                            for ($j = 2; $j <= $count; ++$j) {
                                $u = $hashObj->hash($u);
                                $f ^= $u;
                            }
                            $key .= $f;
                        }
                        $key = substr($key, 0, $dkLen);
                        break;
                    default:
                        $key = hash_pbkdf2($hash, $password, $salt, $count, $dkLen, true);
                }
                break;
            default:
                throw new UnsupportedAlgorithmException($method . ' is not a supported password hashing method');
        }

        $this->setKey($key);

        return true;
    }

    /**
     * PKCS#12 KDF Helper Function
     *
     * As discussed here:
     *
     * {@link https://tools.ietf.org/html/rfc7292#appendix-B}
     *
     * @return string $a
     * @see self::setPassword()
     */
    private static function pkcs12helper(int $n, Hash $hashObj, string $i, string $d, int $count): string
    {
        static $one;
        if (!isset($one)) {
            $one = new BigInteger(1);
        }

        $blockLength = $hashObj->getBlockLength() >> 3;

        $c = ceil($n / $hashObj->getLengthInBytes());
        $a = '';
        for ($j = 1; $j <= $c; $j++) {
            $ai = $d . $i;
            for ($k = 0; $k < $count; $k++) {
                $ai = $hashObj->hash($ai);
            }
            $b = '';
            while (strlen($b) < $blockLength) {
                $b .= $ai;
            }
            $b = substr($b, 0, $blockLength);
            $b = new BigInteger($b, 256);
            $newi = '';
            for ($k = 0; $k < strlen($i); $k += $blockLength) {
                $temp = substr($i, $k, $blockLength);
                $temp = new BigInteger($temp, 256);
                $temp->setPrecision($blockLength << 3);
                $temp = $temp->add($b);
                $temp = $temp->add($one);
                $newi .= $temp->toBytes(false);
            }
            $i = $newi;
            $a .= $ai;
        }

        return substr($a, 0, $n);
    }

    /**
     * Encrypts a message.
     *
     * $plaintext will be padded with additional bytes such that it's length is a multiple of the block size. Other cipher
     * implementations may or may not pad in the same manner.  Other common approaches to padding and the reasons why it's
     * necessary are discussed in the following
     * URL:
     *
     * {@link http://www.di-mgt.com.au/cryptopad.html http://www.di-mgt.com.au/cryptopad.html}
     *
     * An alternative to padding is to, separately, send the length of the file.  This is what SSH, in fact, does.
     * strlen($plaintext) will still need to be a multiple of the block size, however, arbitrary values can be added to make it that
     * length.
     *
     * {@internal Could, but not must, extend by the child Crypt_* class}
     *
     * @return string $ciphertext
     * @see self::decrypt()
     */
    public function encrypt(string $plaintext): string
    {
        if ($this->paddable) {
            $plaintext = $this->pad($plaintext);
        }

        $this->setup();

        if ($this->mode == self::MODE_GCM) {
            $oldIV = $this->iv;
            Strings::increment_str($this->iv);
            $cipher = new static('ctr');
            $cipher->setKey($this->key);
            $cipher->setIV($this->iv);
            $ciphertext = $cipher->encrypt($plaintext);

            $s = $this->ghash(
                self::nullPad128($this->aad) .
                self::nullPad128($ciphertext) .
                self::len64($this->aad) .
                self::len64($ciphertext)
            );
            $cipher->encryptIV = $this->iv = $this->encryptIV = $this->decryptIV = $oldIV;
            $this->newtag = $cipher->encrypt($s);
            return $ciphertext;
        }

        if (isset($this->poly1305Key)) {
            $cipher = clone $this;
            unset($cipher->poly1305Key);
            $this->usePoly1305 = false;
            $ciphertext = $cipher->encrypt($plaintext);
            $this->newtag = $this->poly1305($ciphertext);
            return $ciphertext;
        }

        if ($this->engine === self::ENGINE_OPENSSL) {
            switch ($this->mode) {
                case self::MODE_STREAM:
                    return openssl_encrypt($plaintext, $this->cipher_name_openssl, $this->key, OPENSSL_RAW_DATA | OPENSSL_ZERO_PADDING);
                case self::MODE_ECB:
                    return openssl_encrypt($plaintext, $this->cipher_name_openssl, $this->key, OPENSSL_RAW_DATA | OPENSSL_ZERO_PADDING);
                case self::MODE_CBC:
                    $result = openssl_encrypt($plaintext, $this->cipher_name_openssl, $this->key, OPENSSL_RAW_DATA | OPENSSL_ZERO_PADDING, $this->encryptIV);
                    if ($this->continuousBuffer) {
                        $this->encryptIV = substr($result, -$this->block_size);
                    }
                    return $result;
                case self::MODE_CTR:
                    return $this->openssl_ctr_process($plaintext, $this->encryptIV, $this->enbuffer);
                case self::MODE_CFB:
                    // cfb loosely routines inspired by openssl's:
                    // {@link http://cvs.openssl.org/fileview?f=openssl/crypto/modes/cfb128.c&v=1.3.2.2.2.1}
                    $ciphertext = '';
                    if ($this->continuousBuffer) {
                        $iv = &$this->encryptIV;
                        $pos = &$this->enbuffer['pos'];
                    } else {
                        $iv = $this->encryptIV;
                        $pos = 0;
                    }
                    $len = strlen($plaintext);
                    $i = 0;
                    if ($pos) {
                        $orig_pos = $pos;
                        $max = $this->block_size - $pos;
                        if ($len >= $max) {
                            $i = $max;
                            $len -= $max;
                            $pos = 0;
                        } else {
                            $i = $len;
                            $pos += $len;
                            $len = 0;
                        }
                        // ie. $i = min($max, $len), $len-= $i, $pos+= $i, $pos%= $blocksize
                        $ciphertext = substr($iv, $orig_pos) ^ $plaintext;
                        $iv = substr_replace($iv, $ciphertext, $orig_pos, $i);
                        $plaintext = substr($plaintext, $i);
                    }

                    $overflow = $len % $this->block_size;

                    if ($overflow) {
                        $ciphertext .= openssl_encrypt(substr($plaintext, 0, -$overflow) . str_repeat("\0", $this->block_size), $this->cipher_name_openssl, $this->key, OPENSSL_RAW_DATA | OPENSSL_ZERO_PADDING, $iv);
                        $iv = Strings::pop($ciphertext, $this->block_size);

                        $size = $len - $overflow;
                        $block = $iv ^ substr($plaintext, -$overflow);
                        $iv = substr_replace($iv, $block, 0, $overflow);
                        $ciphertext .= $block;
                        $pos = $overflow;
                    } elseif ($len) {
                        $ciphertext = openssl_encrypt($plaintext, $this->cipher_name_openssl, $this->key, OPENSSL_RAW_DATA | OPENSSL_ZERO_PADDING, $iv);
                        $iv = substr($ciphertext, -$this->block_size);
                    }

                    return $ciphertext;
                case self::MODE_CFB8:
                    $ciphertext = openssl_encrypt($plaintext, $this->cipher_name_openssl, $this->key, OPENSSL_RAW_DATA | OPENSSL_ZERO_PADDING, $this->encryptIV);
                    if ($this->continuousBuffer) {
                        if (($len = strlen($ciphertext)) >= $this->block_size) {
                            $this->encryptIV = substr($ciphertext, -$this->block_size);
                        } else {
                            $this->encryptIV = substr($this->encryptIV, $len - $this->block_size) . substr($ciphertext, -$len);
                        }
                    }
                    return $ciphertext;
                case self::MODE_OFB8:
                    $ciphertext = '';
                    $len = strlen($plaintext);
                    $iv = $this->encryptIV;

                    for ($i = 0; $i < $len; ++$i) {
                        $xor = openssl_encrypt($iv, $this->cipher_name_openssl_ecb, $this->key, $this->openssl_options, $this->decryptIV);
                        $ciphertext .= $plaintext[$i] ^ $xor;
                        $iv = substr($iv, 1) . $xor[0];
                    }

                    if ($this->continuousBuffer) {
                        $this->encryptIV = $iv;
                    }
                    break;
                case self::MODE_OFB:
                    return $this->openssl_ofb_process($plaintext, $this->encryptIV, $this->enbuffer);
            }
        }

        if ($this->engine === self::ENGINE_EVAL) {
            $inline = $this->inline_crypt;
            return $inline('encrypt', $plaintext);
        }

        $buffer = &$this->enbuffer;
        $block_size = $this->block_size;
        $ciphertext = '';
        switch ($this->mode) {
            case self::MODE_ECB:
                for ($i = 0; $i < strlen($plaintext); $i += $block_size) {
                    $ciphertext .= $this->encryptBlock(substr($plaintext, $i, $block_size));
                }
                break;
            case self::MODE_CBC:
                $xor = $this->encryptIV;
                for ($i = 0; $i < strlen($plaintext); $i += $block_size) {
                    $block = substr($plaintext, $i, $block_size);
                    $block = $this->encryptBlock($block ^ $xor);
                    $xor = $block;
                    $ciphertext .= $block;
                }
                if ($this->continuousBuffer) {
                    $this->encryptIV = $xor;
                }
                break;
            case self::MODE_CTR:
                $xor = $this->encryptIV;
                if (strlen($buffer['ciphertext'])) {
                    for ($i = 0; $i < strlen($plaintext); $i += $block_size) {
                        $block = substr($plaintext, $i, $block_size);
                        if (strlen($block) > strlen($buffer['ciphertext'])) {
                            $buffer['ciphertext'] .= $this->encryptBlock($xor);
                            Strings::increment_str($xor);
                        }
                        $key = Strings::shift($buffer['ciphertext'], $block_size);
                        $ciphertext .= $block ^ $key;
                    }
                } else {
                    for ($i = 0; $i < strlen($plaintext); $i += $block_size) {
                        $block = substr($plaintext, $i, $block_size);
                        $key = $this->encryptBlock($xor);
                        Strings::increment_str($xor);
                        $ciphertext .= $block ^ $key;
                    }
                }
                if ($this->continuousBuffer) {
                    $this->encryptIV = $xor;
                    if ($start = strlen($plaintext) % $block_size) {
                        $buffer['ciphertext'] = substr($key, $start) . $buffer['ciphertext'];
                    }
                }
                break;
            case self::MODE_CFB:
                // cfb loosely routines inspired by openssl's:
                // {@link http://cvs.openssl.org/fileview?f=openssl/crypto/modes/cfb128.c&v=1.3.2.2.2.1}
                if ($this->continuousBuffer) {
                    $iv = &$this->encryptIV;
                    $pos = &$buffer['pos'];
                } else {
                    $iv = $this->encryptIV;
                    $pos = 0;
                }
                $len = strlen($plaintext);
                $i = 0;
                if ($pos) {
                    $orig_pos = $pos;
                    $max = $block_size - $pos;
                    if ($len >= $max) {
                        $i = $max;
                        $len -= $max;
                        $pos = 0;
                    } else {
                        $i = $len;
                        $pos += $len;
                        $len = 0;
                    }
                    // ie. $i = min($max, $len), $len-= $i, $pos+= $i, $pos%= $blocksize
                    $ciphertext = substr($iv, $orig_pos) ^ $plaintext;
                    $iv = substr_replace($iv, $ciphertext, $orig_pos, $i);
                }
                while ($len >= $block_size) {
                    $iv = $this->encryptBlock($iv) ^ substr($plaintext, $i, $block_size);
                    $ciphertext .= $iv;
                    $len -= $block_size;
                    $i += $block_size;
                }
                if ($len) {
                    $iv = $this->encryptBlock($iv);
                    $block = $iv ^ substr($plaintext, $i);
                    $iv = substr_replace($iv, $block, 0, $len);
                    $ciphertext .= $block;
                    $pos = $len;
                }
                break;
            case self::MODE_CFB8:
                $ciphertext = '';
                $len = strlen($plaintext);
                $iv = $this->encryptIV;

                for ($i = 0; $i < $len; ++$i) {
                    $ciphertext .= ($c = $plaintext[$i] ^ $this->encryptBlock($iv));
                    $iv = substr($iv, 1) . $c;
                }

                if ($this->continuousBuffer) {
                    if ($len >= $block_size) {
                        $this->encryptIV = substr($ciphertext, -$block_size);
                    } else {
                        $this->encryptIV = substr($this->encryptIV, $len - $block_size) . substr($ciphertext, -$len);
                    }
                }
                break;
            case self::MODE_OFB8:
                $ciphertext = '';
                $len = strlen($plaintext);
                $iv = $this->encryptIV;

                for ($i = 0; $i < $len; ++$i) {
                    $xor = $this->encryptBlock($iv);
                    $ciphertext .= $plaintext[$i] ^ $xor;
                    $iv = substr($iv, 1) . $xor[0];
                }

                if ($this->continuousBuffer) {
                    $this->encryptIV = $iv;
                }
                break;
            case self::MODE_OFB:
                $xor = $this->encryptIV;
                if (strlen($buffer['xor'])) {
                    for ($i = 0; $i < strlen($plaintext); $i += $block_size) {
                        $block = substr($plaintext, $i, $block_size);
                        if (strlen($block) > strlen($buffer['xor'])) {
                            $xor = $this->encryptBlock($xor);
                            $buffer['xor'] .= $xor;
                        }
                        $key = Strings::shift($buffer['xor'], $block_size);
                        $ciphertext .= $block ^ $key;
                    }
                } else {
                    for ($i = 0; $i < strlen($plaintext); $i += $block_size) {
                        $xor = $this->encryptBlock($xor);
                        $ciphertext .= substr($plaintext, $i, $block_size) ^ $xor;
                    }
                    $key = $xor;
                }
                if ($this->continuousBuffer) {
                    $this->encryptIV = $xor;
                    if ($start = strlen($plaintext) % $block_size) {
                        $buffer['xor'] = substr($key, $start) . $buffer['xor'];
                    }
                }
                break;
            case self::MODE_STREAM:
                $ciphertext = $this->encryptBlock($plaintext);
                break;
        }

        return $ciphertext;
    }

    /**
     * Decrypts a message.
     *
     * If strlen($ciphertext) is not a multiple of the block size, null bytes will be added to the end of the string until
     * it is.
     *
     * {@internal Could, but not must, extend by the child Crypt_* class}
     *
     * @return string $plaintext
     * @throws \LengthException if we're inside a block cipher and the ciphertext length is not a multiple of the block size
     * @see self::encrypt()
     */
    public function decrypt(string $ciphertext): string
    {
        if ($this->paddable && strlen($ciphertext) % $this->block_size) {
            throw new \LengthException('The ciphertext length (' . strlen($ciphertext) . ') needs to be a multiple of the block size (' . $this->block_size . ')');
        }
        $this->setup();

        if ($this->mode == self::MODE_GCM || isset($this->poly1305Key)) {
            if ($this->oldtag === false) {
                throw new InsufficientSetupException('Authentication Tag has not been set');
            }

            if (isset($this->poly1305Key)) {
                $newtag = $this->poly1305($ciphertext);
            } else {
                $oldIV = $this->iv;
                Strings::increment_str($this->iv);
                $cipher = new static('ctr');
                $cipher->setKey($this->key);
                $cipher->setIV($this->iv);
                $plaintext = $cipher->decrypt($ciphertext);

                $s = $this->ghash(
                    self::nullPad128($this->aad) .
                    self::nullPad128($ciphertext) .
                    self::len64($this->aad) .
                    self::len64($ciphertext)
                );
                $cipher->encryptIV = $this->iv = $this->encryptIV = $this->decryptIV = $oldIV;
                $newtag = $cipher->encrypt($s);
            }
            if ($this->oldtag != substr($newtag, 0, strlen($newtag))) {
                $cipher = clone $this;
                unset($cipher->poly1305Key);
                $this->usePoly1305 = false;
                $plaintext = $cipher->decrypt($ciphertext);
                $this->oldtag = false;
                throw new BadDecryptionException('Derived authentication tag and supplied authentication tag do not match');
            }
            $this->oldtag = false;
            return $plaintext;
        }

        if ($this->engine === self::ENGINE_OPENSSL) {
            switch ($this->mode) {
                case self::MODE_STREAM:
                    $plaintext = openssl_decrypt($ciphertext, $this->cipher_name_openssl, $this->key, OPENSSL_RAW_DATA | OPENSSL_ZERO_PADDING);
                    break;
                case self::MODE_ECB:
                    $plaintext = openssl_decrypt($ciphertext, $this->cipher_name_openssl, $this->key, OPENSSL_RAW_DATA | OPENSSL_ZERO_PADDING);
                    break;
                case self::MODE_CBC:
                    $offset = $this->block_size;
                    $plaintext = openssl_decrypt($ciphertext, $this->cipher_name_openssl, $this->key, OPENSSL_RAW_DATA | OPENSSL_ZERO_PADDING, $this->decryptIV);
                    if ($this->continuousBuffer) {
                        $this->decryptIV = substr($ciphertext, -$offset, $this->block_size);
                    }
                    break;
                case self::MODE_CTR:
                    $plaintext = $this->openssl_ctr_process($ciphertext, $this->decryptIV, $this->debuffer);
                    break;
                case self::MODE_CFB:
                    // cfb loosely routines inspired by openssl's:
                    // {@link http://cvs.openssl.org/fileview?f=openssl/crypto/modes/cfb128.c&v=1.3.2.2.2.1}
                    $plaintext = '';
                    if ($this->continuousBuffer) {
                        $iv = &$this->decryptIV;
                        $pos = &$this->buffer['pos'];
                    } else {
                        $iv = $this->decryptIV;
                        $pos = 0;
                    }
                    $len = strlen($ciphertext);
                    $i = 0;
                    if ($pos) {
                        $orig_pos = $pos;
                        $max = $this->block_size - $pos;
                        if ($len >= $max) {
                            $i = $max;
                            $len -= $max;
                            $pos = 0;
                        } else {
                            $i = $len;
                            $pos += $len;
                            $len = 0;
                        }
                        // ie. $i = min($max, $len), $len-= $i, $pos+= $i, $pos%= $this->blocksize
                        $plaintext = substr($iv, $orig_pos) ^ $ciphertext;
                        $iv = substr_replace($iv, substr($ciphertext, 0, $i), $orig_pos, $i);
                        $ciphertext = substr($ciphertext, $i);
                    }
                    $overflow = $len % $this->block_size;
                    if ($overflow) {
                        $plaintext .= openssl_decrypt(substr($ciphertext, 0, -$overflow), $this->cipher_name_openssl, $this->key, OPENSSL_RAW_DATA | OPENSSL_ZERO_PADDING, $iv);
                        if ($len - $overflow) {
                            $iv = substr($ciphertext, -$overflow - $this->block_size, -$overflow);
                        }
                        $iv = openssl_encrypt(str_repeat("\0", $this->block_size), $this->cipher_name_openssl, $this->key, OPENSSL_RAW_DATA | OPENSSL_ZERO_PADDING, $iv);
                        $plaintext .= $iv ^ substr($ciphertext, -$overflow);
                        $iv = substr_replace($iv, substr($ciphertext, -$overflow), 0, $overflow);
                        $pos = $overflow;
                    } elseif ($len) {
                        $plaintext .= openssl_decrypt($ciphertext, $this->cipher_name_openssl, $this->key, OPENSSL_RAW_DATA | OPENSSL_ZERO_PADDING, $iv);
                        $iv = substr($ciphertext, -$this->block_size);
                    }
                    break;
                case self::MODE_CFB8:
                    $plaintext = openssl_decrypt($ciphertext, $this->cipher_name_openssl, $this->key, OPENSSL_RAW_DATA | OPENSSL_ZERO_PADDING, $this->decryptIV);
                    if ($this->continuousBuffer) {
                        if (($len = strlen($ciphertext)) >= $this->block_size) {
                            $this->decryptIV = substr($ciphertext, -$this->block_size);
                        } else {
                            $this->decryptIV = substr($this->decryptIV, $len - $this->block_size) . substr($ciphertext, -$len);
                        }
                    }
                    break;
                case self::MODE_OFB8:
                    $plaintext = '';
                    $len = strlen($ciphertext);
                    $iv = $this->decryptIV;

                    for ($i = 0; $i < $len; ++$i) {
                        $xor = openssl_encrypt($iv, $this->cipher_name_openssl_ecb, $this->key, $this->openssl_options, $this->decryptIV);
                        $plaintext .= $ciphertext[$i] ^ $xor;
                        $iv = substr($iv, 1) . $xor[0];
                    }

                    if ($this->continuousBuffer) {
                        $this->decryptIV = $iv;
                    }
                    break;
                case self::MODE_OFB:
                    $plaintext = $this->openssl_ofb_process($ciphertext, $this->decryptIV, $this->debuffer);
            }

            return $this->paddable ? $this->unpad($plaintext) : $plaintext;
        }

        if ($this->engine === self::ENGINE_EVAL) {
            $inline = $this->inline_crypt;
            return $inline('decrypt', $ciphertext);
        }

        $block_size = $this->block_size;

        $buffer = &$this->debuffer;
        $plaintext = '';
        switch ($this->mode) {
            case self::MODE_ECB:
                for ($i = 0; $i < strlen($ciphertext); $i += $block_size) {
                    $plaintext .= $this->decryptBlock(substr($ciphertext, $i, $block_size));
                }
                break;
            case self::MODE_CBC:
                $xor = $this->decryptIV;
                for ($i = 0; $i < strlen($ciphertext); $i += $block_size) {
                    $block = substr($ciphertext, $i, $block_size);
                    $plaintext .= $this->decryptBlock($block) ^ $xor;
                    $xor = $block;
                }
                if ($this->continuousBuffer) {
                    $this->decryptIV = $xor;
                }
                break;
            case self::MODE_CTR:
                $xor = $this->decryptIV;
                if (strlen($buffer['ciphertext'])) {
                    for ($i = 0; $i < strlen($ciphertext); $i += $block_size) {
                        $block = substr($ciphertext, $i, $block_size);
                        if (strlen($block) > strlen($buffer['ciphertext'])) {
                            $buffer['ciphertext'] .= $this->encryptBlock($xor);
                            Strings::increment_str($xor);
                        }
                        $key = Strings::shift($buffer['ciphertext'], $block_size);
                        $plaintext .= $block ^ $key;
                    }
                } else {
                    for ($i = 0; $i < strlen($ciphertext); $i += $block_size) {
                        $block = substr($ciphertext, $i, $block_size);
                        $key = $this->encryptBlock($xor);
                        Strings::increment_str($xor);
                        $plaintext .= $block ^ $key;
                    }
                }
                if ($this->continuousBuffer) {
                    $this->decryptIV = $xor;
                    if ($start = strlen($ciphertext) % $block_size) {
                        $buffer['ciphertext'] = substr($key, $start) . $buffer['ciphertext'];
                    }
                }
                break;
            case self::MODE_CFB:
                if ($this->continuousBuffer) {
                    $iv = &$this->decryptIV;
                    $pos = &$buffer['pos'];
                } else {
                    $iv = $this->decryptIV;
                    $pos = 0;
                }
                $len = strlen($ciphertext);
                $i = 0;
                if ($pos) {
                    $orig_pos = $pos;
                    $max = $block_size - $pos;
                    if ($len >= $max) {
                        $i = $max;
                        $len -= $max;
                        $pos = 0;
                    } else {
                        $i = $len;
                        $pos += $len;
                        $len = 0;
                    }
                    // ie. $i = min($max, $len), $len-= $i, $pos+= $i, $pos%= $blocksize
                    $plaintext = substr($iv, $orig_pos) ^ $ciphertext;
                    $iv = substr_replace($iv, substr($ciphertext, 0, $i), $orig_pos, $i);
                }
                while ($len >= $block_size) {
                    $iv = $this->encryptBlock($iv);
                    $cb = substr($ciphertext, $i, $block_size);
                    $plaintext .= $iv ^ $cb;
                    $iv = $cb;
                    $len -= $block_size;
                    $i += $block_size;
                }
                if ($len) {
                    $iv = $this->encryptBlock($iv);
                    $plaintext .= $iv ^ substr($ciphertext, $i);
                    $iv = substr_replace($iv, substr($ciphertext, $i), 0, $len);
                    $pos = $len;
                }
                break;
            case self::MODE_CFB8:
                $plaintext = '';
                $len = strlen($ciphertext);
                $iv = $this->decryptIV;

                for ($i = 0; $i < $len; ++$i) {
                    $plaintext .= $ciphertext[$i] ^ $this->encryptBlock($iv);
                    $iv = substr($iv, 1) . $ciphertext[$i];
                }

                if ($this->continuousBuffer) {
                    if ($len >= $block_size) {
                        $this->decryptIV = substr($ciphertext, -$block_size);
                    } else {
                        $this->decryptIV = substr($this->decryptIV, $len - $block_size) . substr($ciphertext, -$len);
                    }
                }
                break;
            case self::MODE_OFB8:
                $plaintext = '';
                $len = strlen($ciphertext);
                $iv = $this->decryptIV;

                for ($i = 0; $i < $len; ++$i) {
                    $xor = $this->encryptBlock($iv);
                    $plaintext .= $ciphertext[$i] ^ $xor;
                    $iv = substr($iv, 1) . $xor[0];
                }

                if ($this->continuousBuffer) {
                    $this->decryptIV = $iv;
                }
                break;
            case self::MODE_OFB:
                $xor = $this->decryptIV;
                if (strlen($buffer['xor'])) {
                    for ($i = 0; $i < strlen($ciphertext); $i += $block_size) {
                        $block = substr($ciphertext, $i, $block_size);
                        if (strlen($block) > strlen($buffer['xor'])) {
                            $xor = $this->encryptBlock($xor);
                            $buffer['xor'] .= $xor;
                        }
                        $key = Strings::shift($buffer['xor'], $block_size);
                        $plaintext .= $block ^ $key;
                    }
                } else {
                    for ($i = 0; $i < strlen($ciphertext); $i += $block_size) {
                        $xor = $this->encryptBlock($xor);
                        $plaintext .= substr($ciphertext, $i, $block_size) ^ $xor;
                    }
                    $key = $xor;
                }
                if ($this->continuousBuffer) {
                    $this->decryptIV = $xor;
                    if ($start = strlen($ciphertext) % $block_size) {
                        $buffer['xor'] = substr($key, $start) . $buffer['xor'];
                    }
                }
                break;
            case self::MODE_STREAM:
                $plaintext = $this->decryptBlock($ciphertext);
                break;
        }
        return $this->paddable ? $this->unpad($plaintext) : $plaintext;
    }

    /**
     * Get the authentication tag
     *
     * Only used in GCM or Poly1305 mode
     *
     * @param int $length optional
     * @return string
     * @throws \LengthException if $length isn't of a sufficient length
     * @throws \RuntimeException if GCM mode isn't being used
     * @see self::encrypt()
     */
    public function getTag(int $length = 16)
    {
        if ($this->mode != self::MODE_GCM && !$this->usePoly1305) {
            throw new \BadMethodCallException('Authentication tags are only utilized in GCM mode or with Poly1305');
        }

        if ($this->newtag === false) {
            throw new \BadMethodCallException('A tag can only be returned after a round of encryption has been performed');
        }

        // the tag is 128-bits. it can't be greater than 16 bytes because that's bigger than the tag is. if it
        // were 0 you might as well be doing CTR and less than 4 provides minimal security that could be trivially
        // easily brute forced.
        // see https://nvlpubs.nist.gov/nistpubs/Legacy/SP/nistspecialpublication800-38d.pdf#page=36
        // for more info
        if ($length < 4 || $length > 16) {
            throw new \LengthException('The authentication tag must be between 4 and 16 bytes long');
        }

        return $length == 16 ?
            $this->newtag :
            substr($this->newtag, 0, $length);
    }

    /**
     * Sets the authentication tag
     *
     * Only used in GCM mode
     *
     * @throws \LengthException if $length isn't of a sufficient length
     * @throws \RuntimeException if GCM mode isn't being used
     * @see self::decrypt()
     */
    public function setTag(string $tag): void
    {
        if ($this->usePoly1305 && !isset($this->poly1305Key) && method_exists($this, 'createPoly1305Key')) {
            $this->createPoly1305Key();
        }

        if ($this->mode != self::MODE_GCM && !$this->usePoly1305) {
            throw new \BadMethodCallException('Authentication tags are only utilized in GCM mode or with Poly1305');
        }

        $length = strlen($tag);
        if ($length < 4 || $length > 16) {
            throw new \LengthException('The authentication tag must be between 4 and 16 bytes long');
        }
        $this->oldtag = $tag;
    }

    /**
     * OpenSSL CTR Processor
     *
     * PHP's OpenSSL bindings do not operate in continuous mode so we'll wrap around it. Since the keystream
     * for CTR is the same for both encrypting and decrypting this function is re-used by both SymmetricKey::encrypt()
     * and SymmetricKey::decrypt(). Also, OpenSSL doesn't implement CTR for all of it's symmetric ciphers so this
     * function will emulate CTR with ECB when necessary.
     *
     * @see self::encrypt()
     * @see self::decrypt()
     */
    private function openssl_ctr_process(string $plaintext, string &$encryptIV, array &$buffer): string
    {
        $ciphertext = '';

        $block_size = $this->block_size;
        $key = $this->key;

        if ($this->openssl_emulate_ctr) {
            $xor = $encryptIV;
            if (strlen($buffer['ciphertext'])) {
                for ($i = 0; $i < strlen($plaintext); $i += $block_size) {
                    $block = substr($plaintext, $i, $block_size);
                    if (strlen($block) > strlen($buffer['ciphertext'])) {
                        $buffer['ciphertext'] .= openssl_encrypt($xor, $this->cipher_name_openssl_ecb, $key, OPENSSL_RAW_DATA | OPENSSL_ZERO_PADDING);
                    }
                    Strings::increment_str($xor);
                    $otp = Strings::shift($buffer['ciphertext'], $block_size);
                    $ciphertext .= $block ^ $otp;
                }
            } else {
                for ($i = 0; $i < strlen($plaintext); $i += $block_size) {
                    $block = substr($plaintext, $i, $block_size);
                    $otp = openssl_encrypt($xor, $this->cipher_name_openssl_ecb, $key, OPENSSL_RAW_DATA | OPENSSL_ZERO_PADDING);
                    Strings::increment_str($xor);
                    $ciphertext .= $block ^ $otp;
                }
            }
            if ($this->continuousBuffer) {
                $encryptIV = $xor;
                if ($start = strlen($plaintext) % $block_size) {
                    $buffer['ciphertext'] = substr($key, $start) . $buffer['ciphertext'];
                }
            }

            return $ciphertext;
        }

        if (strlen($buffer['ciphertext'])) {
            $ciphertext = $plaintext ^ Strings::shift($buffer['ciphertext'], strlen($plaintext));
            $plaintext = substr($plaintext, strlen($ciphertext));

            if (!strlen($plaintext)) {
                return $ciphertext;
            }
        }

        $overflow = strlen($plaintext) % $block_size;
        if ($overflow) {
            $plaintext2 = Strings::pop($plaintext, $overflow); // ie. trim $plaintext to a multiple of $block_size and put rest of $plaintext in $plaintext2
            $encrypted = openssl_encrypt($plaintext . str_repeat("\0", $block_size), $this->cipher_name_openssl, $key, OPENSSL_RAW_DATA | OPENSSL_ZERO_PADDING, $encryptIV);
            $temp = Strings::pop($encrypted, $block_size);
            $ciphertext .= $encrypted . ($plaintext2 ^ $temp);
            if ($this->continuousBuffer) {
                $buffer['ciphertext'] = substr($temp, $overflow);
                $encryptIV = $temp;
            }
        } elseif (!strlen($buffer['ciphertext'])) {
            $ciphertext .= openssl_encrypt($plaintext . str_repeat("\0", $block_size), $this->cipher_name_openssl, $key, OPENSSL_RAW_DATA | OPENSSL_ZERO_PADDING, $encryptIV);
            $temp = Strings::pop($ciphertext, $block_size);
            if ($this->continuousBuffer) {
                $encryptIV = $temp;
            }
        }
        if ($this->continuousBuffer) {
            $encryptIV = openssl_decrypt($encryptIV, $this->cipher_name_openssl_ecb, $key, OPENSSL_RAW_DATA | OPENSSL_ZERO_PADDING);
            if ($overflow) {
                Strings::increment_str($encryptIV);
            }
        }

        return $ciphertext;
    }

    /**
     * OpenSSL OFB Processor
     *
     * PHP's OpenSSL bindings do not operate in continuous mode so we'll wrap around it. Since the keystream
     * for OFB is the same for both encrypting and decrypting this function is re-used by both SymmetricKey::encrypt()
     * and SymmetricKey::decrypt().
     *
     * @see self::encrypt()
     * @see self::decrypt()
     */
    private function openssl_ofb_process(string $plaintext, string &$encryptIV, array &$buffer): string
    {
        if (strlen($buffer['xor'])) {
            $ciphertext = $plaintext ^ $buffer['xor'];
            $buffer['xor'] = substr($buffer['xor'], strlen($ciphertext));
            $plaintext = substr($plaintext, strlen($ciphertext));
        } else {
            $ciphertext = '';
        }

        $block_size = $this->block_size;

        $len = strlen($plaintext);
        $key = $this->key;
        $overflow = $len % $block_size;

        if (strlen($plaintext)) {
            if ($overflow) {
                $ciphertext .= openssl_encrypt(substr($plaintext, 0, -$overflow) . str_repeat("\0", $block_size), $this->cipher_name_openssl, $key, OPENSSL_RAW_DATA | OPENSSL_ZERO_PADDING, $encryptIV);
                $xor = Strings::pop($ciphertext, $block_size);
                if ($this->continuousBuffer) {
                    $encryptIV = $xor;
                }
                $ciphertext .= Strings::shift($xor, $overflow) ^ substr($plaintext, -$overflow);
                if ($this->continuousBuffer) {
                    $buffer['xor'] = $xor;
                }
            } else {
                $ciphertext = openssl_encrypt($plaintext, $this->cipher_name_openssl, $key, OPENSSL_RAW_DATA | OPENSSL_ZERO_PADDING, $encryptIV);
                if ($this->continuousBuffer) {
                    $encryptIV = substr($ciphertext, -$block_size) ^ substr($plaintext, -$block_size);
                }
            }
        }

        return $ciphertext;
    }

    /**
     * phpseclib <-> OpenSSL Mode Mapper
     *
     * May need to be overwritten by classes extending this one in some cases
     */
    protected function openssl_translate_mode(): ?string
    {
        switch ($this->mode) {
            case self::MODE_ECB:
                return 'ecb';
            case self::MODE_CBC:
                return 'cbc';
            case self::MODE_CTR:
            case self::MODE_GCM:
                return 'ctr';
            case self::MODE_CFB:
                return 'cfb';
            case self::MODE_CFB8:
                return 'cfb8';
            case self::MODE_OFB:
                return 'ofb';
        }
        return null;
    }

    /**
     * Pad "packets".
     *
     * Block ciphers working by encrypting between their specified [$this->]block_size at a time
     * If you ever need to encrypt or decrypt something that isn't of the proper length, it becomes necessary to
     * pad the input so that it is of the proper length.
     *
     * Padding is enabled by default.  Sometimes, however, it is undesirable to pad strings.  Such is the case in SSH,
     * where "packets" are padded with random bytes before being encrypted.  Unpad these packets and you risk stripping
     * away characters that shouldn't be stripped away. (SSH knows how many bytes are added because the length is
     * transmitted separately)
     *
     * @see self::disablePadding()
     */
    public function enablePadding(): void
    {
        $this->padding = true;
    }

    /**
     * Do not pad packets.
     *
     * @see self::enablePadding()
     */
    public function disablePadding(): void
    {
        $this->padding = false;
    }

    /**
     * Treat consecutive "packets" as if they are a continuous buffer.
     *
     * Say you have a 32-byte plaintext $plaintext.  Using the default behavior, the two following code snippets
     * will yield different outputs:
     *
     * <code>
     *    echo $rijndael->encrypt(substr($plaintext,  0, 16));
     *    echo $rijndael->encrypt(substr($plaintext, 16, 16));
     * </code>
     * <code>
     *    echo $rijndael->encrypt($plaintext);
     * </code>
     *
     * The solution is to enable the continuous buffer.  Although this will resolve the above discrepancy, it creates
     * another, as demonstrated with the following:
     *
     * <code>
     *    $rijndael->encrypt(substr($plaintext, 0, 16));
     *    echo $rijndael->decrypt($rijndael->encrypt(substr($plaintext, 16, 16)));
     * </code>
     * <code>
     *    echo $rijndael->decrypt($rijndael->encrypt(substr($plaintext, 16, 16)));
     * </code>
     *
     * With the continuous buffer disabled, these would yield the same output.  With it enabled, they yield different
     * outputs.  The reason is due to the fact that the initialization vector's change after every encryption /
     * decryption round when the continuous buffer is enabled.  When it's disabled, they remain constant.
     *
     * Put another way, when the continuous buffer is enabled, the state of the \phpseclib3\Crypt\*() object changes after each
     * encryption / decryption round, whereas otherwise, it'd remain constant.  For this reason, it's recommended that
     * continuous buffers not be used.  They do offer better security and are, in fact, sometimes required (SSH uses them),
     * however, they are also less intuitive and more likely to cause you problems.
     *
     * {@internal Could, but not must, extend by the child Crypt_* class}
     *
     * @see self::disableContinuousBuffer()
     */
    public function enableContinuousBuffer(): void
    {
        if ($this->mode == self::MODE_ECB) {
            return;
        }

        if ($this->mode == self::MODE_GCM) {
            throw new \BadMethodCallException('This mode does not run in continuous mode');
        }

        $this->continuousBuffer = true;

        $this->setEngine();
    }

    /**
     * Treat consecutive packets as if they are a discontinuous buffer.
     *
     * The default behavior.
     *
     * {@internal Could, but not must, extend by the child Crypt_* class}
     *
     * @see self::enableContinuousBuffer()
     */
    public function disableContinuousBuffer(): void
    {
        if ($this->mode == self::MODE_ECB) {
            return;
        }
        if (!$this->continuousBuffer) {
            return;
        }

        $this->continuousBuffer = false;

        $this->setEngine();
    }

    /**
     * Test for engine validity
     *
     * @see self::__construct()
     */
    protected function isValidEngineHelper(int $engine): bool
    {
        switch ($engine) {
            case self::ENGINE_OPENSSL:
                $this->openssl_emulate_ctr = false;
                $result = $this->cipher_name_openssl &&
                          extension_loaded('openssl');
                if (!$result) {
                    return false;
                }

                $methods = openssl_get_cipher_methods();
                if (in_array($this->cipher_name_openssl, $methods)) {
                    return true;
                }
                // not all of openssl's symmetric cipher's support ctr. for those
                // that don't we'll emulate it
                switch ($this->mode) {
                    case self::MODE_CTR:
                        if (in_array($this->cipher_name_openssl_ecb, $methods)) {
                            $this->openssl_emulate_ctr = true;
                            return true;
                        }
                }
                return false;
            case self::ENGINE_EVAL:
                return method_exists($this, 'setupInlineCrypt');
            case self::ENGINE_INTERNAL:
                return true;
        }

        return false;
    }

    /**
     * Test for engine validity
     *
          * @see self::__construct()
     */
    public function isValidEngine(string $engine): bool
    {
        static $reverseMap;
        if (!isset($reverseMap)) {
            $reverseMap = array_map('strtolower', self::ENGINE_MAP);
            $reverseMap = array_flip($reverseMap);
        }
        $engine = strtolower($engine);
        if (!isset($reverseMap[$engine])) {
            return false;
        }

        return $this->isValidEngineHelper($reverseMap[$engine]);
    }

    /**
     * Sets the preferred crypt engine
     *
     * Currently, $engine could be:
     *
     * - libsodium[very fast]
     *
     * - OpenSSL  [very fast]
     *
     * - Eval     [slow]
     *
     * - PHP      [slowest]
     *
     * If the preferred crypt engine is not available the fastest available one will be used
     *
     * @see self::__construct()
     */
    public function setPreferredEngine(string $engine): void
    {
        static $reverseMap;
        if (!isset($reverseMap)) {
            $reverseMap = array_map('strtolower', self::ENGINE_MAP);
            $reverseMap = array_flip($reverseMap);
        }
        $engine = strtolower($engine);
        $this->preferredEngine = $reverseMap[$engine] ?? self::ENGINE_LIBSODIUM;

        $this->setEngine();
    }

    /**
     * Returns the engine currently being utilized
     *
     * @see self::setEngine()
     */
    public function getEngine(): string
    {
        return self::ENGINE_MAP[$this->engine];
    }

    /**
     * Sets the engine as appropriate
     *
     * @see self::__construct()
     */
    protected function setEngine(): void
    {
        $this->engine = null;

        $candidateEngines = [
            self::ENGINE_LIBSODIUM,
            self::ENGINE_OPENSSL_GCM,
            self::ENGINE_OPENSSL,
            self::ENGINE_EVAL
        ];
        if (isset($this->preferredEngine)) {
            $temp = [$this->preferredEngine];
            $candidateEngines = array_merge(
                $temp,
                array_diff($candidateEngines, $temp)
            );
        }
        foreach ($candidateEngines as $engine) {
            if ($this->isValidEngineHelper($engine)) {
                $this->engine = $engine;
                break;
            }
        }
        if (!$this->engine) {
            $this->engine = self::ENGINE_INTERNAL;
        }

        $this->changed = $this->nonIVChanged = true;
    }

    /**
     * Encrypts a block
     *
     * Note: Must be extended by the child \phpseclib3\Crypt\* class
     */
    abstract protected function encryptBlock(string $in): string;

    /**
     * Decrypts a block
     *
     * Note: Must be extended by the child \phpseclib3\Crypt\* class
     */
    abstract protected function decryptBlock(string $in): string;

    /**
     * Setup the key (expansion)
     *
     * Only used if $engine == self::ENGINE_INTERNAL
     *
     * Note: Must extend by the child \phpseclib3\Crypt\* class
     *
     * @see self::setup()
     */
    abstract protected function setupKey();

    /**
     * Setup the self::ENGINE_INTERNAL $engine
     *
     * (re)init, if necessary, the internal cipher $engine and flush all $buffers
     * Used (only) if $engine == self::ENGINE_INTERNAL
     *
     * _setup() will be called each time if $changed === true
     * typically this happens when using one or more of following public methods:
     *
     * - setKey()
     *
     * - setIV()
     *
     * - disableContinuousBuffer()
     *
     * - First run of encrypt() / decrypt() with no init-settings
     *
     * {@internal setup() is always called before en/decryption.}
     *
     * {@internal Could, but not must, extend by the child Crypt_* class}
     *
     * @see self::setKey()
     * @see self::setIV()
     * @see self::disableContinuousBuffer()
     */
    protected function setup(): void
    {
        if (!$this->changed) {
            return;
        }

        $this->changed = false;

        if ($this->usePoly1305 && !isset($this->poly1305Key) && method_exists($this, 'createPoly1305Key')) {
            $this->createPoly1305Key();
        }

        $this->enbuffer = $this->debuffer = ['ciphertext' => '', 'xor' => '', 'pos' => 0, 'enmcrypt_init' => true];
        //$this->newtag = $this->oldtag = false;

        if ($this->usesNonce()) {
            if ($this->nonce === false) {
                throw new InsufficientSetupException('No nonce has been defined');
            }
            if ($this->mode == self::MODE_GCM && !in_array($this->engine, [self::ENGINE_LIBSODIUM, self::ENGINE_OPENSSL_GCM])) {
                $this->setupGCM();
            }
        } else {
            $this->iv = $this->origIV;
        }

        if ($this->iv === false && !in_array($this->mode, [self::MODE_STREAM, self::MODE_ECB])) {
            if ($this->mode != self::MODE_GCM || !in_array($this->engine, [self::ENGINE_LIBSODIUM, self::ENGINE_OPENSSL_GCM])) {
                throw new InsufficientSetupException('No IV has been defined');
            }
        }

        if ($this->key === false) {
            throw new InsufficientSetupException('No key has been defined');
        }

        $this->encryptIV = $this->decryptIV = $this->iv;

        switch ($this->engine) {
            case self::ENGINE_INTERNAL:
                $this->setupKey();
                break;
            case self::ENGINE_EVAL:
                if ($this->nonIVChanged) {
                    $this->setupKey();
                    $this->setupInlineCrypt();
                }
        }

        $this->nonIVChanged = false;
    }

    /**
     * Pads a string
     *
     * Pads a string using the RSA PKCS padding standards so that its length is a multiple of the blocksize.
     * $this->block_size - (strlen($text) % $this->block_size) bytes are added, each of which is equal to
     * chr($this->block_size - (strlen($text) % $this->block_size)
     *
     * If padding is disabled and $text is not a multiple of the blocksize, the string will be padded regardless
     * and padding will, hence forth, be enabled.
     *
     * @throws \LengthException if padding is disabled and the plaintext's length is not a multiple of the block size
     * @see self::unpad()
     */
    protected function pad(string $text): string
    {
        $length = strlen($text);

        if (!$this->padding) {
            if ($length % $this->block_size == 0) {
                return $text;
            } else {
                throw new \LengthException("The plaintext's length ($length) is not a multiple of the block size ({$this->block_size}). Try enabling padding.");
            }
        }

        $pad = $this->block_size - ($length % $this->block_size);

        return str_pad($text, $length + $pad, chr($pad));
    }

    /**
     * Unpads a string.
     *
     * If padding is enabled and the reported padding length is invalid the encryption key will be assumed to be wrong
     * and false will be returned.
     *
     * @throws \LengthException if the ciphertext's length is not a multiple of the block size
     * @see self::pad()
     */
    protected function unpad(string $text): string
    {
        if (!$this->padding) {
            return $text;
        }

        $length = ord($text[-1]);

        if (!$length || $length > $this->block_size) {
            throw new BadDecryptionException("The ciphertext has an invalid padding length ($length) compared to the block size ({$this->block_size})");
        }

        return substr($text, 0, -$length);
    }

    /**
     * Setup the performance-optimized function for de/encrypt()
     *
     * Stores the created (or existing) callback function-name
     * in $this->inline_crypt
     *
     * Internally for phpseclib developers:
     *
     *     _setupInlineCrypt() would be called only if:
     *
     *     - $this->engine === self::ENGINE_EVAL
     *
     *     - each time on _setup(), after(!) _setupKey()
     *
     *
     *     This ensures that _setupInlineCrypt() has always a
     *     full ready2go initializated internal cipher $engine state
     *     where, for example, the keys already expanded,
     *     keys/block_size calculated and such.
     *
     *     It is, each time if called, the responsibility of _setupInlineCrypt():
     *
     *     - to set $this->inline_crypt to a valid and fully working callback function
     *       as a (faster) replacement for encrypt() / decrypt()
     *
     *     - NOT to create unlimited callback functions (for memory reasons!)
     *       no matter how often _setupInlineCrypt() would be called. At some
     *       point of amount they must be generic re-useable.
     *
     *     - the code of _setupInlineCrypt() it self,
     *       and the generated callback code,
     *       must be, in following order:
     *       - 100% safe
     *       - 100% compatible to encrypt()/decrypt()
     *       - using only php5+ features/lang-constructs/php-extensions if
     *         compatibility (down to php4) or fallback is provided
     *       - readable/maintainable/understandable/commented and... not-cryptic-styled-code :-)
     *       - >= 10% faster than encrypt()/decrypt() [which is, by the way,
     *         the reason for the existence of _setupInlineCrypt() :-)]
     *       - memory-nice
     *       - short (as good as possible)
     *
     * Note: - _setupInlineCrypt() is using _createInlineCryptFunction() to create the full callback function code.
     *       - In case of using inline crypting, _setupInlineCrypt() must extend by the child \phpseclib3\Crypt\* class.
     *       - The following variable names are reserved:
     *         - $_*  (all variable names prefixed with an underscore)
     *         - $self (object reference to it self. Do not use $this, but $self instead)
     *         - $in (the content of $in has to en/decrypt by the generated code)
     *       - The callback function should not use the 'return' statement, but en/decrypt'ing the content of $in only
     *
     * {@internal If a Crypt_* class providing inline crypting it must extend _setupInlineCrypt()}
     *
     * @see self::setup()
     * @see self::createInlineCryptFunction()
     * @see self::encrypt()
     * @see self::decrypt()
     */
    //protected function setupInlineCrypt();

    /**
     * Creates the performance-optimized function for en/decrypt()
     *
     * Internally for phpseclib developers:
     *
     *    _createInlineCryptFunction():
     *
     *    - merge the $cipher_code [setup'ed by _setupInlineCrypt()]
     *      with the current [$this->]mode of operation code
     *
     *    - create the $inline function, which called by encrypt() / decrypt()
     *      as its replacement to speed up the en/decryption operations.
     *
     *    - return the name of the created $inline callback function
     *
     *    - used to speed up en/decryption
     *
     *
     *
     *    The main reason why can speed up things [up to 50%] this way are:
     *
     *    - using variables more effective then regular.
     *      (ie no use of expensive arrays but integers $k_0, $k_1 ...
     *      or even, for example, the pure $key[] values hardcoded)
     *
     *    - avoiding 1000's of function calls of ie _encryptBlock()
     *      but inlining the crypt operations.
     *      in the mode of operation for() loop.
     *
     *    - full loop unroll the (sometimes key-dependent) rounds
     *      avoiding this way ++$i counters and runtime-if's etc...
     *
     *    The basic code architectur of the generated $inline en/decrypt()
     *    lambda function, in pseudo php, is:
     *
     *    <code>
     *    +----------------------------------------------------------------------------------------------+
     *    | callback $inline = create_function:                                                          |
     *    | lambda_function_0001_crypt_ECB($action, $text)                                               |
     *    | {                                                                                            |
     *    |     INSERT PHP CODE OF:                                                                      |
     *    |     $cipher_code['init_crypt'];                  // general init code.                       |
     *    |                                                  // ie: $sbox'es declarations used for       |
     *    |                                                  //     encrypt and decrypt'ing.             |
     *    |                                                                                              |
     *    |     switch ($action) {                                                                       |
     *    |         case 'encrypt':                                                                      |
     *    |             INSERT PHP CODE OF:                                                              |
     *    |             $cipher_code['init_encrypt'];       // encrypt sepcific init code.               |
     *    |                                                    ie: specified $key or $box                |
     *    |                                                        declarations for encrypt'ing.         |
     *    |                                                                                              |
     *    |             foreach ($ciphertext) {                                                          |
     *    |                 $in = $block_size of $ciphertext;                                            |
     *    |                                                                                              |
     *    |                 INSERT PHP CODE OF:                                                          |
     *    |                 $cipher_code['encrypt_block'];  // encrypt's (string) $in, which is always:  |
     *    |                                                 // strlen($in) == $this->block_size          |
     *    |                                                 // here comes the cipher algorithm in action |
     *    |                                                 // for encryption.                           |
     *    |                                                 // $cipher_code['encrypt_block'] has to      |
     *    |                                                 // encrypt the content of the $in variable   |
     *    |                                                                                              |
     *    |                 $plaintext .= $in;                                                           |
     *    |             }                                                                                |
     *    |             return $plaintext;                                                               |
     *    |                                                                                              |
     *    |         case 'decrypt':                                                                      |
     *    |             INSERT PHP CODE OF:                                                              |
     *    |             $cipher_code['init_decrypt'];       // decrypt sepcific init code                |
     *    |                                                    ie: specified $key or $box                |
     *    |                                                        declarations for decrypt'ing.         |
     *    |             foreach ($plaintext) {                                                           |
     *    |                 $in = $block_size of $plaintext;                                             |
     *    |                                                                                              |
     *    |                 INSERT PHP CODE OF:                                                          |
     *    |                 $cipher_code['decrypt_block'];  // decrypt's (string) $in, which is always   |
     *    |                                                 // strlen($in) == $this->block_size          |
     *    |                                                 // here comes the cipher algorithm in action |
     *    |                                                 // for decryption.                           |
     *    |                                                 // $cipher_code['decrypt_block'] has to      |
     *    |                                                 // decrypt the content of the $in variable   |
     *    |                 $ciphertext .= $in;                                                          |
     *    |             }                                                                                |
     *    |             return $ciphertext;                                                              |
     *    |     }                                                                                        |
     *    | }                                                                                            |
     *    +----------------------------------------------------------------------------------------------+
     *    </code>
     *
     *    See also the \phpseclib3\Crypt\*::_setupInlineCrypt()'s for
     *    productive inline $cipher_code's how they works.
     *
     *    Structure of:
     *    <code>
     *    $cipher_code = [
     *        'init_crypt'    => (string) '', // optional
     *        'init_encrypt'  => (string) '', // optional
     *        'init_decrypt'  => (string) '', // optional
     *        'encrypt_block' => (string) '', // required
     *        'decrypt_block' => (string) ''  // required
     *    ];
     *    </code>
     *
     * @see self::decrypt()
     * @see self::setupInlineCrypt()
     * @see self::encrypt()
     */
    protected function createInlineCryptFunction(array $cipher_code): \Closure
    {
        $block_size = $this->block_size;

        // optional
        $init_crypt    = $cipher_code['init_crypt']    ?? '';
        $init_encrypt  = $cipher_code['init_encrypt']  ?? '';
        $init_decrypt  = $cipher_code['init_decrypt']  ?? '';
        // required
        $encrypt_block = $cipher_code['encrypt_block'];
        $decrypt_block = $cipher_code['decrypt_block'];

        // Generating mode of operation inline code,
        // merged with the $cipher_code algorithm
        // for encrypt- and decryption.
        switch ($this->mode) {
            case self::MODE_ECB:
                $encrypt = $init_encrypt . '
                    $_ciphertext = "";
                    $_plaintext_len = strlen($_text);

                    for ($_i = 0; $_i < $_plaintext_len; $_i+= ' . $block_size . ') {
                        $in = substr($_text, $_i, ' . $block_size . ');
                        ' . $encrypt_block . '
                        $_ciphertext.= $in;
                    }

                    return $_ciphertext;
                    ';

                $decrypt = $init_decrypt . '
                    $_plaintext = "";
                    $_text = str_pad($_text, strlen($_text) + (' . $block_size . ' - strlen($_text) % ' . $block_size . ') % ' . $block_size . ', chr(0));
                    $_ciphertext_len = strlen($_text);

                    for ($_i = 0; $_i < $_ciphertext_len; $_i+= ' . $block_size . ') {
                        $in = substr($_text, $_i, ' . $block_size . ');
                        ' . $decrypt_block . '
                        $_plaintext.= $in;
                    }

                    return $this->unpad($_plaintext);
                    ';
                break;
            case self::MODE_CTR:
                $encrypt = $init_encrypt . '
                    $_ciphertext = "";
                    $_plaintext_len = strlen($_text);
                    $_xor = $this->encryptIV;
                    $_buffer = &$this->enbuffer;
                    if (strlen($_buffer["ciphertext"])) {
                        for ($_i = 0; $_i < $_plaintext_len; $_i+= ' . $block_size . ') {
                            $_block = substr($_text, $_i, ' . $block_size . ');
                            if (strlen($_block) > strlen($_buffer["ciphertext"])) {
                                $in = $_xor;
                                ' . $encrypt_block . '
                                \phpseclib3\Common\Functions\Strings::increment_str($_xor);
                                $_buffer["ciphertext"].= $in;
                            }
                            $_key = \phpseclib3\Common\Functions\Strings::shift($_buffer["ciphertext"], ' . $block_size . ');
                            $_ciphertext.= $_block ^ $_key;
                        }
                    } else {
                        for ($_i = 0; $_i < $_plaintext_len; $_i+= ' . $block_size . ') {
                            $_block = substr($_text, $_i, ' . $block_size . ');
                            $in = $_xor;
                            ' . $encrypt_block . '
                            \phpseclib3\Common\Functions\Strings::increment_str($_xor);
                            $_key = $in;
                            $_ciphertext.= $_block ^ $_key;
                        }
                    }
                    if ($this->continuousBuffer) {
                        $this->encryptIV = $_xor;
                        if ($_start = $_plaintext_len % ' . $block_size . ') {
                            $_buffer["ciphertext"] = substr($_key, $_start) . $_buffer["ciphertext"];
                        }
                    }

                    return $_ciphertext;
                ';

                $decrypt = $init_encrypt . '
                    $_plaintext = "";
                    $_ciphertext_len = strlen($_text);
                    $_xor = $this->decryptIV;
                    $_buffer = &$this->debuffer;

                    if (strlen($_buffer["ciphertext"])) {
                        for ($_i = 0; $_i < $_ciphertext_len; $_i+= ' . $block_size . ') {
                            $_block = substr($_text, $_i, ' . $block_size . ');
                            if (strlen($_block) > strlen($_buffer["ciphertext"])) {
                                $in = $_xor;
                                ' . $encrypt_block . '
                                \phpseclib3\Common\Functions\Strings::increment_str($_xor);
                                $_buffer["ciphertext"].= $in;
                            }
                            $_key = \phpseclib3\Common\Functions\Strings::shift($_buffer["ciphertext"], ' . $block_size . ');
                            $_plaintext.= $_block ^ $_key;
                        }
                    } else {
                        for ($_i = 0; $_i < $_ciphertext_len; $_i+= ' . $block_size . ') {
                            $_block = substr($_text, $_i, ' . $block_size . ');
                            $in = $_xor;
                            ' . $encrypt_block . '
                            \phpseclib3\Common\Functions\Strings::increment_str($_xor);
                            $_key = $in;
                            $_plaintext.= $_block ^ $_key;
                        }
                    }
                    if ($this->continuousBuffer) {
                        $this->decryptIV = $_xor;
                        if ($_start = $_ciphertext_len % ' . $block_size . ') {
                            $_buffer["ciphertext"] = substr($_key, $_start) . $_buffer["ciphertext"];
                        }
                    }

                    return $_plaintext;
                    ';
                break;
            case self::MODE_CFB:
                $encrypt = $init_encrypt . '
                    $_ciphertext = "";
                    $_buffer = &$this->enbuffer;

                    if ($this->continuousBuffer) {
                        $_iv = &$this->encryptIV;
                        $_pos = &$_buffer["pos"];
                    } else {
                        $_iv = $this->encryptIV;
                        $_pos = 0;
                    }
                    $_len = strlen($_text);
                    $_i = 0;
                    if ($_pos) {
                        $_orig_pos = $_pos;
                        $_max = ' . $block_size . ' - $_pos;
                        if ($_len >= $_max) {
                            $_i = $_max;
                            $_len-= $_max;
                            $_pos = 0;
                        } else {
                            $_i = $_len;
                            $_pos+= $_len;
                            $_len = 0;
                        }
                        $_ciphertext = substr($_iv, $_orig_pos) ^ $_text;
                        $_iv = substr_replace($_iv, $_ciphertext, $_orig_pos, $_i);
                    }
                    while ($_len >= ' . $block_size . ') {
                        $in = $_iv;
                        ' . $encrypt_block . ';
                        $_iv = $in ^ substr($_text, $_i, ' . $block_size . ');
                        $_ciphertext.= $_iv;
                        $_len-= ' . $block_size . ';
                        $_i+= ' . $block_size . ';
                    }
                    if ($_len) {
                        $in = $_iv;
                        ' . $encrypt_block . '
                        $_iv = $in;
                        $_block = $_iv ^ substr($_text, $_i);
                        $_iv = substr_replace($_iv, $_block, 0, $_len);
                        $_ciphertext.= $_block;
                        $_pos = $_len;
                    }
                    return $_ciphertext;
                ';

                $decrypt = $init_encrypt . '
                    $_plaintext = "";
                    $_buffer = &$this->debuffer;

                    if ($this->continuousBuffer) {
                        $_iv = &$this->decryptIV;
                        $_pos = &$_buffer["pos"];
                    } else {
                        $_iv = $this->decryptIV;
                        $_pos = 0;
                    }
                    $_len = strlen($_text);
                    $_i = 0;
                    if ($_pos) {
                        $_orig_pos = $_pos;
                        $_max = ' . $block_size . ' - $_pos;
                        if ($_len >= $_max) {
                            $_i = $_max;
                            $_len-= $_max;
                            $_pos = 0;
                        } else {
                            $_i = $_len;
                            $_pos+= $_len;
                            $_len = 0;
                        }
                        $_plaintext = substr($_iv, $_orig_pos) ^ $_text;
                        $_iv = substr_replace($_iv, substr($_text, 0, $_i), $_orig_pos, $_i);
                    }
                    while ($_len >= ' . $block_size . ') {
                        $in = $_iv;
                        ' . $encrypt_block . '
                        $_iv = $in;
                        $cb = substr($_text, $_i, ' . $block_size . ');
                        $_plaintext.= $_iv ^ $cb;
                        $_iv = $cb;
                        $_len-= ' . $block_size . ';
                        $_i+= ' . $block_size . ';
                    }
                    if ($_len) {
                        $in = $_iv;
                        ' . $encrypt_block . '
                        $_iv = $in;
                        $_plaintext.= $_iv ^ substr($_text, $_i);
                        $_iv = substr_replace($_iv, substr($_text, $_i), 0, $_len);
                        $_pos = $_len;
                    }

                    return $_plaintext;
                    ';
                break;
            case self::MODE_CFB8:
                $encrypt = $init_encrypt . '
                    $_ciphertext = "";
                    $_len = strlen($_text);
                    $_iv = $this->encryptIV;

                    for ($_i = 0; $_i < $_len; ++$_i) {
                        $in = $_iv;
                        ' . $encrypt_block . '
                        $_ciphertext .= ($_c = $_text[$_i] ^ $in);
                        $_iv = substr($_iv, 1) . $_c;
                    }

                    if ($this->continuousBuffer) {
                        if ($_len >= ' . $block_size . ') {
                            $this->encryptIV = substr($_ciphertext, -' . $block_size . ');
                        } else {
                            $this->encryptIV = substr($this->encryptIV, $_len - ' . $block_size . ') . substr($_ciphertext, -$_len);
                        }
                    }

                    return $_ciphertext;
                    ';
                $decrypt = $init_encrypt . '
                    $_plaintext = "";
                    $_len = strlen($_text);
                    $_iv = $this->decryptIV;

                    for ($_i = 0; $_i < $_len; ++$_i) {
                        $in = $_iv;
                        ' . $encrypt_block . '
                        $_plaintext .= $_text[$_i] ^ $in;
                        $_iv = substr($_iv, 1) . $_text[$_i];
                    }

                    if ($this->continuousBuffer) {
                        if ($_len >= ' . $block_size . ') {
                            $this->decryptIV = substr($_text, -' . $block_size . ');
                        } else {
                            $this->decryptIV = substr($this->decryptIV, $_len - ' . $block_size . ') . substr($_text, -$_len);
                        }
                    }

                    return $_plaintext;
                    ';
                break;
            case self::MODE_OFB8:
                $encrypt = $init_encrypt . '
                    $_ciphertext = "";
                    $_len = strlen($_text);
                    $_iv = $this->encryptIV;

                    for ($_i = 0; $_i < $_len; ++$_i) {
                        $in = $_iv;
                        ' . $encrypt_block . '
                        $_ciphertext.= $_text[$_i] ^ $in;
                        $_iv = substr($_iv, 1) . $in[0];
                    }

                    if ($this->continuousBuffer) {
                        $this->encryptIV = $_iv;
                    }

                    return $_ciphertext;
                    ';
                $decrypt = $init_encrypt . '
                    $_plaintext = "";
                    $_len = strlen($_text);
                    $_iv = $this->decryptIV;

                    for ($_i = 0; $_i < $_len; ++$_i) {
                        $in = $_iv;
                        ' . $encrypt_block . '
                        $_plaintext.= $_text[$_i] ^ $in;
                        $_iv = substr($_iv, 1) . $in[0];
                    }

                    if ($this->continuousBuffer) {
                        $this->decryptIV = $_iv;
                    }

                    return $_plaintext;
                    ';
                break;
            case self::MODE_OFB:
                $encrypt = $init_encrypt . '
                    $_ciphertext = "";
                    $_plaintext_len = strlen($_text);
                    $_xor = $this->encryptIV;
                    $_buffer = &$this->enbuffer;

                    if (strlen($_buffer["xor"])) {
                        for ($_i = 0; $_i < $_plaintext_len; $_i+= ' . $block_size . ') {
                            $_block = substr($_text, $_i, ' . $block_size . ');
                            if (strlen($_block) > strlen($_buffer["xor"])) {
                                $in = $_xor;
                                ' . $encrypt_block . '
                                $_xor = $in;
                                $_buffer["xor"].= $_xor;
                            }
                            $_key = \phpseclib3\Common\Functions\Strings::shift($_buffer["xor"], ' . $block_size . ');
                            $_ciphertext.= $_block ^ $_key;
                        }
                    } else {
                        for ($_i = 0; $_i < $_plaintext_len; $_i+= ' . $block_size . ') {
                            $in = $_xor;
                            ' . $encrypt_block . '
                            $_xor = $in;
                            $_ciphertext.= substr($_text, $_i, ' . $block_size . ') ^ $_xor;
                        }
                        $_key = $_xor;
                    }
                    if ($this->continuousBuffer) {
                        $this->encryptIV = $_xor;
                        if ($_start = $_plaintext_len % ' . $block_size . ') {
                             $_buffer["xor"] = substr($_key, $_start) . $_buffer["xor"];
                        }
                    }
                    return $_ciphertext;
                    ';

                $decrypt = $init_encrypt . '
                    $_plaintext = "";
                    $_ciphertext_len = strlen($_text);
                    $_xor = $this->decryptIV;
                    $_buffer = &$this->debuffer;

                    if (strlen($_buffer["xor"])) {
                        for ($_i = 0; $_i < $_ciphertext_len; $_i+= ' . $block_size . ') {
                            $_block = substr($_text, $_i, ' . $block_size . ');
                            if (strlen($_block) > strlen($_buffer["xor"])) {
                                $in = $_xor;
                                ' . $encrypt_block . '
                                $_xor = $in;
                                $_buffer["xor"].= $_xor;
                            }
                            $_key = \phpseclib3\Common\Functions\Strings::shift($_buffer["xor"], ' . $block_size . ');
                            $_plaintext.= $_block ^ $_key;
                        }
                    } else {
                        for ($_i = 0; $_i < $_ciphertext_len; $_i+= ' . $block_size . ') {
                            $in = $_xor;
                            ' . $encrypt_block . '
                            $_xor = $in;
                            $_plaintext.= substr($_text, $_i, ' . $block_size . ') ^ $_xor;
                        }
                        $_key = $_xor;
                    }
                    if ($this->continuousBuffer) {
                        $this->decryptIV = $_xor;
                        if ($_start = $_ciphertext_len % ' . $block_size . ') {
                             $_buffer["xor"] = substr($_key, $_start) . $_buffer["xor"];
                        }
                    }
                    return $_plaintext;
                    ';
                break;
            case self::MODE_STREAM:
                $encrypt = $init_encrypt . '
                    $_ciphertext = "";
                    ' . $encrypt_block . '
                    return $_ciphertext;
                    ';
                $decrypt = $init_decrypt . '
                    $_plaintext = "";
                    ' . $decrypt_block . '
                    return $_plaintext;
                    ';
                break;
            // case self::MODE_CBC:
            default:
                $encrypt = $init_encrypt . '
                    $_ciphertext = "";
                    $_plaintext_len = strlen($_text);

                    $in = $this->encryptIV;

                    for ($_i = 0; $_i < $_plaintext_len; $_i+= ' . $block_size . ') {
                        $in = substr($_text, $_i, ' . $block_size . ') ^ $in;
                        ' . $encrypt_block . '
                        $_ciphertext.= $in;
                    }

                    if ($this->continuousBuffer) {
                        $this->encryptIV = $in;
                    }

                    return $_ciphertext;
                    ';

                $decrypt = $init_decrypt . '
                    $_plaintext = "";
                    $_text = str_pad($_text, strlen($_text) + (' . $block_size . ' - strlen($_text) % ' . $block_size . ') % ' . $block_size . ', chr(0));
                    $_ciphertext_len = strlen($_text);

                    $_iv = $this->decryptIV;

                    for ($_i = 0; $_i < $_ciphertext_len; $_i+= ' . $block_size . ') {
                        $in = $_block = substr($_text, $_i, ' . $block_size . ');
                        ' . $decrypt_block . '
                        $_plaintext.= $in ^ $_iv;
                        $_iv = $_block;
                    }

                    if ($this->continuousBuffer) {
                        $this->decryptIV = $_iv;
                    }

                    return $this->unpad($_plaintext);
                    ';
                break;
        }

        // Before discrediting this, please read the following:
        // @see https://github.com/phpseclib/phpseclib/issues/1293
        // @see https://github.com/phpseclib/phpseclib/pull/1143
        /** @var \Closure $func */
        $func = eval(<<<PHP
return function (string \$_action, string \$_text): string
{
    {$init_crypt}
    if (\$_action === 'encrypt') {
        {$encrypt}
    } else {
        {$decrypt}
    }
};
PHP
        );

        $bindedClosure = \Closure::bind($func, $this, static::class);
        if ($bindedClosure instanceof \Closure) {
            return $bindedClosure;
        }
        throw new \LogicException('\Closure::bind() failed.');
    }

    /**
     * Convert float to int
     *
     * On ARM CPUs converting floats to ints doesn't always work
     *
     * @param float|int $x
     */
    protected static function safe_intval($x): int
    {
        if (self::$use_reg_intval || is_int($x)) {
            return $x;
        }
        return (fmod($x, 0x80000000) & 0x7FFFFFFF) |
            ((fmod(floor($x / 0x80000000), 2) & 1) << 31);
    }

    /**
     * eval()'able string for in-line float to int
     */
    protected static function safe_intval_inline(): string
    {
        if (self::$use_reg_intval) {
            return '%s';
        }

        $safeint = '(is_int($temp = %s) ? $temp : (fmod($temp, 0x80000000) & 0x7FFFFFFF) | ';
        return $safeint . '((fmod(floor($temp / 0x80000000), 2) & 1) << 31))';
    }

    /**
     * Sets up GCM parameters
     *
     * See steps 1-2 of https://nvlpubs.nist.gov/nistpubs/Legacy/SP/nistspecialpublication800-38d.pdf#page=23
     * for more info
     */
    private function setupGCM(): void
    {
        // don't keep on re-calculating $this->h
        if (!$this->h || $this->h->key != $this->key) {
            $cipher = new static('ecb');
            $cipher->setKey($this->key);
            $cipher->disablePadding();

            $this->h = self::$gcmField->newInteger(
                Strings::switchEndianness($cipher->encrypt("\0\0\0\0\0\0\0\0\0\0\0\0\0\0\0\0"))
            );
            $this->h->key = $this->key;
        }

        if (strlen($this->nonce) == 12) {
            $this->iv = $this->nonce . "\0\0\0\1";
        } else {
            $this->iv = $this->ghash(
                self::nullPad128($this->nonce) . str_repeat("\0", 8) . self::len64($this->nonce)
            );
        }
    }

    /**
     * Performs GHASH operation
     *
     * See https://nvlpubs.nist.gov/nistpubs/Legacy/SP/nistspecialpublication800-38d.pdf#page=20
     * for more info
     *
     * @see self::decrypt()
          * @see self::encrypt()
     */
    private function ghash(string $x): string
    {
        $h = $this->h;
        $y = ["\0\0\0\0\0\0\0\0\0\0\0\0\0\0\0\0"];
        $x = str_split($x, 16);
        $n = 0;
        // the switchEndianness calls are necessary because the multiplication algorithm in BinaryField/Integer
        // interprets strings as polynomials in big endian order whereas in GCM they're interpreted in little
        // endian order per https://nvlpubs.nist.gov/nistpubs/Legacy/SP/nistspecialpublication800-38d.pdf#page=19.
        // big endian order is what binary field elliptic curves use per http://www.secg.org/sec1-v2.pdf#page=18.

        // we could switchEndianness here instead of in the while loop but doing so in the while loop seems like it
        // might be slightly more performant
        //$x = Strings::switchEndianness($x);
        foreach ($x as $xn) {
            $xn = Strings::switchEndianness($xn);
            $t = $y[$n] ^ $xn;
            $temp = self::$gcmField->newInteger($t);
            $y[++$n] = $temp->multiply($h)->toBytes();
            $y[$n] = substr($y[$n], 1);
        }
        $y[$n] = Strings::switchEndianness($y[$n]);
        return $y[$n];
    }

    /**
     * Returns the bit length of a string in a packed format
     *
     * @see self::setupGCM()
     * @see self::decrypt()
          * @see self::encrypt()
     */
    private static function len64(string $str): string
    {
        return "\0\0\0\0" . pack('N', 8 * strlen($str));
    }

    /**
     * NULL pads a string to be a multiple of 128
     *
     * @see self::setupGCM()
     * @see self::decrypt()
          * @see self::encrypt()
     */
    protected static function nullPad128(string $str): string
    {
        $len = strlen($str);
        return $str . str_repeat("\0", 16 * ((int) ceil($len / 16)) - $len);
    }

    /**
     * Calculates Poly1305 MAC
     *
     * On my system ChaCha20, with libsodium, takes 0.5s. With this custom Poly1305 implementation
     * it takes 1.2s.
     *
     *@see self::decrypt()
          * @see self::encrypt()
     */
    protected function poly1305(string $text): string
    {
        $s = $this->poly1305Key; // strlen($this->poly1305Key) == 32
        $r = Strings::shift($s, 16);
        $r = strrev($r);
        $r &= "\x0f\xff\xff\xfc\x0f\xff\xff\xfc\x0f\xff\xff\xfc\x0f\xff\xff\xff";
        $s = strrev($s);

        $r = self::$poly1305Field->newInteger(new BigInteger($r, 256));
        $s = self::$poly1305Field->newInteger(new BigInteger($s, 256));
        $a = self::$poly1305Field->newInteger(new BigInteger());

        $blocks = str_split($text, 16);
        foreach ($blocks as $block) {
            $n = strrev($block . chr(1));
            $n = self::$poly1305Field->newInteger(new BigInteger($n, 256));
            $a = $a->add($n);
            $a = $a->multiply($r);
        }
        $r = $a->toBigInteger()->add($s->toBigInteger());
        $mask = "\xFF\xFF\xFF\xFF\xFF\xFF\xFF\xFF\xFF\xFF\xFF\xFF\xFF\xFF\xFF\xFF";
        return strrev($r->toBytes()) & $mask;
    }

    /**
     * Return the mode
     *
     * You can do $obj instanceof AES or whatever to get the cipher but you can't do that to get the mode
     */
    public function getMode(): string
    {
        return array_flip(self::MODE_MAP)[$this->mode];
    }
}<|MERGE_RESOLUTION|>--- conflicted
+++ resolved
@@ -785,12 +785,8 @@
      *
      * @param string[] ...$func_args
      * @throws \LengthException if pbkdf1 is being used and the derived key length exceeds the hash length
-<<<<<<< HEAD
+     * @throws \RuntimeException if bcrypt is being used and a salt isn't provided
      * @see Crypt/Hash.php
-=======
-     * @throws \RuntimeException if bcrypt is being used and a salt isn't provided
-     * @return bool
->>>>>>> 1e10a6ab
      */
     public function setPassword(string $password, string $method = 'pbkdf2', ...$func_args): bool
     {
