<?php

/**
 * Pure-PHP implementation of AES.
 *
 * Uses mcrypt, if available/possible, and an internal implementation, otherwise.
 *
 * PHP version 5
 *
 * NOTE: Since AES.php is (for compatibility and phpseclib-historical reasons) virtually
 * just a wrapper to Rijndael.php you may consider using Rijndael.php instead of
 * to save one include_once().
 *
 * If {@link self::setKeyLength() setKeyLength()} isn't called, it'll be calculated from
 * {@link self::setKey() setKey()}.  ie. if the key is 128-bits, the key length will be 128-bits.  If it's 136-bits
 * it'll be null-padded to 192-bits and 192 bits will be the key length until {@link self::setKey() setKey()}
 * is called, again, at which point, it'll be recalculated.
 *
 * Since \phpseclib\Crypt\AES extends \phpseclib\Crypt\Rijndael, some functions are available to be called that, in the context of AES, don't
 * make a whole lot of sense.  {@link self::setBlockLength() setBlockLength()}, for instance.  Calling that function,
 * however possible, won't do anything (AES has a fixed block length whereas Rijndael has a variable one).
 *
 * Here's a short example of how to use this library:
 * <code>
 * <?php
 *    include 'vendor/autoload.php';
 *
 *    $aes = new \phpseclib\Crypt\AES();
 *
 *    $aes->setKey('abcdefghijklmnop');
 *
 *    $size = 10 * 1024;
 *    $plaintext = '';
 *    for ($i = 0; $i < $size; $i++) {
 *        $plaintext.= 'a';
 *    }
 *
 *    echo $aes->decrypt($aes->encrypt($plaintext));
 * ?>
 * </code>
 *
 * @category  Crypt
 * @package   AES
 * @author    Jim Wigginton <terrafrost@php.net>
 * @copyright 2008 Jim Wigginton
 * @license   http://www.opensource.org/licenses/mit-license.html  MIT License
 * @link      http://phpseclib.sourceforge.net
 */

namespace phpseclib\Crypt;

/**
 * Pure-PHP implementation of AES.
 *
 * @package AES
 * @author  Jim Wigginton <terrafrost@php.net>
 * @access  public
 */
class AES extends Rijndael
{
    /**
     * Dummy function
     *
     * Since \phpseclib\Crypt\AES extends \phpseclib\Crypt\Rijndael, this function is, technically, available, but it doesn't do anything.
     *
     * @see \phpseclib\Crypt\Rijndael::setBlockLength()
     * @access public
<<<<<<< HEAD
=======
     * @param int $length
>>>>>>> fa88ed5f
     * @throws \BadMethodCallException anytime it's called
     */
    function setBlockLength($length)
    {
        throw new \BadMethodCallException('The block length cannot be set for AES.');
    }

    /**
     * Sets the key length
     *
     * Valid key lengths are 128, 192, and 256.  Set the link to bool(false) to disable a fixed key length
     *
     * @see \phpseclib\Crypt\Rijndael:setKeyLength()
     * @access public
     * @param int $length
     * @throws \LengthException if the key length isn't supported
     */
    function setKeyLength($length)
    {
        switch ($length) {
            case 128:
            case 192:
            case 256:
                break;
            default:
<<<<<<< HEAD
                throw new \LengthException('Key of size ' . strlen($key) . ' not supported by this algorithm. Only keys of sizes 16, 24 or 32 supported');
=======
                throw new \LengthException('Key of size ' . $length . ' not supported by this algorithm. Only keys of sizes 128, 192 or 256 supported');
>>>>>>> fa88ed5f
        }
        parent::setKeyLength($length);
    }

    /**
     * Sets the key.
     *
     * Rijndael supports five different key lengths, AES only supports three.
     *
     * @see \phpseclib\Crypt\Rijndael:setKey()
     * @see setKeyLength()
     * @access public
     * @param string $key
     * @throws \LengthException if the key length isn't supported
     */
    function setKey($key)
    {
        switch (strlen($key)) {
            case 16:
            case 24:
            case 32:
                break;
            default:
                throw new \LengthException('Key of size ' . strlen($key) . ' not supported by this algorithm. Only keys of sizes 16, 24 or 32 supported');
        }

        parent::setKey($key);
    }
}<|MERGE_RESOLUTION|>--- conflicted
+++ resolved
@@ -65,10 +65,7 @@
      *
      * @see \phpseclib\Crypt\Rijndael::setBlockLength()
      * @access public
-<<<<<<< HEAD
-=======
      * @param int $length
->>>>>>> fa88ed5f
      * @throws \BadMethodCallException anytime it's called
      */
     function setBlockLength($length)
@@ -94,11 +91,7 @@
             case 256:
                 break;
             default:
-<<<<<<< HEAD
-                throw new \LengthException('Key of size ' . strlen($key) . ' not supported by this algorithm. Only keys of sizes 16, 24 or 32 supported');
-=======
                 throw new \LengthException('Key of size ' . $length . ' not supported by this algorithm. Only keys of sizes 128, 192 or 256 supported');
->>>>>>> fa88ed5f
         }
         parent::setKeyLength($length);
     }
