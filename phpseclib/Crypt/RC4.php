<?php

/**
 * Pure-PHP implementation of RC4.
 *
 * Uses mcrypt, if available, and an internal implementation, otherwise.
 *
 * PHP version 5
 *
 * Useful resources are as follows:
 *
 *  - {@link http://www.mozilla.org/projects/security/pki/nss/draft-kaukonen-cipher-arcfour-03.txt ARCFOUR Algorithm}
 *  - {@link http://en.wikipedia.org/wiki/RC4 - Wikipedia: RC4}
 *
 * RC4 is also known as ARCFOUR or ARC4.  The reason is elaborated upon at Wikipedia.  This class is named RC4 and not
 * ARCFOUR or ARC4 because RC4 is how it is referred to in the SSH1 specification.
 *
 * Here's a short example of how to use this library:
 * <code>
 * <?php
 *    include 'vendor/autoload.php';
 *
 *    $rc4 = new \phpseclib\Crypt\RC4();
 *
 *    $rc4->setKey('abcdefgh');
 *
 *    $size = 10 * 1024;
 *    $plaintext = '';
 *    for ($i = 0; $i < $size; $i++) {
 *        $plaintext.= 'a';
 *    }
 *
 *    echo $rc4->decrypt($rc4->encrypt($plaintext));
 * ?>
 * </code>
 *
 * @category  Crypt
 * @package   RC4
 * @author    Jim Wigginton <terrafrost@php.net>
 * @copyright 2007 Jim Wigginton
 * @license   http://www.opensource.org/licenses/mit-license.html  MIT License
 * @link      http://phpseclib.sourceforge.net
 */

namespace phpseclib\Crypt;

/**
 * Pure-PHP implementation of RC4.
 *
 * @package RC4
 * @author  Jim Wigginton <terrafrost@php.net>
 * @access  public
 */
class RC4 extends Base
{
    /**#@+
     * @access private
     * @see \phpseclib\Crypt\RC4::_crypt()
    */
    const ENCRYPT = 0;
    const DECRYPT = 1;
    /**#@-*/

    /**
     * Block Length of the cipher
     *
     * RC4 is a stream cipher
     * so we the block_size to 0
     *
     * @see \phpseclib\Crypt\Base::block_size
     * @var int
     * @access private
     */
    var $block_size = 0;

    /**
     * Key Length (in bytes)
     *
     * @see \phpseclib\Crypt\RC4::setKeyLength()
     * @var int
     * @access private
     */
    var $key_length = 128; // = 1024 bits

    /**
     * The mcrypt specific name of the cipher
     *
     * @see \phpseclib\Crypt\Base::cipher_name_mcrypt
     * @var string
     * @access private
     */
    var $cipher_name_mcrypt = 'arcfour';

    /**
     * Holds whether performance-optimized $inline_crypt() can/should be used.
     *
     * @see \phpseclib\Crypt\Base::inline_crypt
     * @var mixed
     * @access private
     */
    var $use_inline_crypt = false; // currently not available

    /**
     * The Key
     *
     * @see self::setKey()
     * @var string
     * @access private
     */
    var $key = "\0";

    /**
     * The Key Stream for decryption and encryption
     *
     * @see self::setKey()
     * @var array
     * @access private
     */
    var $stream;

    /**
     * Default Constructor.
     *
     * @see \phpseclib\Crypt\Base::__construct()
     * @return \phpseclib\Crypt\RC4
     * @access public
     */
    function __construct()
    {
        parent::__construct(Base::MODE_STREAM);
    }

    /**
     * Test for engine validity
     *
     * This is mainly just a wrapper to set things up for \phpseclib\Crypt\Base::isValidEngine()
     *
     * @see \phpseclib\Crypt\Base::__construct()
     * @param int $engine
     * @access public
     * @return bool
     */
    function isValidEngine($engine)
    {
        switch ($engine) {
            case Base::ENGINE_OPENSSL:
                switch (strlen($this->key)) {
                    case 5:
                        $this->cipher_name_openssl = 'rc4-40';
                        break;
                    case 8:
                        $this->cipher_name_openssl = 'rc4-64';
                        break;
                    case 16:
                        $this->cipher_name_openssl = 'rc4';
                        break;
                    default:
                        return false;
                }
        }

        return parent::isValidEngine($engine);
    }

    /**
     * RC4 does not use an IV
     *
     * @access public
     * @return bool
     */
    function usesIV()
    {
        return false;
    }

    /**
     * Sets the key length
     *
     * Keys can be between 1 and 256 bytes long.
     *
     * @access public
     * @param int $length
     * @throws \LengthException if the key length is invalid
     */
    function setKeyLength($length)
    {
        if ($length < 8 || $length > 2048) {
            throw new \LengthException('Key size of ' . $length . ' bits is not supported by this algorithm. Only keys between 1 and 256 bytes are supported');
        }

        $this->key_length = $length >> 3;

        parent::setKeyLength($length);
    }

    /**
     * Sets the key length
     *
     * Keys can be between 1 and 256 bytes long.
     *
     * @access public
     * @param int $length
     * @throws \LengthException if the key length is invalid
     */
    function setKey($key)
    {
        $length = strlen($key);
        if ($length < 1 || $length > 256) {
            throw new \LengthException('Key size of ' . $length . ' bytes is not supported by RC4. Keys must be between 1 and 256 bytes long');
        }

<<<<<<< HEAD
        parent::setKey($length);
=======
        parent::setKey($key);
>>>>>>> 7558f097
    }

    /**
     * Encrypts a message.
     *
     * @see \phpseclib\Crypt\Base::decrypt()
     * @see self::_crypt()
     * @access public
     * @param string $plaintext
     * @return string $ciphertext
     */
    function encrypt($plaintext)
    {
        if ($this->engine != Base::ENGINE_INTERNAL) {
            return parent::encrypt($plaintext);
        }
        return $this->_crypt($plaintext, self::ENCRYPT);
    }

    /**
     * Decrypts a message.
     *
     * $this->decrypt($this->encrypt($plaintext)) == $this->encrypt($this->encrypt($plaintext)).
     * At least if the continuous buffer is disabled.
     *
     * @see \phpseclib\Crypt\Base::encrypt()
     * @see self::_crypt()
     * @access public
     * @param string $ciphertext
     * @return string $plaintext
     */
    function decrypt($ciphertext)
    {
        if ($this->engine != Base::ENGINE_INTERNAL) {
            return parent::decrypt($ciphertext);
        }
        return $this->_crypt($ciphertext, self::DECRYPT);
    }

    /**
     * Encrypts a block
     *
     * @access private
     * @param string $in
     */
    function _encryptBlock($in)
    {
        // RC4 does not utilize this method
    }

    /**
     * Decrypts a block
     *
     * @access private
     * @param string $in
     */
    function _decryptBlock($in)
    {
        // RC4 does not utilize this method
    }

    /**
     * Setup the key (expansion)
     *
     * @see \phpseclib\Crypt\Base::_setupKey()
     * @access private
     */
    function _setupKey()
    {
        $key = $this->key;
        $keyLength = strlen($key);
        $keyStream = range(0, 255);
        $j = 0;
        for ($i = 0; $i < 256; $i++) {
            $j = ($j + $keyStream[$i] + ord($key[$i % $keyLength])) & 255;
            $temp = $keyStream[$i];
            $keyStream[$i] = $keyStream[$j];
            $keyStream[$j] = $temp;
        }

        $this->stream = array();
        $this->stream[self::DECRYPT] = $this->stream[self::ENCRYPT] = array(
            0, // index $i
            0, // index $j
            $keyStream
        );
    }

    /**
     * Encrypts or decrypts a message.
     *
     * @see self::encrypt()
     * @see self::decrypt()
     * @access private
     * @param string $text
     * @param int $mode
     * @return string $text
     */
    function _crypt($text, $mode)
    {
        if ($this->changed) {
            $this->_setup();
            $this->changed = false;
        }

        $stream = &$this->stream[$mode];
        if ($this->continuousBuffer) {
            $i = &$stream[0];
            $j = &$stream[1];
            $keyStream = &$stream[2];
        } else {
            $i = $stream[0];
            $j = $stream[1];
            $keyStream = $stream[2];
        }

        $len = strlen($text);
        for ($k = 0; $k < $len; ++$k) {
            $i = ($i + 1) & 255;
            $ksi = $keyStream[$i];
            $j = ($j + $ksi) & 255;
            $ksj = $keyStream[$j];

            $keyStream[$i] = $ksj;
            $keyStream[$j] = $ksi;
            $text[$k] = $text[$k] ^ chr($keyStream[($ksj + $ksi) & 255]);
        }

        return $text;
    }
}<|MERGE_RESOLUTION|>--- conflicted
+++ resolved
@@ -209,11 +209,7 @@
             throw new \LengthException('Key size of ' . $length . ' bytes is not supported by RC4. Keys must be between 1 and 256 bytes long');
         }
 
-<<<<<<< HEAD
-        parent::setKey($length);
-=======
         parent::setKey($key);
->>>>>>> 7558f097
     }
 
     /**
