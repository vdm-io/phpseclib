--- conflicted
+++ resolved
@@ -128,8 +128,6 @@
      *
      * @see \phpseclib\Crypt\Base::__construct()
      * @return \phpseclib\Crypt\RC4
-<<<<<<< HEAD
-=======
      * @access public
      */
     function __construct()
@@ -144,14 +142,11 @@
      *
      * @see Crypt_Base::Crypt_Base()
      * @param Integer $engine
->>>>>>> 014b26b4
-     * @access public
-     */
-    function __construct()
-    {
-<<<<<<< HEAD
-        parent::__construct(Base::MODE_STREAM);
-=======
+     * @access public
+     * @return Boolean
+     */
+    function isValidEngine($engine)
+    {
         switch ($engine) {
             case Base::ENGINE_OPENSSL:
                 switch (strlen($this->key)) {
@@ -170,7 +165,6 @@
         }
 
         return parent::isValidEngine($engine);
->>>>>>> 014b26b4
     }
 
     /**
@@ -246,7 +240,6 @@
             return parent::decrypt($ciphertext);
         }
         return $this->_crypt($ciphertext, self::DECRYPT);
-<<<<<<< HEAD
     }
 
     /**
@@ -261,22 +254,6 @@
     }
 
     /**
-=======
-    }
-
-    /**
-     * Encrypts a block
-     *
-     * @access private
-     * @param String $in
-     */
-    function _encryptBlock($in)
-    {
-        // RC4 does not utilize this method
-    }
-
-    /**
->>>>>>> 014b26b4
      * Decrypts a block
      *
      * @access private
