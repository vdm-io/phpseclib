--- conflicted
+++ resolved
@@ -68,15 +68,9 @@
     /**
      * The mcrypt specific name of the cipher
      *
-<<<<<<< HEAD
-     * Mcrypt is useable for 128/192/256-bit $block_size/$key_size. For 160/224 not.
+     * Mcrypt is useable for 128/192/256-bit $block_size/$key_length. For 160/224 not.
      * \phpseclib\Crypt\Rijndael determines automatically whether mcrypt is useable
-     * or not for the current $block_size/$key_size.
-=======
-     * Mcrypt is useable for 128/192/256-bit $block_size/$key_length. For 160/224 not.
-     * Crypt_Rijndael determines automatically whether mcrypt is useable
      * or not for the current $block_size/$key_length.
->>>>>>> d91158f6
      * In case of, $cipher_name_mcrypt will be set dynamically at run time accordingly.
      *
      * @see \phpseclib\Crypt\Base::cipher_name_mcrypt
