--- conflicted
+++ resolved
@@ -316,13 +316,8 @@
      */
     function isValidEngine($engine)
     {
-<<<<<<< HEAD
         if ($engine == self::ENGINE_OPENSSL) {
-            if ($this->key_length != 16) {
-=======
-        if ($engine == CRYPT_ENGINE_OPENSSL) {
             if ($this->key_length < 16) {
->>>>>>> 1bde98fc
                 return false;
             }
             $this->cipher_name_openssl_ecb = 'bf-ecb';
