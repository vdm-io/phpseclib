<?php

/**
 * Pure-PHP implementation of Blowfish.
 *
 * Uses mcrypt, if available, and an internal implementation, otherwise.
 *
 * PHP version 5
 *
 * Useful resources are as follows:
 *
 *  - {@link http://en.wikipedia.org/wiki/Blowfish_(cipher) Wikipedia description of Blowfish}
 *
 * Here's a short example of how to use this library:
 * <code>
 * <?php
 *    include 'vendor/autoload.php';
 *
 *    $blowfish = new \phpseclib\Crypt\Blowfish();
 *
 *    $blowfish->setKey('12345678901234567890123456789012');
 *
 *    $plaintext = str_repeat('a', 1024);
 *
 *    echo $blowfish->decrypt($blowfish->encrypt($plaintext));
 * ?>
 * </code>
 *
 * @category  Crypt
 * @package   Blowfish
 * @author    Jim Wigginton <terrafrost@php.net>
 * @author    Hans-Juergen Petrich <petrich@tronic-media.com>
 * @copyright 2007 Jim Wigginton
 * @license   http://www.opensource.org/licenses/mit-license.html  MIT License
 * @link      http://phpseclib.sourceforge.net
 */

namespace phpseclib\Crypt;

/**
 * Pure-PHP implementation of Blowfish.
 *
 * @package Blowfish
 * @author  Jim Wigginton <terrafrost@php.net>
 * @author  Hans-Juergen Petrich <petrich@tronic-media.com>
 * @access  public
 */
class Blowfish extends Base
{
    /**
     * Block Length of the cipher
     *
     * @see \phpseclib\Crypt\Base::block_size
     * @var int
     * @access private
     */
    var $block_size = 8;

    /**
     * The mcrypt specific name of the cipher
     *
     * @see \phpseclib\Crypt\Base::cipher_name_mcrypt
     * @var string
     * @access private
     */
    var $cipher_name_mcrypt = 'blowfish';

    /**
     * Optimizing value while CFB-encrypting
     *
     * @see \phpseclib\Crypt\Base::cfb_init_len
     * @var int
     * @access private
     */
    var $cfb_init_len = 500;

    /**
     * The fixed subkeys boxes ($sbox0 - $sbox3) with 256 entries each
     *
     * S-Box 0
     *
     * @access private
     * @var    array
     */
    var $sbox0 = array(
        0xd1310ba6, 0x98dfb5ac, 0x2ffd72db, 0xd01adfb7, 0xb8e1afed, 0x6a267e96, 0xba7c9045, 0xf12c7f99,
        0x24a19947, 0xb3916cf7, 0x0801f2e2, 0x858efc16, 0x636920d8, 0x71574e69, 0xa458fea3, 0xf4933d7e,
        0x0d95748f, 0x728eb658, 0x718bcd58, 0x82154aee, 0x7b54a41d, 0xc25a59b5, 0x9c30d539, 0x2af26013,
        0xc5d1b023, 0x286085f0, 0xca417918, 0xb8db38ef, 0x8e79dcb0, 0x603a180e, 0x6c9e0e8b, 0xb01e8a3e,
        0xd71577c1, 0xbd314b27, 0x78af2fda, 0x55605c60, 0xe65525f3, 0xaa55ab94, 0x57489862, 0x63e81440,
        0x55ca396a, 0x2aab10b6, 0xb4cc5c34, 0x1141e8ce, 0xa15486af, 0x7c72e993, 0xb3ee1411, 0x636fbc2a,
        0x2ba9c55d, 0x741831f6, 0xce5c3e16, 0x9b87931e, 0xafd6ba33, 0x6c24cf5c, 0x7a325381, 0x28958677,
        0x3b8f4898, 0x6b4bb9af, 0xc4bfe81b, 0x66282193, 0x61d809cc, 0xfb21a991, 0x487cac60, 0x5dec8032,
        0xef845d5d, 0xe98575b1, 0xdc262302, 0xeb651b88, 0x23893e81, 0xd396acc5, 0x0f6d6ff3, 0x83f44239,
        0x2e0b4482, 0xa4842004, 0x69c8f04a, 0x9e1f9b5e, 0x21c66842, 0xf6e96c9a, 0x670c9c61, 0xabd388f0,
        0x6a51a0d2, 0xd8542f68, 0x960fa728, 0xab5133a3, 0x6eef0b6c, 0x137a3be4, 0xba3bf050, 0x7efb2a98,
        0xa1f1651d, 0x39af0176, 0x66ca593e, 0x82430e88, 0x8cee8619, 0x456f9fb4, 0x7d84a5c3, 0x3b8b5ebe,
        0xe06f75d8, 0x85c12073, 0x401a449f, 0x56c16aa6, 0x4ed3aa62, 0x363f7706, 0x1bfedf72, 0x429b023d,
        0x37d0d724, 0xd00a1248, 0xdb0fead3, 0x49f1c09b, 0x075372c9, 0x80991b7b, 0x25d479d8, 0xf6e8def7,
        0xe3fe501a, 0xb6794c3b, 0x976ce0bd, 0x04c006ba, 0xc1a94fb6, 0x409f60c4, 0x5e5c9ec2, 0x196a2463,
        0x68fb6faf, 0x3e6c53b5, 0x1339b2eb, 0x3b52ec6f, 0x6dfc511f, 0x9b30952c, 0xcc814544, 0xaf5ebd09,
        0xbee3d004, 0xde334afd, 0x660f2807, 0x192e4bb3, 0xc0cba857, 0x45c8740f, 0xd20b5f39, 0xb9d3fbdb,
        0x5579c0bd, 0x1a60320a, 0xd6a100c6, 0x402c7279, 0x679f25fe, 0xfb1fa3cc, 0x8ea5e9f8, 0xdb3222f8,
        0x3c7516df, 0xfd616b15, 0x2f501ec8, 0xad0552ab, 0x323db5fa, 0xfd238760, 0x53317b48, 0x3e00df82,
        0x9e5c57bb, 0xca6f8ca0, 0x1a87562e, 0xdf1769db, 0xd542a8f6, 0x287effc3, 0xac6732c6, 0x8c4f5573,
        0x695b27b0, 0xbbca58c8, 0xe1ffa35d, 0xb8f011a0, 0x10fa3d98, 0xfd2183b8, 0x4afcb56c, 0x2dd1d35b,
        0x9a53e479, 0xb6f84565, 0xd28e49bc, 0x4bfb9790, 0xe1ddf2da, 0xa4cb7e33, 0x62fb1341, 0xcee4c6e8,
        0xef20cada, 0x36774c01, 0xd07e9efe, 0x2bf11fb4, 0x95dbda4d, 0xae909198, 0xeaad8e71, 0x6b93d5a0,
        0xd08ed1d0, 0xafc725e0, 0x8e3c5b2f, 0x8e7594b7, 0x8ff6e2fb, 0xf2122b64, 0x8888b812, 0x900df01c,
        0x4fad5ea0, 0x688fc31c, 0xd1cff191, 0xb3a8c1ad, 0x2f2f2218, 0xbe0e1777, 0xea752dfe, 0x8b021fa1,
        0xe5a0cc0f, 0xb56f74e8, 0x18acf3d6, 0xce89e299, 0xb4a84fe0, 0xfd13e0b7, 0x7cc43b81, 0xd2ada8d9,
        0x165fa266, 0x80957705, 0x93cc7314, 0x211a1477, 0xe6ad2065, 0x77b5fa86, 0xc75442f5, 0xfb9d35cf,
        0xebcdaf0c, 0x7b3e89a0, 0xd6411bd3, 0xae1e7e49, 0x00250e2d, 0x2071b35e, 0x226800bb, 0x57b8e0af,
        0x2464369b, 0xf009b91e, 0x5563911d, 0x59dfa6aa, 0x78c14389, 0xd95a537f, 0x207d5ba2, 0x02e5b9c5,
        0x83260376, 0x6295cfa9, 0x11c81968, 0x4e734a41, 0xb3472dca, 0x7b14a94a, 0x1b510052, 0x9a532915,
        0xd60f573f, 0xbc9bc6e4, 0x2b60a476, 0x81e67400, 0x08ba6fb5, 0x571be91f, 0xf296ec6b, 0x2a0dd915,
        0xb6636521, 0xe7b9f9b6, 0xff34052e, 0xc5855664, 0x53b02d5d, 0xa99f8fa1, 0x08ba4799, 0x6e85076a
    );

    /**
     * S-Box 1
     *
     * @access private
     * @var    array
     */
    var $sbox1 = array(
        0x4b7a70e9, 0xb5b32944, 0xdb75092e, 0xc4192623, 0xad6ea6b0, 0x49a7df7d, 0x9cee60b8, 0x8fedb266,
        0xecaa8c71, 0x699a17ff, 0x5664526c, 0xc2b19ee1, 0x193602a5, 0x75094c29, 0xa0591340, 0xe4183a3e,
        0x3f54989a, 0x5b429d65, 0x6b8fe4d6, 0x99f73fd6, 0xa1d29c07, 0xefe830f5, 0x4d2d38e6, 0xf0255dc1,
        0x4cdd2086, 0x8470eb26, 0x6382e9c6, 0x021ecc5e, 0x09686b3f, 0x3ebaefc9, 0x3c971814, 0x6b6a70a1,
        0x687f3584, 0x52a0e286, 0xb79c5305, 0xaa500737, 0x3e07841c, 0x7fdeae5c, 0x8e7d44ec, 0x5716f2b8,
        0xb03ada37, 0xf0500c0d, 0xf01c1f04, 0x0200b3ff, 0xae0cf51a, 0x3cb574b2, 0x25837a58, 0xdc0921bd,
        0xd19113f9, 0x7ca92ff6, 0x94324773, 0x22f54701, 0x3ae5e581, 0x37c2dadc, 0xc8b57634, 0x9af3dda7,
        0xa9446146, 0x0fd0030e, 0xecc8c73e, 0xa4751e41, 0xe238cd99, 0x3bea0e2f, 0x3280bba1, 0x183eb331,
        0x4e548b38, 0x4f6db908, 0x6f420d03, 0xf60a04bf, 0x2cb81290, 0x24977c79, 0x5679b072, 0xbcaf89af,
        0xde9a771f, 0xd9930810, 0xb38bae12, 0xdccf3f2e, 0x5512721f, 0x2e6b7124, 0x501adde6, 0x9f84cd87,
        0x7a584718, 0x7408da17, 0xbc9f9abc, 0xe94b7d8c, 0xec7aec3a, 0xdb851dfa, 0x63094366, 0xc464c3d2,
        0xef1c1847, 0x3215d908, 0xdd433b37, 0x24c2ba16, 0x12a14d43, 0x2a65c451, 0x50940002, 0x133ae4dd,
        0x71dff89e, 0x10314e55, 0x81ac77d6, 0x5f11199b, 0x043556f1, 0xd7a3c76b, 0x3c11183b, 0x5924a509,
        0xf28fe6ed, 0x97f1fbfa, 0x9ebabf2c, 0x1e153c6e, 0x86e34570, 0xeae96fb1, 0x860e5e0a, 0x5a3e2ab3,
        0x771fe71c, 0x4e3d06fa, 0x2965dcb9, 0x99e71d0f, 0x803e89d6, 0x5266c825, 0x2e4cc978, 0x9c10b36a,
        0xc6150eba, 0x94e2ea78, 0xa5fc3c53, 0x1e0a2df4, 0xf2f74ea7, 0x361d2b3d, 0x1939260f, 0x19c27960,
        0x5223a708, 0xf71312b6, 0xebadfe6e, 0xeac31f66, 0xe3bc4595, 0xa67bc883, 0xb17f37d1, 0x018cff28,
        0xc332ddef, 0xbe6c5aa5, 0x65582185, 0x68ab9802, 0xeecea50f, 0xdb2f953b, 0x2aef7dad, 0x5b6e2f84,
        0x1521b628, 0x29076170, 0xecdd4775, 0x619f1510, 0x13cca830, 0xeb61bd96, 0x0334fe1e, 0xaa0363cf,
        0xb5735c90, 0x4c70a239, 0xd59e9e0b, 0xcbaade14, 0xeecc86bc, 0x60622ca7, 0x9cab5cab, 0xb2f3846e,
        0x648b1eaf, 0x19bdf0ca, 0xa02369b9, 0x655abb50, 0x40685a32, 0x3c2ab4b3, 0x319ee9d5, 0xc021b8f7,
        0x9b540b19, 0x875fa099, 0x95f7997e, 0x623d7da8, 0xf837889a, 0x97e32d77, 0x11ed935f, 0x16681281,
        0x0e358829, 0xc7e61fd6, 0x96dedfa1, 0x7858ba99, 0x57f584a5, 0x1b227263, 0x9b83c3ff, 0x1ac24696,
        0xcdb30aeb, 0x532e3054, 0x8fd948e4, 0x6dbc3128, 0x58ebf2ef, 0x34c6ffea, 0xfe28ed61, 0xee7c3c73,
        0x5d4a14d9, 0xe864b7e3, 0x42105d14, 0x203e13e0, 0x45eee2b6, 0xa3aaabea, 0xdb6c4f15, 0xfacb4fd0,
        0xc742f442, 0xef6abbb5, 0x654f3b1d, 0x41cd2105, 0xd81e799e, 0x86854dc7, 0xe44b476a, 0x3d816250,
        0xcf62a1f2, 0x5b8d2646, 0xfc8883a0, 0xc1c7b6a3, 0x7f1524c3, 0x69cb7492, 0x47848a0b, 0x5692b285,
        0x095bbf00, 0xad19489d, 0x1462b174, 0x23820e00, 0x58428d2a, 0x0c55f5ea, 0x1dadf43e, 0x233f7061,
        0x3372f092, 0x8d937e41, 0xd65fecf1, 0x6c223bdb, 0x7cde3759, 0xcbee7460, 0x4085f2a7, 0xce77326e,
        0xa6078084, 0x19f8509e, 0xe8efd855, 0x61d99735, 0xa969a7aa, 0xc50c06c2, 0x5a04abfc, 0x800bcadc,
        0x9e447a2e, 0xc3453484, 0xfdd56705, 0x0e1e9ec9, 0xdb73dbd3, 0x105588cd, 0x675fda79, 0xe3674340,
        0xc5c43465, 0x713e38d8, 0x3d28f89e, 0xf16dff20, 0x153e21e7, 0x8fb03d4a, 0xe6e39f2b, 0xdb83adf7
    );

    /**
     * S-Box 2
     *
     * @access private
     * @var    array
     */
    var $sbox2 = array(
        0xe93d5a68, 0x948140f7, 0xf64c261c, 0x94692934, 0x411520f7, 0x7602d4f7, 0xbcf46b2e, 0xd4a20068,
        0xd4082471, 0x3320f46a, 0x43b7d4b7, 0x500061af, 0x1e39f62e, 0x97244546, 0x14214f74, 0xbf8b8840,
        0x4d95fc1d, 0x96b591af, 0x70f4ddd3, 0x66a02f45, 0xbfbc09ec, 0x03bd9785, 0x7fac6dd0, 0x31cb8504,
        0x96eb27b3, 0x55fd3941, 0xda2547e6, 0xabca0a9a, 0x28507825, 0x530429f4, 0x0a2c86da, 0xe9b66dfb,
        0x68dc1462, 0xd7486900, 0x680ec0a4, 0x27a18dee, 0x4f3ffea2, 0xe887ad8c, 0xb58ce006, 0x7af4d6b6,
        0xaace1e7c, 0xd3375fec, 0xce78a399, 0x406b2a42, 0x20fe9e35, 0xd9f385b9, 0xee39d7ab, 0x3b124e8b,
        0x1dc9faf7, 0x4b6d1856, 0x26a36631, 0xeae397b2, 0x3a6efa74, 0xdd5b4332, 0x6841e7f7, 0xca7820fb,
        0xfb0af54e, 0xd8feb397, 0x454056ac, 0xba489527, 0x55533a3a, 0x20838d87, 0xfe6ba9b7, 0xd096954b,
        0x55a867bc, 0xa1159a58, 0xcca92963, 0x99e1db33, 0xa62a4a56, 0x3f3125f9, 0x5ef47e1c, 0x9029317c,
        0xfdf8e802, 0x04272f70, 0x80bb155c, 0x05282ce3, 0x95c11548, 0xe4c66d22, 0x48c1133f, 0xc70f86dc,
        0x07f9c9ee, 0x41041f0f, 0x404779a4, 0x5d886e17, 0x325f51eb, 0xd59bc0d1, 0xf2bcc18f, 0x41113564,
        0x257b7834, 0x602a9c60, 0xdff8e8a3, 0x1f636c1b, 0x0e12b4c2, 0x02e1329e, 0xaf664fd1, 0xcad18115,
        0x6b2395e0, 0x333e92e1, 0x3b240b62, 0xeebeb922, 0x85b2a20e, 0xe6ba0d99, 0xde720c8c, 0x2da2f728,
        0xd0127845, 0x95b794fd, 0x647d0862, 0xe7ccf5f0, 0x5449a36f, 0x877d48fa, 0xc39dfd27, 0xf33e8d1e,
        0x0a476341, 0x992eff74, 0x3a6f6eab, 0xf4f8fd37, 0xa812dc60, 0xa1ebddf8, 0x991be14c, 0xdb6e6b0d,
        0xc67b5510, 0x6d672c37, 0x2765d43b, 0xdcd0e804, 0xf1290dc7, 0xcc00ffa3, 0xb5390f92, 0x690fed0b,
        0x667b9ffb, 0xcedb7d9c, 0xa091cf0b, 0xd9155ea3, 0xbb132f88, 0x515bad24, 0x7b9479bf, 0x763bd6eb,
        0x37392eb3, 0xcc115979, 0x8026e297, 0xf42e312d, 0x6842ada7, 0xc66a2b3b, 0x12754ccc, 0x782ef11c,
        0x6a124237, 0xb79251e7, 0x06a1bbe6, 0x4bfb6350, 0x1a6b1018, 0x11caedfa, 0x3d25bdd8, 0xe2e1c3c9,
        0x44421659, 0x0a121386, 0xd90cec6e, 0xd5abea2a, 0x64af674e, 0xda86a85f, 0xbebfe988, 0x64e4c3fe,
        0x9dbc8057, 0xf0f7c086, 0x60787bf8, 0x6003604d, 0xd1fd8346, 0xf6381fb0, 0x7745ae04, 0xd736fccc,
        0x83426b33, 0xf01eab71, 0xb0804187, 0x3c005e5f, 0x77a057be, 0xbde8ae24, 0x55464299, 0xbf582e61,
        0x4e58f48f, 0xf2ddfda2, 0xf474ef38, 0x8789bdc2, 0x5366f9c3, 0xc8b38e74, 0xb475f255, 0x46fcd9b9,
        0x7aeb2661, 0x8b1ddf84, 0x846a0e79, 0x915f95e2, 0x466e598e, 0x20b45770, 0x8cd55591, 0xc902de4c,
        0xb90bace1, 0xbb8205d0, 0x11a86248, 0x7574a99e, 0xb77f19b6, 0xe0a9dc09, 0x662d09a1, 0xc4324633,
        0xe85a1f02, 0x09f0be8c, 0x4a99a025, 0x1d6efe10, 0x1ab93d1d, 0x0ba5a4df, 0xa186f20f, 0x2868f169,
        0xdcb7da83, 0x573906fe, 0xa1e2ce9b, 0x4fcd7f52, 0x50115e01, 0xa70683fa, 0xa002b5c4, 0x0de6d027,
        0x9af88c27, 0x773f8641, 0xc3604c06, 0x61a806b5, 0xf0177a28, 0xc0f586e0, 0x006058aa, 0x30dc7d62,
        0x11e69ed7, 0x2338ea63, 0x53c2dd94, 0xc2c21634, 0xbbcbee56, 0x90bcb6de, 0xebfc7da1, 0xce591d76,
        0x6f05e409, 0x4b7c0188, 0x39720a3d, 0x7c927c24, 0x86e3725f, 0x724d9db9, 0x1ac15bb4, 0xd39eb8fc,
        0xed545578, 0x08fca5b5, 0xd83d7cd3, 0x4dad0fc4, 0x1e50ef5e, 0xb161e6f8, 0xa28514d9, 0x6c51133c,
        0x6fd5c7e7, 0x56e14ec4, 0x362abfce, 0xddc6c837, 0xd79a3234, 0x92638212, 0x670efa8e, 0x406000e0
    );

    /**
     * S-Box 3
     *
     * @access private
     * @var    array
     */
    var $sbox3 = array(
        0x3a39ce37, 0xd3faf5cf, 0xabc27737, 0x5ac52d1b, 0x5cb0679e, 0x4fa33742, 0xd3822740, 0x99bc9bbe,
        0xd5118e9d, 0xbf0f7315, 0xd62d1c7e, 0xc700c47b, 0xb78c1b6b, 0x21a19045, 0xb26eb1be, 0x6a366eb4,
        0x5748ab2f, 0xbc946e79, 0xc6a376d2, 0x6549c2c8, 0x530ff8ee, 0x468dde7d, 0xd5730a1d, 0x4cd04dc6,
        0x2939bbdb, 0xa9ba4650, 0xac9526e8, 0xbe5ee304, 0xa1fad5f0, 0x6a2d519a, 0x63ef8ce2, 0x9a86ee22,
        0xc089c2b8, 0x43242ef6, 0xa51e03aa, 0x9cf2d0a4, 0x83c061ba, 0x9be96a4d, 0x8fe51550, 0xba645bd6,
        0x2826a2f9, 0xa73a3ae1, 0x4ba99586, 0xef5562e9, 0xc72fefd3, 0xf752f7da, 0x3f046f69, 0x77fa0a59,
        0x80e4a915, 0x87b08601, 0x9b09e6ad, 0x3b3ee593, 0xe990fd5a, 0x9e34d797, 0x2cf0b7d9, 0x022b8b51,
        0x96d5ac3a, 0x017da67d, 0xd1cf3ed6, 0x7c7d2d28, 0x1f9f25cf, 0xadf2b89b, 0x5ad6b472, 0x5a88f54c,
        0xe029ac71, 0xe019a5e6, 0x47b0acfd, 0xed93fa9b, 0xe8d3c48d, 0x283b57cc, 0xf8d56629, 0x79132e28,
        0x785f0191, 0xed756055, 0xf7960e44, 0xe3d35e8c, 0x15056dd4, 0x88f46dba, 0x03a16125, 0x0564f0bd,
        0xc3eb9e15, 0x3c9057a2, 0x97271aec, 0xa93a072a, 0x1b3f6d9b, 0x1e6321f5, 0xf59c66fb, 0x26dcf319,
        0x7533d928, 0xb155fdf5, 0x03563482, 0x8aba3cbb, 0x28517711, 0xc20ad9f8, 0xabcc5167, 0xccad925f,
        0x4de81751, 0x3830dc8e, 0x379d5862, 0x9320f991, 0xea7a90c2, 0xfb3e7bce, 0x5121ce64, 0x774fbe32,
        0xa8b6e37e, 0xc3293d46, 0x48de5369, 0x6413e680, 0xa2ae0810, 0xdd6db224, 0x69852dfd, 0x09072166,
        0xb39a460a, 0x6445c0dd, 0x586cdecf, 0x1c20c8ae, 0x5bbef7dd, 0x1b588d40, 0xccd2017f, 0x6bb4e3bb,
        0xdda26a7e, 0x3a59ff45, 0x3e350a44, 0xbcb4cdd5, 0x72eacea8, 0xfa6484bb, 0x8d6612ae, 0xbf3c6f47,
        0xd29be463, 0x542f5d9e, 0xaec2771b, 0xf64e6370, 0x740e0d8d, 0xe75b1357, 0xf8721671, 0xaf537d5d,
        0x4040cb08, 0x4eb4e2cc, 0x34d2466a, 0x0115af84, 0xe1b00428, 0x95983a1d, 0x06b89fb4, 0xce6ea048,
        0x6f3f3b82, 0x3520ab82, 0x011a1d4b, 0x277227f8, 0x611560b1, 0xe7933fdc, 0xbb3a792b, 0x344525bd,
        0xa08839e1, 0x51ce794b, 0x2f32c9b7, 0xa01fbac9, 0xe01cc87e, 0xbcc7d1f6, 0xcf0111c3, 0xa1e8aac7,
        0x1a908749, 0xd44fbd9a, 0xd0dadecb, 0xd50ada38, 0x0339c32a, 0xc6913667, 0x8df9317c, 0xe0b12b4f,
        0xf79e59b7, 0x43f5bb3a, 0xf2d519ff, 0x27d9459c, 0xbf97222c, 0x15e6fc2a, 0x0f91fc71, 0x9b941525,
        0xfae59361, 0xceb69ceb, 0xc2a86459, 0x12baa8d1, 0xb6c1075e, 0xe3056a0c, 0x10d25065, 0xcb03a442,
        0xe0ec6e0e, 0x1698db3b, 0x4c98a0be, 0x3278e964, 0x9f1f9532, 0xe0d392df, 0xd3a0342b, 0x8971f21e,
        0x1b0a7441, 0x4ba3348c, 0xc5be7120, 0xc37632d8, 0xdf359f8d, 0x9b992f2e, 0xe60b6f47, 0x0fe3f11d,
        0xe54cda54, 0x1edad891, 0xce6279cf, 0xcd3e7e6f, 0x1618b166, 0xfd2c1d05, 0x848fd2c5, 0xf6fb2299,
        0xf523f357, 0xa6327623, 0x93a83531, 0x56cccd02, 0xacf08162, 0x5a75ebb5, 0x6e163697, 0x88d273cc,
        0xde966292, 0x81b949d0, 0x4c50901b, 0x71c65614, 0xe6c6c7bd, 0x327a140a, 0x45e1d006, 0xc3f27b9a,
        0xc9aa53fd, 0x62a80f00, 0xbb25bfe2, 0x35bdd2f6, 0x71126905, 0xb2040222, 0xb6cbcf7c, 0xcd769c2b,
        0x53113ec0, 0x1640e3d3, 0x38abbd60, 0x2547adf0, 0xba38209c, 0xf746ce76, 0x77afa1c5, 0x20756060,
        0x85cbfe4e, 0x8ae88dd8, 0x7aaaf9b0, 0x4cf9aa7e, 0x1948c25c, 0x02fb8a8c, 0x01c36ae4, 0xd6ebe1f9,
        0x90d4f869, 0xa65cdea0, 0x3f09252d, 0xc208e69f, 0xb74e6132, 0xce77e25b, 0x578fdfe3, 0x3ac372e6
    );

    /**
     * P-Array consists of 18 32-bit subkeys
     *
     * @var array
     * @access private
     */
    var $parray = array(
        0x243f6a88, 0x85a308d3, 0x13198a2e, 0x03707344, 0xa4093822, 0x299f31d0,
        0x082efa98, 0xec4e6c89, 0x452821e6, 0x38d01377, 0xbe5466cf, 0x34e90c6c,
        0xc0ac29b7, 0xc97c50dd, 0x3f84d5b5, 0xb5470917, 0x9216d5d9, 0x8979fb1b
    );

    /**
     * The BCTX-working Array
     *
     * Holds the expanded key [p] and the key-depended s-boxes [sb]
     *
     * @var array
     * @access private
     */
    var $bctx;

    /**
     * Holds the last used key
     *
     * @var array
     * @access private
     */
    var $kl;

    /**
     * The Key Length (in bytes)
     *
     * @see \phpseclib\Crypt\Base::setKeyLength()
     * @var int
     * @access private
     * @internal The max value is 256 / 8 = 32, the min value is 128 / 8 = 16.  Exists in conjunction with $Nk
     *    because the encryption / decryption / key schedule creation requires this number and not $key_length.  We could
     *    derive this from $key_length or vice versa, but that'd mean we'd have to do multiple shift operations, so in lieu
     *    of that, we'll just precompute it once.
     */
    var $key_length = 16;

    /**
     * Sets the key length.
     *
     * Key lengths can be between 32 and 448 bits.
     *
     * @access public
     * @param int $length
     */
    function setKeyLength($length)
    {
        if ($length < 32) {
            $this->key_length = 7;
        } elseif ($length > 448) {
            $this->key_length = 56;
        } else {
            $this->key_length = $length >> 3;
        }

        parent::setKeyLength($length);
    }

    /**
     * Test for engine validity
     *
     * This is mainly just a wrapper to set things up for \phpseclib\Crypt\Base::isValidEngine()
     *
     * @see \phpseclib\Crypt\Base::isValidEngine()
     * @param int $engine
     * @access public
     * @return bool
     */
    function isValidEngine($engine)
    {
        if ($engine == self::ENGINE_OPENSSL) {
            if (version_compare(PHP_VERSION, '5.3.7') < 0 && $this->key_length != 16) {
                return false;
            }
            if ($this->key_length < 16) {
                return false;
            }
            $this->cipher_name_openssl_ecb = 'bf-ecb';
            $this->cipher_name_openssl = 'bf-' . $this->_openssl_translate_mode();
        }

        return parent::isValidEngine($engine);
    }

    /**
     * Setup the key (expansion)
     *
     * @see \phpseclib\Crypt\Base::_setupKey()
     * @access private
     */
    function _setupKey()
    {
        if (isset($this->kl['key']) && $this->key === $this->kl['key']) {
            // already expanded
            return;
        }
        $this->kl = array('key' => $this->key);

        /* key-expanding p[] and S-Box building sb[] */
        $this->bctx = array(
            'p'  => array(),
            'sb' => array(
                $this->sbox0,
                $this->sbox1,
                $this->sbox2,
                $this->sbox3
            )
        );

        // unpack binary string in unsigned chars
        $key  = array_values(unpack('C*', $this->key));
        $keyl = count($key);
        for ($j = 0, $i = 0; $i < 18; ++$i) {
            // xor P1 with the first 32-bits of the key, xor P2 with the second 32-bits ...
            for ($data = 0, $k = 0; $k < 4; ++$k) {
                $data = ($data << 8) | $key[$j];
                if (++$j >= $keyl) {
                    $j = 0;
                }
            }
            $this->bctx['p'][] = $this->parray[$i] ^ $data;
        }

        // encrypt the zero-string, replace P1 and P2 with the encrypted data,
        // encrypt P3 and P4 with the new P1 and P2, do it with all P-array and subkeys
        $data = "\0\0\0\0\0\0\0\0";
        for ($i = 0; $i < 18; $i += 2) {
            list($l, $r) = array_values(unpack('N*', $data = $this->_encryptBlock($data)));
            $this->bctx['p'][$i    ] = $l;
            $this->bctx['p'][$i + 1] = $r;
        }
        for ($i = 0; $i < 4; ++$i) {
            for ($j = 0; $j < 256; $j += 2) {
                list($l, $r) = array_values(unpack('N*', $data = $this->_encryptBlock($data)));
                $this->bctx['sb'][$i][$j    ] = $l;
                $this->bctx['sb'][$i][$j + 1] = $r;
            }
        }
    }

    /**
     * Encrypts a block
     *
     * @access private
     * @param string $in
     * @return string
     */
    function _encryptBlock($in)
    {
        $p = $this->bctx["p"];
        // extract($this->bctx["sb"], EXTR_PREFIX_ALL, "sb"); // slower
        $sb_0 = $this->bctx["sb"][0];
        $sb_1 = $this->bctx["sb"][1];
        $sb_2 = $this->bctx["sb"][2];
        $sb_3 = $this->bctx["sb"][3];

        $in = unpack("N*", $in);
        $l = $in[1];
        $r = $in[2];

        for ($i = 0; $i < 16; $i+= 2) {
            $l^= $p[$i];
            $r^= $this->safe_intval(($this->safe_intval($sb_0[$l >> 24 & 0xff]  + $sb_1[$l >> 16 & 0xff]) ^
                  $sb_2[$l >>  8 & 0xff]) +
                  $sb_3[$l       & 0xff]);

            $r^= $p[$i + 1];
            $l^= $this->safe_intval(($this->safe_intval($sb_0[$r >> 24 & 0xff]  + $sb_1[$r >> 16 & 0xff]) ^
                  $sb_2[$r >>  8 & 0xff]) +
                  $sb_3[$r       & 0xff]);
        }
        return pack("N*", $r ^ $p[17], $l ^ $p[16]);
    }

    /**
     * Decrypts a block
     *
     * @access private
     * @param string $in
     * @return string
     */
    function _decryptBlock($in)
    {
        $p = $this->bctx["p"];
        $sb_0 = $this->bctx["sb"][0];
        $sb_1 = $this->bctx["sb"][1];
        $sb_2 = $this->bctx["sb"][2];
        $sb_3 = $this->bctx["sb"][3];

        $in = unpack("N*", $in);
        $l = $in[1];
        $r = $in[2];

        for ($i = 17; $i > 2; $i-= 2) {
            $l^= $p[$i];
            $r^= $this->safe_intval(($this->safe_intval($sb_0[$l >> 24 & 0xff] + $sb_1[$l >> 16 & 0xff]) ^
                  $sb_2[$l >>  8 & 0xff]) +
                  $sb_3[$l       & 0xff]);

            $r^= $p[$i - 1];
            $l^= $this->safe_intval(($this->safe_intval($sb_0[$r >> 24 & 0xff] + $sb_1[$r >> 16 & 0xff]) ^
                  $sb_2[$r >>  8 & 0xff]) +
                  $sb_3[$r       & 0xff]);
        }
        return pack("N*", $r ^ $p[0], $l ^ $p[1]);
    }

    /**
     * Setup the performance-optimized function for de/encrypt()
     *
     * @see \phpseclib\Crypt\Base::_setupInlineCrypt()
     * @access private
     */
    function _setupInlineCrypt()
    {
        $lambda_functions =& self::_getLambdaFunctions();

        // We create max. 10 hi-optimized code for memory reason. Means: For each $key one ultra fast inline-crypt function.
        // (Currently, for Blowfish, one generated $lambda_function cost on php5.5@32bit ~100kb unfreeable mem and ~180kb on php5.5@64bit)
        // After that, we'll still create very fast optimized code but not the hi-ultimative code, for each $mode one.
        $gen_hi_opt_code = (bool)(count($lambda_functions) < 10);

        // Generation of a unique hash for our generated code
        $code_hash = "Crypt_Blowfish, {$this->mode}";
        if ($gen_hi_opt_code) {
            $code_hash = str_pad($code_hash, 32) . $this->_hashInlineCryptFunction($this->key);
        }

<<<<<<< HEAD
        switch (true) {
            case defined('PHP_INT_SIZE') && PHP_INT_SIZE == 8:
            case (php_uname('m') & "\xDF\xDF\xDF") != 'ARM':
                $safeint = '%s';
                break;
            default:
                $safeint = '(is_int($temp = %s) ? $temp : (fmod($temp, 0x80000000) & 0x7FFFFFFF) | ';
                $safeint.= '((fmod(floor($temp / 0x80000000), 2) & 1) << 31))';
        }
=======
        $safeint = $this->safe_intval_inline();
>>>>>>> 6930560a

        if (!isset($lambda_functions[$code_hash])) {
            switch (true) {
                case $gen_hi_opt_code:
                    $p = $this->bctx['p'];
                    $init_crypt = '
                        static $sb_0, $sb_1, $sb_2, $sb_3;
                        if (!$sb_0) {
                            $sb_0 = $self->bctx["sb"][0];
                            $sb_1 = $self->bctx["sb"][1];
                            $sb_2 = $self->bctx["sb"][2];
                            $sb_3 = $self->bctx["sb"][3];
                        }
                    ';
                    break;
                default:
                    $p   = array();
                    for ($i = 0; $i < 18; ++$i) {
                        $p[] = '$p_' . $i;
                    }
                    $init_crypt = '
                        list($sb_0, $sb_1, $sb_2, $sb_3) = $self->bctx["sb"];
                        list(' . implode(',', $p) . ') = $self->bctx["p"];

                    ';
            }

            // Generating encrypt code:
            $encrypt_block = '
                $in = unpack("N*", $in);
                $l = $in[1];
                $r = $in[2];
            ';
            for ($i = 0; $i < 16; $i+= 2) {
                $encrypt_block.= '
                    $l^= ' . $p[$i] . ';
                    $r^= ' . sprintf($safeint, '(' . sprintf($safeint, '$sb_0[$l >> 24 & 0xff] + $sb_1[$l >> 16 & 0xff]') . ' ^
                          $sb_2[$l >>  8 & 0xff]) +
                          $sb_3[$l       & 0xff]') . ';

                    $r^= ' . $p[$i + 1] . ';
                    $l^= ' . sprintf($safeint, '(' . sprintf($safeint, '$sb_0[$r >> 24 & 0xff] + $sb_1[$r >> 16 & 0xff]') . '  ^
                          $sb_2[$r >>  8 & 0xff]) +
                          $sb_3[$r       & 0xff]') . ';
                ';
            }
            $encrypt_block.= '
                $in = pack("N*",
                    $r ^ ' . $p[17] . ',
                    $l ^ ' . $p[16] . '
                );
            ';

            // Generating decrypt code:
            $decrypt_block = '
                $in = unpack("N*", $in);
                $l = $in[1];
                $r = $in[2];
            ';

            for ($i = 17; $i > 2; $i-= 2) {
                $decrypt_block.= '
                    $l^= ' . $p[$i] . ';
                    $r^= ' . sprintf($safeint, '(' . sprintf($safeint, '$sb_0[$l >> 24 & 0xff] + $sb_1[$l >> 16 & 0xff]') . ' ^
                          $sb_2[$l >>  8 & 0xff]) +
                          $sb_3[$l       & 0xff]') . ';

                    $r^= ' . $p[$i - 1] . ';
                    $l^= ' . sprintf($safeint, '(' . sprintf($safeint, '$sb_0[$r >> 24 & 0xff] + $sb_1[$r >> 16 & 0xff]') . ' ^
                          $sb_2[$r >>  8 & 0xff]) +
                          $sb_3[$r       & 0xff]') . ';
                ';
            }

            $decrypt_block.= '
                $in = pack("N*",
                    $r ^ ' . $p[0] . ',
                    $l ^ ' . $p[1] . '
                );
            ';

            $lambda_functions[$code_hash] = $this->_createInlineCryptFunction(
                array(
                   'init_crypt'    => $init_crypt,
                   'init_encrypt'  => '',
                   'init_decrypt'  => '',
                   'encrypt_block' => $encrypt_block,
                   'decrypt_block' => $decrypt_block
                )
            );
        }
        $this->inline_crypt = $lambda_functions[$code_hash];
    }
<<<<<<< HEAD

    /**
     * Convert float to int
     *
     * On ARM CPUs converting floats to ints doesn't always work
     *
     * @access private
     * @param string $x
     * @return int
     */
    function safe_intval($x)
    {
        switch (true) {
            case is_int($x):
            // PHP 5.3, per http://php.net/releases/5_3_0.php, introduced "more consistent float rounding"
            case (php_uname('m') & "\xDF\xDF\xDF") != 'ARM':
                return $x;
        }
        return (fmod($x, 0x80000000) & 0x7FFFFFFF) |
            ((fmod(floor($x / 0x80000000), 2) & 1) << 31);
    }
=======
>>>>>>> 6930560a
}<|MERGE_RESOLUTION|>--- conflicted
+++ resolved
@@ -474,19 +474,7 @@
             $code_hash = str_pad($code_hash, 32) . $this->_hashInlineCryptFunction($this->key);
         }
 
-<<<<<<< HEAD
-        switch (true) {
-            case defined('PHP_INT_SIZE') && PHP_INT_SIZE == 8:
-            case (php_uname('m') & "\xDF\xDF\xDF") != 'ARM':
-                $safeint = '%s';
-                break;
-            default:
-                $safeint = '(is_int($temp = %s) ? $temp : (fmod($temp, 0x80000000) & 0x7FFFFFFF) | ';
-                $safeint.= '((fmod(floor($temp / 0x80000000), 2) & 1) << 31))';
-        }
-=======
         $safeint = $this->safe_intval_inline();
->>>>>>> 6930560a
 
         if (!isset($lambda_functions[$code_hash])) {
             switch (true) {
@@ -580,28 +568,4 @@
         }
         $this->inline_crypt = $lambda_functions[$code_hash];
     }
-<<<<<<< HEAD
-
-    /**
-     * Convert float to int
-     *
-     * On ARM CPUs converting floats to ints doesn't always work
-     *
-     * @access private
-     * @param string $x
-     * @return int
-     */
-    function safe_intval($x)
-    {
-        switch (true) {
-            case is_int($x):
-            // PHP 5.3, per http://php.net/releases/5_3_0.php, introduced "more consistent float rounding"
-            case (php_uname('m') & "\xDF\xDF\xDF") != 'ARM':
-                return $x;
-        }
-        return (fmod($x, 0x80000000) & 0x7FFFFFFF) |
-            ((fmod(floor($x / 0x80000000), 2) & 1) << 31);
-    }
-=======
->>>>>>> 6930560a
 }