--- conflicted
+++ resolved
@@ -45,7 +45,6 @@
      */
     static function string($length)
     {
-<<<<<<< HEAD
         if (version_compare(PHP_VERSION, '7.0.0', '>=')) {
             try {
                 return \random_bytes($length);
@@ -63,13 +62,7 @@
             // method 1. prior to PHP 5.3 this would call rand() on windows hence the function_exists('class_alias') call.
             // ie. class_alias is a function that was introduced in PHP 5.3
             if (extension_loaded('mcrypt') && function_exists('class_alias')) {
-                return mcrypt_create_iv($length);
-=======
-        if (CRYPT_RANDOM_IS_WINDOWS) {
-            // method 1. prior to PHP 5.3, mcrypt_create_iv() would call rand() on windows
-            if (extension_loaded('mcrypt') && version_compare(PHP_VERSION, '5.3.0', '>=')) {
                 return @mcrypt_create_iv($length);
->>>>>>> 228b60cf
             }
             // method 2. openssl_random_pseudo_bytes was introduced in PHP 5.3.0 but prior to PHP 5.3.4 there was,
             // to quote <http://php.net/ChangeLog-5.php#5.3.4>, "possible blocking behavior". as of 5.3.4
