--- conflicted
+++ resolved
@@ -472,9 +472,9 @@
                          $m2[$q1[$q0[$j] ^ $key[15]] ^ $key[7]] ^
                          $m3[$q1[$q1[$j] ^ $key[16]] ^ $key[8]];
                     $B = ($B << 8) | ($B >> 24 & 0xff);
-                    $A = $this->safe_intval($A + $B);
+                    $A = self::safe_intval($A + $B);
                     $K[] = $A;
-                    $A = $this->safe_intval($A + $B);
+                    $A = self::safe_intval($A + $B);
                     $K[] = ($A << 9 | $A >> 23 & 0x1ff);
                 }
                 for ($i = 0; $i < 256; ++$i) {
@@ -498,9 +498,9 @@
                          $m2[$q1[$q0[$q0[$j] ^ $key[23]] ^ $key[15]] ^ $key[7]] ^
                          $m3[$q1[$q1[$q0[$j] ^ $key[24]] ^ $key[16]] ^ $key[8]];
                     $B = ($B << 8) | ($B >> 24 & 0xff);
-                    $A = $this->safe_intval($A + $B);
+                    $A = self::safe_intval($A + $B);
                     $K[] = $A;
-                    $A = $this->safe_intval($A + $B);
+                    $A = self::safe_intval($A + $B);
                     $K[] = ($A << 9 | $A >> 23 & 0x1ff);
                 }
                 for ($i = 0; $i < 256; ++$i) {
@@ -525,9 +525,9 @@
                          $m2[$q1[$q0[$q0[$q0[$j] ^ $key[31]] ^ $key[23]] ^ $key[15]] ^ $key[7]] ^
                          $m3[$q1[$q1[$q0[$q1[$j] ^ $key[32]] ^ $key[24]] ^ $key[16]] ^ $key[8]];
                     $B = ($B << 8) | ($B >> 24 & 0xff);
-                    $A = $this->safe_intval($A + $B);
+                    $A = self::safe_intval($A + $B);
                     $K[] = $A;
-                    $A = $this->safe_intval($A + $B);
+                    $A = self::safe_intval($A + $B);
                     $K[] = ($A << 9 | $A >> 23 & 0x1ff);
                 }
                 for ($i = 0; $i < 256; ++$i) {
@@ -624,9 +624,9 @@
                   $S1[ $R1        & 0xff] ^
                   $S2[($R1 >>  8) & 0xff] ^
                   $S3[($R1 >> 16) & 0xff];
-            $R2^= $this->safe_intval($t0 + $t1 + $K[++$ki]);
+            $R2^= self::safe_intval($t0 + $t1 + $K[++$ki]);
             $R2 = ($R2 >> 1 & 0x7fffffff) | ($R2 << 31);
-            $R3 = ((($R3 >> 31) & 1) | ($R3 << 1)) ^ $this->safe_intval($t0 + ($t1 << 1) + $K[++$ki]);
+            $R3 = ((($R3 >> 31) & 1) | ($R3 << 1)) ^ self::safe_intval($t0 + ($t1 << 1) + $K[++$ki]);
 
             $t0 = $S0[ $R2        & 0xff] ^
                   $S1[($R2 >>  8) & 0xff] ^
@@ -636,9 +636,9 @@
                   $S1[ $R3        & 0xff] ^
                   $S2[($R3 >>  8) & 0xff] ^
                   $S3[($R3 >> 16) & 0xff];
-            $R0^= $this->safe_intval($t0 + $t1 + $K[++$ki]);
+            $R0^= self::safe_intval($t0 + $t1 + $K[++$ki]);
             $R0 = ($R0 >> 1 & 0x7fffffff) | ($R0 << 31);
-            $R1 = ((($R1 >> 31) & 1) | ($R1 << 1)) ^ $this->safe_intval($t0 + ($t1 << 1) + $K[++$ki]);
+            $R1 = ((($R1 >> 31) & 1) | ($R1 << 1)) ^ self::safe_intval($t0 + ($t1 << 1) + $K[++$ki]);
         }
 
         // @codingStandardsIgnoreStart
@@ -680,9 +680,9 @@
                   $S1[$R1       & 0xff] ^
                   $S2[$R1 >>  8 & 0xff] ^
                   $S3[$R1 >> 16 & 0xff];
-            $R3^= $this->safe_intval($t0 + ($t1 << 1) + $K[--$ki]);
+            $R3^= self::safe_intval($t0 + ($t1 << 1) + $K[--$ki]);
             $R3 = $R3 >> 1 & 0x7fffffff | $R3 << 31;
-            $R2 = ($R2 >> 31 & 0x1 | $R2 << 1) ^ $this->safe_intval($t0 + $t1 + $K[--$ki]);
+            $R2 = ($R2 >> 31 & 0x1 | $R2 << 1) ^ self::safe_intval($t0 + $t1 + $K[--$ki]);
 
             $t0 = $S0[$R2       & 0xff] ^
                   $S1[$R2 >>  8 & 0xff] ^
@@ -692,9 +692,9 @@
                   $S1[$R3       & 0xff] ^
                   $S2[$R3 >>  8 & 0xff] ^
                   $S3[$R3 >> 16 & 0xff];
-            $R1^= $this->safe_intval($t0 + ($t1 << 1) + $K[--$ki]);
+            $R1^= self::safe_intval($t0 + ($t1 << 1) + $K[--$ki]);
             $R1 = $R1 >> 1 & 0x7fffffff | $R1 << 31;
-            $R0 = ($R0 >> 31 & 0x1 | $R0 << 1) ^ $this->safe_intval($t0 + $t1 + $K[--$ki]);
+            $R0 = ($R0 >> 31 & 0x1 | $R0 << 1) ^ self::safe_intval($t0 + $t1 + $K[--$ki]);
         }
 
         // @codingStandardsIgnoreStart
@@ -713,7 +713,6 @@
      */
     protected function setupInlineCrypt()
     {
-<<<<<<< HEAD
         $K = $this->K;
         $init_crypt = '
             static $S0, $S1, $S2, $S3;
@@ -724,88 +723,10 @@
                     $S2[] = (int)$this->S2[$i];
                     $S3[] = (int)$this->S3[$i];
                 }
-=======
-        $lambda_functions =& self::_getLambdaFunctions();
-
-        // Max. 10 Ultra-Hi-optimized inline-crypt functions. After that, we'll (still) create very fast code, but not the ultimate fast one.
-        // (Currently, for Crypt_Twofish, one generated $lambda_function cost on php5.5@32bit ~140kb unfreeable mem and ~240kb on php5.5@64bit)
-        $gen_hi_opt_code = (bool)(count($lambda_functions) < 10);
-
-        // Generation of a unique hash for our generated code
-        $code_hash = "Crypt_Twofish, {$this->mode}";
-        if ($gen_hi_opt_code) {
-            $code_hash = str_pad($code_hash, 32) . $this->_hashInlineCryptFunction($this->key);
-        }
-
-        $safeint = $this->safe_intval_inline();
-
-        if (!isset($lambda_functions[$code_hash])) {
-            switch (true) {
-                case $gen_hi_opt_code:
-                    $K = $this->K;
-                    $init_crypt = '
-                        static $S0, $S1, $S2, $S3;
-                        if (!$S0) {
-                            for ($i = 0; $i < 256; ++$i) {
-                                $S0[] = (int)$self->S0[$i];
-                                $S1[] = (int)$self->S1[$i];
-                                $S2[] = (int)$self->S2[$i];
-                                $S3[] = (int)$self->S3[$i];
-                            }
-                        }
-                    ';
-                    break;
-                default:
-                    $K   = array();
-                    for ($i = 0; $i < 40; ++$i) {
-                        $K[] = '$K_' . $i;
-                    }
-                    $init_crypt = '
-                        $S0 = $self->S0;
-                        $S1 = $self->S1;
-                        $S2 = $self->S2;
-                        $S3 = $self->S3;
-                        list(' . implode(',', $K) . ') = $self->K;
-                    ';
-            }
-
-            // Generating encrypt code:
-            $encrypt_block = '
-                $in = unpack("V4", $in);
-                $R0 = '.$K[0].' ^ $in[1];
-                $R1 = '.$K[1].' ^ $in[2];
-                $R2 = '.$K[2].' ^ $in[3];
-                $R3 = '.$K[3].' ^ $in[4];
-            ';
-            for ($ki = 7, $i = 0; $i < 8; ++$i) {
-                $encrypt_block.= '
-                    $t0 = $S0[ $R0        & 0xff] ^
-                          $S1[($R0 >>  8) & 0xff] ^
-                          $S2[($R0 >> 16) & 0xff] ^
-                          $S3[($R0 >> 24) & 0xff];
-                    $t1 = $S0[($R1 >> 24) & 0xff] ^
-                          $S1[ $R1        & 0xff] ^
-                          $S2[($R1 >>  8) & 0xff] ^
-                          $S3[($R1 >> 16) & 0xff];
-                    $R2^= ' . sprintf($safeint, '$t0 + $t1 + ' . $K[++$ki]) . ';
-                    $R2 = ($R2 >> 1 & 0x7fffffff) | ($R2 << 31);
-                    $R3 = ((($R3 >> 31) & 1) | ($R3 << 1)) ^ ' . sprintf($safeint, '($t0 + ($t1 << 1) + ' . $K[++$ki] . ')') . ';
-
-                    $t0 = $S0[ $R2        & 0xff] ^
-                          $S1[($R2 >>  8) & 0xff] ^
-                          $S2[($R2 >> 16) & 0xff] ^
-                          $S3[($R2 >> 24) & 0xff];
-                    $t1 = $S0[($R3 >> 24) & 0xff] ^
-                          $S1[ $R3        & 0xff] ^
-                          $S2[($R3 >>  8) & 0xff] ^
-                          $S3[($R3 >> 16) & 0xff];
-                    $R0^= ' . sprintf($safeint, '($t0 + $t1 + ' . $K[++$ki] . ')') . ';
-                    $R0 = ($R0 >> 1 & 0x7fffffff) | ($R0 << 31);
-                    $R1 = ((($R1 >> 31) & 1) | ($R1 << 1)) ^ ' . sprintf($safeint, '($t0 + ($t1 << 1) + ' . $K[++$ki] . ')') . ';
-                ';
->>>>>>> 37922e5b
             }
         ';
+
+        $safeint = self::safe_intval_inline();
 
         // Generating encrypt code:
         $encrypt_block = '
@@ -817,7 +738,6 @@
         ';
         for ($ki = 7, $i = 0; $i < 8; ++$i) {
             $encrypt_block.= '
-<<<<<<< HEAD
                 $t0 = $S0[ $R0        & 0xff] ^
                       $S1[($R0 >>  8) & 0xff] ^
                       $S2[($R0 >> 16) & 0xff] ^
@@ -826,9 +746,9 @@
                       $S1[ $R1        & 0xff] ^
                       $S2[($R1 >>  8) & 0xff] ^
                       $S3[($R1 >> 16) & 0xff];
-                $R2^= ($t0 + $t1 + '.$K[++$ki].');
+                    $R2^= ' . sprintf($safeint, '$t0 + $t1 + ' . $K[++$ki]) . ';
                 $R2 = ($R2 >> 1 & 0x7fffffff) | ($R2 << 31);
-                $R3 = ((($R3 >> 31) & 1) | ($R3 << 1)) ^ ($t0 + ($t1 << 1) + '.$K[++$ki].');
+                $R3 = ((($R3 >> 31) & 1) | ($R3 << 1)) ^ ' . sprintf($safeint, '($t0 + ($t1 << 1) + ' . $K[++$ki] . ')') . ';
 
                 $t0 = $S0[ $R2        & 0xff] ^
                       $S1[($R2 >>  8) & 0xff] ^
@@ -838,9 +758,9 @@
                       $S1[ $R3        & 0xff] ^
                       $S2[($R3 >>  8) & 0xff] ^
                       $S3[($R3 >> 16) & 0xff];
-                $R0^= ($t0 + $t1 + '.$K[++$ki].');
+                $R0^= ' . sprintf($safeint, '($t0 + $t1 + ' . $K[++$ki] . ')') . ';
                 $R0 = ($R0 >> 1 & 0x7fffffff) | ($R0 << 31);
-                $R1 = ((($R1 >> 31) & 1) | ($R1 << 1)) ^ ($t0 + ($t1 << 1) + '.$K[++$ki].');
+                $R1 = ((($R1 >> 31) & 1) | ($R1 << 1)) ^ ' . sprintf($safeint, '($t0 + ($t1 << 1) + ' . $K[++$ki] . ')') . ';
             ';
         }
         $encrypt_block.= '
@@ -868,9 +788,9 @@
                       $S1[$R1       & 0xff] ^
                       $S2[$R1 >>  8 & 0xff] ^
                       $S3[$R1 >> 16 & 0xff];
-                $R3^= $t0 + ($t1 << 1) + '.$K[--$ki].';
+                $R3^= ' . sprintf($safeint, '$t0 + ($t1 << 1) + ' . $K[--$ki]) . ';
                 $R3 = $R3 >> 1 & 0x7fffffff | $R3 << 31;
-                $R2 = ($R2 >> 31 & 0x1 | $R2 << 1) ^ ($t0 + $t1 + '.$K[--$ki].');
+                $R2 = ($R2 >> 31 & 0x1 | $R2 << 1) ^ ' . sprintf($safeint, '($t0 + $t1 + '.$K[--$ki] . ')') . ';
 
                 $t0 = $S0[$R2       & 0xff] ^
                       $S1[$R2 >>  8 & 0xff] ^
@@ -880,57 +800,9 @@
                       $S1[$R3       & 0xff] ^
                       $S2[$R3 >>  8 & 0xff] ^
                       $S3[$R3 >> 16 & 0xff];
-                $R1^= $t0 + ($t1 << 1) + '.$K[--$ki].';
+                $R1^= ' . sprintf($safeint, '$t0 + ($t1 << 1) + ' . $K[--$ki]) . ';
                 $R1 = $R1 >> 1 & 0x7fffffff | $R1 << 31;
-                $R0 = ($R0 >> 31 & 0x1 | $R0 << 1) ^ ($t0 + $t1 + '.$K[--$ki].');
-=======
-                $in = pack("V4", ' . $K[4] . ' ^ $R2,
-                                 ' . $K[5] . ' ^ $R3,
-                                 ' . $K[6] . ' ^ $R0,
-                                 ' . $K[7] . ' ^ $R1);
-            ';
-
-            // Generating decrypt code:
-            $decrypt_block = '
-                $in = unpack("V4", $in);
-                $R0 = '.$K[4].' ^ $in[1];
-                $R1 = '.$K[5].' ^ $in[2];
-                $R2 = '.$K[6].' ^ $in[3];
-                $R3 = '.$K[7].' ^ $in[4];
-            ';
-            for ($ki = 40, $i = 0; $i < 8; ++$i) {
-                $decrypt_block.= '
-                    $t0 = $S0[$R0       & 0xff] ^
-                          $S1[$R0 >>  8 & 0xff] ^
-                          $S2[$R0 >> 16 & 0xff] ^
-                          $S3[$R0 >> 24 & 0xff];
-                    $t1 = $S0[$R1 >> 24 & 0xff] ^
-                          $S1[$R1       & 0xff] ^
-                          $S2[$R1 >>  8 & 0xff] ^
-                          $S3[$R1 >> 16 & 0xff];
-                    $R3^= ' . sprintf($safeint, '$t0 + ($t1 << 1) + ' . $K[--$ki]) . ';
-                    $R3 = $R3 >> 1 & 0x7fffffff | $R3 << 31;
-                    $R2 = ($R2 >> 31 & 0x1 | $R2 << 1) ^ ' . sprintf($safeint, '($t0 + $t1 + '.$K[--$ki] . ')') . ';
-
-                    $t0 = $S0[$R2       & 0xff] ^
-                          $S1[$R2 >>  8 & 0xff] ^
-                          $S2[$R2 >> 16 & 0xff] ^
-                          $S3[$R2 >> 24 & 0xff];
-                    $t1 = $S0[$R3 >> 24 & 0xff] ^
-                          $S1[$R3       & 0xff] ^
-                          $S2[$R3 >>  8 & 0xff] ^
-                          $S3[$R3 >> 16 & 0xff];
-                    $R1^= ' . sprintf($safeint, '$t0 + ($t1 << 1) + ' . $K[--$ki]) . ';
-                    $R1 = $R1 >> 1 & 0x7fffffff | $R1 << 31;
-                    $R0 = ($R0 >> 31 & 0x1 | $R0 << 1) ^ ' . sprintf($safeint, '($t0 + $t1 + '.$K[--$ki] . ')') . ';
-                ';
-            }
-            $decrypt_block.= '
-                $in = pack("V4", ' . $K[0] . ' ^ $R2,
-                                 ' . $K[1] . ' ^ $R3,
-                                 ' . $K[2] . ' ^ $R0,
-                                 ' . $K[3] . ' ^ $R1);
->>>>>>> 37922e5b
+                $R0 = ($R0 >> 31 & 0x1 | $R0 << 1) ^ ' . sprintf($safeint, '($t0 + $t1 + '.$K[--$ki] . ')') . ';
             ';
         }
         $decrypt_block.= '
