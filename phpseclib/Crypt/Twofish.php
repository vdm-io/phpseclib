<?php

/**
 * Pure-PHP implementation of Twofish.
 *
 * Uses mcrypt, if available, and an internal implementation, otherwise.
 *
 * PHP version 5
 *
 * Useful resources are as follows:
 *
 *  - {@link http://en.wikipedia.org/wiki/Twofish Wikipedia description of Twofish}
 *
 * Here's a short example of how to use this library:
 * <code>
 * <?php
 *    include 'vendor/autoload.php';
 *
 *    $twofish = new \phpseclib\Crypt\Twofish();
 *
 *    $twofish->setKey('12345678901234567890123456789012');
 *
 *    $plaintext = str_repeat('a', 1024);
 *
 *    echo $twofish->decrypt($twofish->encrypt($plaintext));
 * ?>
 * </code>
 *
 * @category  Crypt
 * @package   Twofish
 * @author    Jim Wigginton <terrafrost@php.net>
 * @author    Hans-Juergen Petrich <petrich@tronic-media.com>
 * @copyright 2007 Jim Wigginton
 * @license   http://www.opensource.org/licenses/mit-license.html  MIT License
 * @link      http://phpseclib.sourceforge.net
 */

namespace phpseclib\Crypt;

use phpseclib\Crypt\Base;

/**
 * Pure-PHP implementation of Twofish.
 *
 * @package Twofish
 * @author  Jim Wigginton <terrafrost@php.net>
 * @author  Hans-Juergen Petrich <petrich@tronic-media.com>
 * @access  public
 */
class Twofish extends Base
{
    /**
     * The mcrypt specific name of the cipher
     *
     * @see \phpseclib\Crypt\Base::cipher_name_mcrypt
     * @var string
     * @access private
     */
    var $cipher_name_mcrypt = 'twofish';

    /**
     * Optimizing value while CFB-encrypting
     *
     * @see \phpseclib\Crypt\Base::cfb_init_len
     * @var int
     * @access private
     */
    var $cfb_init_len = 800;

    /**
     * Q-Table
     *
     * @var array
     * @access private
     */
    var $q0 = array(
        0xA9, 0x67, 0xB3, 0xE8, 0x04, 0xFD, 0xA3, 0x76,
        0x9A, 0x92, 0x80, 0x78, 0xE4, 0xDD, 0xD1, 0x38,
        0x0D, 0xC6, 0x35, 0x98, 0x18, 0xF7, 0xEC, 0x6C,
        0x43, 0x75, 0x37, 0x26, 0xFA, 0x13, 0x94, 0x48,
        0xF2, 0xD0, 0x8B, 0x30, 0x84, 0x54, 0xDF, 0x23,
        0x19, 0x5B, 0x3D, 0x59, 0xF3, 0xAE, 0xA2, 0x82,
        0x63, 0x01, 0x83, 0x2E, 0xD9, 0x51, 0x9B, 0x7C,
        0xA6, 0xEB, 0xA5, 0xBE, 0x16, 0x0C, 0xE3, 0x61,
        0xC0, 0x8C, 0x3A, 0xF5, 0x73, 0x2C, 0x25, 0x0B,
        0xBB, 0x4E, 0x89, 0x6B, 0x53, 0x6A, 0xB4, 0xF1,
        0xE1, 0xE6, 0xBD, 0x45, 0xE2, 0xF4, 0xB6, 0x66,
        0xCC, 0x95, 0x03, 0x56, 0xD4, 0x1C, 0x1E, 0xD7,
        0xFB, 0xC3, 0x8E, 0xB5, 0xE9, 0xCF, 0xBF, 0xBA,
        0xEA, 0x77, 0x39, 0xAF, 0x33, 0xC9, 0x62, 0x71,
        0x81, 0x79, 0x09, 0xAD, 0x24, 0xCD, 0xF9, 0xD8,
        0xE5, 0xC5, 0xB9, 0x4D, 0x44, 0x08, 0x86, 0xE7,
        0xA1, 0x1D, 0xAA, 0xED, 0x06, 0x70, 0xB2, 0xD2,
        0x41, 0x7B, 0xA0, 0x11, 0x31, 0xC2, 0x27, 0x90,
        0x20, 0xF6, 0x60, 0xFF, 0x96, 0x5C, 0xB1, 0xAB,
        0x9E, 0x9C, 0x52, 0x1B, 0x5F, 0x93, 0x0A, 0xEF,
        0x91, 0x85, 0x49, 0xEE, 0x2D, 0x4F, 0x8F, 0x3B,
        0x47, 0x87, 0x6D, 0x46, 0xD6, 0x3E, 0x69, 0x64,
        0x2A, 0xCE, 0xCB, 0x2F, 0xFC, 0x97, 0x05, 0x7A,
        0xAC, 0x7F, 0xD5, 0x1A, 0x4B, 0x0E, 0xA7, 0x5A,
        0x28, 0x14, 0x3F, 0x29, 0x88, 0x3C, 0x4C, 0x02,
        0xB8, 0xDA, 0xB0, 0x17, 0x55, 0x1F, 0x8A, 0x7D,
        0x57, 0xC7, 0x8D, 0x74, 0xB7, 0xC4, 0x9F, 0x72,
        0x7E, 0x15, 0x22, 0x12, 0x58, 0x07, 0x99, 0x34,
        0x6E, 0x50, 0xDE, 0x68, 0x65, 0xBC, 0xDB, 0xF8,
        0xC8, 0xA8, 0x2B, 0x40, 0xDC, 0xFE, 0x32, 0xA4,
        0xCA, 0x10, 0x21, 0xF0, 0xD3, 0x5D, 0x0F, 0x00,
        0x6F, 0x9D, 0x36, 0x42, 0x4A, 0x5E, 0xC1, 0xE0
    );

    /**
     * Q-Table
     *
     * @var array
     * @access private
     */
    var $q1 = array(
        0x75, 0xF3, 0xC6, 0xF4, 0xDB, 0x7B, 0xFB, 0xC8,
        0x4A, 0xD3, 0xE6, 0x6B, 0x45, 0x7D, 0xE8, 0x4B,
        0xD6, 0x32, 0xD8, 0xFD, 0x37, 0x71, 0xF1, 0xE1,
        0x30, 0x0F, 0xF8, 0x1B, 0x87, 0xFA, 0x06, 0x3F,
        0x5E, 0xBA, 0xAE, 0x5B, 0x8A, 0x00, 0xBC, 0x9D,
        0x6D, 0xC1, 0xB1, 0x0E, 0x80, 0x5D, 0xD2, 0xD5,
        0xA0, 0x84, 0x07, 0x14, 0xB5, 0x90, 0x2C, 0xA3,
        0xB2, 0x73, 0x4C, 0x54, 0x92, 0x74, 0x36, 0x51,
        0x38, 0xB0, 0xBD, 0x5A, 0xFC, 0x60, 0x62, 0x96,
        0x6C, 0x42, 0xF7, 0x10, 0x7C, 0x28, 0x27, 0x8C,
        0x13, 0x95, 0x9C, 0xC7, 0x24, 0x46, 0x3B, 0x70,
        0xCA, 0xE3, 0x85, 0xCB, 0x11, 0xD0, 0x93, 0xB8,
        0xA6, 0x83, 0x20, 0xFF, 0x9F, 0x77, 0xC3, 0xCC,
        0x03, 0x6F, 0x08, 0xBF, 0x40, 0xE7, 0x2B, 0xE2,
        0x79, 0x0C, 0xAA, 0x82, 0x41, 0x3A, 0xEA, 0xB9,
        0xE4, 0x9A, 0xA4, 0x97, 0x7E, 0xDA, 0x7A, 0x17,
        0x66, 0x94, 0xA1, 0x1D, 0x3D, 0xF0, 0xDE, 0xB3,
        0x0B, 0x72, 0xA7, 0x1C, 0xEF, 0xD1, 0x53, 0x3E,
        0x8F, 0x33, 0x26, 0x5F, 0xEC, 0x76, 0x2A, 0x49,
        0x81, 0x88, 0xEE, 0x21, 0xC4, 0x1A, 0xEB, 0xD9,
        0xC5, 0x39, 0x99, 0xCD, 0xAD, 0x31, 0x8B, 0x01,
        0x18, 0x23, 0xDD, 0x1F, 0x4E, 0x2D, 0xF9, 0x48,
        0x4F, 0xF2, 0x65, 0x8E, 0x78, 0x5C, 0x58, 0x19,
        0x8D, 0xE5, 0x98, 0x57, 0x67, 0x7F, 0x05, 0x64,
        0xAF, 0x63, 0xB6, 0xFE, 0xF5, 0xB7, 0x3C, 0xA5,
        0xCE, 0xE9, 0x68, 0x44, 0xE0, 0x4D, 0x43, 0x69,
        0x29, 0x2E, 0xAC, 0x15, 0x59, 0xA8, 0x0A, 0x9E,
        0x6E, 0x47, 0xDF, 0x34, 0x35, 0x6A, 0xCF, 0xDC,
        0x22, 0xC9, 0xC0, 0x9B, 0x89, 0xD4, 0xED, 0xAB,
        0x12, 0xA2, 0x0D, 0x52, 0xBB, 0x02, 0x2F, 0xA9,
        0xD7, 0x61, 0x1E, 0xB4, 0x50, 0x04, 0xF6, 0xC2,
        0x16, 0x25, 0x86, 0x56, 0x55, 0x09, 0xBE, 0x91
    );

    /**
     * M-Table
     *
     * @var array
     * @access private
     */
    var $m0 = array(
        0xBCBC3275, 0xECEC21F3, 0x202043C6, 0xB3B3C9F4, 0xDADA03DB, 0x02028B7B, 0xE2E22BFB, 0x9E9EFAC8,
        0xC9C9EC4A, 0xD4D409D3, 0x18186BE6, 0x1E1E9F6B, 0x98980E45, 0xB2B2387D, 0xA6A6D2E8, 0x2626B74B,
        0x3C3C57D6, 0x93938A32, 0x8282EED8, 0x525298FD, 0x7B7BD437, 0xBBBB3771, 0x5B5B97F1, 0x474783E1,
        0x24243C30, 0x5151E20F, 0xBABAC6F8, 0x4A4AF31B, 0xBFBF4887, 0x0D0D70FA, 0xB0B0B306, 0x7575DE3F,
        0xD2D2FD5E, 0x7D7D20BA, 0x666631AE, 0x3A3AA35B, 0x59591C8A, 0x00000000, 0xCDCD93BC, 0x1A1AE09D,
        0xAEAE2C6D, 0x7F7FABC1, 0x2B2BC7B1, 0xBEBEB90E, 0xE0E0A080, 0x8A8A105D, 0x3B3B52D2, 0x6464BAD5,
        0xD8D888A0, 0xE7E7A584, 0x5F5FE807, 0x1B1B1114, 0x2C2CC2B5, 0xFCFCB490, 0x3131272C, 0x808065A3,
        0x73732AB2, 0x0C0C8173, 0x79795F4C, 0x6B6B4154, 0x4B4B0292, 0x53536974, 0x94948F36, 0x83831F51,
        0x2A2A3638, 0xC4C49CB0, 0x2222C8BD, 0xD5D5F85A, 0xBDBDC3FC, 0x48487860, 0xFFFFCE62, 0x4C4C0796,
        0x4141776C, 0xC7C7E642, 0xEBEB24F7, 0x1C1C1410, 0x5D5D637C, 0x36362228, 0x6767C027, 0xE9E9AF8C,
        0x4444F913, 0x1414EA95, 0xF5F5BB9C, 0xCFCF18C7, 0x3F3F2D24, 0xC0C0E346, 0x7272DB3B, 0x54546C70,
        0x29294CCA, 0xF0F035E3, 0x0808FE85, 0xC6C617CB, 0xF3F34F11, 0x8C8CE4D0, 0xA4A45993, 0xCACA96B8,
        0x68683BA6, 0xB8B84D83, 0x38382820, 0xE5E52EFF, 0xADAD569F, 0x0B0B8477, 0xC8C81DC3, 0x9999FFCC,
        0x5858ED03, 0x19199A6F, 0x0E0E0A08, 0x95957EBF, 0x70705040, 0xF7F730E7, 0x6E6ECF2B, 0x1F1F6EE2,
        0xB5B53D79, 0x09090F0C, 0x616134AA, 0x57571682, 0x9F9F0B41, 0x9D9D803A, 0x111164EA, 0x2525CDB9,
        0xAFAFDDE4, 0x4545089A, 0xDFDF8DA4, 0xA3A35C97, 0xEAEAD57E, 0x353558DA, 0xEDEDD07A, 0x4343FC17,
        0xF8F8CB66, 0xFBFBB194, 0x3737D3A1, 0xFAFA401D, 0xC2C2683D, 0xB4B4CCF0, 0x32325DDE, 0x9C9C71B3,
        0x5656E70B, 0xE3E3DA72, 0x878760A7, 0x15151B1C, 0xF9F93AEF, 0x6363BFD1, 0x3434A953, 0x9A9A853E,
        0xB1B1428F, 0x7C7CD133, 0x88889B26, 0x3D3DA65F, 0xA1A1D7EC, 0xE4E4DF76, 0x8181942A, 0x91910149,
        0x0F0FFB81, 0xEEEEAA88, 0x161661EE, 0xD7D77321, 0x9797F5C4, 0xA5A5A81A, 0xFEFE3FEB, 0x6D6DB5D9,
        0x7878AEC5, 0xC5C56D39, 0x1D1DE599, 0x7676A4CD, 0x3E3EDCAD, 0xCBCB6731, 0xB6B6478B, 0xEFEF5B01,
        0x12121E18, 0x6060C523, 0x6A6AB0DD, 0x4D4DF61F, 0xCECEE94E, 0xDEDE7C2D, 0x55559DF9, 0x7E7E5A48,
        0x2121B24F, 0x03037AF2, 0xA0A02665, 0x5E5E198E, 0x5A5A6678, 0x65654B5C, 0x62624E58, 0xFDFD4519,
        0x0606F48D, 0x404086E5, 0xF2F2BE98, 0x3333AC57, 0x17179067, 0x05058E7F, 0xE8E85E05, 0x4F4F7D64,
        0x89896AAF, 0x10109563, 0x74742FB6, 0x0A0A75FE, 0x5C5C92F5, 0x9B9B74B7, 0x2D2D333C, 0x3030D6A5,
        0x2E2E49CE, 0x494989E9, 0x46467268, 0x77775544, 0xA8A8D8E0, 0x9696044D, 0x2828BD43, 0xA9A92969,
        0xD9D97929, 0x8686912E, 0xD1D187AC, 0xF4F44A15, 0x8D8D1559, 0xD6D682A8, 0xB9B9BC0A, 0x42420D9E,
        0xF6F6C16E, 0x2F2FB847, 0xDDDD06DF, 0x23233934, 0xCCCC6235, 0xF1F1C46A, 0xC1C112CF, 0x8585EBDC,
        0x8F8F9E22, 0x7171A1C9, 0x9090F0C0, 0xAAAA539B, 0x0101F189, 0x8B8BE1D4, 0x4E4E8CED, 0x8E8E6FAB,
        0xABABA212, 0x6F6F3EA2, 0xE6E6540D, 0xDBDBF252, 0x92927BBB, 0xB7B7B602, 0x6969CA2F, 0x3939D9A9,
        0xD3D30CD7, 0xA7A72361, 0xA2A2AD1E, 0xC3C399B4, 0x6C6C4450, 0x07070504, 0x04047FF6, 0x272746C2,
        0xACACA716, 0xD0D07625, 0x50501386, 0xDCDCF756, 0x84841A55, 0xE1E15109, 0x7A7A25BE, 0x1313EF91
    );

    /**
     * M-Table
     *
     * @var array
     * @access private
     */
    var $m1 = array(
        0xA9D93939, 0x67901717, 0xB3719C9C, 0xE8D2A6A6, 0x04050707, 0xFD985252, 0xA3658080, 0x76DFE4E4,
        0x9A084545, 0x92024B4B, 0x80A0E0E0, 0x78665A5A, 0xE4DDAFAF, 0xDDB06A6A, 0xD1BF6363, 0x38362A2A,
        0x0D54E6E6, 0xC6432020, 0x3562CCCC, 0x98BEF2F2, 0x181E1212, 0xF724EBEB, 0xECD7A1A1, 0x6C774141,
        0x43BD2828, 0x7532BCBC, 0x37D47B7B, 0x269B8888, 0xFA700D0D, 0x13F94444, 0x94B1FBFB, 0x485A7E7E,
        0xF27A0303, 0xD0E48C8C, 0x8B47B6B6, 0x303C2424, 0x84A5E7E7, 0x54416B6B, 0xDF06DDDD, 0x23C56060,
        0x1945FDFD, 0x5BA33A3A, 0x3D68C2C2, 0x59158D8D, 0xF321ECEC, 0xAE316666, 0xA23E6F6F, 0x82165757,
        0x63951010, 0x015BEFEF, 0x834DB8B8, 0x2E918686, 0xD9B56D6D, 0x511F8383, 0x9B53AAAA, 0x7C635D5D,
        0xA63B6868, 0xEB3FFEFE, 0xA5D63030, 0xBE257A7A, 0x16A7ACAC, 0x0C0F0909, 0xE335F0F0, 0x6123A7A7,
        0xC0F09090, 0x8CAFE9E9, 0x3A809D9D, 0xF5925C5C, 0x73810C0C, 0x2C273131, 0x2576D0D0, 0x0BE75656,
        0xBB7B9292, 0x4EE9CECE, 0x89F10101, 0x6B9F1E1E, 0x53A93434, 0x6AC4F1F1, 0xB499C3C3, 0xF1975B5B,
        0xE1834747, 0xE66B1818, 0xBDC82222, 0x450E9898, 0xE26E1F1F, 0xF4C9B3B3, 0xB62F7474, 0x66CBF8F8,
        0xCCFF9999, 0x95EA1414, 0x03ED5858, 0x56F7DCDC, 0xD4E18B8B, 0x1C1B1515, 0x1EADA2A2, 0xD70CD3D3,
        0xFB2BE2E2, 0xC31DC8C8, 0x8E195E5E, 0xB5C22C2C, 0xE9894949, 0xCF12C1C1, 0xBF7E9595, 0xBA207D7D,
        0xEA641111, 0x77840B0B, 0x396DC5C5, 0xAF6A8989, 0x33D17C7C, 0xC9A17171, 0x62CEFFFF, 0x7137BBBB,
        0x81FB0F0F, 0x793DB5B5, 0x0951E1E1, 0xADDC3E3E, 0x242D3F3F, 0xCDA47676, 0xF99D5555, 0xD8EE8282,
        0xE5864040, 0xC5AE7878, 0xB9CD2525, 0x4D049696, 0x44557777, 0x080A0E0E, 0x86135050, 0xE730F7F7,
        0xA1D33737, 0x1D40FAFA, 0xAA346161, 0xED8C4E4E, 0x06B3B0B0, 0x706C5454, 0xB22A7373, 0xD2523B3B,
        0x410B9F9F, 0x7B8B0202, 0xA088D8D8, 0x114FF3F3, 0x3167CBCB, 0xC2462727, 0x27C06767, 0x90B4FCFC,
        0x20283838, 0xF67F0404, 0x60784848, 0xFF2EE5E5, 0x96074C4C, 0x5C4B6565, 0xB1C72B2B, 0xAB6F8E8E,
        0x9E0D4242, 0x9CBBF5F5, 0x52F2DBDB, 0x1BF34A4A, 0x5FA63D3D, 0x9359A4A4, 0x0ABCB9B9, 0xEF3AF9F9,
        0x91EF1313, 0x85FE0808, 0x49019191, 0xEE611616, 0x2D7CDEDE, 0x4FB22121, 0x8F42B1B1, 0x3BDB7272,
        0x47B82F2F, 0x8748BFBF, 0x6D2CAEAE, 0x46E3C0C0, 0xD6573C3C, 0x3E859A9A, 0x6929A9A9, 0x647D4F4F,
        0x2A948181, 0xCE492E2E, 0xCB17C6C6, 0x2FCA6969, 0xFCC3BDBD, 0x975CA3A3, 0x055EE8E8, 0x7AD0EDED,
        0xAC87D1D1, 0x7F8E0505, 0xD5BA6464, 0x1AA8A5A5, 0x4BB72626, 0x0EB9BEBE, 0xA7608787, 0x5AF8D5D5,
        0x28223636, 0x14111B1B, 0x3FDE7575, 0x2979D9D9, 0x88AAEEEE, 0x3C332D2D, 0x4C5F7979, 0x02B6B7B7,
        0xB896CACA, 0xDA583535, 0xB09CC4C4, 0x17FC4343, 0x551A8484, 0x1FF64D4D, 0x8A1C5959, 0x7D38B2B2,
        0x57AC3333, 0xC718CFCF, 0x8DF40606, 0x74695353, 0xB7749B9B, 0xC4F59797, 0x9F56ADAD, 0x72DAE3E3,
        0x7ED5EAEA, 0x154AF4F4, 0x229E8F8F, 0x12A2ABAB, 0x584E6262, 0x07E85F5F, 0x99E51D1D, 0x34392323,
        0x6EC1F6F6, 0x50446C6C, 0xDE5D3232, 0x68724646, 0x6526A0A0, 0xBC93CDCD, 0xDB03DADA, 0xF8C6BABA,
        0xC8FA9E9E, 0xA882D6D6, 0x2BCF6E6E, 0x40507070, 0xDCEB8585, 0xFE750A0A, 0x328A9393, 0xA48DDFDF,
        0xCA4C2929, 0x10141C1C, 0x2173D7D7, 0xF0CCB4B4, 0xD309D4D4, 0x5D108A8A, 0x0FE25151, 0x00000000,
        0x6F9A1919, 0x9DE01A1A, 0x368F9494, 0x42E6C7C7, 0x4AECC9C9, 0x5EFDD2D2, 0xC1AB7F7F, 0xE0D8A8A8
    );

    /**
     * M-Table
     *
     * @var array
     * @access private
     */
    var $m2 = array(
        0xBC75BC32, 0xECF3EC21, 0x20C62043, 0xB3F4B3C9, 0xDADBDA03, 0x027B028B, 0xE2FBE22B, 0x9EC89EFA,
        0xC94AC9EC, 0xD4D3D409, 0x18E6186B, 0x1E6B1E9F, 0x9845980E, 0xB27DB238, 0xA6E8A6D2, 0x264B26B7,
        0x3CD63C57, 0x9332938A, 0x82D882EE, 0x52FD5298, 0x7B377BD4, 0xBB71BB37, 0x5BF15B97, 0x47E14783,
        0x2430243C, 0x510F51E2, 0xBAF8BAC6, 0x4A1B4AF3, 0xBF87BF48, 0x0DFA0D70, 0xB006B0B3, 0x753F75DE,
        0xD25ED2FD, 0x7DBA7D20, 0x66AE6631, 0x3A5B3AA3, 0x598A591C, 0x00000000, 0xCDBCCD93, 0x1A9D1AE0,
        0xAE6DAE2C, 0x7FC17FAB, 0x2BB12BC7, 0xBE0EBEB9, 0xE080E0A0, 0x8A5D8A10, 0x3BD23B52, 0x64D564BA,
        0xD8A0D888, 0xE784E7A5, 0x5F075FE8, 0x1B141B11, 0x2CB52CC2, 0xFC90FCB4, 0x312C3127, 0x80A38065,
        0x73B2732A, 0x0C730C81, 0x794C795F, 0x6B546B41, 0x4B924B02, 0x53745369, 0x9436948F, 0x8351831F,
        0x2A382A36, 0xC4B0C49C, 0x22BD22C8, 0xD55AD5F8, 0xBDFCBDC3, 0x48604878, 0xFF62FFCE, 0x4C964C07,
        0x416C4177, 0xC742C7E6, 0xEBF7EB24, 0x1C101C14, 0x5D7C5D63, 0x36283622, 0x672767C0, 0xE98CE9AF,
        0x441344F9, 0x149514EA, 0xF59CF5BB, 0xCFC7CF18, 0x3F243F2D, 0xC046C0E3, 0x723B72DB, 0x5470546C,
        0x29CA294C, 0xF0E3F035, 0x088508FE, 0xC6CBC617, 0xF311F34F, 0x8CD08CE4, 0xA493A459, 0xCAB8CA96,
        0x68A6683B, 0xB883B84D, 0x38203828, 0xE5FFE52E, 0xAD9FAD56, 0x0B770B84, 0xC8C3C81D, 0x99CC99FF,
        0x580358ED, 0x196F199A, 0x0E080E0A, 0x95BF957E, 0x70407050, 0xF7E7F730, 0x6E2B6ECF, 0x1FE21F6E,
        0xB579B53D, 0x090C090F, 0x61AA6134, 0x57825716, 0x9F419F0B, 0x9D3A9D80, 0x11EA1164, 0x25B925CD,
        0xAFE4AFDD, 0x459A4508, 0xDFA4DF8D, 0xA397A35C, 0xEA7EEAD5, 0x35DA3558, 0xED7AEDD0, 0x431743FC,
        0xF866F8CB, 0xFB94FBB1, 0x37A137D3, 0xFA1DFA40, 0xC23DC268, 0xB4F0B4CC, 0x32DE325D, 0x9CB39C71,
        0x560B56E7, 0xE372E3DA, 0x87A78760, 0x151C151B, 0xF9EFF93A, 0x63D163BF, 0x345334A9, 0x9A3E9A85,
        0xB18FB142, 0x7C337CD1, 0x8826889B, 0x3D5F3DA6, 0xA1ECA1D7, 0xE476E4DF, 0x812A8194, 0x91499101,
        0x0F810FFB, 0xEE88EEAA, 0x16EE1661, 0xD721D773, 0x97C497F5, 0xA51AA5A8, 0xFEEBFE3F, 0x6DD96DB5,
        0x78C578AE, 0xC539C56D, 0x1D991DE5, 0x76CD76A4, 0x3EAD3EDC, 0xCB31CB67, 0xB68BB647, 0xEF01EF5B,
        0x1218121E, 0x602360C5, 0x6ADD6AB0, 0x4D1F4DF6, 0xCE4ECEE9, 0xDE2DDE7C, 0x55F9559D, 0x7E487E5A,
        0x214F21B2, 0x03F2037A, 0xA065A026, 0x5E8E5E19, 0x5A785A66, 0x655C654B, 0x6258624E, 0xFD19FD45,
        0x068D06F4, 0x40E54086, 0xF298F2BE, 0x335733AC, 0x17671790, 0x057F058E, 0xE805E85E, 0x4F644F7D,
        0x89AF896A, 0x10631095, 0x74B6742F, 0x0AFE0A75, 0x5CF55C92, 0x9BB79B74, 0x2D3C2D33, 0x30A530D6,
        0x2ECE2E49, 0x49E94989, 0x46684672, 0x77447755, 0xA8E0A8D8, 0x964D9604, 0x284328BD, 0xA969A929,
        0xD929D979, 0x862E8691, 0xD1ACD187, 0xF415F44A, 0x8D598D15, 0xD6A8D682, 0xB90AB9BC, 0x429E420D,
        0xF66EF6C1, 0x2F472FB8, 0xDDDFDD06, 0x23342339, 0xCC35CC62, 0xF16AF1C4, 0xC1CFC112, 0x85DC85EB,
        0x8F228F9E, 0x71C971A1, 0x90C090F0, 0xAA9BAA53, 0x018901F1, 0x8BD48BE1, 0x4EED4E8C, 0x8EAB8E6F,
        0xAB12ABA2, 0x6FA26F3E, 0xE60DE654, 0xDB52DBF2, 0x92BB927B, 0xB702B7B6, 0x692F69CA, 0x39A939D9,
        0xD3D7D30C, 0xA761A723, 0xA21EA2AD, 0xC3B4C399, 0x6C506C44, 0x07040705, 0x04F6047F, 0x27C22746,
        0xAC16ACA7, 0xD025D076, 0x50865013, 0xDC56DCF7, 0x8455841A, 0xE109E151, 0x7ABE7A25, 0x139113EF
    );

    /**
     * M-Table
     *
     * @var array
     * @access private
     */
    var $m3 = array(
        0xD939A9D9, 0x90176790, 0x719CB371, 0xD2A6E8D2, 0x05070405, 0x9852FD98, 0x6580A365, 0xDFE476DF,
        0x08459A08, 0x024B9202, 0xA0E080A0, 0x665A7866, 0xDDAFE4DD, 0xB06ADDB0, 0xBF63D1BF, 0x362A3836,
        0x54E60D54, 0x4320C643, 0x62CC3562, 0xBEF298BE, 0x1E12181E, 0x24EBF724, 0xD7A1ECD7, 0x77416C77,
        0xBD2843BD, 0x32BC7532, 0xD47B37D4, 0x9B88269B, 0x700DFA70, 0xF94413F9, 0xB1FB94B1, 0x5A7E485A,
        0x7A03F27A, 0xE48CD0E4, 0x47B68B47, 0x3C24303C, 0xA5E784A5, 0x416B5441, 0x06DDDF06, 0xC56023C5,
        0x45FD1945, 0xA33A5BA3, 0x68C23D68, 0x158D5915, 0x21ECF321, 0x3166AE31, 0x3E6FA23E, 0x16578216,
        0x95106395, 0x5BEF015B, 0x4DB8834D, 0x91862E91, 0xB56DD9B5, 0x1F83511F, 0x53AA9B53, 0x635D7C63,
        0x3B68A63B, 0x3FFEEB3F, 0xD630A5D6, 0x257ABE25, 0xA7AC16A7, 0x0F090C0F, 0x35F0E335, 0x23A76123,
        0xF090C0F0, 0xAFE98CAF, 0x809D3A80, 0x925CF592, 0x810C7381, 0x27312C27, 0x76D02576, 0xE7560BE7,
        0x7B92BB7B, 0xE9CE4EE9, 0xF10189F1, 0x9F1E6B9F, 0xA93453A9, 0xC4F16AC4, 0x99C3B499, 0x975BF197,
        0x8347E183, 0x6B18E66B, 0xC822BDC8, 0x0E98450E, 0x6E1FE26E, 0xC9B3F4C9, 0x2F74B62F, 0xCBF866CB,
        0xFF99CCFF, 0xEA1495EA, 0xED5803ED, 0xF7DC56F7, 0xE18BD4E1, 0x1B151C1B, 0xADA21EAD, 0x0CD3D70C,
        0x2BE2FB2B, 0x1DC8C31D, 0x195E8E19, 0xC22CB5C2, 0x8949E989, 0x12C1CF12, 0x7E95BF7E, 0x207DBA20,
        0x6411EA64, 0x840B7784, 0x6DC5396D, 0x6A89AF6A, 0xD17C33D1, 0xA171C9A1, 0xCEFF62CE, 0x37BB7137,
        0xFB0F81FB, 0x3DB5793D, 0x51E10951, 0xDC3EADDC, 0x2D3F242D, 0xA476CDA4, 0x9D55F99D, 0xEE82D8EE,
        0x8640E586, 0xAE78C5AE, 0xCD25B9CD, 0x04964D04, 0x55774455, 0x0A0E080A, 0x13508613, 0x30F7E730,
        0xD337A1D3, 0x40FA1D40, 0x3461AA34, 0x8C4EED8C, 0xB3B006B3, 0x6C54706C, 0x2A73B22A, 0x523BD252,
        0x0B9F410B, 0x8B027B8B, 0x88D8A088, 0x4FF3114F, 0x67CB3167, 0x4627C246, 0xC06727C0, 0xB4FC90B4,
        0x28382028, 0x7F04F67F, 0x78486078, 0x2EE5FF2E, 0x074C9607, 0x4B655C4B, 0xC72BB1C7, 0x6F8EAB6F,
        0x0D429E0D, 0xBBF59CBB, 0xF2DB52F2, 0xF34A1BF3, 0xA63D5FA6, 0x59A49359, 0xBCB90ABC, 0x3AF9EF3A,
        0xEF1391EF, 0xFE0885FE, 0x01914901, 0x6116EE61, 0x7CDE2D7C, 0xB2214FB2, 0x42B18F42, 0xDB723BDB,
        0xB82F47B8, 0x48BF8748, 0x2CAE6D2C, 0xE3C046E3, 0x573CD657, 0x859A3E85, 0x29A96929, 0x7D4F647D,
        0x94812A94, 0x492ECE49, 0x17C6CB17, 0xCA692FCA, 0xC3BDFCC3, 0x5CA3975C, 0x5EE8055E, 0xD0ED7AD0,
        0x87D1AC87, 0x8E057F8E, 0xBA64D5BA, 0xA8A51AA8, 0xB7264BB7, 0xB9BE0EB9, 0x6087A760, 0xF8D55AF8,
        0x22362822, 0x111B1411, 0xDE753FDE, 0x79D92979, 0xAAEE88AA, 0x332D3C33, 0x5F794C5F, 0xB6B702B6,
        0x96CAB896, 0x5835DA58, 0x9CC4B09C, 0xFC4317FC, 0x1A84551A, 0xF64D1FF6, 0x1C598A1C, 0x38B27D38,
        0xAC3357AC, 0x18CFC718, 0xF4068DF4, 0x69537469, 0x749BB774, 0xF597C4F5, 0x56AD9F56, 0xDAE372DA,
        0xD5EA7ED5, 0x4AF4154A, 0x9E8F229E, 0xA2AB12A2, 0x4E62584E, 0xE85F07E8, 0xE51D99E5, 0x39233439,
        0xC1F66EC1, 0x446C5044, 0x5D32DE5D, 0x72466872, 0x26A06526, 0x93CDBC93, 0x03DADB03, 0xC6BAF8C6,
        0xFA9EC8FA, 0x82D6A882, 0xCF6E2BCF, 0x50704050, 0xEB85DCEB, 0x750AFE75, 0x8A93328A, 0x8DDFA48D,
        0x4C29CA4C, 0x141C1014, 0x73D72173, 0xCCB4F0CC, 0x09D4D309, 0x108A5D10, 0xE2510FE2, 0x00000000,
        0x9A196F9A, 0xE01A9DE0, 0x8F94368F, 0xE6C742E6, 0xECC94AEC, 0xFDD25EFD, 0xAB7FC1AB, 0xD8A8E0D8
    );

    /**
     * The Key Schedule Array
     *
     * @var array
     * @access private
     */
    var $K = array();

    /**
     * The Key depended S-Table 0
     *
     * @var array
     * @access private
     */
    var $S0 = array();

    /**
     * The Key depended S-Table 1
     *
     * @var array
     * @access private
     */
    var $S1 = array();

    /**
     * The Key depended S-Table 2
     *
     * @var array
     * @access private
     */
    var $S2 = array();

    /**
     * The Key depended S-Table 3
     *
     * @var array
     * @access private
     */
    var $S3 = array();

    /**
     * Holds the last used key
     *
     * @var array
     * @access private
     */
    var $kl;

    /**
     * Sets the key length.
     *
     * Valid key lengths are 128, 192 or 256 bits
     *
     * @access public
<<<<<<< HEAD
     * @see \phpseclib\Crypt\Base::setKey()
     * @param string $key
=======
     * @param int $length
>>>>>>> bfba3db1
     */
    function setKeyLength($length)
    {
        switch (true) {
            case $length <= 128:
                $this->key_size = 16;
                break;
            case $length <= 192:
                $this->key_size = 24;
                break;
            default:
                $this->key_size = 32;
        }

        parent::setKeyLength($length);
    }

    /**
     * Setup the key (expansion)
     *
     * @see \phpseclib\Crypt\Base::_setupKey()
     * @access private
     */
    function _setupKey()
    {
        if (isset($this->kl['key']) && $this->key === $this->kl['key']) {
            // already expanded
            return;
        }
        $this->kl = array('key' => $this->key);

        /* Key expanding and generating the key-depended s-boxes */
        $le_longs = unpack('V*', $this->key);
        $key = unpack('C*', $this->key);
        $m0 = $this->m0;
        $m1 = $this->m1;
        $m2 = $this->m2;
        $m3 = $this->m3;
        $q0 = $this->q0;
        $q1 = $this->q1;

        $K = $S0 = $S1 = $S2 = $S3 = array();

        switch (strlen($this->key)) {
            case 16:
                list($s7, $s6, $s5, $s4) = $this->_mdsrem($le_longs[1], $le_longs[2]);
                list($s3, $s2, $s1, $s0) = $this->_mdsrem($le_longs[3], $le_longs[4]);
                for ($i = 0, $j = 1; $i < 40; $i+= 2, $j+= 2) {
                    $A = $m0[$q0[$q0[$i] ^ $key[ 9]] ^ $key[1]] ^
                         $m1[$q0[$q1[$i] ^ $key[10]] ^ $key[2]] ^
                         $m2[$q1[$q0[$i] ^ $key[11]] ^ $key[3]] ^
                         $m3[$q1[$q1[$i] ^ $key[12]] ^ $key[4]];
                    $B = $m0[$q0[$q0[$j] ^ $key[13]] ^ $key[5]] ^
                         $m1[$q0[$q1[$j] ^ $key[14]] ^ $key[6]] ^
                         $m2[$q1[$q0[$j] ^ $key[15]] ^ $key[7]] ^
                         $m3[$q1[$q1[$j] ^ $key[16]] ^ $key[8]];
                    $B = ($B << 8) | ($B >> 24 & 0xff);
                    $K[] = $A+= $B;
                    $K[] = (($A+= $B) << 9 | $A >> 23 & 0x1ff);
                }
                for ($i = 0; $i < 256; ++$i) {
                    $S0[$i] = $m0[$q0[$q0[$i] ^ $s4] ^ $s0];
                    $S1[$i] = $m1[$q0[$q1[$i] ^ $s5] ^ $s1];
                    $S2[$i] = $m2[$q1[$q0[$i] ^ $s6] ^ $s2];
                    $S3[$i] = $m3[$q1[$q1[$i] ^ $s7] ^ $s3];
                }
                break;
            case 24:
                list($sb, $sa, $s9, $s8) = $this->_mdsrem($le_longs[1], $le_longs[2]);
                list($s7, $s6, $s5, $s4) = $this->_mdsrem($le_longs[3], $le_longs[4]);
                list($s3, $s2, $s1, $s0) = $this->_mdsrem($le_longs[5], $le_longs[6]);
                for ($i = 0, $j = 1; $i < 40; $i+= 2, $j+= 2) {
                    $A = $m0[$q0[$q0[$q1[$i] ^ $key[17]] ^ $key[ 9]] ^ $key[1]] ^
                         $m1[$q0[$q1[$q1[$i] ^ $key[18]] ^ $key[10]] ^ $key[2]] ^
                         $m2[$q1[$q0[$q0[$i] ^ $key[19]] ^ $key[11]] ^ $key[3]] ^
                         $m3[$q1[$q1[$q0[$i] ^ $key[20]] ^ $key[12]] ^ $key[4]];
                    $B = $m0[$q0[$q0[$q1[$j] ^ $key[21]] ^ $key[13]] ^ $key[5]] ^
                         $m1[$q0[$q1[$q1[$j] ^ $key[22]] ^ $key[14]] ^ $key[6]] ^
                         $m2[$q1[$q0[$q0[$j] ^ $key[23]] ^ $key[15]] ^ $key[7]] ^
                         $m3[$q1[$q1[$q0[$j] ^ $key[24]] ^ $key[16]] ^ $key[8]];
                    $B = ($B << 8) | ($B >> 24 & 0xff);
                    $K[] = $A+= $B;
                    $K[] = (($A+= $B) << 9 | $A >> 23 & 0x1ff);
                }
                for ($i = 0; $i < 256; ++$i) {
                    $S0[$i] = $m0[$q0[$q0[$q1[$i] ^ $s8] ^ $s4] ^ $s0];
                    $S1[$i] = $m1[$q0[$q1[$q1[$i] ^ $s9] ^ $s5] ^ $s1];
                    $S2[$i] = $m2[$q1[$q0[$q0[$i] ^ $sa] ^ $s6] ^ $s2];
                    $S3[$i] = $m3[$q1[$q1[$q0[$i] ^ $sb] ^ $s7] ^ $s3];
                }
                break;
            default: // 32
                list($sf, $se, $sd, $sc) = $this->_mdsrem($le_longs[1], $le_longs[2]);
                list($sb, $sa, $s9, $s8) = $this->_mdsrem($le_longs[3], $le_longs[4]);
                list($s7, $s6, $s5, $s4) = $this->_mdsrem($le_longs[5], $le_longs[6]);
                list($s3, $s2, $s1, $s0) = $this->_mdsrem($le_longs[7], $le_longs[8]);
                for ($i = 0, $j = 1; $i < 40; $i+= 2, $j+= 2) {
                    $A = $m0[$q0[$q0[$q1[$q1[$i] ^ $key[25]] ^ $key[17]] ^ $key[ 9]] ^ $key[1]] ^
                         $m1[$q0[$q1[$q1[$q0[$i] ^ $key[26]] ^ $key[18]] ^ $key[10]] ^ $key[2]] ^
                         $m2[$q1[$q0[$q0[$q0[$i] ^ $key[27]] ^ $key[19]] ^ $key[11]] ^ $key[3]] ^
                         $m3[$q1[$q1[$q0[$q1[$i] ^ $key[28]] ^ $key[20]] ^ $key[12]] ^ $key[4]];
                    $B = $m0[$q0[$q0[$q1[$q1[$j] ^ $key[29]] ^ $key[21]] ^ $key[13]] ^ $key[5]] ^
                         $m1[$q0[$q1[$q1[$q0[$j] ^ $key[30]] ^ $key[22]] ^ $key[14]] ^ $key[6]] ^
                         $m2[$q1[$q0[$q0[$q0[$j] ^ $key[31]] ^ $key[23]] ^ $key[15]] ^ $key[7]] ^
                         $m3[$q1[$q1[$q0[$q1[$j] ^ $key[32]] ^ $key[24]] ^ $key[16]] ^ $key[8]];
                    $B = ($B << 8) | ($B >> 24 & 0xff);
                    $K[] = $A+= $B;
                    $K[] = (($A+= $B) << 9 | $A >> 23 & 0x1ff);
                }
                for ($i = 0; $i < 256; ++$i) {
                    $S0[$i] = $m0[$q0[$q0[$q1[$q1[$i] ^ $sc] ^ $s8] ^ $s4] ^ $s0];
                    $S1[$i] = $m1[$q0[$q1[$q1[$q0[$i] ^ $sd] ^ $s9] ^ $s5] ^ $s1];
                    $S2[$i] = $m2[$q1[$q0[$q0[$q0[$i] ^ $se] ^ $sa] ^ $s6] ^ $s2];
                    $S3[$i] = $m3[$q1[$q1[$q0[$q1[$i] ^ $sf] ^ $sb] ^ $s7] ^ $s3];
                }
        }

        $this->K  = $K;
        $this->S0 = $S0;
        $this->S1 = $S1;
        $this->S2 = $S2;
        $this->S3 = $S3;
    }

    /**
     * _mdsrem function using by the twofish cipher algorithm
     *
     * @access private
     * @param string $A
     * @param string $B
     * @return array
     */
    function _mdsrem($A, $B)
    {
        // No gain by unrolling this loop.
        for ($i = 0; $i < 8; ++$i) {
            // Get most significant coefficient.
            $t = 0xff & ($B >> 24);

            // Shift the others up.
            $B = ($B << 8) | (0xff & ($A >> 24));
            $A<<= 8;

            $u = $t << 1;

            // Subtract the modular polynomial on overflow.
            if ($t & 0x80) {
                $u^= 0x14d;
            }

            // Remove t * (a * x^2 + 1).
            $B ^= $t ^ ($u << 16);

            // Form u = a*t + t/a = t*(a + 1/a).
            $u^= 0x7fffffff & ($t >> 1);

            // Add the modular polynomial on underflow.
            if ($t & 0x01) {
                $u^= 0xa6 ;
            }

            // Remove t * (a + 1/a) * (x^3 + x).
            $B^= ($u << 24) | ($u << 8);
        }

        return array(
            0xff & $B >> 24,
            0xff & $B >> 16,
            0xff & $B >>  8,
            0xff & $B);
    }

    /**
     * Encrypts a block
     *
     * @access private
     * @param string $in
     * @return string
     */
    function _encryptBlock($in)
    {
        $S0 = $this->S0;
        $S1 = $this->S1;
        $S2 = $this->S2;
        $S3 = $this->S3;
        $K  = $this->K;

        $in = unpack("V4", $in);
        $R0 = $K[0] ^ $in[1];
        $R1 = $K[1] ^ $in[2];
        $R2 = $K[2] ^ $in[3];
        $R3 = $K[3] ^ $in[4];

        $ki = 7;
        while ($ki < 39) {
            $t0 = $S0[ $R0        & 0xff] ^
                  $S1[($R0 >>  8) & 0xff] ^
                  $S2[($R0 >> 16) & 0xff] ^
                  $S3[($R0 >> 24) & 0xff];
            $t1 = $S0[($R1 >> 24) & 0xff] ^
                  $S1[ $R1        & 0xff] ^
                  $S2[($R1 >>  8) & 0xff] ^
                  $S3[($R1 >> 16) & 0xff];
            $R2^= $t0 + $t1 + $K[++$ki];
            $R2 = ($R2 >> 1 & 0x7fffffff) | ($R2 << 31);
            $R3 = ((($R3 >> 31) & 1) | ($R3 << 1)) ^ ($t0 + ($t1 << 1) + $K[++$ki]);

            $t0 = $S0[ $R2        & 0xff] ^
                  $S1[($R2 >>  8) & 0xff] ^
                  $S2[($R2 >> 16) & 0xff] ^
                  $S3[($R2 >> 24) & 0xff];
            $t1 = $S0[($R3 >> 24) & 0xff] ^
                  $S1[ $R3        & 0xff] ^
                  $S2[($R3 >>  8) & 0xff] ^
                  $S3[($R3 >> 16) & 0xff];
            $R0^= ($t0 + $t1 + $K[++$ki]);
            $R0 = ($R0 >> 1 & 0x7fffffff) | ($R0 << 31);
            $R1 = ((($R1 >> 31) & 1) | ($R1 << 1)) ^ ($t0 + ($t1 << 1) + $K[++$ki]);
        }

        // @codingStandardsIgnoreStart
        return pack("V4", $K[4] ^ $R2,
                          $K[5] ^ $R3,
                          $K[6] ^ $R0,
                          $K[7] ^ $R1);
        // @codingStandardsIgnoreEnd
    }

    /**
     * Decrypts a block
     *
     * @access private
     * @param string $in
     * @return string
     */
    function _decryptBlock($in)
    {
        $S0 = $this->S0;
        $S1 = $this->S1;
        $S2 = $this->S2;
        $S3 = $this->S3;
        $K  = $this->K;

        $in = unpack("V4", $in);
        $R0 = $K[4] ^ $in[1];
        $R1 = $K[5] ^ $in[2];
        $R2 = $K[6] ^ $in[3];
        $R3 = $K[7] ^ $in[4];

        $ki = 40;
        while ($ki > 8) {
            $t0 = $S0[$R0       & 0xff] ^
                  $S1[$R0 >>  8 & 0xff] ^
                  $S2[$R0 >> 16 & 0xff] ^
                  $S3[$R0 >> 24 & 0xff];
            $t1 = $S0[$R1 >> 24 & 0xff] ^
                  $S1[$R1       & 0xff] ^
                  $S2[$R1 >>  8 & 0xff] ^
                  $S3[$R1 >> 16 & 0xff];
            $R3^= $t0 + ($t1 << 1) + $K[--$ki];
            $R3 = $R3 >> 1 & 0x7fffffff | $R3 << 31;
            $R2 = ($R2 >> 31 & 0x1 | $R2 << 1) ^ ($t0 + $t1 + $K[--$ki]);

            $t0 = $S0[$R2       & 0xff] ^
                  $S1[$R2 >>  8 & 0xff] ^
                  $S2[$R2 >> 16 & 0xff] ^
                  $S3[$R2 >> 24 & 0xff];
            $t1 = $S0[$R3 >> 24 & 0xff] ^
                  $S1[$R3       & 0xff] ^
                  $S2[$R3 >>  8 & 0xff] ^
                  $S3[$R3 >> 16 & 0xff];
            $R1^= $t0 + ($t1 << 1) + $K[--$ki];
            $R1 = $R1 >> 1 & 0x7fffffff | $R1 << 31;
            $R0 = ($R0 >> 31 & 0x1 | $R0 << 1) ^ ($t0 + $t1 + $K[--$ki]);
        }

        // @codingStandardsIgnoreStart
        return pack("V4", $K[0] ^ $R2,
                          $K[1] ^ $R3,
                          $K[2] ^ $R0,
                          $K[3] ^ $R1);
        // @codingStandardsIgnoreEnd
    }

    /**
     * Setup the performance-optimized function for de/encrypt()
     *
     * @see \phpseclib\Crypt\Base::_setupInlineCrypt()
     * @access private
     */
    function _setupInlineCrypt()
    {
        $lambda_functions =& self::_getLambdaFunctions();

        // Max. 10 Ultra-Hi-optimized inline-crypt functions. After that, we'll (still) create very fast code, but not the ultimate fast one.
        // (Currently, for Crypt_Twofish, one generated $lambda_function cost on php5.5@32bit ~140kb unfreeable mem and ~240kb on php5.5@64bit)
        $gen_hi_opt_code = (bool)(count($lambda_functions) < 10);

        // Generation of a uniqe hash for our generated code
        $code_hash = "Crypt_Twofish, {$this->mode}";
        if ($gen_hi_opt_code) {
            $code_hash = str_pad($code_hash, 32) . $this->_hashInlineCryptFunction($this->key);
        }

        if (!isset($lambda_functions[$code_hash])) {
            switch (true) {
                case $gen_hi_opt_code:
                    $K = $this->K;
                    $init_crypt = '
                        static $S0, $S1, $S2, $S3;
                        if (!$S0) {
                            for ($i = 0; $i < 256; ++$i) {
                                $S0[] = (int)$self->S0[$i];
                                $S1[] = (int)$self->S1[$i];
                                $S2[] = (int)$self->S2[$i];
                                $S3[] = (int)$self->S3[$i];
                            }
                        }
                    ';
                    break;
                default:
                    $K   = array();
                    for ($i = 0; $i < 40; ++$i) {
                        $K[] = '$K_' . $i;
                    }
                    $init_crypt = '
                        $S0 = $self->S0;
                        $S1 = $self->S1;
                        $S2 = $self->S2;
                        $S3 = $self->S3;
                        list(' . implode(',', $K) . ') = $self->K;
                    ';
            }

            // Generating encrypt code:
            $encrypt_block = '
                $in = unpack("V4", $in);
                $R0 = '.$K[0].' ^ $in[1];
                $R1 = '.$K[1].' ^ $in[2];
                $R2 = '.$K[2].' ^ $in[3];
                $R3 = '.$K[3].' ^ $in[4];
            ';
            for ($ki = 7, $i = 0; $i < 8; ++$i) {
                $encrypt_block.= '
                    $t0 = $S0[ $R0        & 0xff] ^
                          $S1[($R0 >>  8) & 0xff] ^
                          $S2[($R0 >> 16) & 0xff] ^
                          $S3[($R0 >> 24) & 0xff];
                    $t1 = $S0[($R1 >> 24) & 0xff] ^
                          $S1[ $R1        & 0xff] ^
                          $S2[($R1 >>  8) & 0xff] ^
                          $S3[($R1 >> 16) & 0xff];
                    $R2^= ($t0 + $t1 + '.$K[++$ki].');
                    $R2 = ($R2 >> 1 & 0x7fffffff) | ($R2 << 31);
                    $R3 = ((($R3 >> 31) & 1) | ($R3 << 1)) ^ ($t0 + ($t1 << 1) + '.$K[++$ki].');

                    $t0 = $S0[ $R2        & 0xff] ^
                          $S1[($R2 >>  8) & 0xff] ^
                          $S2[($R2 >> 16) & 0xff] ^
                          $S3[($R2 >> 24) & 0xff];
                    $t1 = $S0[($R3 >> 24) & 0xff] ^
                          $S1[ $R3        & 0xff] ^
                          $S2[($R3 >>  8) & 0xff] ^
                          $S3[($R3 >> 16) & 0xff];
                    $R0^= ($t0 + $t1 + '.$K[++$ki].');
                    $R0 = ($R0 >> 1 & 0x7fffffff) | ($R0 << 31);
                    $R1 = ((($R1 >> 31) & 1) | ($R1 << 1)) ^ ($t0 + ($t1 << 1) + '.$K[++$ki].');
                ';
            }
            $encrypt_block.= '
                $in = pack("V4", '.$K[4].' ^ $R2,
                                 '.$K[5].' ^ $R3,
                                 '.$K[6].' ^ $R0,
                                 '.$K[7].' ^ $R1);
            ';

            // Generating decrypt code:
            $decrypt_block = '
                $in = unpack("V4", $in);
                $R0 = '.$K[4].' ^ $in[1];
                $R1 = '.$K[5].' ^ $in[2];
                $R2 = '.$K[6].' ^ $in[3];
                $R3 = '.$K[7].' ^ $in[4];
            ';
            for ($ki = 40, $i = 0; $i < 8; ++$i) {
                $decrypt_block.= '
                    $t0 = $S0[$R0       & 0xff] ^
                          $S1[$R0 >>  8 & 0xff] ^
                          $S2[$R0 >> 16 & 0xff] ^
                          $S3[$R0 >> 24 & 0xff];
                    $t1 = $S0[$R1 >> 24 & 0xff] ^
                          $S1[$R1       & 0xff] ^
                          $S2[$R1 >>  8 & 0xff] ^
                          $S3[$R1 >> 16 & 0xff];
                    $R3^= $t0 + ($t1 << 1) + '.$K[--$ki].';
                    $R3 = $R3 >> 1 & 0x7fffffff | $R3 << 31;
                    $R2 = ($R2 >> 31 & 0x1 | $R2 << 1) ^ ($t0 + $t1 + '.$K[--$ki].');

                    $t0 = $S0[$R2       & 0xff] ^
                          $S1[$R2 >>  8 & 0xff] ^
                          $S2[$R2 >> 16 & 0xff] ^
                          $S3[$R2 >> 24 & 0xff];
                    $t1 = $S0[$R3 >> 24 & 0xff] ^
                          $S1[$R3       & 0xff] ^
                          $S2[$R3 >>  8 & 0xff] ^
                          $S3[$R3 >> 16 & 0xff];
                    $R1^= $t0 + ($t1 << 1) + '.$K[--$ki].';
                    $R1 = $R1 >> 1 & 0x7fffffff | $R1 << 31;
                    $R0 = ($R0 >> 31 & 0x1 | $R0 << 1) ^ ($t0 + $t1 + '.$K[--$ki].');
                ';
            }
            $decrypt_block.= '
                $in = pack("V4", '.$K[0].' ^ $R2,
                                 '.$K[1].' ^ $R3,
                                 '.$K[2].' ^ $R0,
                                 '.$K[3].' ^ $R1);
            ';

            $lambda_functions[$code_hash] = $this->_createInlineCryptFunction(
                array(
                   'init_crypt'    => $init_crypt,
                   'init_encrypt'  => '',
                   'init_decrypt'  => '',
                   'encrypt_block' => $encrypt_block,
                   'decrypt_block' => $decrypt_block
                )
            );
        }
        $this->inline_crypt = $lambda_functions[$code_hash];
    }
}<|MERGE_RESOLUTION|>--- conflicted
+++ resolved
@@ -367,12 +367,7 @@
      * Valid key lengths are 128, 192 or 256 bits
      *
      * @access public
-<<<<<<< HEAD
-     * @see \phpseclib\Crypt\Base::setKey()
-     * @param string $key
-=======
      * @param int $length
->>>>>>> bfba3db1
      */
     function setKeyLength($length)
     {
