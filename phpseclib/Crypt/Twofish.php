--- conflicted
+++ resolved
@@ -37,11 +37,8 @@
 
 namespace phpseclib\Crypt;
 
-<<<<<<< HEAD
 use phpseclib\Crypt\Base;
 
-=======
->>>>>>> fb5f6cb8
 /**
  * Pure-PHP implementation of Twofish.
  *
@@ -52,15 +49,6 @@
  */
 class Twofish extends Base
 {
-    /**
-     * The namespace used by the cipher for its constants.
-     *
-     * @see \phpseclib\Crypt\Base::const_namespace
-     * @var String
-     * @access private
-     */
-    var $const_namespace = 'TWOFISH';
-
     /**
      * The mcrypt specific name of the cipher
      *
@@ -684,19 +672,10 @@
         // (Currently, for Crypt_Twofish, one generated $lambda_function cost on php5.5@32bit ~140kb unfreeable mem and ~240kb on php5.5@64bit)
         $gen_hi_opt_code = (bool)( count($lambda_functions) < 10 );
 
-<<<<<<< HEAD
-        switch (true) {
-            case $gen_hi_opt_code:
-                $code_hash = md5(str_pad("Twofish, {$this->mode}, ", 32, "\0") . $this->key);
-                break;
-            default:
-                $code_hash = "Twofish, {$this->mode}";
-=======
         // Generation of a uniqe hash for our generated code
         $code_hash = "Crypt_Twofish, {$this->mode}";
         if ($gen_hi_opt_code) {
-            $code_hash = str_pad($code_hash, 32) . $this->_trapdoor($this->key);
->>>>>>> fb5f6cb8
+            $code_hash = str_pad($code_hash, 32) . $this->_hashInlineCryptFunction($this->key);
         }
 
         if (!isset($lambda_functions[$code_hash])) {
