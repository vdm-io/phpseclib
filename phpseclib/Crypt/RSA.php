<?php

/**
 * Pure-PHP PKCS#1 (v2.1) compliant implementation of RSA.
 *
 * PHP version 5
 *
 * Here's an example of how to encrypt and decrypt text with this library:
 * <code>
 * <?php
 *    include 'vendor/autoload.php';
 *
 *    $rsa = new \phpseclib\Crypt\RSA();
 *    extract($rsa->createKey());
 *
 *    $plaintext = 'terrafrost';
 *
 *    $rsa->loadKey($privatekey);
 *    $ciphertext = $rsa->encrypt($plaintext);
 *
 *    $rsa->loadKey($publickey);
 *    echo $rsa->decrypt($ciphertext);
 * ?>
 * </code>
 *
 * Here's an example of how to create signatures and verify signatures with this library:
 * <code>
 * <?php
 *    include 'vendor/autoload.php';
 *
 *    $rsa = new \phpseclib\Crypt\RSA();
 *    extract($rsa->createKey());
 *
 *    $plaintext = 'terrafrost';
 *
 *    $rsa->loadKey($privatekey);
 *    $signature = $rsa->sign($plaintext);
 *
 *    $rsa->loadKey($publickey);
 *    echo $rsa->verify($plaintext, $signature) ? 'verified' : 'unverified';
 * ?>
 * </code>
 *
 * @category  Crypt
 * @package   RSA
 * @author    Jim Wigginton <terrafrost@php.net>
 * @copyright 2009 Jim Wigginton
 * @license   http://www.opensource.org/licenses/mit-license.html  MIT License
 * @link      http://phpseclib.sourceforge.net
 */

namespace phpseclib\Crypt;

use phpseclib\Math\BigInteger;

/**
 * Pure-PHP PKCS#1 compliant implementation of RSA.
 *
 * @package RSA
 * @author  Jim Wigginton <terrafrost@php.net>
 * @access  public
 */
class RSA
{
    /**#@+
     * @access public
     * @see self::encrypt()
     * @see self::decrypt()
     */
    /**
     * Use {@link http://en.wikipedia.org/wiki/Optimal_Asymmetric_Encryption_Padding Optimal Asymmetric Encryption Padding}
     * (OAEP) for encryption / decryption.
     *
     * Uses sha1 by default.
     *
     * @see self::setHash()
     * @see self::setMGFHash()
     */
    const ENCRYPTION_OAEP = 1;
    /**
     * Use PKCS#1 padding.
     *
     * Although self::ENCRYPTION_OAEP offers more security, including PKCS#1 padding is necessary for purposes of backwards
     * compatibility with protocols (like SSH-1) written before OAEP's introduction.
     */
    const ENCRYPTION_PKCS1 = 2;
    /**
     * Do not use any padding
     *
     * Although this method is not recommended it can none-the-less sometimes be useful if you're trying to decrypt some legacy
     * stuff, if you're trying to diagnose why an encrypted message isn't decrypting, etc.
     */
    const ENCRYPTION_NONE = 3;
    /**#@-*/

    /**#@+
     * @access public
     * @see self::sign()
     * @see self::verify()
     * @see self::setHash()
    */
    /**
     * Use the Probabilistic Signature Scheme for signing
     *
     * Uses sha1 by default.
     *
     * @see self::setSaltLength()
     * @see self::setMGFHash()
     */
    const SIGNATURE_PSS = 1;
    /**
     * Use the PKCS#1 scheme by default.
     *
     * Although self::SIGNATURE_PSS offers more security, including PKCS#1 signing is necessary for purposes of backwards
     * compatibility with protocols (like SSH-2) written before PSS's introduction.
     */
    const SIGNATURE_PKCS1 = 2;
    /**#@-*/

    /**#@+
     * @access private
     * @see \phpseclib\Crypt\RSA::createKey()
    */
    /**
     * ASN1 Integer
     */
    const ASN1_INTEGER = 2;
    /**
     * ASN1 Bit String
     */
    const ASN1_BITSTRING = 3;
    /**
     * ASN1 Octet String
     */
    const ASN1_OCTETSTRING = 4;
    /**
     * ASN1 Object Identifier
     */
    const ASN1_OBJECT = 6;
    /**
     * ASN1 Sequence (with the constucted bit set)
     */
    const ASN1_SEQUENCE = 48;
    /**#@-*/

    /**#@+
     * @access private
     * @see \phpseclib\Crypt\RSA::__construct()
    */
    /**
     * To use the pure-PHP implementation
     */
    const MODE_INTERNAL = 1;
    /**
     * To use the OpenSSL library
     *
     * (if enabled; otherwise, the internal implementation will be used)
     */
    const MODE_OPENSSL = 2;
    /**#@-*/

    /**#@+
     * @access public
     * @see \phpseclib\Crypt\RSA::createKey()
     * @see \phpseclib\Crypt\RSA::setPrivateKeyFormat()
    */
    /**
     * PKCS#1 formatted private key
     *
     * Used by OpenSSH
     */
    const PRIVATE_FORMAT_PKCS1 = 0;
    /**
     * PuTTY formatted private key
     */
    const PRIVATE_FORMAT_PUTTY = 1;
    /**
     * XML formatted private key
     */
    const PRIVATE_FORMAT_XML = 2;
    /**
     * PKCS#8 formatted private key
     */
    const PRIVATE_FORMAT_PKCS8 = 8;
    /**
     * OpenSSH formatted private key
     */
    const PRIVATE_FORMAT_OPENSSH = 9;
    /**#@-*/

    /**#@+
     * @access public
     * @see \phpseclib\Crypt\RSA::createKey()
     * @see \phpseclib\Crypt\RSA::setPublicKeyFormat()
    */
    /**
     * Raw public key
     *
     * An array containing two \phpseclib\Math\BigInteger objects.
     *
     * The exponent can be indexed with any of the following:
     *
     * 0, e, exponent, publicExponent
     *
     * The modulus can be indexed with any of the following:
     *
     * 1, n, modulo, modulus
     */
    const PUBLIC_FORMAT_RAW = 3;
    /**
     * PKCS#1 formatted public key (raw)
     *
     * Used by File/X509.php
     *
     * Has the following header:
     *
     * -----BEGIN RSA PUBLIC KEY-----
     *
     * Analogous to ssh-keygen's pem format (as specified by -m)
     */
    const PUBLIC_FORMAT_PKCS1 = 4;
    const PUBLIC_FORMAT_PKCS1_RAW = 4;
    /**
     * XML formatted public key
     */
    const PUBLIC_FORMAT_XML = 5;
    /**
     * OpenSSH formatted public key
     *
     * Place in $HOME/.ssh/authorized_keys
     */
    const PUBLIC_FORMAT_OPENSSH = 6;
    /**
     * PKCS#1 formatted public key (encapsulated)
     *
     * Used by PHP's openssl_public_encrypt() and openssl's rsautl (when -pubin is set)
     *
     * Has the following header:
     *
     * -----BEGIN PUBLIC KEY-----
     *
     * Analogous to ssh-keygen's pkcs8 format (as specified by -m). Although PKCS8
     * is specific to private keys it's basically creating a DER-encoded wrapper
     * for keys. This just extends that same concept to public keys (much like ssh-keygen)
     */
    const PUBLIC_FORMAT_PKCS8 = 7;
    /**#@-*/

    /**
     * Precomputed Zero
     *
     * @var \phpseclib\Math\BigInteger
     * @access private
     */
    var $zero;

    /**
     * Precomputed One
     *
     * @var \phpseclib\Math\BigInteger
     * @access private
     */
    var $one;

    /**
     * Private Key Format
     *
     * @var int
     * @access private
     */
    var $privateKeyFormat = self::PRIVATE_FORMAT_PKCS1;

    /**
     * Public Key Format
     *
     * @var int
     * @access public
     */
    var $publicKeyFormat = self::PUBLIC_FORMAT_PKCS8;

    /**
     * Modulus (ie. n)
     *
     * @var \phpseclib\Math\BigInteger
     * @access private
     */
    var $modulus;

    /**
     * Modulus length
     *
     * @var \phpseclib\Math\BigInteger
     * @access private
     */
    var $k;

    /**
     * Exponent (ie. e or d)
     *
     * @var \phpseclib\Math\BigInteger
     * @access private
     */
    var $exponent;

    /**
     * Primes for Chinese Remainder Theorem (ie. p and q)
     *
     * @var array
     * @access private
     */
    var $primes;

    /**
     * Exponents for Chinese Remainder Theorem (ie. dP and dQ)
     *
     * @var array
     * @access private
     */
    var $exponents;

    /**
     * Coefficients for Chinese Remainder Theorem (ie. qInv)
     *
     * @var array
     * @access private
     */
    var $coefficients;

    /**
     * Hash name
     *
     * @var string
     * @access private
     */
    var $hashName;

    /**
     * Hash function
     *
     * @var \phpseclib\Crypt\Hash
     * @access private
     */
    var $hash;

    /**
     * Length of hash function output
     *
     * @var int
     * @access private
     */
    var $hLen;

    /**
     * Length of salt
     *
     * @var int
     * @access private
     */
    var $sLen;

    /**
     * Hash function for the Mask Generation Function
     *
     * @var \phpseclib\Crypt\Hash
     * @access private
     */
    var $mgfHash;

    /**
     * Length of MGF hash function output
     *
     * @var int
     * @access private
     */
    var $mgfHLen;

    /**
     * Encryption mode
     *
     * @var int
     * @access private
     */
    var $encryptionMode = self::ENCRYPTION_OAEP;

    /**
     * Signature mode
     *
     * @var int
     * @access private
     */
    var $signatureMode = self::SIGNATURE_PSS;

    /**
     * Public Exponent
     *
     * @var mixed
     * @access private
     */
    var $publicExponent = false;

    /**
     * Password
     *
     * @var string
     * @access private
     */
    var $password = false;

    /**
     * Components
     *
     * For use with parsing XML formatted keys.  PHP's XML Parser functions use utilized - instead of PHP's DOM functions -
     * because PHP's XML Parser functions work on PHP4 whereas PHP's DOM functions - although surperior - don't.
     *
     * @see self::_start_element_handler()
     * @var array
     * @access private
     */
    var $components = array();

    /**
     * Current String
     *
     * For use with parsing XML formatted keys.
     *
     * @see self::_character_handler()
     * @see self::_stop_element_handler()
     * @var mixed
     * @access private
     */
    var $current;

    /**
     * OpenSSL configuration file name.
     *
     * Set to null to use system configuration file.
     * @see self::createKey()
     * @var mixed
     * @Access public
     */
    var $configFile;

    /**
     * Public key comment field.
     *
     * @var string
     * @access private
     */
    var $comment = 'phpseclib-generated-key';

    /**
     * The constructor
     *
     * If you want to make use of the openssl extension, you'll need to set the mode manually, yourself.  The reason
     * \phpseclib\Crypt\RSA doesn't do it is because OpenSSL doesn't fail gracefully.  openssl_pkey_new(), in particular, requires
     * openssl.cnf be present somewhere and, unfortunately, the only real way to find out is too late.
     *
     * @return \phpseclib\Crypt\RSA
     * @access public
     */
    function __construct()
    {
        $this->configFile = dirname(__FILE__) . '/../openssl.cnf';

        if (!defined('CRYPT_RSA_MODE')) {
            switch (true) {
                // Math/BigInteger's openssl requirements are a little less stringent than Crypt/RSA's. in particular,
                // Math/BigInteger doesn't require an openssl.cfg file whereas Crypt/RSA does. so if Math/BigInteger
                // can't use OpenSSL it can be pretty trivially assumed, then, that Crypt/RSA can't either.
                case defined('MATH_BIGINTEGER_OPENSSL_DISABLE'):
                    define('CRYPT_RSA_MODE', self::MODE_INTERNAL);
                    break;
                case function_exists('phpinfo') && extension_loaded('openssl') && file_exists($this->configFile):
                    // some versions of XAMPP have mismatched versions of OpenSSL which causes it not to work
                    $versions = array();

                    // avoid generating errors (even with suppression) when phpinfo() is disabled (common in production systems)
                    if (strpos(ini_get('disable_functions'), 'phpinfo') === false) {
                        ob_start();
                        @phpinfo();
                        $content = ob_get_contents();
                        ob_end_clean();

                        preg_match_all('#OpenSSL (Header|Library) Version(.*)#im', $content, $matches);

                        if (!empty($matches[1])) {
                            for ($i = 0; $i < count($matches[1]); $i++) {
                                $fullVersion = trim(str_replace('=>', '', strip_tags($matches[2][$i])));

                                // Remove letter part in OpenSSL version
                                if (!preg_match('/(\d+\.\d+\.\d+)/i', $fullVersion, $m)) {
                                    $versions[$matches[1][$i]] = $fullVersion;
                                } else {
                                    $versions[$matches[1][$i]] = $m[0];
                                }
                            }
                        }
                    }

                    // it doesn't appear that OpenSSL versions were reported upon until PHP 5.3+
                    switch (true) {
                        case !isset($versions['Header']):
                        case !isset($versions['Library']):
                        case $versions['Header'] == $versions['Library']:
                        case version_compare($versions['Header'], '1.0.0') >= 0 && version_compare($versions['Library'], '1.0.0') >= 0:
                            define('CRYPT_RSA_MODE', self::MODE_OPENSSL);
                            break;
                        default:
                            define('CRYPT_RSA_MODE', self::MODE_INTERNAL);
                            define('MATH_BIGINTEGER_OPENSSL_DISABLE', true);
                    }
                    break;
                default:
                    define('CRYPT_RSA_MODE', self::MODE_INTERNAL);
            }
        }

        $this->zero = new BigInteger();
        $this->one = new BigInteger(1);

        $this->hash = new Hash('sha1');
        $this->hLen = $this->hash->getLength();
        $this->hashName = 'sha1';
        $this->mgfHash = new Hash('sha1');
        $this->mgfHLen = $this->mgfHash->getLength();
    }

    /**
     * Create public / private key pair
     *
     * Returns an array with the following three elements:
     *  - 'privatekey': The private key.
     *  - 'publickey':  The public key.
     *  - 'partialkey': A partially computed key (if the execution time exceeded $timeout).
     *                  Will need to be passed back to \phpseclib\Crypt\RSA::createKey() as the third parameter for further processing.
     *
     * @access public
     * @param int $bits
     * @param int $timeout
     * @param array $partial
     */
    function createKey($bits = 1024, $timeout = false, $partial = array())
    {
        if (!defined('CRYPT_RSA_EXPONENT')) {
            // http://en.wikipedia.org/wiki/65537_%28number%29
            define('CRYPT_RSA_EXPONENT', '65537');
        }
        // per <http://cseweb.ucsd.edu/~hovav/dist/survey.pdf#page=5>, this number ought not result in primes smaller
        // than 256 bits. as a consequence if the key you're trying to create is 1024 bits and you've set CRYPT_RSA_SMALLEST_PRIME
        // to 384 bits then you're going to get a 384 bit prime and a 640 bit prime (384 + 1024 % 384). at least if
        // CRYPT_RSA_MODE is set to self::MODE_INTERNAL. if CRYPT_RSA_MODE is set to self::MODE_OPENSSL then
        // CRYPT_RSA_SMALLEST_PRIME is ignored (ie. multi-prime RSA support is more intended as a way to speed up RSA key
        // generation when there's a chance neither gmp nor OpenSSL are installed)
        if (!defined('CRYPT_RSA_SMALLEST_PRIME')) {
            define('CRYPT_RSA_SMALLEST_PRIME', 4096);
        }

        // OpenSSL uses 65537 as the exponent and requires RSA keys be 384 bits minimum
        if (CRYPT_RSA_MODE == self::MODE_OPENSSL && $bits >= 384 && CRYPT_RSA_EXPONENT == 65537) {
            $config = array();
            if (isset($this->configFile)) {
                $config['config'] = $this->configFile;
            }
            $rsa = openssl_pkey_new(array('private_key_bits' => $bits) + $config);
            openssl_pkey_export($rsa, $privatekey, null, $config);
            $publickey = openssl_pkey_get_details($rsa);
            $publickey = $publickey['key'];

            $privatekey = call_user_func_array(array($this, '_convertPrivateKey'), array_values($this->_parseKey($privatekey, self::PRIVATE_FORMAT_PKCS1)));
            $publickey = call_user_func_array(array($this, '_convertPublicKey'), array_values($this->_parseKey($publickey, self::PUBLIC_FORMAT_PKCS1)));

            // clear the buffer of error strings stemming from a minimalistic openssl.cnf
            while (openssl_error_string() !== false) {
            }

            return array(
                'privatekey' => $privatekey,
                'publickey' => $publickey,
                'partialkey' => false
            );
        }

        static $e;
        if (!isset($e)) {
            $e = new BigInteger(CRYPT_RSA_EXPONENT);
        }

        extract($this->_generateMinMax($bits));
        $absoluteMin = $min;
        $temp = $bits >> 1; // divide by two to see how many bits P and Q would be
        if ($temp > CRYPT_RSA_SMALLEST_PRIME) {
            $num_primes = floor($bits / CRYPT_RSA_SMALLEST_PRIME);
            $temp = CRYPT_RSA_SMALLEST_PRIME;
        } else {
            $num_primes = 2;
        }
        extract($this->_generateMinMax($temp + $bits % $temp));
        $finalMax = $max;
        extract($this->_generateMinMax($temp));

        $generator = new BigInteger();

        $n = $this->one->copy();
        if (!empty($partial)) {
            extract(unserialize($partial));
        } else {
            $exponents = $coefficients = $primes = array();
            $lcm = array(
                'top' => $this->one->copy(),
                'bottom' => false
            );
        }

        $start = time();
        $i0 = count($primes) + 1;

        do {
            for ($i = $i0; $i <= $num_primes; $i++) {
                if ($timeout !== false) {
                    $timeout-= time() - $start;
                    $start = time();
                    if ($timeout <= 0) {
                        return array(
                            'privatekey' => '',
                            'publickey'  => '',
                            'partialkey' => serialize(array(
                                'primes' => $primes,
                                'coefficients' => $coefficients,
                                'lcm' => $lcm,
                                'exponents' => $exponents
                            ))
                        );
                    }
                }

                if ($i == $num_primes) {
                    list($min, $temp) = $absoluteMin->divide($n);
                    if (!$temp->equals($this->zero)) {
                        $min = $min->add($this->one); // ie. ceil()
                    }
                    $primes[$i] = $generator->randomPrime($min, $finalMax, $timeout);
                } else {
                    $primes[$i] = $generator->randomPrime($min, $max, $timeout);
                }

                if ($primes[$i] === false) { // if we've reached the timeout
                    if (count($primes) > 1) {
                        $partialkey = '';
                    } else {
                        array_pop($primes);
                        $partialkey = serialize(array(
                            'primes' => $primes,
                            'coefficients' => $coefficients,
                            'lcm' => $lcm,
                            'exponents' => $exponents
                        ));
                    }

                    return array(
                        'privatekey' => '',
                        'publickey'  => '',
                        'partialkey' => $partialkey
                    );
                }

                // the first coefficient is calculated differently from the rest
                // ie. instead of being $primes[1]->modInverse($primes[2]), it's $primes[2]->modInverse($primes[1])
                if ($i > 2) {
                    $coefficients[$i] = $n->modInverse($primes[$i]);
                }

                $n = $n->multiply($primes[$i]);

                $temp = $primes[$i]->subtract($this->one);

                // textbook RSA implementations use Euler's totient function instead of the least common multiple.
                // see http://en.wikipedia.org/wiki/Euler%27s_totient_function
                $lcm['top'] = $lcm['top']->multiply($temp);
                $lcm['bottom'] = $lcm['bottom'] === false ? $temp : $lcm['bottom']->gcd($temp);

                $exponents[$i] = $e->modInverse($temp);
            }

            list($temp) = $lcm['top']->divide($lcm['bottom']);
            $gcd = $temp->gcd($e);
            $i0 = 1;
        } while (!$gcd->equals($this->one));

        $d = $e->modInverse($temp);

        $coefficients[2] = $primes[2]->modInverse($primes[1]);

        // from <http://tools.ietf.org/html/rfc3447#appendix-A.1.2>:
        // RSAPrivateKey ::= SEQUENCE {
        //     version           Version,
        //     modulus           INTEGER,  -- n
        //     publicExponent    INTEGER,  -- e
        //     privateExponent   INTEGER,  -- d
        //     prime1            INTEGER,  -- p
        //     prime2            INTEGER,  -- q
        //     exponent1         INTEGER,  -- d mod (p-1)
        //     exponent2         INTEGER,  -- d mod (q-1)
        //     coefficient       INTEGER,  -- (inverse of q) mod p
        //     otherPrimeInfos   OtherPrimeInfos OPTIONAL
        // }

        return array(
            'privatekey' => $this->_convertPrivateKey($n, $e, $d, $primes, $exponents, $coefficients),
            'publickey'  => $this->_convertPublicKey($n, $e),
            'partialkey' => false
        );
    }

    /**
     * Convert a private key to the appropriate format.
     *
     * @access private
     * @see self::setPrivateKeyFormat()
     * @param Math_BigInteger $n
     * @param Math_BigInteger $e
     * @param Math_BigInteger $d
     * @param array<int,Math_BigInteger> $primes
     * @param array<int,Math_BigInteger> $exponents
     * @param array<int,Math_BigInteger> $coefficients
     * @return string
     */
    function _convertPrivateKey($n, $e, $d, $primes, $exponents, $coefficients)
    {
        $signed = $this->privateKeyFormat != self::PRIVATE_FORMAT_XML;
        $num_primes = count($primes);
        $raw = array(
            'version' => $num_primes == 2 ? chr(0) : chr(1), // two-prime vs. multi
            'modulus' => $n->toBytes($signed),
            'publicExponent' => $e->toBytes($signed),
            'privateExponent' => $d->toBytes($signed),
            'prime1' => $primes[1]->toBytes($signed),
            'prime2' => $primes[2]->toBytes($signed),
            'exponent1' => $exponents[1]->toBytes($signed),
            'exponent2' => $exponents[2]->toBytes($signed),
            'coefficient' => $coefficients[2]->toBytes($signed)
        );

        // if the format in question does not support multi-prime rsa and multi-prime rsa was used,
        // call _convertPublicKey() instead.
        switch ($this->privateKeyFormat) {
            case self::PRIVATE_FORMAT_XML:
                if ($num_primes != 2) {
                    return false;
                }
                return "<RSAKeyValue>\r\n" .
                       '  <Modulus>' . base64_encode($raw['modulus']) . "</Modulus>\r\n" .
                       '  <Exponent>' . base64_encode($raw['publicExponent']) . "</Exponent>\r\n" .
                       '  <P>' . base64_encode($raw['prime1']) . "</P>\r\n" .
                       '  <Q>' . base64_encode($raw['prime2']) . "</Q>\r\n" .
                       '  <DP>' . base64_encode($raw['exponent1']) . "</DP>\r\n" .
                       '  <DQ>' . base64_encode($raw['exponent2']) . "</DQ>\r\n" .
                       '  <InverseQ>' . base64_encode($raw['coefficient']) . "</InverseQ>\r\n" .
                       '  <D>' . base64_encode($raw['privateExponent']) . "</D>\r\n" .
                       '</RSAKeyValue>';
                break;
            case self::PRIVATE_FORMAT_PUTTY:
                if ($num_primes != 2) {
                    return false;
                }
                $key = "PuTTY-User-Key-File-2: ssh-rsa\r\nEncryption: ";
                $encryption = (!empty($this->password) || is_string($this->password)) ? 'aes256-cbc' : 'none';
                $key.= $encryption;
                $key.= "\r\nComment: " . $this->comment . "\r\n";
                $public = pack(
                    'Na*Na*Na*',
                    strlen('ssh-rsa'),
                    'ssh-rsa',
                    strlen($raw['publicExponent']),
                    $raw['publicExponent'],
                    strlen($raw['modulus']),
                    $raw['modulus']
                );
                $source = pack(
                    'Na*Na*Na*Na*',
                    strlen('ssh-rsa'),
                    'ssh-rsa',
                    strlen($encryption),
                    $encryption,
                    strlen($this->comment),
                    $this->comment,
                    strlen($public),
                    $public
                );
                $public = base64_encode($public);
                $key.= "Public-Lines: " . ((strlen($public) + 63) >> 6) . "\r\n";
                $key.= chunk_split($public, 64);
                $private = pack(
                    'Na*Na*Na*Na*',
                    strlen($raw['privateExponent']),
                    $raw['privateExponent'],
                    strlen($raw['prime1']),
                    $raw['prime1'],
                    strlen($raw['prime2']),
                    $raw['prime2'],
                    strlen($raw['coefficient']),
                    $raw['coefficient']
                );
                if (empty($this->password) && !is_string($this->password)) {
                    $source.= pack('Na*', strlen($private), $private);
                    $hashkey = 'putty-private-key-file-mac-key';
                } else {
                    $private.= Random::string(16 - (strlen($private) & 15));
                    $source.= pack('Na*', strlen($private), $private);
                    $sequence = 0;
                    $symkey = '';
                    while (strlen($symkey) < 32) {
                        $temp = pack('Na*', $sequence++, $this->password);
                        $symkey.= pack('H*', sha1($temp));
                    }
                    $symkey = substr($symkey, 0, 32);
                    $crypto = new AES();

                    $crypto->setKey($symkey);
                    $crypto->disablePadding();
                    $private = $crypto->encrypt($private);
                    $hashkey = 'putty-private-key-file-mac-key' . $this->password;
                }

                $private = base64_encode($private);
                $key.= 'Private-Lines: ' . ((strlen($private) + 63) >> 6) . "\r\n";
                $key.= chunk_split($private, 64);
                $hash = new Hash('sha1');
                $hash->setKey(pack('H*', sha1($hashkey)));
                $key.= 'Private-MAC: ' . bin2hex($hash->hash($source)) . "\r\n";

                return $key;
            case self::PRIVATE_FORMAT_OPENSSH:
                if ($num_primes != 2) {
                    return false;
                }
                $publicKey = pack('Na*Na*Na*', strlen('ssh-rsa'), 'ssh-rsa', strlen($raw['publicExponent']), $raw['publicExponent'], strlen($raw['modulus']), $raw['modulus']);
                $privateKey = pack(
                    'Na*Na*Na*Na*Na*Na*Na*',
                    strlen('ssh-rsa'),
                    'ssh-rsa',
                    strlen($raw['modulus']),
                    $raw['modulus'],
                    strlen($raw['publicExponent']),
                    $raw['publicExponent'],
                    strlen($raw['privateExponent']),
                    $raw['privateExponent'],
                    strlen($raw['coefficient']),
                    $raw['coefficient'],
                    strlen($raw['prime1']),
                    $raw['prime1'],
                    strlen($raw['prime2']),
                    $raw['prime2']
                );
                $checkint = Random::string(4);
                $paddedKey = pack(
                    'a*Na*',
                    $checkint . $checkint . $privateKey,
                    strlen($this->comment),
                    $this->comment
                );
                $paddingLength = (7 * strlen($paddedKey)) % 8;
                for ($i = 1; $i <= $paddingLength; $i++) {
                    $paddedKey.= chr($i);
                }
                $key = pack(
                    'Na*Na*Na*NNa*Na*',
                    strlen('none'),
                    'none',
                    strlen('none'),
                    'none',
                    0,
                    '',
                    1,
                    strlen($publicKey),
                    $publicKey,
                    strlen($paddedKey),
                    $paddedKey
                );
                $key = "openssh-key-v1\0$key";

                return "-----BEGIN OPENSSH PRIVATE KEY-----\n" .
                       chunk_split(base64_encode($key), 70, "\n") .
                       "-----END OPENSSH PRIVATE KEY-----\n";
            default: // eg. self::PRIVATE_FORMAT_PKCS1
                $components = array();
                foreach ($raw as $name => $value) {
                    $components[$name] = pack('Ca*a*', self::ASN1_INTEGER, $this->_encodeLength(strlen($value)), $value);
                }

                $RSAPrivateKey = implode('', $components);

                if ($num_primes > 2) {
                    $OtherPrimeInfos = '';
                    for ($i = 3; $i <= $num_primes; $i++) {
                        // OtherPrimeInfos ::= SEQUENCE SIZE(1..MAX) OF OtherPrimeInfo
                        //
                        // OtherPrimeInfo ::= SEQUENCE {
                        //     prime             INTEGER,  -- ri
                        //     exponent          INTEGER,  -- di
                        //     coefficient       INTEGER   -- ti
                        // }
                        $OtherPrimeInfo = pack('Ca*a*', self::ASN1_INTEGER, $this->_encodeLength(strlen($primes[$i]->toBytes(true))), $primes[$i]->toBytes(true));
                        $OtherPrimeInfo.= pack('Ca*a*', self::ASN1_INTEGER, $this->_encodeLength(strlen($exponents[$i]->toBytes(true))), $exponents[$i]->toBytes(true));
                        $OtherPrimeInfo.= pack('Ca*a*', self::ASN1_INTEGER, $this->_encodeLength(strlen($coefficients[$i]->toBytes(true))), $coefficients[$i]->toBytes(true));
                        $OtherPrimeInfos.= pack('Ca*a*', self::ASN1_SEQUENCE, $this->_encodeLength(strlen($OtherPrimeInfo)), $OtherPrimeInfo);
                    }
                    $RSAPrivateKey.= pack('Ca*a*', self::ASN1_SEQUENCE, $this->_encodeLength(strlen($OtherPrimeInfos)), $OtherPrimeInfos);
                }

                $RSAPrivateKey = pack('Ca*a*', self::ASN1_SEQUENCE, $this->_encodeLength(strlen($RSAPrivateKey)), $RSAPrivateKey);

                if ($this->privateKeyFormat == self::PRIVATE_FORMAT_PKCS8) {
                    $rsaOID = pack('H*', '300d06092a864886f70d0101010500'); // hex version of MA0GCSqGSIb3DQEBAQUA
                    $RSAPrivateKey = pack(
                        'Ca*a*Ca*a*',
                        self::ASN1_INTEGER,
                        "\01\00",
                        $rsaOID,
                        4,
                        $this->_encodeLength(strlen($RSAPrivateKey)),
                        $RSAPrivateKey
                    );
                    $RSAPrivateKey = pack('Ca*a*', self::ASN1_SEQUENCE, $this->_encodeLength(strlen($RSAPrivateKey)), $RSAPrivateKey);
                    if (!empty($this->password) || is_string($this->password)) {
                        $salt = Random::string(8);
                        $iterationCount = 2048;

                        $crypto = new DES();
                        $crypto->setPassword($this->password, 'pbkdf1', 'md5', $salt, $iterationCount);
                        $RSAPrivateKey = $crypto->encrypt($RSAPrivateKey);

                        $parameters = pack(
                            'Ca*a*Ca*N',
                            self::ASN1_OCTETSTRING,
                            $this->_encodeLength(strlen($salt)),
                            $salt,
                            self::ASN1_INTEGER,
                            $this->_encodeLength(4),
                            $iterationCount
                        );
                        $pbeWithMD5AndDES_CBC = "\x2a\x86\x48\x86\xf7\x0d\x01\x05\x03";

                        $encryptionAlgorithm = pack(
                            'Ca*a*Ca*a*',
                            self::ASN1_OBJECT,
                            $this->_encodeLength(strlen($pbeWithMD5AndDES_CBC)),
                            $pbeWithMD5AndDES_CBC,
                            self::ASN1_SEQUENCE,
                            $this->_encodeLength(strlen($parameters)),
                            $parameters
                        );

                        $RSAPrivateKey = pack(
                            'Ca*a*Ca*a*',
                            self::ASN1_SEQUENCE,
                            $this->_encodeLength(strlen($encryptionAlgorithm)),
                            $encryptionAlgorithm,
                            self::ASN1_OCTETSTRING,
                            $this->_encodeLength(strlen($RSAPrivateKey)),
                            $RSAPrivateKey
                        );

                        $RSAPrivateKey = pack('Ca*a*', self::ASN1_SEQUENCE, $this->_encodeLength(strlen($RSAPrivateKey)), $RSAPrivateKey);

                        $RSAPrivateKey = "-----BEGIN ENCRYPTED PRIVATE KEY-----\r\n" .
                                         chunk_split(base64_encode($RSAPrivateKey), 64) .
                                         '-----END ENCRYPTED PRIVATE KEY-----';
                    } else {
                        $RSAPrivateKey = "-----BEGIN PRIVATE KEY-----\r\n" .
                                         chunk_split(base64_encode($RSAPrivateKey), 64) .
                                         '-----END PRIVATE KEY-----';
                    }
                    return $RSAPrivateKey;
                }

                if (!empty($this->password) || is_string($this->password)) {
                    $iv = Random::string(8);
                    $symkey = pack('H*', md5($this->password . $iv)); // symkey is short for symmetric key
                    $symkey.= substr(pack('H*', md5($symkey . $this->password . $iv)), 0, 8);
                    $des = new TripleDES();
                    $des->setKey($symkey);
                    $des->setIV($iv);
                    $iv = strtoupper(bin2hex($iv));
                    $RSAPrivateKey = "-----BEGIN RSA PRIVATE KEY-----\r\n" .
                                     "Proc-Type: 4,ENCRYPTED\r\n" .
                                     "DEK-Info: DES-EDE3-CBC,$iv\r\n" .
                                     "\r\n" .
                                     chunk_split(base64_encode($des->encrypt($RSAPrivateKey)), 64) .
                                     '-----END RSA PRIVATE KEY-----';
                } else {
                    $RSAPrivateKey = "-----BEGIN RSA PRIVATE KEY-----\r\n" .
                                     chunk_split(base64_encode($RSAPrivateKey), 64) .
                                     '-----END RSA PRIVATE KEY-----';
                }

                return $RSAPrivateKey;
        }
    }

    /**
     * Convert a public key to the appropriate format
     *
     * @access private
     * @see self::setPublicKeyFormat()
     * @param Math_BigInteger $n
     * @param Math_BigInteger $e
     * @return string|array<string,Math_BigInteger>
     */
    function _convertPublicKey($n, $e)
    {
        $signed = $this->publicKeyFormat != self::PUBLIC_FORMAT_XML;

        $modulus = $n->toBytes($signed);
        $publicExponent = $e->toBytes($signed);

        switch ($this->publicKeyFormat) {
            case self::PUBLIC_FORMAT_RAW:
                return array('e' => $e->copy(), 'n' => $n->copy());
            case self::PUBLIC_FORMAT_XML:
                return "<RSAKeyValue>\r\n" .
                       '  <Modulus>' . base64_encode($modulus) . "</Modulus>\r\n" .
                       '  <Exponent>' . base64_encode($publicExponent) . "</Exponent>\r\n" .
                       '</RSAKeyValue>';
                break;
            case self::PUBLIC_FORMAT_OPENSSH:
                // from <http://tools.ietf.org/html/rfc4253#page-15>:
                // string    "ssh-rsa"
                // mpint     e
                // mpint     n
                $RSAPublicKey = pack('Na*Na*Na*', strlen('ssh-rsa'), 'ssh-rsa', strlen($publicExponent), $publicExponent, strlen($modulus), $modulus);
                $RSAPublicKey = 'ssh-rsa ' . base64_encode($RSAPublicKey) . ' ' . $this->comment;

                return $RSAPublicKey;
            default: // eg. self::PUBLIC_FORMAT_PKCS1_RAW or self::PUBLIC_FORMAT_PKCS1
                // from <http://tools.ietf.org/html/rfc3447#appendix-A.1.1>:
                // RSAPublicKey ::= SEQUENCE {
                //     modulus           INTEGER,  -- n
                //     publicExponent    INTEGER   -- e
                // }
                $components = array(
                    'modulus' => pack('Ca*a*', self::ASN1_INTEGER, $this->_encodeLength(strlen($modulus)), $modulus),
                    'publicExponent' => pack('Ca*a*', self::ASN1_INTEGER, $this->_encodeLength(strlen($publicExponent)), $publicExponent)
                );

                $RSAPublicKey = pack(
                    'Ca*a*a*',
                    self::ASN1_SEQUENCE,
                    $this->_encodeLength(strlen($components['modulus']) + strlen($components['publicExponent'])),
                    $components['modulus'],
                    $components['publicExponent']
                );

                if ($this->publicKeyFormat == self::PUBLIC_FORMAT_PKCS1_RAW) {
                    $RSAPublicKey = "-----BEGIN RSA PUBLIC KEY-----\r\n" .
                                    chunk_split(base64_encode($RSAPublicKey), 64) .
                                    '-----END RSA PUBLIC KEY-----';
                } else {
                    // sequence(oid(1.2.840.113549.1.1.1), null)) = rsaEncryption.
                    $rsaOID = pack('H*', '300d06092a864886f70d0101010500'); // hex version of MA0GCSqGSIb3DQEBAQUA
                    $RSAPublicKey = chr(0) . $RSAPublicKey;
                    $RSAPublicKey = chr(3) . $this->_encodeLength(strlen($RSAPublicKey)) . $RSAPublicKey;

                    $RSAPublicKey = pack(
                        'Ca*a*',
                        self::ASN1_SEQUENCE,
                        $this->_encodeLength(strlen($rsaOID . $RSAPublicKey)),
                        $rsaOID . $RSAPublicKey
                    );

                    $RSAPublicKey = "-----BEGIN PUBLIC KEY-----\r\n" .
                                     chunk_split(base64_encode($RSAPublicKey), 64) .
                                     '-----END PUBLIC KEY-----';
                }

                return $RSAPublicKey;
        }
    }

    /**
     * Break a public or private key down into its constituant components
     *
     * @access private
     * @see self::_convertPublicKey()
     * @see self::_convertPrivateKey()
     * @param string|array $key
     * @param int $type
     * @return array|bool
     */
    function _parseKey($key, $type)
    {
        if ($type != self::PUBLIC_FORMAT_RAW && !is_string($key)) {
            return false;
        }

        switch ($type) {
            case self::PUBLIC_FORMAT_RAW:
                if (!is_array($key)) {
                    return false;
                }
                $components = array();
                switch (true) {
                    case isset($key['e']):
                        $components['publicExponent'] = $key['e']->copy();
                        break;
                    case isset($key['exponent']):
                        $components['publicExponent'] = $key['exponent']->copy();
                        break;
                    case isset($key['publicExponent']):
                        $components['publicExponent'] = $key['publicExponent']->copy();
                        break;
                    case isset($key[0]):
                        $components['publicExponent'] = $key[0]->copy();
                }
                switch (true) {
                    case isset($key['n']):
                        $components['modulus'] = $key['n']->copy();
                        break;
                    case isset($key['modulo']):
                        $components['modulus'] = $key['modulo']->copy();
                        break;
                    case isset($key['modulus']):
                        $components['modulus'] = $key['modulus']->copy();
                        break;
                    case isset($key[1]):
                        $components['modulus'] = $key[1]->copy();
                }
                return isset($components['modulus']) && isset($components['publicExponent']) ? $components : false;
            case self::PRIVATE_FORMAT_PKCS1:
            case self::PRIVATE_FORMAT_PKCS8:
            case self::PUBLIC_FORMAT_PKCS1:
                /* Although PKCS#1 proposes a format that public and private keys can use, encrypting them is
                   "outside the scope" of PKCS#1.  PKCS#1 then refers you to PKCS#12 and PKCS#15 if you're wanting to
                   protect private keys, however, that's not what OpenSSL* does.  OpenSSL protects private keys by adding
                   two new "fields" to the key - DEK-Info and Proc-Type.  These fields are discussed here:

                   http://tools.ietf.org/html/rfc1421#section-4.6.1.1
                   http://tools.ietf.org/html/rfc1421#section-4.6.1.3

                   DES-EDE3-CBC as an algorithm, however, is not discussed anywhere, near as I can tell.
                   DES-CBC and DES-EDE are discussed in RFC1423, however, DES-EDE3-CBC isn't, nor is its key derivation
                   function.  As is, the definitive authority on this encoding scheme isn't the IETF but rather OpenSSL's
                   own implementation.  ie. the implementation *is* the standard and any bugs that may exist in that
                   implementation are part of the standard, as well.

                   * OpenSSL is the de facto standard.  It's utilized by OpenSSH and other projects */
                if (preg_match('#DEK-Info: (.+),(.+)#', $key, $matches)) {
                    $iv = pack('H*', trim($matches[2]));
                    $symkey = pack('H*', md5($this->password . substr($iv, 0, 8))); // symkey is short for symmetric key
                    $symkey.= pack('H*', md5($symkey . $this->password . substr($iv, 0, 8)));
                    // remove the Proc-Type / DEK-Info sections as they're no longer needed
                    $key = preg_replace('#^(?:Proc-Type|DEK-Info): .*#m', '', $key);
                    $ciphertext = $this->_extractBER($key);
                    if ($ciphertext === false) {
                        $ciphertext = $key;
                    }
                    switch ($matches[1]) {
                        case 'AES-256-CBC':
                            $crypto = new AES();
                            break;
                        case 'AES-128-CBC':
                            $symkey = substr($symkey, 0, 16);
                            $crypto = new AES();
                            break;
                        case 'DES-EDE3-CFB':
                            $crypto = new TripleDES(Base::MODE_CFB);
                            break;
                        case 'DES-EDE3-CBC':
                            $symkey = substr($symkey, 0, 24);
                            $crypto = new TripleDES();
                            break;
                        case 'DES-CBC':
                            $crypto = new DES();
                            break;
                        default:
                            return false;
                    }
                    $crypto->setKey($symkey);
                    $crypto->setIV($iv);
                    $decoded = $crypto->decrypt($ciphertext);
                } else {
                    $decoded = $this->_extractBER($key);
                }

                if ($decoded !== false) {
                    $key = $decoded;
                }

                $components = array();

                if (ord($this->_string_shift($key)) != self::ASN1_SEQUENCE) {
                    return false;
                }
                if ($this->_decodeLength($key) != strlen($key)) {
                    return false;
                }

                $tag = ord($this->_string_shift($key));
                /* intended for keys for which OpenSSL's asn1parse returns the following:

                    0:d=0  hl=4 l= 631 cons: SEQUENCE
                    4:d=1  hl=2 l=   1 prim:  INTEGER           :00
                    7:d=1  hl=2 l=  13 cons:  SEQUENCE
                    9:d=2  hl=2 l=   9 prim:   OBJECT            :rsaEncryption
                   20:d=2  hl=2 l=   0 prim:   NULL
                   22:d=1  hl=4 l= 609 prim:  OCTET STRING

                   ie. PKCS8 keys*/

                if ($tag == self::ASN1_INTEGER && substr($key, 0, 3) == "\x01\x00\x30") {
                    $this->_string_shift($key, 3);
                    $tag = self::ASN1_SEQUENCE;
                }

                if ($tag == self::ASN1_SEQUENCE) {
                    $temp = $this->_string_shift($key, $this->_decodeLength($key));
                    if (ord($this->_string_shift($temp)) != self::ASN1_OBJECT) {
                        return false;
                    }
                    $length = $this->_decodeLength($temp);
                    switch ($this->_string_shift($temp, $length)) {
                        case "\x2a\x86\x48\x86\xf7\x0d\x01\x01\x01": // rsaEncryption
                        case "\x2A\x86\x48\x86\xF7\x0D\x01\x01\x0A": // rsaPSS
                            break;
                        case "\x2a\x86\x48\x86\xf7\x0d\x01\x05\x03": // pbeWithMD5AndDES-CBC
                            /*
                               PBEParameter ::= SEQUENCE {
                                   salt OCTET STRING (SIZE(8)),
                                   iterationCount INTEGER }
                            */
                            if (ord($this->_string_shift($temp)) != self::ASN1_SEQUENCE) {
                                return false;
                            }
                            if ($this->_decodeLength($temp) != strlen($temp)) {
                                return false;
                            }
                            $this->_string_shift($temp); // assume it's an octet string
                            $salt = $this->_string_shift($temp, $this->_decodeLength($temp));
                            if (ord($this->_string_shift($temp)) != self::ASN1_INTEGER) {
                                return false;
                            }
                            $this->_decodeLength($temp);
                            list(, $iterationCount) = unpack('N', str_pad($temp, 4, chr(0), STR_PAD_LEFT));
                            $this->_string_shift($key); // assume it's an octet string
                            $length = $this->_decodeLength($key);
                            if (strlen($key) != $length) {
                                return false;
                            }

                            $crypto = new DES();
                            $crypto->setPassword($this->password, 'pbkdf1', 'md5', $salt, $iterationCount);
                            $key = $crypto->decrypt($key);
                            if ($key === false) {
                                return false;
                            }
                            return $this->_parseKey($key, self::PRIVATE_FORMAT_PKCS1);
                        default:
                            return false;
                    }
                    /* intended for keys for which OpenSSL's asn1parse returns the following:

                        0:d=0  hl=4 l= 290 cons: SEQUENCE
                        4:d=1  hl=2 l=  13 cons:  SEQUENCE
                        6:d=2  hl=2 l=   9 prim:   OBJECT            :rsaEncryption
                       17:d=2  hl=2 l=   0 prim:   NULL
                       19:d=1  hl=4 l= 271 prim:  BIT STRING */
                    $tag = ord($this->_string_shift($key)); // skip over the BIT STRING / OCTET STRING tag
                    $this->_decodeLength($key); // skip over the BIT STRING / OCTET STRING length
                    // "The initial octet shall encode, as an unsigned binary integer wtih bit 1 as the least significant bit, the number of
                    //  unused bits in the final subsequent octet. The number shall be in the range zero to seven."
                    //  -- http://www.itu.int/ITU-T/studygroups/com17/languages/X.690-0207.pdf (section 8.6.2.2)
                    if ($tag == self::ASN1_BITSTRING) {
                        $this->_string_shift($key);
                    }
                    if (ord($this->_string_shift($key)) != self::ASN1_SEQUENCE) {
                        return false;
                    }
                    if ($this->_decodeLength($key) != strlen($key)) {
                        return false;
                    }
                    $tag = ord($this->_string_shift($key));
                }
                if ($tag != self::ASN1_INTEGER) {
                    return false;
                }

                $length = $this->_decodeLength($key);
                $temp = $this->_string_shift($key, $length);
                if (strlen($temp) != 1 || ord($temp) > 2) {
                    $components['modulus'] = new BigInteger($temp, 256);
                    $this->_string_shift($key); // skip over self::ASN1_INTEGER
                    $length = $this->_decodeLength($key);
                    $components[$type == self::PUBLIC_FORMAT_PKCS1 ? 'publicExponent' : 'privateExponent'] = new BigInteger($this->_string_shift($key, $length), 256);

                    return $components;
                }
                if (ord($this->_string_shift($key)) != self::ASN1_INTEGER) {
                    return false;
                }
                $length = $this->_decodeLength($key);
                $components['modulus'] = new BigInteger($this->_string_shift($key, $length), 256);
                $this->_string_shift($key);
                $length = $this->_decodeLength($key);
                $components['publicExponent'] = new BigInteger($this->_string_shift($key, $length), 256);
                $this->_string_shift($key);
                $length = $this->_decodeLength($key);
                $components['privateExponent'] = new BigInteger($this->_string_shift($key, $length), 256);
                $this->_string_shift($key);
                $length = $this->_decodeLength($key);
                $components['primes'] = array(1 => new BigInteger($this->_string_shift($key, $length), 256));
                $this->_string_shift($key);
                $length = $this->_decodeLength($key);
                $components['primes'][] = new BigInteger($this->_string_shift($key, $length), 256);
                $this->_string_shift($key);
                $length = $this->_decodeLength($key);
                $components['exponents'] = array(1 => new BigInteger($this->_string_shift($key, $length), 256));
                $this->_string_shift($key);
                $length = $this->_decodeLength($key);
                $components['exponents'][] = new BigInteger($this->_string_shift($key, $length), 256);
                $this->_string_shift($key);
                $length = $this->_decodeLength($key);
                $components['coefficients'] = array(2 => new BigInteger($this->_string_shift($key, $length), 256));

                if (!empty($key)) {
                    if (ord($this->_string_shift($key)) != self::ASN1_SEQUENCE) {
                        return false;
                    }
                    $this->_decodeLength($key);
                    while (!empty($key)) {
                        if (ord($this->_string_shift($key)) != self::ASN1_SEQUENCE) {
                            return false;
                        }
                        $this->_decodeLength($key);
                        $key = substr($key, 1);
                        $length = $this->_decodeLength($key);
                        $components['primes'][] = new BigInteger($this->_string_shift($key, $length), 256);
                        $this->_string_shift($key);
                        $length = $this->_decodeLength($key);
                        $components['exponents'][] = new BigInteger($this->_string_shift($key, $length), 256);
                        $this->_string_shift($key);
                        $length = $this->_decodeLength($key);
                        $components['coefficients'][] = new BigInteger($this->_string_shift($key, $length), 256);
                    }
                }

                return $components;
            case self::PUBLIC_FORMAT_OPENSSH:
                $parts = explode(' ', $key, 3);

                $key = isset($parts[1]) ? base64_decode($parts[1]) : false;
                if ($key === false) {
                    return false;
                }

                $comment = isset($parts[2]) ? $parts[2] : false;

                $cleanup = substr($key, 0, 11) == "\0\0\0\7ssh-rsa";

                if (strlen($key) <= 4) {
                    return false;
                }
                extract(unpack('Nlength', $this->_string_shift($key, 4)));
                $publicExponent = new BigInteger($this->_string_shift($key, $length), -256);
                if (strlen($key) <= 4) {
                    return false;
                }
                extract(unpack('Nlength', $this->_string_shift($key, 4)));
                $modulus = new BigInteger($this->_string_shift($key, $length), -256);

                if ($cleanup && strlen($key)) {
                    if (strlen($key) <= 4) {
                        return false;
                    }
                    extract(unpack('Nlength', $this->_string_shift($key, 4)));
                    $realModulus = new BigInteger($this->_string_shift($key, $length), -256);
                    return strlen($key) ? false : array(
                        'modulus' => $realModulus,
                        'publicExponent' => $modulus,
                        'comment' => $comment
                    );
                } else {
                    return strlen($key) ? false : array(
                        'modulus' => $modulus,
                        'publicExponent' => $publicExponent,
                        'comment' => $comment
                    );
                }
            // http://www.w3.org/TR/xmldsig-core/#sec-RSAKeyValue
            // http://en.wikipedia.org/wiki/XML_Signature
<<<<<<< HEAD
            case self::PRIVATE_FORMAT_XML:
            case self::PUBLIC_FORMAT_XML:
=======
            case CRYPT_RSA_PRIVATE_FORMAT_XML:
            case CRYPT_RSA_PUBLIC_FORMAT_XML:
                if (!extension_loaded('xml')) {
                    return false;
                }

>>>>>>> 9fae7ec8
                $this->components = array();

                $xml = xml_parser_create('UTF-8');
                xml_set_object($xml, $this);
                xml_set_element_handler($xml, '_start_element_handler', '_stop_element_handler');
                xml_set_character_data_handler($xml, '_data_handler');
                // add <xml></xml> to account for "dangling" tags like <BitStrength>...</BitStrength> that are sometimes added
                if (!xml_parse($xml, '<xml>' . $key . '</xml>')) {
                    xml_parser_free($xml);
                    unset($xml);
                    return false;
                }

                xml_parser_free($xml);
                unset($xml);

                return isset($this->components['modulus']) && isset($this->components['publicExponent']) ? $this->components : false;
            // see PuTTY's SSHPUBK.C and https://tartarus.org/~simon/putty-snapshots/htmldoc/AppendixC.html
            case self::PRIVATE_FORMAT_PUTTY:
                $components = array();
                $key = preg_split('#\r\n|\r|\n#', $key);
                if ($this->_string_shift($key[0], strlen('PuTTY-User-Key-File-')) != 'PuTTY-User-Key-File-') {
                    return false;
                }
                $version = (int) $this->_string_shift($key[0], 3); // should be either "2: " or "3: 0" prior to int casting
                if ($version != 2 && $version != 3) {
                    return false;
                }
                $type = rtrim($key[0]);
                if ($type != 'ssh-rsa') {
                    return false;
                }
                $encryption = trim(preg_replace('#Encryption: (.+)#', '$1', $key[1]));
                $comment = trim(preg_replace('#Comment: (.+)#', '$1', $key[2]));

                $publicLength = trim(preg_replace('#Public-Lines: (\d+)#', '$1', $key[3]));
                $public = base64_decode(implode('', array_map('trim', array_slice($key, 4, $publicLength))));
                $public = substr($public, 11);
                extract(unpack('Nlength', $this->_string_shift($public, 4)));
                $components['publicExponent'] = new BigInteger($this->_string_shift($public, $length), -256);
                extract(unpack('Nlength', $this->_string_shift($public, 4)));
                $components['modulus'] = new BigInteger($this->_string_shift($public, $length), -256);

                $offset = $publicLength + 4;
                switch ($encryption) {
                    case 'aes256-cbc':
                        $crypto = new AES();
                        switch ($version) {
                            case 3:
                                if (!function_exists('sodium_crypto_pwhash')) {
                                    return false;
                                }
                                $flavour = trim(preg_replace('#Key-Derivation: (.*)#', '$1', $key[$offset++]));
                                switch ($flavour) {
                                    case 'Argon2i':
                                        $flavour = SODIUM_CRYPTO_PWHASH_ALG_ARGON2I13;
                                        break;
                                    case 'Argon2id':
                                        $flavour = SODIUM_CRYPTO_PWHASH_ALG_ARGON2ID13;
                                        break;
                                    default:
                                        return false;
                                }
                                $memory = trim(preg_replace('#Argon2-Memory: (\d+)#', '$1', $key[$offset++]));
                                $passes = trim(preg_replace('#Argon2-Passes: (\d+)#', '$1', $key[$offset++]));
                                $parallelism = trim(preg_replace('#Argon2-Parallelism: (\d+)#', '$1', $key[$offset++]));
                                $salt = pack('H*', trim(preg_replace('#Argon2-Salt: ([0-9a-f]+)#', '$1', $key[$offset++])));

                                $length = 80; // keylen + ivlen + mac_keylen
                                $temp = sodium_crypto_pwhash($length, $this->password, $salt, $passes, $memory << 10, $flavour);

                                $symkey = substr($temp, 0, 32);
                                $symiv = substr($temp, 32, 16);
                                break;
                            case 2:
                                $symkey = '';
                                $sequence = 0;
                                while (strlen($symkey) < 32) {
                                    $temp = pack('Na*', $sequence++, $this->password);
                                    $symkey.= pack('H*', sha1($temp));
                                }
                                $symkey = substr($symkey, 0, 32);
                                $symiv = str_repeat("\0", 16);
                        }
                }

                $privateLength = trim(preg_replace('#Private-Lines: (\d+)#', '$1', $key[$offset++]));
                $private = base64_decode(implode('', array_map('trim', array_slice($key, $offset, $privateLength))));

                if ($encryption != 'none') {
                    $crypto->setKey($symkey);
                    $crypto->setIV($symiv);
                    $crypto->disablePadding();
                    $private = $crypto->decrypt($private);
                    if ($private === false) {
                        return false;
                    }
                }

                extract(unpack('Nlength', $this->_string_shift($private, 4)));
                if (strlen($private) < $length) {
                    return false;
                }
                $components['privateExponent'] = new BigInteger($this->_string_shift($private, $length), -256);
                extract(unpack('Nlength', $this->_string_shift($private, 4)));
                if (strlen($private) < $length) {
                    return false;
                }
                $components['primes'] = array(1 => new BigInteger($this->_string_shift($private, $length), -256));
                extract(unpack('Nlength', $this->_string_shift($private, 4)));
                if (strlen($private) < $length) {
                    return false;
                }
                $components['primes'][] = new BigInteger($this->_string_shift($private, $length), -256);

                $temp = $components['primes'][1]->subtract($this->one);
                $components['exponents'] = array(1 => $components['publicExponent']->modInverse($temp));
                $temp = $components['primes'][2]->subtract($this->one);
                $components['exponents'][] = $components['publicExponent']->modInverse($temp);

                extract(unpack('Nlength', $this->_string_shift($private, 4)));
                if (strlen($private) < $length) {
                    return false;
                }
                $components['coefficients'] = array(2 => new BigInteger($this->_string_shift($private, $length), -256));

                return $components;
            case self::PRIVATE_FORMAT_OPENSSH:
                $components = array();
                $decoded = $this->_extractBER($key);
                $magic = $this->_string_shift($decoded, 15);
                if ($magic !== "openssh-key-v1\0") {
                    return false;
                }
                $options = $this->_string_shift($decoded, 24);
                // \0\0\0\4none = ciphername
                // \0\0\0\4none = kdfname
                // \0\0\0\0 = kdfoptions
                // \0\0\0\1 = numkeys
                if ($options != "\0\0\0\4none\0\0\0\4none\0\0\0\0\0\0\0\1") {
                    return false;
                }
                extract(unpack('Nlength', $this->_string_shift($decoded, 4)));
                if (strlen($decoded) < $length) {
                    return false;
                }
                $publicKey = $this->_string_shift($decoded, $length);
                extract(unpack('Nlength', $this->_string_shift($decoded, 4)));
                if (strlen($decoded) < $length) {
                    return false;
                }
                $paddedKey = $this->_string_shift($decoded, $length);

                if ($this->_string_shift($publicKey, 11) !== "\0\0\0\7ssh-rsa") {
                    return false;
                }

                $checkint1 = $this->_string_shift($paddedKey, 4);
                $checkint2 = $this->_string_shift($paddedKey, 4);
                if (strlen($checkint1) != 4 || $checkint1 !== $checkint2) {
                    return false;
                }

                if ($this->_string_shift($paddedKey, 11) !== "\0\0\0\7ssh-rsa") {
                    return false;
                }

                $values = array(
                    &$components['modulus'],
                    &$components['publicExponent'],
                    &$components['privateExponent'],
                    &$components['coefficients'][2],
                    &$components['primes'][1],
                    &$components['primes'][2]
                );

                foreach ($values as &$value) {
                    extract(unpack('Nlength', $this->_string_shift($paddedKey, 4)));
                    if (strlen($paddedKey) < $length) {
                        return false;
                    }
                    $value = new BigInteger($this->_string_shift($paddedKey, $length), -256);
                }

                extract(unpack('Nlength', $this->_string_shift($paddedKey, 4)));
                if (strlen($paddedKey) < $length) {
                    return false;
                }
                $components['comment'] = $this->_string_shift($decoded, $length);

                $temp = $components['primes'][1]->subtract($this->one);
                $components['exponents'] = array(1 => $components['publicExponent']->modInverse($temp));
                $temp = $components['primes'][2]->subtract($this->one);
                $components['exponents'][] = $components['publicExponent']->modInverse($temp);

                return $components;
        }

        return false;
    }

    /**
     * Returns the key size
     *
     * More specifically, this returns the size of the modulo in bits.
     *
     * @access public
     * @return int
     */
    function getSize()
    {
        return !isset($this->modulus) ? 0 : strlen($this->modulus->toBits());
    }

    /**
     * Start Element Handler
     *
     * Called by xml_set_element_handler()
     *
     * @access private
     * @param resource $parser
     * @param string $name
     * @param array $attribs
     */
    function _start_element_handler($parser, $name, $attribs)
    {
        //$name = strtoupper($name);
        switch ($name) {
            case 'MODULUS':
                $this->current = &$this->components['modulus'];
                break;
            case 'EXPONENT':
                $this->current = &$this->components['publicExponent'];
                break;
            case 'P':
                $this->current = &$this->components['primes'][1];
                break;
            case 'Q':
                $this->current = &$this->components['primes'][2];
                break;
            case 'DP':
                $this->current = &$this->components['exponents'][1];
                break;
            case 'DQ':
                $this->current = &$this->components['exponents'][2];
                break;
            case 'INVERSEQ':
                $this->current = &$this->components['coefficients'][2];
                break;
            case 'D':
                $this->current = &$this->components['privateExponent'];
        }
        $this->current = '';
    }

    /**
     * Stop Element Handler
     *
     * Called by xml_set_element_handler()
     *
     * @access private
     * @param resource $parser
     * @param string $name
     */
    function _stop_element_handler($parser, $name)
    {
        if (isset($this->current)) {
            $this->current = new BigInteger(base64_decode($this->current), 256);
            unset($this->current);
        }
    }

    /**
     * Data Handler
     *
     * Called by xml_set_character_data_handler()
     *
     * @access private
     * @param resource $parser
     * @param string $data
     */
    function _data_handler($parser, $data)
    {
        if (!isset($this->current) || is_object($this->current)) {
            return;
        }
        $this->current.= trim($data);
    }

    /**
     * Loads a public or private key
     *
     * Returns true on success and false on failure (ie. an incorrect password was provided or the key was malformed)
     *
     * @access public
     * @param string|RSA|array $key
     * @param bool|int $type optional
     * @return bool
     */
    function loadKey($key, $type = false)
    {
        if ($key instanceof RSA) {
            $this->privateKeyFormat = $key->privateKeyFormat;
            $this->publicKeyFormat = $key->publicKeyFormat;
            $this->k = $key->k;
            $this->hLen = $key->hLen;
            $this->sLen = $key->sLen;
            $this->mgfHLen = $key->mgfHLen;
            $this->encryptionMode = $key->encryptionMode;
            $this->signatureMode = $key->signatureMode;
            $this->password = $key->password;
            $this->configFile = $key->configFile;
            $this->comment = $key->comment;

            if (is_object($key->hash)) {
                $this->hash = new Hash($key->hash->getHash());
            }
            if (is_object($key->mgfHash)) {
                $this->mgfHash = new Hash($key->mgfHash->getHash());
            }

            if (is_object($key->modulus)) {
                $this->modulus = $key->modulus->copy();
            }
            if (is_object($key->exponent)) {
                $this->exponent = $key->exponent->copy();
            }
            if (is_object($key->publicExponent)) {
                $this->publicExponent = $key->publicExponent->copy();
            }

            $this->primes = array();
            $this->exponents = array();
            $this->coefficients = array();

            foreach ($this->primes as $prime) {
                $this->primes[] = $prime->copy();
            }
            foreach ($this->exponents as $exponent) {
                $this->exponents[] = $exponent->copy();
            }
            foreach ($this->coefficients as $coefficient) {
                $this->coefficients[] = $coefficient->copy();
            }

            return true;
        }

        if ($type === false) {
            $types = array(
                self::PUBLIC_FORMAT_RAW,
                self::PRIVATE_FORMAT_PKCS1,
                self::PRIVATE_FORMAT_XML,
                self::PRIVATE_FORMAT_PUTTY,
                self::PUBLIC_FORMAT_OPENSSH,
                self::PRIVATE_FORMAT_OPENSSH
            );
            foreach ($types as $type) {
                $components = $this->_parseKey($key, $type);
                if ($components !== false) {
                    break;
                }
            }
        } else {
            $components = $this->_parseKey($key, $type);
        }

        if ($components === false) {
            $this->comment = null;
            $this->modulus = null;
            $this->k = null;
            $this->exponent = null;
            $this->primes = null;
            $this->exponents = null;
            $this->coefficients = null;
            $this->publicExponent = null;

            return false;
        }

        if (isset($components['comment']) && $components['comment'] !== false) {
            $this->comment = $components['comment'];
        }
        $this->modulus = $components['modulus'];
        $this->k = strlen($this->modulus->toBytes());
        $this->exponent = isset($components['privateExponent']) ? $components['privateExponent'] : $components['publicExponent'];
        if (isset($components['primes'])) {
            $this->primes = $components['primes'];
            $this->exponents = $components['exponents'];
            $this->coefficients = $components['coefficients'];
            $this->publicExponent = $components['publicExponent'];
        } else {
            $this->primes = array();
            $this->exponents = array();
            $this->coefficients = array();
            $this->publicExponent = false;
        }

        switch ($type) {
            case self::PUBLIC_FORMAT_OPENSSH:
            case self::PUBLIC_FORMAT_RAW:
                $this->setPublicKey();
                break;
            case self::PRIVATE_FORMAT_PKCS1:
                switch (true) {
                    case strpos($key, '-BEGIN PUBLIC KEY-') !== false:
                    case strpos($key, '-BEGIN RSA PUBLIC KEY-') !== false:
                        $this->setPublicKey();
                }
        }

        return true;
    }

    /**
     * Sets the password
     *
     * Private keys can be encrypted with a password.  To unset the password, pass in the empty string or false.
     * Or rather, pass in $password such that empty($password) && !is_string($password) is true.
     *
     * @see self::createKey()
     * @see self::loadKey()
     * @access public
     * @param string $password
     */
    function setPassword($password = false)
    {
        $this->password = $password;
    }

    /**
     * Defines the public key
     *
     * Some private key formats define the public exponent and some don't.  Those that don't define it are problematic when
     * used in certain contexts.  For example, in SSH-2, RSA authentication works by sending the public key along with a
     * message signed by the private key to the server.  The SSH-2 server looks the public key up in an index of public keys
     * and if it's present then proceeds to verify the signature.  Problem is, if your private key doesn't include the public
     * exponent this won't work unless you manually add the public exponent. phpseclib tries to guess if the key being used
     * is the public key but in the event that it guesses incorrectly you might still want to explicitly set the key as being
     * public.
     *
     * Do note that when a new key is loaded the index will be cleared.
     *
     * Returns true on success, false on failure
     *
     * @see self::getPublicKey()
     * @access public
     * @param string $key optional
     * @param int $type optional
     * @return bool
     */
    function setPublicKey($key = false, $type = false)
    {
        // if a public key has already been loaded return false
        if (!empty($this->publicExponent)) {
            return false;
        }

        if ($key === false && !empty($this->modulus)) {
            $this->publicExponent = $this->exponent;
            return true;
        }

        if ($type === false) {
            $types = array(
                self::PUBLIC_FORMAT_RAW,
                self::PUBLIC_FORMAT_PKCS1,
                self::PUBLIC_FORMAT_XML,
                self::PUBLIC_FORMAT_OPENSSH
            );
            foreach ($types as $type) {
                $components = $this->_parseKey($key, $type);
                if ($components !== false) {
                    break;
                }
            }
        } else {
            $components = $this->_parseKey($key, $type);
        }

        if ($components === false) {
            return false;
        }

        if (empty($this->modulus) || !$this->modulus->equals($components['modulus'])) {
            $this->modulus = $components['modulus'];
            $this->exponent = $this->publicExponent = $components['publicExponent'];
            return true;
        }

        $this->publicExponent = $components['publicExponent'];

        return true;
    }

    /**
     * Defines the private key
     *
     * If phpseclib guessed a private key was a public key and loaded it as such it might be desirable to force
     * phpseclib to treat the key as a private key. This function will do that.
     *
     * Do note that when a new key is loaded the index will be cleared.
     *
     * Returns true on success, false on failure
     *
     * @see self::getPublicKey()
     * @access public
     * @param string $key optional
     * @param int $type optional
     * @return bool
     */
    function setPrivateKey($key = false, $type = false)
    {
        if ($key === false && !empty($this->publicExponent)) {
            $this->publicExponent = false;
            return true;
        }

        $rsa = new RSA();
        if (!$rsa->loadKey($key, $type)) {
            return false;
        }
        $rsa->publicExponent = false;

        // don't overwrite the old key if the new key is invalid
        $this->loadKey($rsa);
        return true;
    }

    /**
     * Returns the public key
     *
     * The public key is only returned under two circumstances - if the private key had the public key embedded within it
     * or if the public key was set via setPublicKey().  If the currently loaded key is supposed to be the public key this
     * function won't return it since this library, for the most part, doesn't distinguish between public and private keys.
     *
     * @see self::getPublicKey()
     * @access public
     * @param int $type optional
     */
    function getPublicKey($type = self::PUBLIC_FORMAT_PKCS8)
    {
        if (empty($this->modulus) || empty($this->publicExponent)) {
            return false;
        }

        $oldFormat = $this->publicKeyFormat;
        $this->publicKeyFormat = $type;
        $temp = $this->_convertPublicKey($this->modulus, $this->publicExponent);
        $this->publicKeyFormat = $oldFormat;
        return $temp;
    }

    /**
     * Returns the public key's fingerprint
     *
     * The public key's fingerprint is returned, which is equivalent to running `ssh-keygen -lf rsa.pub`. If there is
     * no public key currently loaded, false is returned.
     * Example output (md5): "c1:b1:30:29:d7:b8:de:6c:97:77:10:d7:46:41:63:87" (as specified by RFC 4716)
     *
     * @access public
     * @param string $algorithm The hashing algorithm to be used. Valid options are 'md5' and 'sha256'. False is returned
     * for invalid values.
     * @return mixed
     */
    function getPublicKeyFingerprint($algorithm = 'md5')
    {
        if (empty($this->modulus) || empty($this->publicExponent)) {
            return false;
        }

        $modulus = $this->modulus->toBytes(true);
        $publicExponent = $this->publicExponent->toBytes(true);

        $RSAPublicKey = pack('Na*Na*Na*', strlen('ssh-rsa'), 'ssh-rsa', strlen($publicExponent), $publicExponent, strlen($modulus), $modulus);

        switch ($algorithm) {
            case 'sha256':
                $hash = new Hash('sha256');
                $base = base64_encode($hash->hash($RSAPublicKey));
                return substr($base, 0, strlen($base) - 1);
            case 'md5':
                return substr(chunk_split(md5($RSAPublicKey), 2, ':'), 0, -1);
            default:
                return false;
        }
    }

    /**
     * Returns the private key
     *
     * The private key is only returned if the currently loaded key contains the constituent prime numbers.
     *
     * @see self::getPublicKey()
     * @access public
     * @param int $type optional
     * @return mixed
     */
    function getPrivateKey($type = self::PUBLIC_FORMAT_PKCS1)
    {
        if (empty($this->primes)) {
            return false;
        }

        $oldFormat = $this->privateKeyFormat;
        $this->privateKeyFormat = $type;
        $temp = $this->_convertPrivateKey($this->modulus, $this->publicExponent, $this->exponent, $this->primes, $this->exponents, $this->coefficients);
        $this->privateKeyFormat = $oldFormat;
        return $temp;
    }

    /**
     * Returns a minimalistic private key
     *
     * Returns the private key without the prime number constituants.  Structurally identical to a public key that
     * hasn't been set as the public key
     *
     * @see self::getPrivateKey()
     * @access private
     * @param int $mode optional
     */
    function _getPrivatePublicKey($mode = self::PUBLIC_FORMAT_PKCS8)
    {
        if (empty($this->modulus) || empty($this->exponent)) {
            return false;
        }

        $oldFormat = $this->publicKeyFormat;
        $this->publicKeyFormat = $mode;
        $temp = $this->_convertPublicKey($this->modulus, $this->exponent);
        $this->publicKeyFormat = $oldFormat;
        return $temp;
    }

    /**
     *  __toString() magic method
     *
     * @access public
     * @return string
     */
    function __toString()
    {
        $key = $this->getPrivateKey($this->privateKeyFormat);
        if ($key !== false) {
            return $key;
        }
        $key = $this->_getPrivatePublicKey($this->publicKeyFormat);
        return $key !== false ? $key : '';
    }

    /**
     *  __clone() magic method
     *
     * @access public
     * @return Crypt_RSA
     */
    function __clone()
    {
        $key = new RSA();
        $key->loadKey($this);
        return $key;
    }

    /**
     * Generates the smallest and largest numbers requiring $bits bits
     *
     * @access private
     * @param int $bits
     * @return array
     */
    function _generateMinMax($bits)
    {
        $bytes = $bits >> 3;
        $min = str_repeat(chr(0), $bytes);
        $max = str_repeat(chr(0xFF), $bytes);
        $msb = $bits & 7;
        if ($msb) {
            $min = chr(1 << ($msb - 1)) . $min;
            $max = chr((1 << $msb) - 1) . $max;
        } else {
            $min[0] = chr(0x80);
        }

        return array(
            'min' => new BigInteger($min, 256),
            'max' => new BigInteger($max, 256)
        );
    }

    /**
     * DER-decode the length
     *
     * DER supports lengths up to (2**8)**127, however, we'll only support lengths up to (2**8)**4.  See
     * {@link http://itu.int/ITU-T/studygroups/com17/languages/X.690-0207.pdf#p=13 X.690 paragraph 8.1.3} for more information.
     *
     * @access private
     * @param string $string
     * @return int
     */
    function _decodeLength(&$string)
    {
        $length = ord($this->_string_shift($string));
        if ($length & 0x80) { // definite length, long form
            $length&= 0x7F;
            $temp = $this->_string_shift($string, $length);
            list(, $length) = unpack('N', substr(str_pad($temp, 4, chr(0), STR_PAD_LEFT), -4));
        }
        return $length;
    }

    /**
     * DER-encode the length
     *
     * DER supports lengths up to (2**8)**127, however, we'll only support lengths up to (2**8)**4.  See
     * {@link http://itu.int/ITU-T/studygroups/com17/languages/X.690-0207.pdf#p=13 X.690 paragraph 8.1.3} for more information.
     *
     * @access private
     * @param int $length
     * @return string
     */
    function _encodeLength($length)
    {
        if ($length <= 0x7F) {
            return chr($length);
        }

        $temp = ltrim(pack('N', $length), chr(0));
        return pack('Ca*', 0x80 | strlen($temp), $temp);
    }

    /**
     * String Shift
     *
     * Inspired by array_shift
     *
     * @param string $string
     * @param int $index
     * @return string
     * @access private
     */
    function _string_shift(&$string, $index = 1)
    {
        $substr = substr($string, 0, $index);
        $string = substr($string, $index);
        return $substr;
    }

    /**
     * Determines the private key format
     *
     * @see self::createKey()
     * @access public
     * @param int $format
     */
    function setPrivateKeyFormat($format)
    {
        $this->privateKeyFormat = $format;
    }

    /**
     * Determines the public key format
     *
     * @see self::createKey()
     * @access public
     * @param int $format
     */
    function setPublicKeyFormat($format)
    {
        $this->publicKeyFormat = $format;
    }

    /**
     * Determines which hashing function should be used
     *
     * Used with signature production / verification and (if the encryption mode is self::ENCRYPTION_OAEP) encryption and
     * decryption.  If $hash isn't supported, sha1 is used.
     *
     * @access public
     * @param string $hash
     */
    function setHash($hash)
    {
        // \phpseclib\Crypt\Hash supports algorithms that PKCS#1 doesn't support.  md5-96 and sha1-96, for example.
        switch ($hash) {
            case 'md2':
            case 'md5':
            case 'sha1':
            case 'sha256':
            case 'sha384':
            case 'sha512':
                $this->hash = new Hash($hash);
                $this->hashName = $hash;
                break;
            default:
                $this->hash = new Hash('sha1');
                $this->hashName = 'sha1';
        }
        $this->hLen = $this->hash->getLength();
    }

    /**
     * Determines which hashing function should be used for the mask generation function
     *
     * The mask generation function is used by self::ENCRYPTION_OAEP and self::SIGNATURE_PSS and although it's
     * best if Hash and MGFHash are set to the same thing this is not a requirement.
     *
     * @access public
     * @param string $hash
     */
    function setMGFHash($hash)
    {
        // \phpseclib\Crypt\Hash supports algorithms that PKCS#1 doesn't support.  md5-96 and sha1-96, for example.
        switch ($hash) {
            case 'md2':
            case 'md5':
            case 'sha1':
            case 'sha256':
            case 'sha384':
            case 'sha512':
                $this->mgfHash = new Hash($hash);
                break;
            default:
                $this->mgfHash = new Hash('sha1');
        }
        $this->mgfHLen = $this->mgfHash->getLength();
    }

    /**
     * Determines the salt length
     *
     * To quote from {@link http://tools.ietf.org/html/rfc3447#page-38 RFC3447#page-38}:
     *
     *    Typical salt lengths in octets are hLen (the length of the output
     *    of the hash function Hash) and 0.
     *
     * @access public
     * @param int $sLen
     */
    function setSaltLength($sLen)
    {
        $this->sLen = $sLen;
    }

    /**
     * Integer-to-Octet-String primitive
     *
     * See {@link http://tools.ietf.org/html/rfc3447#section-4.1 RFC3447#section-4.1}.
     *
     * @access private
     * @param \phpseclib\Math\BigInteger $x
     * @param int $xLen
     * @return string
     */
    function _i2osp($x, $xLen)
    {
        $x = $x->toBytes();
        if (strlen($x) > $xLen) {
            user_error('Integer too large');
            return false;
        }
        return str_pad($x, $xLen, chr(0), STR_PAD_LEFT);
    }

    /**
     * Octet-String-to-Integer primitive
     *
     * See {@link http://tools.ietf.org/html/rfc3447#section-4.2 RFC3447#section-4.2}.
     *
     * @access private
     * @param int|string|resource $x
     * @return \phpseclib\Math\BigInteger
     */
    function _os2ip($x)
    {
        return new BigInteger($x, 256);
    }

    /**
     * Exponentiate with or without Chinese Remainder Theorem
     *
     * See {@link http://tools.ietf.org/html/rfc3447#section-5.1.1 RFC3447#section-5.1.2}.
     *
     * @access private
     * @param \phpseclib\Math\BigInteger $x
     * @return \phpseclib\Math\BigInteger
     */
    function _exponentiate($x)
    {
        switch (true) {
            case empty($this->primes):
            case $this->primes[1]->equals($this->zero):
            case empty($this->coefficients):
            case $this->coefficients[2]->equals($this->zero):
            case empty($this->exponents):
            case $this->exponents[1]->equals($this->zero):
                return $x->modPow($this->exponent, $this->modulus);
        }

        $num_primes = count($this->primes);

        if (defined('CRYPT_RSA_DISABLE_BLINDING')) {
            $m_i = array(
                1 => $x->modPow($this->exponents[1], $this->primes[1]),
                2 => $x->modPow($this->exponents[2], $this->primes[2])
            );
            $h = $m_i[1]->subtract($m_i[2]);
            $h = $h->multiply($this->coefficients[2]);
            list(, $h) = $h->divide($this->primes[1]);
            $m = $m_i[2]->add($h->multiply($this->primes[2]));

            $r = $this->primes[1];
            for ($i = 3; $i <= $num_primes; $i++) {
                $m_i = $x->modPow($this->exponents[$i], $this->primes[$i]);

                $r = $r->multiply($this->primes[$i - 1]);

                $h = $m_i->subtract($m);
                $h = $h->multiply($this->coefficients[$i]);
                list(, $h) = $h->divide($this->primes[$i]);

                $m = $m->add($r->multiply($h));
            }
        } else {
            $smallest = $this->primes[1];
            for ($i = 2; $i <= $num_primes; $i++) {
                if ($smallest->compare($this->primes[$i]) > 0) {
                    $smallest = $this->primes[$i];
                }
            }

            $one = new BigInteger(1);

            $r = $one->random($one, $smallest->subtract($one));

            $m_i = array(
                1 => $this->_blind($x, $r, 1),
                2 => $this->_blind($x, $r, 2)
            );
            $h = $m_i[1]->subtract($m_i[2]);
            $h = $h->multiply($this->coefficients[2]);
            list(, $h) = $h->divide($this->primes[1]);
            $m = $m_i[2]->add($h->multiply($this->primes[2]));

            $r = $this->primes[1];
            for ($i = 3; $i <= $num_primes; $i++) {
                $m_i = $this->_blind($x, $r, $i);

                $r = $r->multiply($this->primes[$i - 1]);

                $h = $m_i->subtract($m);
                $h = $h->multiply($this->coefficients[$i]);
                list(, $h) = $h->divide($this->primes[$i]);

                $m = $m->add($r->multiply($h));
            }
        }

        return $m;
    }

    /**
     * Performs RSA Blinding
     *
     * Protects against timing attacks by employing RSA Blinding.
     * Returns $x->modPow($this->exponents[$i], $this->primes[$i])
     *
     * @access private
     * @param \phpseclib\Math\BigInteger $x
     * @param \phpseclib\Math\BigInteger $r
     * @param int $i
     * @return \phpseclib\Math\BigInteger
     */
    function _blind($x, $r, $i)
    {
        $x = $x->multiply($r->modPow($this->publicExponent, $this->primes[$i]));
        $x = $x->modPow($this->exponents[$i], $this->primes[$i]);

        $r = $r->modInverse($this->primes[$i]);
        $x = $x->multiply($r);
        list(, $x) = $x->divide($this->primes[$i]);

        return $x;
    }

    /**
     * Performs blinded RSA equality testing
     *
     * Protects against a particular type of timing attack described.
     *
     * See {@link http://codahale.com/a-lesson-in-timing-attacks/ A Lesson In Timing Attacks (or, Don't use MessageDigest.isEquals)}
     *
     * Thanks for the heads up singpolyma!
     *
     * @access private
     * @param string $x
     * @param string $y
     * @return bool
     */
    function _equals($x, $y)
    {
        if (function_exists('hash_equals')) {
            return hash_equals($x, $y);
        }

        if (strlen($x) != strlen($y)) {
            return false;
        }

        $result = "\0";
        $x^= $y;
        for ($i = 0; $i < strlen($x); $i++) {
            $result|= $x[$i];
        }

        return $result === "\0";
    }

    /**
     * RSAEP
     *
     * See {@link http://tools.ietf.org/html/rfc3447#section-5.1.1 RFC3447#section-5.1.1}.
     *
     * @access private
     * @param \phpseclib\Math\BigInteger $m
     * @return \phpseclib\Math\BigInteger
     */
    function _rsaep($m)
    {
        if ($m->compare($this->zero) < 0 || $m->compare($this->modulus) > 0) {
            user_error('Message representative out of range');
            return false;
        }
        return $this->_exponentiate($m);
    }

    /**
     * RSADP
     *
     * See {@link http://tools.ietf.org/html/rfc3447#section-5.1.2 RFC3447#section-5.1.2}.
     *
     * @access private
     * @param \phpseclib\Math\BigInteger $c
     * @return \phpseclib\Math\BigInteger
     */
    function _rsadp($c)
    {
        if ($c->compare($this->zero) < 0 || $c->compare($this->modulus) > 0) {
            user_error('Ciphertext representative out of range');
            return false;
        }
        return $this->_exponentiate($c);
    }

    /**
     * RSASP1
     *
     * See {@link http://tools.ietf.org/html/rfc3447#section-5.2.1 RFC3447#section-5.2.1}.
     *
     * @access private
     * @param \phpseclib\Math\BigInteger $m
     * @return \phpseclib\Math\BigInteger
     */
    function _rsasp1($m)
    {
        if ($m->compare($this->zero) < 0 || $m->compare($this->modulus) > 0) {
            user_error('Message representative out of range');
            return false;
        }
        return $this->_exponentiate($m);
    }

    /**
     * RSAVP1
     *
     * See {@link http://tools.ietf.org/html/rfc3447#section-5.2.2 RFC3447#section-5.2.2}.
     *
     * @access private
     * @param \phpseclib\Math\BigInteger $s
     * @return \phpseclib\Math\BigInteger
     */
    function _rsavp1($s)
    {
        if ($s->compare($this->zero) < 0 || $s->compare($this->modulus) > 0) {
            user_error('Signature representative out of range');
            return false;
        }
        return $this->_exponentiate($s);
    }

    /**
     * MGF1
     *
     * See {@link http://tools.ietf.org/html/rfc3447#appendix-B.2.1 RFC3447#appendix-B.2.1}.
     *
     * @access private
     * @param string $mgfSeed
     * @param int $maskLen
     * @return string
     */
    function _mgf1($mgfSeed, $maskLen)
    {
        // if $maskLen would yield strings larger than 4GB, PKCS#1 suggests a "Mask too long" error be output.

        $t = '';
        $count = ceil($maskLen / $this->mgfHLen);
        for ($i = 0; $i < $count; $i++) {
            $c = pack('N', $i);
            $t.= $this->mgfHash->hash($mgfSeed . $c);
        }

        return substr($t, 0, $maskLen);
    }

    /**
     * RSAES-OAEP-ENCRYPT
     *
     * See {@link http://tools.ietf.org/html/rfc3447#section-7.1.1 RFC3447#section-7.1.1} and
     * {http://en.wikipedia.org/wiki/Optimal_Asymmetric_Encryption_Padding OAES}.
     *
     * @access private
     * @param string $m
     * @param string $l
     * @return string
     */
    function _rsaes_oaep_encrypt($m, $l = '')
    {
        $mLen = strlen($m);

        // Length checking

        // if $l is larger than two million terrabytes and you're using sha1, PKCS#1 suggests a "Label too long" error
        // be output.

        if ($mLen > $this->k - 2 * $this->hLen - 2) {
            user_error('Message too long');
            return false;
        }

        // EME-OAEP encoding

        $lHash = $this->hash->hash($l);
        $ps = str_repeat(chr(0), $this->k - $mLen - 2 * $this->hLen - 2);
        $db = $lHash . $ps . chr(1) . $m;
        $seed = Random::string($this->hLen);
        $dbMask = $this->_mgf1($seed, $this->k - $this->hLen - 1);
        $maskedDB = $db ^ $dbMask;
        $seedMask = $this->_mgf1($maskedDB, $this->hLen);
        $maskedSeed = $seed ^ $seedMask;
        $em = chr(0) . $maskedSeed . $maskedDB;

        // RSA encryption

        $m = $this->_os2ip($em);
        $c = $this->_rsaep($m);
        $c = $this->_i2osp($c, $this->k);

        // Output the ciphertext C

        return $c;
    }

    /**
     * RSAES-OAEP-DECRYPT
     *
     * See {@link http://tools.ietf.org/html/rfc3447#section-7.1.2 RFC3447#section-7.1.2}.  The fact that the error
     * messages aren't distinguishable from one another hinders debugging, but, to quote from RFC3447#section-7.1.2:
     *
     *    Note.  Care must be taken to ensure that an opponent cannot
     *    distinguish the different error conditions in Step 3.g, whether by
     *    error message or timing, or, more generally, learn partial
     *    information about the encoded message EM.  Otherwise an opponent may
     *    be able to obtain useful information about the decryption of the
     *    ciphertext C, leading to a chosen-ciphertext attack such as the one
     *    observed by Manger [36].
     *
     * As for $l...  to quote from {@link http://tools.ietf.org/html/rfc3447#page-17 RFC3447#page-17}:
     *
     *    Both the encryption and the decryption operations of RSAES-OAEP take
     *    the value of a label L as input.  In this version of PKCS #1, L is
     *    the empty string; other uses of the label are outside the scope of
     *    this document.
     *
     * @access private
     * @param string $c
     * @param string $l
     * @return string
     */
    function _rsaes_oaep_decrypt($c, $l = '')
    {
        // Length checking

        // if $l is larger than two million terrabytes and you're using sha1, PKCS#1 suggests a "Label too long" error
        // be output.

        if (strlen($c) != $this->k || $this->k < 2 * $this->hLen + 2) {
            user_error('Decryption error');
            return false;
        }

        // RSA decryption

        $c = $this->_os2ip($c);
        $m = $this->_rsadp($c);
        if ($m === false) {
            user_error('Decryption error');
            return false;
        }
        $em = $this->_i2osp($m, $this->k);

        // EME-OAEP decoding

        $lHash = $this->hash->hash($l);
        $y = ord($em[0]);
        $maskedSeed = substr($em, 1, $this->hLen);
        $maskedDB = substr($em, $this->hLen + 1);
        $seedMask = $this->_mgf1($maskedDB, $this->hLen);
        $seed = $maskedSeed ^ $seedMask;
        $dbMask = $this->_mgf1($seed, $this->k - $this->hLen - 1);
        $db = $maskedDB ^ $dbMask;
        $lHash2 = substr($db, 0, $this->hLen);
        $m = substr($db, $this->hLen);
        $hashesMatch = $this->_equals($lHash, $lHash2);
        $leadingZeros = 1;
        $patternMatch = 0;
        $offset = 0;
        for ($i = 0; $i < strlen($m); $i++) {
            $patternMatch|= $leadingZeros & ($m[$i] === "\1");
            $leadingZeros&= $m[$i] === "\0";
            $offset+= $patternMatch ? 0 : 1;
        }

        // we do | instead of || to avoid https://en.wikipedia.org/wiki/Short-circuit_evaluation
        // to protect against timing attacks
        if (!$hashesMatch | !$patternMatch) {
            user_error('Decryption error');
            return false;
        }

        // Output the message M

        return substr($m, $offset + 1);
    }

    /**
     * Raw Encryption / Decryption
     *
     * Doesn't use padding and is not recommended.
     *
     * @access private
     * @param string $m
     * @return string
     */
    function _raw_encrypt($m)
    {
        $temp = $this->_os2ip($m);
        $temp = $this->_rsaep($temp);
        return  $this->_i2osp($temp, $this->k);
    }

    /**
     * RSAES-PKCS1-V1_5-ENCRYPT
     *
     * See {@link http://tools.ietf.org/html/rfc3447#section-7.2.1 RFC3447#section-7.2.1}.
     *
     * @access private
     * @param string $m
     * @return string
     */
    function _rsaes_pkcs1_v1_5_encrypt($m)
    {
        $mLen = strlen($m);

        // Length checking

        if ($mLen > $this->k - 11) {
            user_error('Message too long');
            return false;
        }

        // EME-PKCS1-v1_5 encoding

        $psLen = $this->k - $mLen - 3;
        $ps = '';
        while (strlen($ps) != $psLen) {
            $temp = Random::string($psLen - strlen($ps));
            $temp = str_replace("\x00", '', $temp);
            $ps.= $temp;
        }
        $type = 2;
        // see the comments of _rsaes_pkcs1_v1_5_decrypt() to understand why this is being done
        if (defined('CRYPT_RSA_PKCS15_COMPAT') && (!isset($this->publicExponent) || $this->exponent !== $this->publicExponent)) {
            $type = 1;
            // "The padding string PS shall consist of k-3-||D|| octets. ... for block type 01, they shall have value FF"
            $ps = str_repeat("\xFF", $psLen);
        }
        $em = chr(0) . chr($type) . $ps . chr(0) . $m;

        // RSA encryption
        $m = $this->_os2ip($em);
        $c = $this->_rsaep($m);
        $c = $this->_i2osp($c, $this->k);

        // Output the ciphertext C

        return $c;
    }

    /**
     * RSAES-PKCS1-V1_5-DECRYPT
     *
     * See {@link http://tools.ietf.org/html/rfc3447#section-7.2.2 RFC3447#section-7.2.2}.
     *
     * For compatibility purposes, this function departs slightly from the description given in RFC3447.
     * The reason being that RFC2313#section-8.1 (PKCS#1 v1.5) states that ciphertext's encrypted by the
     * private key should have the second byte set to either 0 or 1 and that ciphertext's encrypted by the
     * public key should have the second byte set to 2.  In RFC3447 (PKCS#1 v2.1), the second byte is supposed
     * to be 2 regardless of which key is used.  For compatibility purposes, we'll just check to make sure the
     * second byte is 2 or less.  If it is, we'll accept the decrypted string as valid.
     *
     * As a consequence of this, a private key encrypted ciphertext produced with \phpseclib\Crypt\RSA may not decrypt
     * with a strictly PKCS#1 v1.5 compliant RSA implementation.  Public key encrypted ciphertext's should but
     * not private key encrypted ciphertext's.
     *
     * @access private
     * @param string $c
     * @return string
     */
    function _rsaes_pkcs1_v1_5_decrypt($c)
    {
        // Length checking

        if (strlen($c) != $this->k) { // or if k < 11
            user_error('Decryption error');
            return false;
        }

        // RSA decryption

        $c = $this->_os2ip($c);
        $m = $this->_rsadp($c);

        if ($m === false) {
            user_error('Decryption error');
            return false;
        }
        $em = $this->_i2osp($m, $this->k);

        // EME-PKCS1-v1_5 decoding

        if (ord($em[0]) != 0 || ord($em[1]) > 2) {
            user_error('Decryption error');
            return false;
        }

        $ps = substr($em, 2, strpos($em, chr(0), 2) - 2);
        $m = substr($em, strlen($ps) + 3);

        if (strlen($ps) < 8) {
            user_error('Decryption error');
            return false;
        }

        // Output M

        return $m;
    }

    /**
     * EMSA-PSS-ENCODE
     *
     * See {@link http://tools.ietf.org/html/rfc3447#section-9.1.1 RFC3447#section-9.1.1}.
     *
     * @access private
     * @param string $m
     * @param int $emBits
     */
    function _emsa_pss_encode($m, $emBits)
    {
        // if $m is larger than two million terrabytes and you're using sha1, PKCS#1 suggests a "Label too long" error
        // be output.

        $emLen = ($emBits + 1) >> 3; // ie. ceil($emBits / 8)
        $sLen = $this->sLen !== null ? $this->sLen : $this->hLen;

        $mHash = $this->hash->hash($m);
        if ($emLen < $this->hLen + $sLen + 2) {
            user_error('Encoding error');
            return false;
        }

        $salt = Random::string($sLen);
        $m2 = "\0\0\0\0\0\0\0\0" . $mHash . $salt;
        $h = $this->hash->hash($m2);
        $ps = str_repeat(chr(0), $emLen - $sLen - $this->hLen - 2);
        $db = $ps . chr(1) . $salt;
        $dbMask = $this->_mgf1($h, $emLen - $this->hLen - 1);
        $maskedDB = $db ^ $dbMask;
        $maskedDB[0] = ~chr(0xFF << ($emBits & 7)) & $maskedDB[0];
        $em = $maskedDB . $h . chr(0xBC);

        return $em;
    }

    /**
     * EMSA-PSS-VERIFY
     *
     * See {@link http://tools.ietf.org/html/rfc3447#section-9.1.2 RFC3447#section-9.1.2}.
     *
     * @access private
     * @param string $m
     * @param string $em
     * @param int $emBits
     * @return string
     */
    function _emsa_pss_verify($m, $em, $emBits)
    {
        // if $m is larger than two million terrabytes and you're using sha1, PKCS#1 suggests a "Label too long" error
        // be output.

        $emLen = ($emBits + 7) >> 3; // ie. ceil($emBits / 8);
        $sLen = $this->sLen !== null ? $this->sLen : $this->hLen;

        $mHash = $this->hash->hash($m);
        if ($emLen < $this->hLen + $sLen + 2) {
            return false;
        }

        if ($em[strlen($em) - 1] != chr(0xBC)) {
            return false;
        }

        $maskedDB = substr($em, 0, -$this->hLen - 1);
        $h = substr($em, -$this->hLen - 1, $this->hLen);
        $temp = chr(0xFF << ($emBits & 7));
        if ((~$maskedDB[0] & $temp) != $temp) {
            return false;
        }
        $dbMask = $this->_mgf1($h, $emLen - $this->hLen - 1);
        $db = $maskedDB ^ $dbMask;
        $db[0] = ~chr(0xFF << ($emBits & 7)) & $db[0];
        $temp = $emLen - $this->hLen - $sLen - 2;
        if (substr($db, 0, $temp) != str_repeat(chr(0), $temp) || ord($db[$temp]) != 1) {
            return false;
        }
        $salt = substr($db, $temp + 1); // should be $sLen long
        $m2 = "\0\0\0\0\0\0\0\0" . $mHash . $salt;
        $h2 = $this->hash->hash($m2);
        return $this->_equals($h, $h2);
    }

    /**
     * RSASSA-PSS-SIGN
     *
     * See {@link http://tools.ietf.org/html/rfc3447#section-8.1.1 RFC3447#section-8.1.1}.
     *
     * @access private
     * @param string $m
     * @return string
     */
    function _rsassa_pss_sign($m)
    {
        // EMSA-PSS encoding

        $em = $this->_emsa_pss_encode($m, 8 * $this->k - 1);

        // RSA signature

        $m = $this->_os2ip($em);
        $s = $this->_rsasp1($m);
        $s = $this->_i2osp($s, $this->k);

        // Output the signature S

        return $s;
    }

    /**
     * RSASSA-PSS-VERIFY
     *
     * See {@link http://tools.ietf.org/html/rfc3447#section-8.1.2 RFC3447#section-8.1.2}.
     *
     * @access private
     * @param string $m
     * @param string $s
     * @return string
     */
    function _rsassa_pss_verify($m, $s)
    {
        // Length checking

        if (strlen($s) != $this->k) {
            user_error('Invalid signature');
            return false;
        }

        // RSA verification

        $modBits = strlen($this->modulus->toBits());

        $s2 = $this->_os2ip($s);
        $m2 = $this->_rsavp1($s2);
        if ($m2 === false) {
            user_error('Invalid signature');
            return false;
        }
        $em = $this->_i2osp($m2, $this->k);
        if ($em === false) {
            user_error('Invalid signature');
            return false;
        }

        // EMSA-PSS verification

        return $this->_emsa_pss_verify($m, $em, $modBits - 1);
    }

    /**
     * EMSA-PKCS1-V1_5-ENCODE
     *
     * See {@link http://tools.ietf.org/html/rfc3447#section-9.2 RFC3447#section-9.2}.
     *
     * @access private
     * @param string $m
     * @param int $emLen
     * @return string
     */
    function _emsa_pkcs1_v1_5_encode($m, $emLen)
    {
        $h = $this->hash->hash($m);
        if ($h === false) {
            return false;
        }

        // see http://tools.ietf.org/html/rfc3447#page-43
        switch ($this->hashName) {
            case 'md2':
                $t = pack('H*', '3020300c06082a864886f70d020205000410');
                break;
            case 'md5':
                $t = pack('H*', '3020300c06082a864886f70d020505000410');
                break;
            case 'sha1':
                $t = pack('H*', '3021300906052b0e03021a05000414');
                break;
            case 'sha256':
                $t = pack('H*', '3031300d060960864801650304020105000420');
                break;
            case 'sha384':
                $t = pack('H*', '3041300d060960864801650304020205000430');
                break;
            case 'sha512':
                $t = pack('H*', '3051300d060960864801650304020305000440');
        }
        $t.= $h;
        $tLen = strlen($t);

        if ($emLen < $tLen + 11) {
            user_error('Intended encoded message length too short');
            return false;
        }

        $ps = str_repeat(chr(0xFF), $emLen - $tLen - 3);

        $em = "\0\1$ps\0$t";

        return $em;
    }

    /**
     * EMSA-PKCS1-V1_5-ENCODE (without NULL)
     *
     * Quoting https://tools.ietf.org/html/rfc8017#page-65,
     *
     * "The parameters field associated with id-sha1, id-sha224, id-sha256,
     *  id-sha384, id-sha512, id-sha512/224, and id-sha512/256 should
     *  generally be omitted, but if present, it shall have a value of type
     *  NULL"
     *
     * @access private
     * @param string $m
     * @param int $emLen
     * @return string
     */
    function _emsa_pkcs1_v1_5_encode_without_null($m, $emLen)
    {
        $h = $this->hash->hash($m);
        if ($h === false) {
            return false;
        }

        switch ($this->hashName) {
            case 'sha1':
                $t = pack('H*', '301f300706052b0e03021a0414');
                break;
            case 'sha256':
                $t = pack('H*', '302f300b06096086480165030402010420');
                break;
            case 'sha384':
                $t = pack('H*', '303f300b06096086480165030402020430');
                break;
            case 'sha512':
                $t = pack('H*', '304f300b06096086480165030402030440');
                break;
            default:
                return false;
        }
        $t.= $h;
        $tLen = strlen($t);

        if ($emLen < $tLen + 11) {
            user_error('Intended encoded message length too short');
            return false;
        }

        $ps = str_repeat(chr(0xFF), $emLen - $tLen - 3);

        $em = "\0\1$ps\0$t";

        return $em;
    }

    /**
     * RSASSA-PKCS1-V1_5-SIGN
     *
     * See {@link http://tools.ietf.org/html/rfc3447#section-8.2.1 RFC3447#section-8.2.1}.
     *
     * @access private
     * @param string $m
     * @return string
     */
    function _rsassa_pkcs1_v1_5_sign($m)
    {
        // EMSA-PKCS1-v1_5 encoding

        $em = $this->_emsa_pkcs1_v1_5_encode($m, $this->k);
        if ($em === false) {
            user_error('RSA modulus too short');
            return false;
        }

        // RSA signature

        $m = $this->_os2ip($em);
        $s = $this->_rsasp1($m);
        $s = $this->_i2osp($s, $this->k);

        // Output the signature S

        return $s;
    }

    /**
     * RSASSA-PKCS1-V1_5-VERIFY
     *
     * See {@link http://tools.ietf.org/html/rfc3447#section-8.2.2 RFC3447#section-8.2.2}.
     *
     * @access private
     * @param string $m
     * @param string $s
     * @return string
     */
    function _rsassa_pkcs1_v1_5_verify($m, $s)
    {
        // Length checking

        if (strlen($s) != $this->k) {
            user_error('Invalid signature');
            return false;
        }

        // RSA verification

        $s = $this->_os2ip($s);
        $m2 = $this->_rsavp1($s);
        if ($m2 === false) {
            user_error('Invalid signature');
            return false;
        }
        $em = $this->_i2osp($m2, $this->k);
        if ($em === false) {
            user_error('Invalid signature');
            return false;
        }

        // EMSA-PKCS1-v1_5 encoding

        $em2 = $this->_emsa_pkcs1_v1_5_encode($m, $this->k);
        $em3 = $this->_emsa_pkcs1_v1_5_encode_without_null($m, $this->k);

        if ($em2 === false && $em3 === false) {
            user_error('RSA modulus too short');
            return false;
        }

        // Compare

        return ($em2 !== false && $this->_equals($em, $em2)) ||
               ($em3 !== false && $this->_equals($em, $em3));
    }

    /**
     * Set Encryption Mode
     *
     * Valid values include self::ENCRYPTION_OAEP and self::ENCRYPTION_PKCS1.
     *
     * @access public
     * @param int $mode
     */
    function setEncryptionMode($mode)
    {
        $this->encryptionMode = $mode;
    }

    /**
     * Set Signature Mode
     *
     * Valid values include self::SIGNATURE_PSS and self::SIGNATURE_PKCS1
     *
     * @access public
     * @param int $mode
     */
    function setSignatureMode($mode)
    {
        $this->signatureMode = $mode;
    }

    /**
     * Set public key comment.
     *
     * @access public
     * @param string $comment
     */
    function setComment($comment)
    {
        $this->comment = $comment;
    }

    /**
     * Get public key comment.
     *
     * @access public
     * @return string
     */
    function getComment()
    {
        return $this->comment;
    }

    /**
     * Encryption
     *
     * Both self::ENCRYPTION_OAEP and self::ENCRYPTION_PKCS1 both place limits on how long $plaintext can be.
     * If $plaintext exceeds those limits it will be broken up so that it does and the resultant ciphertext's will
     * be concatenated together.
     *
     * @see self::decrypt()
     * @access public
     * @param string $plaintext
     * @return string
     */
    function encrypt($plaintext)
    {
        switch ($this->encryptionMode) {
            case self::ENCRYPTION_NONE:
                $plaintext = str_split($plaintext, $this->k);
                $ciphertext = '';
                foreach ($plaintext as $m) {
                    $ciphertext.= $this->_raw_encrypt($m);
                }
                return $ciphertext;
            case self::ENCRYPTION_PKCS1:
                $length = $this->k - 11;
                if ($length <= 0) {
                    return false;
                }

                $plaintext = str_split($plaintext, $length);
                $ciphertext = '';
                foreach ($plaintext as $m) {
                    $ciphertext.= $this->_rsaes_pkcs1_v1_5_encrypt($m);
                }
                return $ciphertext;
            //case self::ENCRYPTION_OAEP:
            default:
                $length = $this->k - 2 * $this->hLen - 2;
                if ($length <= 0) {
                    return false;
                }

                $plaintext = str_split($plaintext, $length);
                $ciphertext = '';
                foreach ($plaintext as $m) {
                    $ciphertext.= $this->_rsaes_oaep_encrypt($m);
                }
                return $ciphertext;
        }
    }

    /**
     * Decryption
     *
     * @see self::encrypt()
     * @access public
     * @param string $ciphertext
     * @return string
     */
    function decrypt($ciphertext)
    {
        if ($this->k <= 0) {
            return false;
        }

        $ciphertext = str_split($ciphertext, $this->k);
        $ciphertext[count($ciphertext) - 1] = str_pad($ciphertext[count($ciphertext) - 1], $this->k, chr(0), STR_PAD_LEFT);

        $plaintext = '';

        switch ($this->encryptionMode) {
            case self::ENCRYPTION_NONE:
                $decrypt = '_raw_encrypt';
                break;
            case self::ENCRYPTION_PKCS1:
                $decrypt = '_rsaes_pkcs1_v1_5_decrypt';
                break;
            //case self::ENCRYPTION_OAEP:
            default:
                $decrypt = '_rsaes_oaep_decrypt';
        }

        foreach ($ciphertext as $c) {
            $temp = $this->$decrypt($c);
            if ($temp === false) {
                return false;
            }
            $plaintext.= $temp;
        }

        return $plaintext;
    }

    /**
     * Create a signature
     *
     * @see self::verify()
     * @access public
     * @param string $message
     * @return string
     */
    function sign($message)
    {
        if (empty($this->modulus) || empty($this->exponent)) {
            return false;
        }

        switch ($this->signatureMode) {
            case self::SIGNATURE_PKCS1:
                return $this->_rsassa_pkcs1_v1_5_sign($message);
            //case self::SIGNATURE_PSS:
            default:
                return $this->_rsassa_pss_sign($message);
        }
    }

    /**
     * Verifies a signature
     *
     * @see self::sign()
     * @access public
     * @param string $message
     * @param string $signature
     * @return bool
     */
    function verify($message, $signature)
    {
        if (empty($this->modulus) || empty($this->exponent)) {
            return false;
        }

        switch ($this->signatureMode) {
            case self::SIGNATURE_PKCS1:
                return $this->_rsassa_pkcs1_v1_5_verify($message, $signature);
            //case self::SIGNATURE_PSS:
            default:
                return $this->_rsassa_pss_verify($message, $signature);
        }
    }

    /**
     * Extract raw BER from Base64 encoding
     *
     * @access private
     * @param string $str
     * @return string
     */
    function _extractBER($str)
    {
        /* X.509 certs are assumed to be base64 encoded but sometimes they'll have additional things in them
         * above and beyond the ceritificate.
         * ie. some may have the following preceding the -----BEGIN CERTIFICATE----- line:
         *
         * Bag Attributes
         *     localKeyID: 01 00 00 00
         * subject=/O=organization/OU=org unit/CN=common name
         * issuer=/O=organization/CN=common name
         */
        $temp = preg_replace('#.*?^-+[^-]+-+[\r\n ]*$#ms', '', $str, 1);
        // remove the -----BEGIN CERTIFICATE----- and -----END CERTIFICATE----- stuff
        $temp = preg_replace('#-+[^-]+-+#', '', $temp);
        // remove new lines
        $temp = str_replace(array("\r", "\n", ' '), '', $temp);
        $temp = preg_match('#^[a-zA-Z\d/+]*={0,2}$#', $temp) ? base64_decode($temp) : false;
        return $temp != false ? $temp : $str;
    }
}<|MERGE_RESOLUTION|>--- conflicted
+++ resolved
@@ -1386,17 +1386,12 @@
                 }
             // http://www.w3.org/TR/xmldsig-core/#sec-RSAKeyValue
             // http://en.wikipedia.org/wiki/XML_Signature
-<<<<<<< HEAD
-            case self::PRIVATE_FORMAT_XML:
-            case self::PUBLIC_FORMAT_XML:
-=======
             case CRYPT_RSA_PRIVATE_FORMAT_XML:
             case CRYPT_RSA_PUBLIC_FORMAT_XML:
                 if (!extension_loaded('xml')) {
                     return false;
                 }
 
->>>>>>> 9fae7ec8
                 $this->components = array();
 
                 $xml = xml_parser_create('UTF-8');
