--- conflicted
+++ resolved
@@ -159,7 +159,6 @@
     const MODE_OPENSSL = 2;
     /**#@-*/
 
-<<<<<<< HEAD
     /**#@+
      * @access public
      * @see \phpseclib\Crypt\RSA::createKey()
@@ -183,37 +182,11 @@
      * PKCS#8 formatted private key
      */
     const PRIVATE_FORMAT_PKCS8 = 8;
+    /**
+     * OpenSSH formatted private key
+     */
+    const PRIVATE_FORMAT_OPENSSH = 9;
     /**#@-*/
-=======
-/**#@+
- * @access public
- * @see self::createKey()
- * @see self::setPrivateKeyFormat()
- */
-/**
- * PKCS#1 formatted private key
- *
- * Used by OpenSSH
- */
-define('CRYPT_RSA_PRIVATE_FORMAT_PKCS1', 0);
-/**
- * PuTTY formatted private key
- */
-define('CRYPT_RSA_PRIVATE_FORMAT_PUTTY', 1);
-/**
- * XML formatted private key
- */
-define('CRYPT_RSA_PRIVATE_FORMAT_XML', 2);
-/**
- * PKCS#8 formatted private key
- */
-define('CRYPT_RSA_PRIVATE_FORMAT_PKCS8', 8);
-/**
- * OpenSSH formatted private key
- */
-define('CRYPT_RSA_PRIVATE_FORMAT_OPENSSH', 9);
-/**#@-*/
->>>>>>> cd7de572
 
     /**#@+
      * @access public
@@ -851,10 +824,7 @@
                 $key.= 'Private-MAC: ' . bin2hex($hash->hash($source)) . "\r\n";
 
                 return $key;
-<<<<<<< HEAD
-            default: // eg. self::PRIVATE_FORMAT_PKCS1
-=======
-            case CRYPT_RSA_PRIVATE_FORMAT_OPENSSH:
+            case self::PRIVATE_FORMAT_OPENSSH:
                 if ($num_primes != 2) {
                     return false;
                 }
@@ -906,8 +876,7 @@
                 return "-----BEGIN OPENSSH PRIVATE KEY-----\r\n" .
                        chunk_split(base64_encode($key), 70) .
                        "-----END OPENSSH PRIVATE KEY-----";
-            default: // eg. CRYPT_RSA_PRIVATE_FORMAT_PKCS1
->>>>>>> cd7de572
+            default: // eg. self::PRIVATE_FORMAT_PKCS1
                 $components = array();
                 foreach ($raw as $name => $value) {
                     $components[$name] = pack('Ca*a*', self::ASN1_INTEGER, $this->_encodeLength(strlen($value)), $value);
@@ -1721,20 +1690,12 @@
 
         if ($type === false) {
             $types = array(
-<<<<<<< HEAD
                 self::PUBLIC_FORMAT_RAW,
                 self::PRIVATE_FORMAT_PKCS1,
                 self::PRIVATE_FORMAT_XML,
                 self::PRIVATE_FORMAT_PUTTY,
-                self::PUBLIC_FORMAT_OPENSSH
-=======
-                CRYPT_RSA_PUBLIC_FORMAT_RAW,
-                CRYPT_RSA_PRIVATE_FORMAT_PKCS1,
-                CRYPT_RSA_PRIVATE_FORMAT_XML,
-                CRYPT_RSA_PRIVATE_FORMAT_PUTTY,
-                CRYPT_RSA_PUBLIC_FORMAT_OPENSSH,
-                CRYPT_RSA_PRIVATE_FORMAT_OPENSSH
->>>>>>> cd7de572
+                self::PUBLIC_FORMAT_OPENSSH,
+                self::PRIVATE_FORMAT_OPENSSH
             );
             foreach ($types as $type) {
                 $components = $this->_parseKey($key, $type);
