<?php

/**
 * Pure-PHP PKCS#1 (v2.1) compliant implementation of RSA.
 *
 * PHP version 5
 *
 * Here's an example of how to encrypt and decrypt text with this library:
 * <code>
 * <?php
 *    include 'vendor/autoload.php';
 *
 *    $rsa = new \phpseclib\Crypt\RSA();
 *    extract($rsa->createKey());
 *
 *    $plaintext = 'terrafrost';
 *
 *    $rsa->loadKey($privatekey);
 *    $ciphertext = $rsa->encrypt($plaintext);
 *
 *    $rsa->loadKey($publickey);
 *    echo $rsa->decrypt($ciphertext);
 * ?>
 * </code>
 *
 * Here's an example of how to create signatures and verify signatures with this library:
 * <code>
 * <?php
 *    include 'vendor/autoload.php';
 *
 *    $rsa = new \phpseclib\Crypt\RSA();
 *    extract($rsa->createKey());
 *
 *    $plaintext = 'terrafrost';
 *
 *    $rsa->loadKey($privatekey);
 *    $signature = $rsa->sign($plaintext);
 *
 *    $rsa->loadKey($publickey);
 *    echo $rsa->verify($plaintext, $signature) ? 'verified' : 'unverified';
 * ?>
 * </code>
 *
 * @category  Crypt
 * @package   RSA
 * @author    Jim Wigginton <terrafrost@php.net>
 * @copyright 2009 Jim Wigginton
 * @license   http://www.opensource.org/licenses/mit-license.html  MIT License
 * @link      http://phpseclib.sourceforge.net
 */

namespace phpseclib\Crypt;

use phpseclib\Math\BigInteger;

/**
 * Pure-PHP PKCS#1 compliant implementation of RSA.
 *
 * @package RSA
 * @author  Jim Wigginton <terrafrost@php.net>
 * @access  public
 */
class RSA
{
    /**#@+
     * @access public
     * @see self::encrypt()
     * @see self::decrypt()
     */
    /**
     * Use {@link http://en.wikipedia.org/wiki/Optimal_Asymmetric_Encryption_Padding Optimal Asymmetric Encryption Padding}
     * (OAEP) for encryption / decryption.
     *
     * Uses sha1 by default.
     *
     * @see self::setHash()
     * @see self::setMGFHash()
     */
    const ENCRYPTION_OAEP = 1;
    /**
     * Use PKCS#1 padding.
     *
     * Although self::ENCRYPTION_OAEP offers more security, including PKCS#1 padding is necessary for purposes of backwards
     * compatibility with protocols (like SSH-1) written before OAEP's introduction.
     */
    const ENCRYPTION_PKCS1 = 2;
    /**
     * Do not use any padding
     *
     * Although this method is not recommended it can none-the-less sometimes be useful if you're trying to decrypt some legacy
     * stuff, if you're trying to diagnose why an encrypted message isn't decrypting, etc.
     */
    const ENCRYPTION_NONE = 3;
    /**#@-*/

    /**#@+
     * @access public
     * @see self::sign()
     * @see self::verify()
     * @see self::setHash()
    */
    /**
     * Use the Probabilistic Signature Scheme for signing
     *
     * Uses sha1 by default.
     *
     * @see self::setSaltLength()
     * @see self::setMGFHash()
     */
    const SIGNATURE_PSS = 1;
    /**
     * Use the PKCS#1 scheme by default.
     *
     * Although self::SIGNATURE_PSS offers more security, including PKCS#1 signing is necessary for purposes of backwards
     * compatibility with protocols (like SSH-2) written before PSS's introduction.
     */
    const SIGNATURE_PKCS1 = 2;
    /**#@-*/

    /**#@+
     * @access private
     * @see \phpseclib\Crypt\RSA::createKey()
    */
    /**
     * ASN1 Integer
     */
    const ASN1_INTEGER = 2;
    /**
     * ASN1 Bit String
     */
    const ASN1_BITSTRING = 3;
    /**
     * ASN1 Octet String
     */
    const ASN1_OCTETSTRING = 4;
    /**
     * ASN1 Object Identifier
     */
    const ASN1_OBJECT = 6;
    /**
     * ASN1 Sequence (with the constucted bit set)
     */
    const ASN1_SEQUENCE = 48;
    /**#@-*/

    /**#@+
     * @access private
     * @see \phpseclib\Crypt\RSA::__construct()
    */
    /**
     * To use the pure-PHP implementation
     */
    const MODE_INTERNAL = 1;
    /**
     * To use the OpenSSL library
     *
     * (if enabled; otherwise, the internal implementation will be used)
     */
    const MODE_OPENSSL = 2;
    /**#@-*/

    /**#@+
     * @access public
     * @see \phpseclib\Crypt\RSA::createKey()
     * @see \phpseclib\Crypt\RSA::setPrivateKeyFormat()
    */
    /**
     * PKCS#1 formatted private key
     *
     * Used by OpenSSH
     */
    const PRIVATE_FORMAT_PKCS1 = 0;
    /**
     * PuTTY formatted private key
     */
    const PRIVATE_FORMAT_PUTTY = 1;
    /**
     * XML formatted private key
     */
    const PRIVATE_FORMAT_XML = 2;
    /**
     * PKCS#8 formatted private key
     */
    const PRIVATE_FORMAT_PKCS8 = 8;
    /**
     * OpenSSH formatted private key
     */
    const PRIVATE_FORMAT_OPENSSH = 9;
    /**#@-*/

    /**#@+
     * @access public
     * @see \phpseclib\Crypt\RSA::createKey()
     * @see \phpseclib\Crypt\RSA::setPublicKeyFormat()
    */
    /**
     * Raw public key
     *
     * An array containing two \phpseclib\Math\BigInteger objects.
     *
     * The exponent can be indexed with any of the following:
     *
     * 0, e, exponent, publicExponent
     *
     * The modulus can be indexed with any of the following:
     *
     * 1, n, modulo, modulus
     */
    const PUBLIC_FORMAT_RAW = 3;
    /**
     * PKCS#1 formatted public key (raw)
     *
     * Used by File/X509.php
     *
     * Has the following header:
     *
     * -----BEGIN RSA PUBLIC KEY-----
     *
     * Analogous to ssh-keygen's pem format (as specified by -m)
     */
    const PUBLIC_FORMAT_PKCS1 = 4;
    const PUBLIC_FORMAT_PKCS1_RAW = 4;
    /**
     * XML formatted public key
     */
    const PUBLIC_FORMAT_XML = 5;
    /**
     * OpenSSH formatted public key
     *
     * Place in $HOME/.ssh/authorized_keys
     */
    const PUBLIC_FORMAT_OPENSSH = 6;
    /**
     * PKCS#1 formatted public key (encapsulated)
     *
     * Used by PHP's openssl_public_encrypt() and openssl's rsautl (when -pubin is set)
     *
     * Has the following header:
     *
     * -----BEGIN PUBLIC KEY-----
     *
     * Analogous to ssh-keygen's pkcs8 format (as specified by -m). Although PKCS8
     * is specific to private keys it's basically creating a DER-encoded wrapper
     * for keys. This just extends that same concept to public keys (much like ssh-keygen)
     */
    const PUBLIC_FORMAT_PKCS8 = 7;
    /**#@-*/

    /**
     * Precomputed Zero
     *
     * @var \phpseclib\Math\BigInteger
     * @access private
     */
    var $zero;

    /**
     * Precomputed One
     *
     * @var \phpseclib\Math\BigInteger
     * @access private
     */
    var $one;

    /**
     * Private Key Format
     *
     * @var int
     * @access private
     */
    var $privateKeyFormat = self::PRIVATE_FORMAT_PKCS1;

    /**
     * Public Key Format
     *
     * @var int
     * @access public
     */
    var $publicKeyFormat = self::PUBLIC_FORMAT_PKCS8;

    /**
     * Modulus (ie. n)
     *
     * @var \phpseclib\Math\BigInteger
     * @access private
     */
    var $modulus;

    /**
     * Modulus length
     *
     * @var \phpseclib\Math\BigInteger
     * @access private
     */
    var $k;

    /**
     * Exponent (ie. e or d)
     *
     * @var \phpseclib\Math\BigInteger
     * @access private
     */
    var $exponent;

    /**
     * Primes for Chinese Remainder Theorem (ie. p and q)
     *
     * @var array
     * @access private
     */
    var $primes;

    /**
     * Exponents for Chinese Remainder Theorem (ie. dP and dQ)
     *
     * @var array
     * @access private
     */
    var $exponents;

    /**
     * Coefficients for Chinese Remainder Theorem (ie. qInv)
     *
     * @var array
     * @access private
     */
    var $coefficients;

    /**
     * Hash name
     *
     * @var string
     * @access private
     */
    var $hashName;

    /**
     * Hash function
     *
     * @var \phpseclib\Crypt\Hash
     * @access private
     */
    var $hash;

    /**
     * Length of hash function output
     *
     * @var int
     * @access private
     */
    var $hLen;

    /**
     * Length of salt
     *
     * @var int
     * @access private
     */
    var $sLen;

    /**
     * Hash function for the Mask Generation Function
     *
     * @var \phpseclib\Crypt\Hash
     * @access private
     */
    var $mgfHash;

    /**
     * Length of MGF hash function output
     *
     * @var int
     * @access private
     */
    var $mgfHLen;

    /**
     * Encryption mode
     *
     * @var int
     * @access private
     */
    var $encryptionMode = self::ENCRYPTION_OAEP;

    /**
     * Signature mode
     *
     * @var int
     * @access private
     */
    var $signatureMode = self::SIGNATURE_PSS;

    /**
     * Public Exponent
     *
     * @var mixed
     * @access private
     */
    var $publicExponent = false;

    /**
     * Password
     *
     * @var string
     * @access private
     */
    var $password = false;

    /**
     * Components
     *
     * For use with parsing XML formatted keys.  PHP's XML Parser functions use utilized - instead of PHP's DOM functions -
     * because PHP's XML Parser functions work on PHP4 whereas PHP's DOM functions - although surperior - don't.
     *
     * @see self::_start_element_handler()
     * @var array
     * @access private
     */
    var $components = array();

    /**
     * Current String
     *
     * For use with parsing XML formatted keys.
     *
     * @see self::_character_handler()
     * @see self::_stop_element_handler()
     * @var mixed
     * @access private
     */
    var $current;

    /**
     * OpenSSL configuration file name.
     *
     * Set to null to use system configuration file.
     * @see self::createKey()
     * @var mixed
     * @Access public
     */
    var $configFile;

    /**
     * Public key comment field.
     *
     * @var string
     * @access private
     */
    var $comment = 'phpseclib-generated-key';

    /**
     * The constructor
     *
     * If you want to make use of the openssl extension, you'll need to set the mode manually, yourself.  The reason
     * \phpseclib\Crypt\RSA doesn't do it is because OpenSSL doesn't fail gracefully.  openssl_pkey_new(), in particular, requires
     * openssl.cnf be present somewhere and, unfortunately, the only real way to find out is too late.
     *
     * @return \phpseclib\Crypt\RSA
     * @access public
     */
    function __construct()
    {
        $this->configFile = dirname(__FILE__) . '/../openssl.cnf';

        if (!defined('CRYPT_RSA_MODE')) {
            switch (true) {
                // Math/BigInteger's openssl requirements are a little less stringent than Crypt/RSA's. in particular,
                // Math/BigInteger doesn't require an openssl.cfg file whereas Crypt/RSA does. so if Math/BigInteger
                // can't use OpenSSL it can be pretty trivially assumed, then, that Crypt/RSA can't either.
                case defined('MATH_BIGINTEGER_OPENSSL_DISABLE'):
                    define('CRYPT_RSA_MODE', self::MODE_INTERNAL);
                    break;
                case extension_loaded('openssl') && file_exists($this->configFile):
                    // some versions of XAMPP have mismatched versions of OpenSSL which causes it not to work
                    $versions = array();

                    // avoid generating errors (even with suppression) when phpinfo() is disabled (common in production systems)
                    if (strpos(ini_get('disable_functions'), 'phpinfo') === false) {
                        ob_start();
                        @phpinfo();
                        $content = ob_get_contents();
                        ob_end_clean();

                        preg_match_all('#OpenSSL (Header|Library) Version(.*)#im', $content, $matches);

                        if (!empty($matches[1])) {
                            for ($i = 0; $i < count($matches[1]); $i++) {
                                $fullVersion = trim(str_replace('=>', '', strip_tags($matches[2][$i])));

                                // Remove letter part in OpenSSL version
                                if (!preg_match('/(\d+\.\d+\.\d+)/i', $fullVersion, $m)) {
                                    $versions[$matches[1][$i]] = $fullVersion;
                                } else {
                                    $versions[$matches[1][$i]] = $m[0];
                                }
                            }
                        }
                    }

                    // it doesn't appear that OpenSSL versions were reported upon until PHP 5.3+
                    switch (true) {
                        case !isset($versions['Header']):
                        case !isset($versions['Library']):
                        case $versions['Header'] == $versions['Library']:
                        case version_compare($versions['Header'], '1.0.0') >= 0 && version_compare($versions['Library'], '1.0.0') >= 0:
                            define('CRYPT_RSA_MODE', self::MODE_OPENSSL);
                            break;
                        default:
                            define('CRYPT_RSA_MODE', self::MODE_INTERNAL);
                            define('MATH_BIGINTEGER_OPENSSL_DISABLE', true);
                    }
                    break;
                default:
                    define('CRYPT_RSA_MODE', self::MODE_INTERNAL);
            }
        }

        $this->zero = new BigInteger();
        $this->one = new BigInteger(1);

        $this->hash = new Hash('sha1');
        $this->hLen = $this->hash->getLength();
        $this->hashName = 'sha1';
        $this->mgfHash = new Hash('sha1');
        $this->mgfHLen = $this->mgfHash->getLength();
    }

    /**
     * Create public / private key pair
     *
     * Returns an array with the following three elements:
     *  - 'privatekey': The private key.
     *  - 'publickey':  The public key.
     *  - 'partialkey': A partially computed key (if the execution time exceeded $timeout).
     *                  Will need to be passed back to \phpseclib\Crypt\RSA::createKey() as the third parameter for further processing.
     *
     * @access public
     * @param int $bits
     * @param int $timeout
<<<<<<< HEAD
     * @param array $p
=======
     * @param array $partial
>>>>>>> 2ae68347
     */
    function createKey($bits = 1024, $timeout = false, $partial = array())
    {
        if (!defined('CRYPT_RSA_EXPONENT')) {
            // http://en.wikipedia.org/wiki/65537_%28number%29
            define('CRYPT_RSA_EXPONENT', '65537');
        }
        // per <http://cseweb.ucsd.edu/~hovav/dist/survey.pdf#page=5>, this number ought not result in primes smaller
        // than 256 bits. as a consequence if the key you're trying to create is 1024 bits and you've set CRYPT_RSA_SMALLEST_PRIME
        // to 384 bits then you're going to get a 384 bit prime and a 640 bit prime (384 + 1024 % 384). at least if
        // CRYPT_RSA_MODE is set to self::MODE_INTERNAL. if CRYPT_RSA_MODE is set to self::MODE_OPENSSL then
        // CRYPT_RSA_SMALLEST_PRIME is ignored (ie. multi-prime RSA support is more intended as a way to speed up RSA key
        // generation when there's a chance neither gmp nor OpenSSL are installed)
        if (!defined('CRYPT_RSA_SMALLEST_PRIME')) {
            define('CRYPT_RSA_SMALLEST_PRIME', 4096);
        }

        // OpenSSL uses 65537 as the exponent and requires RSA keys be 384 bits minimum
        if (CRYPT_RSA_MODE == self::MODE_OPENSSL && $bits >= 384 && CRYPT_RSA_EXPONENT == 65537) {
            $config = array();
            if (isset($this->configFile)) {
                $config['config'] = $this->configFile;
            }
            $rsa = openssl_pkey_new(array('private_key_bits' => $bits) + $config);
            openssl_pkey_export($rsa, $privatekey, null, $config);
            $publickey = openssl_pkey_get_details($rsa);
            $publickey = $publickey['key'];

            $privatekey = call_user_func_array(array($this, '_convertPrivateKey'), array_values($this->_parseKey($privatekey, self::PRIVATE_FORMAT_PKCS1)));
            $publickey = call_user_func_array(array($this, '_convertPublicKey'), array_values($this->_parseKey($publickey, self::PUBLIC_FORMAT_PKCS1)));

            // clear the buffer of error strings stemming from a minimalistic openssl.cnf
            while (openssl_error_string() !== false) {
            }

            return array(
                'privatekey' => $privatekey,
                'publickey' => $publickey,
                'partialkey' => false
            );
        }

        static $e;
        if (!isset($e)) {
            $e = new BigInteger(CRYPT_RSA_EXPONENT);
        }

        extract($this->_generateMinMax($bits));
        $absoluteMin = $min;
        $temp = $bits >> 1; // divide by two to see how many bits P and Q would be
        if ($temp > CRYPT_RSA_SMALLEST_PRIME) {
            $num_primes = floor($bits / CRYPT_RSA_SMALLEST_PRIME);
            $temp = CRYPT_RSA_SMALLEST_PRIME;
        } else {
            $num_primes = 2;
        }
        extract($this->_generateMinMax($temp + $bits % $temp));
        $finalMax = $max;
        extract($this->_generateMinMax($temp));

        $generator = new BigInteger();

        $n = $this->one->copy();
        if (!empty($partial)) {
            extract(unserialize($partial));
        } else {
            $exponents = $coefficients = $primes = array();
            $lcm = array(
                'top' => $this->one->copy(),
                'bottom' => false
            );
        }

        $start = time();
        $i0 = count($primes) + 1;

        do {
            for ($i = $i0; $i <= $num_primes; $i++) {
                if ($timeout !== false) {
                    $timeout-= time() - $start;
                    $start = time();
                    if ($timeout <= 0) {
                        return array(
                            'privatekey' => '',
                            'publickey'  => '',
                            'partialkey' => serialize(array(
                                'primes' => $primes,
                                'coefficients' => $coefficients,
                                'lcm' => $lcm,
                                'exponents' => $exponents
                            ))
                        );
                    }
                }

                if ($i == $num_primes) {
                    list($min, $temp) = $absoluteMin->divide($n);
                    if (!$temp->equals($this->zero)) {
                        $min = $min->add($this->one); // ie. ceil()
                    }
                    $primes[$i] = $generator->randomPrime($min, $finalMax, $timeout);
                } else {
                    $primes[$i] = $generator->randomPrime($min, $max, $timeout);
                }

                if ($primes[$i] === false) { // if we've reached the timeout
                    if (count($primes) > 1) {
                        $partialkey = '';
                    } else {
                        array_pop($primes);
                        $partialkey = serialize(array(
                            'primes' => $primes,
                            'coefficients' => $coefficients,
                            'lcm' => $lcm,
                            'exponents' => $exponents
                        ));
                    }

                    return array(
                        'privatekey' => '',
                        'publickey'  => '',
                        'partialkey' => $partialkey
                    );
                }

                // the first coefficient is calculated differently from the rest
                // ie. instead of being $primes[1]->modInverse($primes[2]), it's $primes[2]->modInverse($primes[1])
                if ($i > 2) {
                    $coefficients[$i] = $n->modInverse($primes[$i]);
                }

                $n = $n->multiply($primes[$i]);

                $temp = $primes[$i]->subtract($this->one);

                // textbook RSA implementations use Euler's totient function instead of the least common multiple.
                // see http://en.wikipedia.org/wiki/Euler%27s_totient_function
                $lcm['top'] = $lcm['top']->multiply($temp);
                $lcm['bottom'] = $lcm['bottom'] === false ? $temp : $lcm['bottom']->gcd($temp);

                $exponents[$i] = $e->modInverse($temp);
            }

            list($temp) = $lcm['top']->divide($lcm['bottom']);
            $gcd = $temp->gcd($e);
            $i0 = 1;
        } while (!$gcd->equals($this->one));

        $d = $e->modInverse($temp);

        $coefficients[2] = $primes[2]->modInverse($primes[1]);

        // from <http://tools.ietf.org/html/rfc3447#appendix-A.1.2>:
        // RSAPrivateKey ::= SEQUENCE {
        //     version           Version,
        //     modulus           INTEGER,  -- n
        //     publicExponent    INTEGER,  -- e
        //     privateExponent   INTEGER,  -- d
        //     prime1            INTEGER,  -- p
        //     prime2            INTEGER,  -- q
        //     exponent1         INTEGER,  -- d mod (p-1)
        //     exponent2         INTEGER,  -- d mod (q-1)
        //     coefficient       INTEGER,  -- (inverse of q) mod p
        //     otherPrimeInfos   OtherPrimeInfos OPTIONAL
        // }

        return array(
            'privatekey' => $this->_convertPrivateKey($n, $e, $d, $primes, $exponents, $coefficients),
            'publickey'  => $this->_convertPublicKey($n, $e),
            'partialkey' => false
        );
    }

    /**
     * Convert a private key to the appropriate format.
     *
     * @access private
     * @see self::setPrivateKeyFormat()
     * @param Math_BigInteger $n
     * @param Math_BigInteger $e
     * @param Math_BigInteger $d
     * @param array<int,Math_BigInteger> $primes
     * @param array<int,Math_BigInteger> $exponents
     * @param array<int,Math_BigInteger> $coefficients
     * @return string
     */
    function _convertPrivateKey($n, $e, $d, $primes, $exponents, $coefficients)
    {
        $signed = $this->privateKeyFormat != self::PRIVATE_FORMAT_XML;
        $num_primes = count($primes);
        $raw = array(
            'version' => $num_primes == 2 ? chr(0) : chr(1), // two-prime vs. multi
            'modulus' => $n->toBytes($signed),
            'publicExponent' => $e->toBytes($signed),
            'privateExponent' => $d->toBytes($signed),
            'prime1' => $primes[1]->toBytes($signed),
            'prime2' => $primes[2]->toBytes($signed),
            'exponent1' => $exponents[1]->toBytes($signed),
            'exponent2' => $exponents[2]->toBytes($signed),
            'coefficient' => $coefficients[2]->toBytes($signed)
        );

        // if the format in question does not support multi-prime rsa and multi-prime rsa was used,
        // call _convertPublicKey() instead.
        switch ($this->privateKeyFormat) {
            case self::PRIVATE_FORMAT_XML:
                if ($num_primes != 2) {
                    return false;
                }
                return "<RSAKeyValue>\r\n" .
                       '  <Modulus>' . base64_encode($raw['modulus']) . "</Modulus>\r\n" .
                       '  <Exponent>' . base64_encode($raw['publicExponent']) . "</Exponent>\r\n" .
                       '  <P>' . base64_encode($raw['prime1']) . "</P>\r\n" .
                       '  <Q>' . base64_encode($raw['prime2']) . "</Q>\r\n" .
                       '  <DP>' . base64_encode($raw['exponent1']) . "</DP>\r\n" .
                       '  <DQ>' . base64_encode($raw['exponent2']) . "</DQ>\r\n" .
                       '  <InverseQ>' . base64_encode($raw['coefficient']) . "</InverseQ>\r\n" .
                       '  <D>' . base64_encode($raw['privateExponent']) . "</D>\r\n" .
                       '</RSAKeyValue>';
                break;
            case self::PRIVATE_FORMAT_PUTTY:
                if ($num_primes != 2) {
                    return false;
                }
                $key = "PuTTY-User-Key-File-2: ssh-rsa\r\nEncryption: ";
                $encryption = (!empty($this->password) || is_string($this->password)) ? 'aes256-cbc' : 'none';
                $key.= $encryption;
                $key.= "\r\nComment: " . $this->comment . "\r\n";
                $public = pack(
                    'Na*Na*Na*',
                    strlen('ssh-rsa'),
                    'ssh-rsa',
                    strlen($raw['publicExponent']),
                    $raw['publicExponent'],
                    strlen($raw['modulus']),
                    $raw['modulus']
                );
                $source = pack(
                    'Na*Na*Na*Na*',
                    strlen('ssh-rsa'),
                    'ssh-rsa',
                    strlen($encryption),
                    $encryption,
                    strlen($this->comment),
                    $this->comment,
                    strlen($public),
                    $public
                );
                $public = base64_encode($public);
                $key.= "Public-Lines: " . ((strlen($public) + 63) >> 6) . "\r\n";
                $key.= chunk_split($public, 64);
                $private = pack(
                    'Na*Na*Na*Na*',
                    strlen($raw['privateExponent']),
                    $raw['privateExponent'],
                    strlen($raw['prime1']),
                    $raw['prime1'],
                    strlen($raw['prime2']),
                    $raw['prime2'],
                    strlen($raw['coefficient']),
                    $raw['coefficient']
                );
                if (empty($this->password) && !is_string($this->password)) {
                    $source.= pack('Na*', strlen($private), $private);
                    $hashkey = 'putty-private-key-file-mac-key';
                } else {
                    $private.= Random::string(16 - (strlen($private) & 15));
                    $source.= pack('Na*', strlen($private), $private);
                    $sequence = 0;
                    $symkey = '';
                    while (strlen($symkey) < 32) {
                        $temp = pack('Na*', $sequence++, $this->password);
                        $symkey.= pack('H*', sha1($temp));
                    }
                    $symkey = substr($symkey, 0, 32);
                    $crypto = new AES();

                    $crypto->setKey($symkey);
                    $crypto->disablePadding();
                    $private = $crypto->encrypt($private);
                    $hashkey = 'putty-private-key-file-mac-key' . $this->password;
                }

                $private = base64_encode($private);
                $key.= 'Private-Lines: ' . ((strlen($private) + 63) >> 6) . "\r\n";
                $key.= chunk_split($private, 64);
                $hash = new Hash('sha1');
                $hash->setKey(pack('H*', sha1($hashkey)));
                $key.= 'Private-MAC: ' . bin2hex($hash->hash($source)) . "\r\n";

                return $key;
            case self::PRIVATE_FORMAT_OPENSSH:
                if ($num_primes != 2) {
                    return false;
                }
                $publicKey = pack('Na*Na*Na*', strlen('ssh-rsa'), 'ssh-rsa', strlen($raw['publicExponent']), $raw['publicExponent'], strlen($raw['modulus']), $raw['modulus']);
                $privateKey = pack(
                    'Na*Na*Na*Na*Na*Na*Na*',
                    strlen('ssh-rsa'),
                    'ssh-rsa',
                    strlen($raw['modulus']),
                    $raw['modulus'],
                    strlen($raw['publicExponent']),
                    $raw['publicExponent'],
                    strlen($raw['privateExponent']),
                    $raw['privateExponent'],
                    strlen($raw['coefficient']),
                    $raw['coefficient'],
                    strlen($raw['prime1']),
                    $raw['prime1'],
                    strlen($raw['prime2']),
                    $raw['prime2']
                );
                $checkint = Random::string(4);
                $paddedKey = pack(
                    'a*Na*',
                    $checkint . $checkint . $privateKey,
                    strlen($this->comment),
                    $this->comment
                );
                $paddingLength = (7 * strlen($paddedKey)) % 8;
                for ($i = 1; $i <= $paddingLength; $i++) {
                    $paddedKey.= chr($i);
                }
                $key = pack(
                    'Na*Na*Na*NNa*Na*',
                    strlen('none'),
                    'none',
                    strlen('none'),
                    'none',
                    0,
                    '',
                    1,
                    strlen($publicKey),
                    $publicKey,
                    strlen($paddedKey),
                    $paddedKey
                );
                $key = "openssh-key-v1\0$key";

                return "-----BEGIN OPENSSH PRIVATE KEY-----\r\n" .
                       chunk_split(base64_encode($key), 70) .
                       "-----END OPENSSH PRIVATE KEY-----";
            default: // eg. self::PRIVATE_FORMAT_PKCS1
                $components = array();
                foreach ($raw as $name => $value) {
                    $components[$name] = pack('Ca*a*', self::ASN1_INTEGER, $this->_encodeLength(strlen($value)), $value);
                }

                $RSAPrivateKey = implode('', $components);

                if ($num_primes > 2) {
                    $OtherPrimeInfos = '';
                    for ($i = 3; $i <= $num_primes; $i++) {
                        // OtherPrimeInfos ::= SEQUENCE SIZE(1..MAX) OF OtherPrimeInfo
                        //
                        // OtherPrimeInfo ::= SEQUENCE {
                        //     prime             INTEGER,  -- ri
                        //     exponent          INTEGER,  -- di
                        //     coefficient       INTEGER   -- ti
                        // }
                        $OtherPrimeInfo = pack('Ca*a*', self::ASN1_INTEGER, $this->_encodeLength(strlen($primes[$i]->toBytes(true))), $primes[$i]->toBytes(true));
                        $OtherPrimeInfo.= pack('Ca*a*', self::ASN1_INTEGER, $this->_encodeLength(strlen($exponents[$i]->toBytes(true))), $exponents[$i]->toBytes(true));
                        $OtherPrimeInfo.= pack('Ca*a*', self::ASN1_INTEGER, $this->_encodeLength(strlen($coefficients[$i]->toBytes(true))), $coefficients[$i]->toBytes(true));
                        $OtherPrimeInfos.= pack('Ca*a*', self::ASN1_SEQUENCE, $this->_encodeLength(strlen($OtherPrimeInfo)), $OtherPrimeInfo);
                    }
                    $RSAPrivateKey.= pack('Ca*a*', self::ASN1_SEQUENCE, $this->_encodeLength(strlen($OtherPrimeInfos)), $OtherPrimeInfos);
                }

                $RSAPrivateKey = pack('Ca*a*', self::ASN1_SEQUENCE, $this->_encodeLength(strlen($RSAPrivateKey)), $RSAPrivateKey);

                if ($this->privateKeyFormat == self::PRIVATE_FORMAT_PKCS8) {
                    $rsaOID = pack('H*', '300d06092a864886f70d0101010500'); // hex version of MA0GCSqGSIb3DQEBAQUA
                    $RSAPrivateKey = pack(
                        'Ca*a*Ca*a*',
                        self::ASN1_INTEGER,
                        "\01\00",
                        $rsaOID,
                        4,
                        $this->_encodeLength(strlen($RSAPrivateKey)),
                        $RSAPrivateKey
                    );
                    $RSAPrivateKey = pack('Ca*a*', self::ASN1_SEQUENCE, $this->_encodeLength(strlen($RSAPrivateKey)), $RSAPrivateKey);
                    if (!empty($this->password) || is_string($this->password)) {
                        $salt = Random::string(8);
                        $iterationCount = 2048;

                        $crypto = new DES();
                        $crypto->setPassword($this->password, 'pbkdf1', 'md5', $salt, $iterationCount);
                        $RSAPrivateKey = $crypto->encrypt($RSAPrivateKey);

                        $parameters = pack(
                            'Ca*a*Ca*N',
                            self::ASN1_OCTETSTRING,
                            $this->_encodeLength(strlen($salt)),
                            $salt,
                            self::ASN1_INTEGER,
                            $this->_encodeLength(4),
                            $iterationCount
                        );
                        $pbeWithMD5AndDES_CBC = "\x2a\x86\x48\x86\xf7\x0d\x01\x05\x03";

                        $encryptionAlgorithm = pack(
                            'Ca*a*Ca*a*',
                            self::ASN1_OBJECT,
                            $this->_encodeLength(strlen($pbeWithMD5AndDES_CBC)),
                            $pbeWithMD5AndDES_CBC,
                            self::ASN1_SEQUENCE,
                            $this->_encodeLength(strlen($parameters)),
                            $parameters
                        );

                        $RSAPrivateKey = pack(
                            'Ca*a*Ca*a*',
                            self::ASN1_SEQUENCE,
                            $this->_encodeLength(strlen($encryptionAlgorithm)),
                            $encryptionAlgorithm,
                            self::ASN1_OCTETSTRING,
                            $this->_encodeLength(strlen($RSAPrivateKey)),
                            $RSAPrivateKey
                        );

                        $RSAPrivateKey = pack('Ca*a*', self::ASN1_SEQUENCE, $this->_encodeLength(strlen($RSAPrivateKey)), $RSAPrivateKey);

                        $RSAPrivateKey = "-----BEGIN ENCRYPTED PRIVATE KEY-----\r\n" .
                                         chunk_split(base64_encode($RSAPrivateKey), 64) .
                                         '-----END ENCRYPTED PRIVATE KEY-----';
                    } else {
                        $RSAPrivateKey = "-----BEGIN PRIVATE KEY-----\r\n" .
                                         chunk_split(base64_encode($RSAPrivateKey), 64) .
                                         '-----END PRIVATE KEY-----';
                    }
                    return $RSAPrivateKey;
                }

                if (!empty($this->password) || is_string($this->password)) {
                    $iv = Random::string(8);
                    $symkey = pack('H*', md5($this->password . $iv)); // symkey is short for symmetric key
                    $symkey.= substr(pack('H*', md5($symkey . $this->password . $iv)), 0, 8);
                    $des = new TripleDES();
                    $des->setKey($symkey);
                    $des->setIV($iv);
                    $iv = strtoupper(bin2hex($iv));
                    $RSAPrivateKey = "-----BEGIN RSA PRIVATE KEY-----\r\n" .
                                     "Proc-Type: 4,ENCRYPTED\r\n" .
                                     "DEK-Info: DES-EDE3-CBC,$iv\r\n" .
                                     "\r\n" .
                                     chunk_split(base64_encode($des->encrypt($RSAPrivateKey)), 64) .
                                     '-----END RSA PRIVATE KEY-----';
                } else {
                    $RSAPrivateKey = "-----BEGIN RSA PRIVATE KEY-----\r\n" .
                                     chunk_split(base64_encode($RSAPrivateKey), 64) .
                                     '-----END RSA PRIVATE KEY-----';
                }

                return $RSAPrivateKey;
        }
    }

    /**
     * Convert a public key to the appropriate format
     *
     * @access private
     * @see self::setPublicKeyFormat()
     * @param Math_BigInteger $n
     * @param Math_BigInteger $e
     * @return string|array<string,Math_BigInteger>
     */
    function _convertPublicKey($n, $e)
    {
        $signed = $this->publicKeyFormat != self::PUBLIC_FORMAT_XML;

        $modulus = $n->toBytes($signed);
        $publicExponent = $e->toBytes($signed);

        switch ($this->publicKeyFormat) {
            case self::PUBLIC_FORMAT_RAW:
                return array('e' => $e->copy(), 'n' => $n->copy());
            case self::PUBLIC_FORMAT_XML:
                return "<RSAKeyValue>\r\n" .
                       '  <Modulus>' . base64_encode($modulus) . "</Modulus>\r\n" .
                       '  <Exponent>' . base64_encode($publicExponent) . "</Exponent>\r\n" .
                       '</RSAKeyValue>';
                break;
            case self::PUBLIC_FORMAT_OPENSSH:
                // from <http://tools.ietf.org/html/rfc4253#page-15>:
                // string    "ssh-rsa"
                // mpint     e
                // mpint     n
                $RSAPublicKey = pack('Na*Na*Na*', strlen('ssh-rsa'), 'ssh-rsa', strlen($publicExponent), $publicExponent, strlen($modulus), $modulus);
                $RSAPublicKey = 'ssh-rsa ' . base64_encode($RSAPublicKey) . ' ' . $this->comment;

                return $RSAPublicKey;
            default: // eg. self::PUBLIC_FORMAT_PKCS1_RAW or self::PUBLIC_FORMAT_PKCS1
                // from <http://tools.ietf.org/html/rfc3447#appendix-A.1.1>:
                // RSAPublicKey ::= SEQUENCE {
                //     modulus           INTEGER,  -- n
                //     publicExponent    INTEGER   -- e
                // }
                $components = array(
                    'modulus' => pack('Ca*a*', self::ASN1_INTEGER, $this->_encodeLength(strlen($modulus)), $modulus),
                    'publicExponent' => pack('Ca*a*', self::ASN1_INTEGER, $this->_encodeLength(strlen($publicExponent)), $publicExponent)
                );

                $RSAPublicKey = pack(
                    'Ca*a*a*',
                    self::ASN1_SEQUENCE,
                    $this->_encodeLength(strlen($components['modulus']) + strlen($components['publicExponent'])),
                    $components['modulus'],
                    $components['publicExponent']
                );

                if ($this->publicKeyFormat == self::PUBLIC_FORMAT_PKCS1_RAW) {
                    $RSAPublicKey = "-----BEGIN RSA PUBLIC KEY-----\r\n" .
                                    chunk_split(base64_encode($RSAPublicKey), 64) .
                                    '-----END RSA PUBLIC KEY-----';
                } else {
                    // sequence(oid(1.2.840.113549.1.1.1), null)) = rsaEncryption.
                    $rsaOID = pack('H*', '300d06092a864886f70d0101010500'); // hex version of MA0GCSqGSIb3DQEBAQUA
                    $RSAPublicKey = chr(0) . $RSAPublicKey;
                    $RSAPublicKey = chr(3) . $this->_encodeLength(strlen($RSAPublicKey)) . $RSAPublicKey;

                    $RSAPublicKey = pack(
                        'Ca*a*',
                        self::ASN1_SEQUENCE,
                        $this->_encodeLength(strlen($rsaOID . $RSAPublicKey)),
                        $rsaOID . $RSAPublicKey
                    );

                    $RSAPublicKey = "-----BEGIN PUBLIC KEY-----\r\n" .
                                     chunk_split(base64_encode($RSAPublicKey), 64) .
                                     '-----END PUBLIC KEY-----';
                }

                return $RSAPublicKey;
        }
    }

    /**
     * Break a public or private key down into its constituant components
     *
     * @access private
     * @see self::_convertPublicKey()
     * @see self::_convertPrivateKey()
     * @param string|array $key
     * @param int $type
     * @return array|bool
     */
    function _parseKey($key, $type)
    {
        if ($type != self::PUBLIC_FORMAT_RAW && !is_string($key)) {
            return false;
        }

        switch ($type) {
            case self::PUBLIC_FORMAT_RAW:
                if (!is_array($key)) {
                    return false;
                }
                $components = array();
                switch (true) {
                    case isset($key['e']):
                        $components['publicExponent'] = $key['e']->copy();
                        break;
                    case isset($key['exponent']):
                        $components['publicExponent'] = $key['exponent']->copy();
                        break;
                    case isset($key['publicExponent']):
                        $components['publicExponent'] = $key['publicExponent']->copy();
                        break;
                    case isset($key[0]):
                        $components['publicExponent'] = $key[0]->copy();
                }
                switch (true) {
                    case isset($key['n']):
                        $components['modulus'] = $key['n']->copy();
                        break;
                    case isset($key['modulo']):
                        $components['modulus'] = $key['modulo']->copy();
                        break;
                    case isset($key['modulus']):
                        $components['modulus'] = $key['modulus']->copy();
                        break;
                    case isset($key[1]):
                        $components['modulus'] = $key[1]->copy();
                }
                return isset($components['modulus']) && isset($components['publicExponent']) ? $components : false;
            case self::PRIVATE_FORMAT_PKCS1:
            case self::PRIVATE_FORMAT_PKCS8:
            case self::PUBLIC_FORMAT_PKCS1:
                /* Although PKCS#1 proposes a format that public and private keys can use, encrypting them is
                   "outside the scope" of PKCS#1.  PKCS#1 then refers you to PKCS#12 and PKCS#15 if you're wanting to
                   protect private keys, however, that's not what OpenSSL* does.  OpenSSL protects private keys by adding
                   two new "fields" to the key - DEK-Info and Proc-Type.  These fields are discussed here:

                   http://tools.ietf.org/html/rfc1421#section-4.6.1.1
                   http://tools.ietf.org/html/rfc1421#section-4.6.1.3

                   DES-EDE3-CBC as an algorithm, however, is not discussed anywhere, near as I can tell.
                   DES-CBC and DES-EDE are discussed in RFC1423, however, DES-EDE3-CBC isn't, nor is its key derivation
                   function.  As is, the definitive authority on this encoding scheme isn't the IETF but rather OpenSSL's
                   own implementation.  ie. the implementation *is* the standard and any bugs that may exist in that
                   implementation are part of the standard, as well.

                   * OpenSSL is the de facto standard.  It's utilized by OpenSSH and other projects */
                if (preg_match('#DEK-Info: (.+),(.+)#', $key, $matches)) {
                    $iv = pack('H*', trim($matches[2]));
                    $symkey = pack('H*', md5($this->password . substr($iv, 0, 8))); // symkey is short for symmetric key
                    $symkey.= pack('H*', md5($symkey . $this->password . substr($iv, 0, 8)));
                    // remove the Proc-Type / DEK-Info sections as they're no longer needed
                    $key = preg_replace('#^(?:Proc-Type|DEK-Info): .*#m', '', $key);
                    $ciphertext = $this->_extractBER($key);
                    if ($ciphertext === false) {
                        $ciphertext = $key;
                    }
                    switch ($matches[1]) {
                        case 'AES-256-CBC':
                            $crypto = new AES();
                            break;
                        case 'AES-128-CBC':
                            $symkey = substr($symkey, 0, 16);
                            $crypto = new AES();
                            break;
                        case 'DES-EDE3-CFB':
                            $crypto = new TripleDES(Base::MODE_CFB);
                            break;
                        case 'DES-EDE3-CBC':
                            $symkey = substr($symkey, 0, 24);
                            $crypto = new TripleDES();
                            break;
                        case 'DES-CBC':
                            $crypto = new DES();
                            break;
                        default:
                            return false;
                    }
                    $crypto->setKey($symkey);
                    $crypto->setIV($iv);
                    $decoded = $crypto->decrypt($ciphertext);
                } else {
                    $decoded = $this->_extractBER($key);
                }

                if ($decoded !== false) {
                    $key = $decoded;
                }

                $components = array();

                if (ord($this->_string_shift($key)) != self::ASN1_SEQUENCE) {
                    return false;
                }
                if ($this->_decodeLength($key) != strlen($key)) {
                    return false;
                }

                $tag = ord($this->_string_shift($key));
                /* intended for keys for which OpenSSL's asn1parse returns the following:

                    0:d=0  hl=4 l= 631 cons: SEQUENCE
                    4:d=1  hl=2 l=   1 prim:  INTEGER           :00
                    7:d=1  hl=2 l=  13 cons:  SEQUENCE
                    9:d=2  hl=2 l=   9 prim:   OBJECT            :rsaEncryption
                   20:d=2  hl=2 l=   0 prim:   NULL
                   22:d=1  hl=4 l= 609 prim:  OCTET STRING

                   ie. PKCS8 keys*/

                if ($tag == self::ASN1_INTEGER && substr($key, 0, 3) == "\x01\x00\x30") {
                    $this->_string_shift($key, 3);
                    $tag = self::ASN1_SEQUENCE;
                }

                if ($tag == self::ASN1_SEQUENCE) {
                    $temp = $this->_string_shift($key, $this->_decodeLength($key));
                    if (ord($this->_string_shift($temp)) != self::ASN1_OBJECT) {
                        return false;
                    }
                    $length = $this->_decodeLength($temp);
                    switch ($this->_string_shift($temp, $length)) {
                        case "\x2a\x86\x48\x86\xf7\x0d\x01\x01\x01": // rsaEncryption
                            break;
                        case "\x2a\x86\x48\x86\xf7\x0d\x01\x05\x03": // pbeWithMD5AndDES-CBC
                            /*
                               PBEParameter ::= SEQUENCE {
                                   salt OCTET STRING (SIZE(8)),
                                   iterationCount INTEGER }
                            */
                            if (ord($this->_string_shift($temp)) != self::ASN1_SEQUENCE) {
                                return false;
                            }
                            if ($this->_decodeLength($temp) != strlen($temp)) {
                                return false;
                            }
                            $this->_string_shift($temp); // assume it's an octet string
                            $salt = $this->_string_shift($temp, $this->_decodeLength($temp));
                            if (ord($this->_string_shift($temp)) != self::ASN1_INTEGER) {
                                return false;
                            }
                            $this->_decodeLength($temp);
                            list(, $iterationCount) = unpack('N', str_pad($temp, 4, chr(0), STR_PAD_LEFT));
                            $this->_string_shift($key); // assume it's an octet string
                            $length = $this->_decodeLength($key);
                            if (strlen($key) != $length) {
                                return false;
                            }

                            $crypto = new DES();
                            $crypto->setPassword($this->password, 'pbkdf1', 'md5', $salt, $iterationCount);
                            $key = $crypto->decrypt($key);
                            if ($key === false) {
                                return false;
                            }
                            return $this->_parseKey($key, self::PRIVATE_FORMAT_PKCS1);
                        default:
                            return false;
                    }
                    /* intended for keys for which OpenSSL's asn1parse returns the following:

                        0:d=0  hl=4 l= 290 cons: SEQUENCE
                        4:d=1  hl=2 l=  13 cons:  SEQUENCE
                        6:d=2  hl=2 l=   9 prim:   OBJECT            :rsaEncryption
                       17:d=2  hl=2 l=   0 prim:   NULL
                       19:d=1  hl=4 l= 271 prim:  BIT STRING */
                    $tag = ord($this->_string_shift($key)); // skip over the BIT STRING / OCTET STRING tag
                    $this->_decodeLength($key); // skip over the BIT STRING / OCTET STRING length
                    // "The initial octet shall encode, as an unsigned binary integer wtih bit 1 as the least significant bit, the number of
                    //  unused bits in the final subsequent octet. The number shall be in the range zero to seven."
                    //  -- http://www.itu.int/ITU-T/studygroups/com17/languages/X.690-0207.pdf (section 8.6.2.2)
                    if ($tag == self::ASN1_BITSTRING) {
                        $this->_string_shift($key);
                    }
                    if (ord($this->_string_shift($key)) != self::ASN1_SEQUENCE) {
                        return false;
                    }
                    if ($this->_decodeLength($key) != strlen($key)) {
                        return false;
                    }
                    $tag = ord($this->_string_shift($key));
                }
                if ($tag != self::ASN1_INTEGER) {
                    return false;
                }

                $length = $this->_decodeLength($key);
                $temp = $this->_string_shift($key, $length);
                if (strlen($temp) != 1 || ord($temp) > 2) {
                    $components['modulus'] = new BigInteger($temp, 256);
                    $this->_string_shift($key); // skip over self::ASN1_INTEGER
                    $length = $this->_decodeLength($key);
                    $components[$type == self::PUBLIC_FORMAT_PKCS1 ? 'publicExponent' : 'privateExponent'] = new BigInteger($this->_string_shift($key, $length), 256);

                    return $components;
                }
                if (ord($this->_string_shift($key)) != self::ASN1_INTEGER) {
                    return false;
                }
                $length = $this->_decodeLength($key);
                $components['modulus'] = new BigInteger($this->_string_shift($key, $length), 256);
                $this->_string_shift($key);
                $length = $this->_decodeLength($key);
                $components['publicExponent'] = new BigInteger($this->_string_shift($key, $length), 256);
                $this->_string_shift($key);
                $length = $this->_decodeLength($key);
                $components['privateExponent'] = new BigInteger($this->_string_shift($key, $length), 256);
                $this->_string_shift($key);
                $length = $this->_decodeLength($key);
                $components['primes'] = array(1 => new BigInteger($this->_string_shift($key, $length), 256));
                $this->_string_shift($key);
                $length = $this->_decodeLength($key);
                $components['primes'][] = new BigInteger($this->_string_shift($key, $length), 256);
                $this->_string_shift($key);
                $length = $this->_decodeLength($key);
                $components['exponents'] = array(1 => new BigInteger($this->_string_shift($key, $length), 256));
                $this->_string_shift($key);
                $length = $this->_decodeLength($key);
                $components['exponents'][] = new BigInteger($this->_string_shift($key, $length), 256);
                $this->_string_shift($key);
                $length = $this->_decodeLength($key);
                $components['coefficients'] = array(2 => new BigInteger($this->_string_shift($key, $length), 256));

                if (!empty($key)) {
                    if (ord($this->_string_shift($key)) != self::ASN1_SEQUENCE) {
                        return false;
                    }
                    $this->_decodeLength($key);
                    while (!empty($key)) {
                        if (ord($this->_string_shift($key)) != self::ASN1_SEQUENCE) {
                            return false;
                        }
                        $this->_decodeLength($key);
                        $key = substr($key, 1);
                        $length = $this->_decodeLength($key);
                        $components['primes'][] = new BigInteger($this->_string_shift($key, $length), 256);
                        $this->_string_shift($key);
                        $length = $this->_decodeLength($key);
                        $components['exponents'][] = new BigInteger($this->_string_shift($key, $length), 256);
                        $this->_string_shift($key);
                        $length = $this->_decodeLength($key);
                        $components['coefficients'][] = new BigInteger($this->_string_shift($key, $length), 256);
                    }
                }

                return $components;
            case self::PUBLIC_FORMAT_OPENSSH:
                $parts = explode(' ', $key, 3);

                $key = isset($parts[1]) ? base64_decode($parts[1]) : false;
                if ($key === false) {
                    return false;
                }

                $comment = isset($parts[2]) ? $parts[2] : false;

                $cleanup = substr($key, 0, 11) == "\0\0\0\7ssh-rsa";

                if (strlen($key) <= 4) {
                    return false;
                }
                extract(unpack('Nlength', $this->_string_shift($key, 4)));
                $publicExponent = new BigInteger($this->_string_shift($key, $length), -256);
                if (strlen($key) <= 4) {
                    return false;
                }
                extract(unpack('Nlength', $this->_string_shift($key, 4)));
                $modulus = new BigInteger($this->_string_shift($key, $length), -256);

                if ($cleanup && strlen($key)) {
                    if (strlen($key) <= 4) {
                        return false;
                    }
                    extract(unpack('Nlength', $this->_string_shift($key, 4)));
                    $realModulus = new BigInteger($this->_string_shift($key, $length), -256);
                    return strlen($key) ? false : array(
                        'modulus' => $realModulus,
                        'publicExponent' => $modulus,
                        'comment' => $comment
                    );
                } else {
                    return strlen($key) ? false : array(
                        'modulus' => $modulus,
                        'publicExponent' => $publicExponent,
                        'comment' => $comment
                    );
                }
            // http://www.w3.org/TR/xmldsig-core/#sec-RSAKeyValue
            // http://en.wikipedia.org/wiki/XML_Signature
            case self::PRIVATE_FORMAT_XML:
            case self::PUBLIC_FORMAT_XML:
                $this->components = array();

                $xml = xml_parser_create('UTF-8');
                xml_set_object($xml, $this);
                xml_set_element_handler($xml, '_start_element_handler', '_stop_element_handler');
                xml_set_character_data_handler($xml, '_data_handler');
                // add <xml></xml> to account for "dangling" tags like <BitStrength>...</BitStrength> that are sometimes added
                if (!xml_parse($xml, '<xml>' . $key . '</xml>')) {
                    xml_parser_free($xml);
                    unset($xml);
                    return false;
                }

                xml_parser_free($xml);
                unset($xml);

                return isset($this->components['modulus']) && isset($this->components['publicExponent']) ? $this->components : false;
            // from PuTTY's SSHPUBK.C
            case self::PRIVATE_FORMAT_PUTTY:
                $components = array();
                $key = preg_split('#\r\n|\r|\n#', $key);
                $type = trim(preg_replace('#PuTTY-User-Key-File-2: (.+)#', '$1', $key[0]));
                if ($type != 'ssh-rsa') {
                    return false;
                }
                $encryption = trim(preg_replace('#Encryption: (.+)#', '$1', $key[1]));
                $comment = trim(preg_replace('#Comment: (.+)#', '$1', $key[2]));

                $publicLength = trim(preg_replace('#Public-Lines: (\d+)#', '$1', $key[3]));
                $public = base64_decode(implode('', array_map('trim', array_slice($key, 4, $publicLength))));
                $public = substr($public, 11);
                extract(unpack('Nlength', $this->_string_shift($public, 4)));
                $components['publicExponent'] = new BigInteger($this->_string_shift($public, $length), -256);
                extract(unpack('Nlength', $this->_string_shift($public, 4)));
                $components['modulus'] = new BigInteger($this->_string_shift($public, $length), -256);

                $privateLength = trim(preg_replace('#Private-Lines: (\d+)#', '$1', $key[$publicLength + 4]));
                $private = base64_decode(implode('', array_map('trim', array_slice($key, $publicLength + 5, $privateLength))));

                switch ($encryption) {
                    case 'aes256-cbc':
                        $symkey = '';
                        $sequence = 0;
                        while (strlen($symkey) < 32) {
                            $temp = pack('Na*', $sequence++, $this->password);
                            $symkey.= pack('H*', sha1($temp));
                        }
                        $symkey = substr($symkey, 0, 32);
                        $crypto = new AES();
                }

                if ($encryption != 'none') {
                    $crypto->setKey($symkey);
                    $crypto->disablePadding();
                    $private = $crypto->decrypt($private);
                    if ($private === false) {
                        return false;
                    }
                }

                extract(unpack('Nlength', $this->_string_shift($private, 4)));
                if (strlen($private) < $length) {
                    return false;
                }
                $components['privateExponent'] = new BigInteger($this->_string_shift($private, $length), -256);
                extract(unpack('Nlength', $this->_string_shift($private, 4)));
                if (strlen($private) < $length) {
                    return false;
                }
                $components['primes'] = array(1 => new BigInteger($this->_string_shift($private, $length), -256));
                extract(unpack('Nlength', $this->_string_shift($private, 4)));
                if (strlen($private) < $length) {
                    return false;
                }
                $components['primes'][] = new BigInteger($this->_string_shift($private, $length), -256);

                $temp = $components['primes'][1]->subtract($this->one);
                $components['exponents'] = array(1 => $components['publicExponent']->modInverse($temp));
                $temp = $components['primes'][2]->subtract($this->one);
                $components['exponents'][] = $components['publicExponent']->modInverse($temp);

                extract(unpack('Nlength', $this->_string_shift($private, 4)));
                if (strlen($private) < $length) {
                    return false;
                }
                $components['coefficients'] = array(2 => new BigInteger($this->_string_shift($private, $length), -256));

                return $components;
            case self::PRIVATE_FORMAT_OPENSSH:
                $components = array();
                $decoded = $this->_extractBER($key);
                $magic = $this->_string_shift($decoded, 15);
                if ($magic !== "openssh-key-v1\0") {
                    return false;
                }
                $options = $this->_string_shift($decoded, 24);
                // \0\0\0\4none = ciphername
                // \0\0\0\4none = kdfname
                // \0\0\0\0 = kdfoptions
                // \0\0\0\1 = numkeys
                if ($options != "\0\0\0\4none\0\0\0\4none\0\0\0\0\0\0\0\1") {
                    return false;
                }
                extract(unpack('Nlength', $this->_string_shift($decoded, 4)));
                if (strlen($decoded) < $length) {
                    return false;
                }
                $publicKey = $this->_string_shift($decoded, $length);
                extract(unpack('Nlength', $this->_string_shift($decoded, 4)));
                if (strlen($decoded) < $length) {
                    return false;
                }
                $paddedKey = $this->_string_shift($decoded, $length);

                if ($this->_string_shift($publicKey, 11) !== "\0\0\0\7ssh-rsa") {
                    return false;
                }

                $checkint1 = $this->_string_shift($paddedKey, 4);
                $checkint2 = $this->_string_shift($paddedKey, 4);
                if (strlen($checkint1) != 4 || $checkint1 !== $checkint2) {
                    return false;
                }

                if ($this->_string_shift($paddedKey, 11) !== "\0\0\0\7ssh-rsa") {
                    return false;
                }

                $values = array(
                    &$components['modulus'],
                    &$components['publicExponent'],
                    &$components['privateExponent'],
                    &$components['coefficients'][2],
                    &$components['primes'][1],
                    &$components['primes'][2]
                );

                foreach ($values as &$value) {
                    extract(unpack('Nlength', $this->_string_shift($paddedKey, 4)));
                    if (strlen($paddedKey) < $length) {
                        return false;
                    }
                    $value = new BigInteger($this->_string_shift($paddedKey, $length), -256);
                }

                extract(unpack('Nlength', $this->_string_shift($paddedKey, 4)));
                if (strlen($paddedKey) < $length) {
                    return false;
                }
                $components['comment'] = $this->_string_shift($decoded, $length);

                $temp = $components['primes'][1]->subtract($this->one);
                $components['exponents'] = array(1 => $components['publicExponent']->modInverse($temp));
                $temp = $components['primes'][2]->subtract($this->one);
                $components['exponents'][] = $components['publicExponent']->modInverse($temp);

                return $components;
        }

        return false;
    }

    /**
     * Returns the key size
     *
     * More specifically, this returns the size of the modulo in bits.
     *
     * @access public
     * @return int
     */
    function getSize()
    {
        return !isset($this->modulus) ? 0 : strlen($this->modulus->toBits());
    }

    /**
     * Start Element Handler
     *
     * Called by xml_set_element_handler()
     *
     * @access private
     * @param resource $parser
     * @param string $name
     * @param array $attribs
     */
    function _start_element_handler($parser, $name, $attribs)
    {
        //$name = strtoupper($name);
        switch ($name) {
            case 'MODULUS':
                $this->current = &$this->components['modulus'];
                break;
            case 'EXPONENT':
                $this->current = &$this->components['publicExponent'];
                break;
            case 'P':
                $this->current = &$this->components['primes'][1];
                break;
            case 'Q':
                $this->current = &$this->components['primes'][2];
                break;
            case 'DP':
                $this->current = &$this->components['exponents'][1];
                break;
            case 'DQ':
                $this->current = &$this->components['exponents'][2];
                break;
            case 'INVERSEQ':
                $this->current = &$this->components['coefficients'][2];
                break;
            case 'D':
                $this->current = &$this->components['privateExponent'];
        }
        $this->current = '';
    }

    /**
     * Stop Element Handler
     *
     * Called by xml_set_element_handler()
     *
     * @access private
     * @param resource $parser
     * @param string $name
     */
    function _stop_element_handler($parser, $name)
    {
        if (isset($this->current)) {
            $this->current = new BigInteger(base64_decode($this->current), 256);
            unset($this->current);
        }
    }

    /**
     * Data Handler
     *
     * Called by xml_set_character_data_handler()
     *
     * @access private
     * @param resource $parser
     * @param string $data
     */
    function _data_handler($parser, $data)
    {
        if (!isset($this->current) || is_object($this->current)) {
            return;
        }
        $this->current.= trim($data);
    }

    /**
     * Loads a public or private key
     *
     * Returns true on success and false on failure (ie. an incorrect password was provided or the key was malformed)
     *
     * @access public
     * @param string|RSA|array $key
     * @param bool|int $type optional
     * @return bool
     */
    function loadKey($key, $type = false)
    {
        if ($key instanceof RSA) {
            $this->privateKeyFormat = $key->privateKeyFormat;
            $this->publicKeyFormat = $key->publicKeyFormat;
            $this->k = $key->k;
            $this->hLen = $key->hLen;
            $this->sLen = $key->sLen;
            $this->mgfHLen = $key->mgfHLen;
            $this->encryptionMode = $key->encryptionMode;
            $this->signatureMode = $key->signatureMode;
            $this->password = $key->password;
            $this->configFile = $key->configFile;
            $this->comment = $key->comment;

            if (is_object($key->hash)) {
                $this->hash = new Hash($key->hash->getHash());
            }
            if (is_object($key->mgfHash)) {
                $this->mgfHash = new Hash($key->mgfHash->getHash());
            }

            if (is_object($key->modulus)) {
                $this->modulus = $key->modulus->copy();
            }
            if (is_object($key->exponent)) {
                $this->exponent = $key->exponent->copy();
            }
            if (is_object($key->publicExponent)) {
                $this->publicExponent = $key->publicExponent->copy();
            }

            $this->primes = array();
            $this->exponents = array();
            $this->coefficients = array();

            foreach ($this->primes as $prime) {
                $this->primes[] = $prime->copy();
            }
            foreach ($this->exponents as $exponent) {
                $this->exponents[] = $exponent->copy();
            }
            foreach ($this->coefficients as $coefficient) {
                $this->coefficients[] = $coefficient->copy();
            }

            return true;
        }

        if ($type === false) {
            $types = array(
                self::PUBLIC_FORMAT_RAW,
                self::PRIVATE_FORMAT_PKCS1,
                self::PRIVATE_FORMAT_XML,
                self::PRIVATE_FORMAT_PUTTY,
                self::PUBLIC_FORMAT_OPENSSH,
                self::PRIVATE_FORMAT_OPENSSH
            );
            foreach ($types as $type) {
                $components = $this->_parseKey($key, $type);
                if ($components !== false) {
                    break;
                }
            }
        } else {
            $components = $this->_parseKey($key, $type);
        }

        if ($components === false) {
            $this->comment = null;
            $this->modulus = null;
            $this->k = null;
            $this->exponent = null;
            $this->primes = null;
            $this->exponents = null;
            $this->coefficients = null;
            $this->publicExponent = null;

            return false;
        }

        if (isset($components['comment']) && $components['comment'] !== false) {
            $this->comment = $components['comment'];
        }
        $this->modulus = $components['modulus'];
        $this->k = strlen($this->modulus->toBytes());
        $this->exponent = isset($components['privateExponent']) ? $components['privateExponent'] : $components['publicExponent'];
        if (isset($components['primes'])) {
            $this->primes = $components['primes'];
            $this->exponents = $components['exponents'];
            $this->coefficients = $components['coefficients'];
            $this->publicExponent = $components['publicExponent'];
        } else {
            $this->primes = array();
            $this->exponents = array();
            $this->coefficients = array();
            $this->publicExponent = false;
        }

        switch ($type) {
            case self::PUBLIC_FORMAT_OPENSSH:
            case self::PUBLIC_FORMAT_RAW:
                $this->setPublicKey();
                break;
            case self::PRIVATE_FORMAT_PKCS1:
                switch (true) {
                    case strpos($key, '-BEGIN PUBLIC KEY-') !== false:
                    case strpos($key, '-BEGIN RSA PUBLIC KEY-') !== false:
                        $this->setPublicKey();
                }
        }

        return true;
    }

    /**
     * Sets the password
     *
     * Private keys can be encrypted with a password.  To unset the password, pass in the empty string or false.
     * Or rather, pass in $password such that empty($password) && !is_string($password) is true.
     *
     * @see self::createKey()
     * @see self::loadKey()
     * @access public
     * @param string $password
     */
    function setPassword($password = false)
    {
        $this->password = $password;
    }

    /**
     * Defines the public key
     *
     * Some private key formats define the public exponent and some don't.  Those that don't define it are problematic when
     * used in certain contexts.  For example, in SSH-2, RSA authentication works by sending the public key along with a
     * message signed by the private key to the server.  The SSH-2 server looks the public key up in an index of public keys
     * and if it's present then proceeds to verify the signature.  Problem is, if your private key doesn't include the public
     * exponent this won't work unless you manually add the public exponent. phpseclib tries to guess if the key being used
     * is the public key but in the event that it guesses incorrectly you might still want to explicitly set the key as being
     * public.
     *
     * Do note that when a new key is loaded the index will be cleared.
     *
     * Returns true on success, false on failure
     *
     * @see self::getPublicKey()
     * @access public
     * @param string $key optional
     * @param int $type optional
     * @return bool
     */
    function setPublicKey($key = false, $type = false)
    {
        // if a public key has already been loaded return false
        if (!empty($this->publicExponent)) {
            return false;
        }

        if ($key === false && !empty($this->modulus)) {
            $this->publicExponent = $this->exponent;
            return true;
        }

        if ($type === false) {
            $types = array(
                self::PUBLIC_FORMAT_RAW,
                self::PUBLIC_FORMAT_PKCS1,
                self::PUBLIC_FORMAT_XML,
                self::PUBLIC_FORMAT_OPENSSH
            );
            foreach ($types as $type) {
                $components = $this->_parseKey($key, $type);
                if ($components !== false) {
                    break;
                }
            }
        } else {
            $components = $this->_parseKey($key, $type);
        }

        if ($components === false) {
            return false;
        }

        if (empty($this->modulus) || !$this->modulus->equals($components['modulus'])) {
            $this->modulus = $components['modulus'];
            $this->exponent = $this->publicExponent = $components['publicExponent'];
            return true;
        }

        $this->publicExponent = $components['publicExponent'];

        return true;
    }

    /**
     * Defines the private key
     *
     * If phpseclib guessed a private key was a public key and loaded it as such it might be desirable to force
     * phpseclib to treat the key as a private key. This function will do that.
     *
     * Do note that when a new key is loaded the index will be cleared.
     *
     * Returns true on success, false on failure
     *
     * @see self::getPublicKey()
     * @access public
     * @param string $key optional
     * @param int $type optional
     * @return bool
     */
    function setPrivateKey($key = false, $type = false)
    {
        if ($key === false && !empty($this->publicExponent)) {
            $this->publicExponent = false;
            return true;
        }

        $rsa = new RSA();
        if (!$rsa->loadKey($key, $type)) {
            return false;
        }
        $rsa->publicExponent = false;

        // don't overwrite the old key if the new key is invalid
        $this->loadKey($rsa);
        return true;
    }

    /**
     * Returns the public key
     *
     * The public key is only returned under two circumstances - if the private key had the public key embedded within it
     * or if the public key was set via setPublicKey().  If the currently loaded key is supposed to be the public key this
     * function won't return it since this library, for the most part, doesn't distinguish between public and private keys.
     *
     * @see self::getPublicKey()
     * @access public
     * @param int $type optional
     */
    function getPublicKey($type = self::PUBLIC_FORMAT_PKCS8)
    {
        if (empty($this->modulus) || empty($this->publicExponent)) {
            return false;
        }

        $oldFormat = $this->publicKeyFormat;
        $this->publicKeyFormat = $type;
        $temp = $this->_convertPublicKey($this->modulus, $this->publicExponent);
        $this->publicKeyFormat = $oldFormat;
        return $temp;
    }

    /**
     * Returns the public key's fingerprint
     *
     * The public key's fingerprint is returned, which is equivalent to running `ssh-keygen -lf rsa.pub`. If there is
     * no public key currently loaded, false is returned.
     * Example output (md5): "c1:b1:30:29:d7:b8:de:6c:97:77:10:d7:46:41:63:87" (as specified by RFC 4716)
     *
     * @access public
     * @param string $algorithm The hashing algorithm to be used. Valid options are 'md5' and 'sha256'. False is returned
     * for invalid values.
     * @return mixed
     */
    function getPublicKeyFingerprint($algorithm = 'md5')
    {
        if (empty($this->modulus) || empty($this->publicExponent)) {
            return false;
        }

        $modulus = $this->modulus->toBytes(true);
        $publicExponent = $this->publicExponent->toBytes(true);

        $RSAPublicKey = pack('Na*Na*Na*', strlen('ssh-rsa'), 'ssh-rsa', strlen($publicExponent), $publicExponent, strlen($modulus), $modulus);

        switch ($algorithm) {
            case 'sha256':
                $hash = new Hash('sha256');
                $base = base64_encode($hash->hash($RSAPublicKey));
                return substr($base, 0, strlen($base) - 1);
            case 'md5':
                return substr(chunk_split(md5($RSAPublicKey), 2, ':'), 0, -1);
            default:
                return false;
        }
    }

    /**
     * Returns the private key
     *
     * The private key is only returned if the currently loaded key contains the constituent prime numbers.
     *
     * @see self::getPublicKey()
     * @access public
     * @param int $type optional
     * @return mixed
     */
    function getPrivateKey($type = self::PUBLIC_FORMAT_PKCS1)
    {
        if (empty($this->primes)) {
            return false;
        }

        $oldFormat = $this->privateKeyFormat;
        $this->privateKeyFormat = $type;
        $temp = $this->_convertPrivateKey($this->modulus, $this->publicExponent, $this->exponent, $this->primes, $this->exponents, $this->coefficients);
        $this->privateKeyFormat = $oldFormat;
        return $temp;
    }

    /**
     * Returns a minimalistic private key
     *
     * Returns the private key without the prime number constituants.  Structurally identical to a public key that
     * hasn't been set as the public key
     *
     * @see self::getPrivateKey()
     * @access private
     * @param int $mode optional
     */
    function _getPrivatePublicKey($mode = self::PUBLIC_FORMAT_PKCS8)
    {
        if (empty($this->modulus) || empty($this->exponent)) {
            return false;
        }

        $oldFormat = $this->publicKeyFormat;
        $this->publicKeyFormat = $mode;
        $temp = $this->_convertPublicKey($this->modulus, $this->exponent);
        $this->publicKeyFormat = $oldFormat;
        return $temp;
    }

    /**
     *  __toString() magic method
     *
     * @access public
     * @return string
     */
    function __toString()
    {
        $key = $this->getPrivateKey($this->privateKeyFormat);
        if ($key !== false) {
            return $key;
        }
        $key = $this->_getPrivatePublicKey($this->publicKeyFormat);
        return $key !== false ? $key : '';
    }

    /**
     *  __clone() magic method
     *
     * @access public
     * @return Crypt_RSA
     */
    function __clone()
    {
        $key = new RSA();
        $key->loadKey($this);
        return $key;
    }

    /**
     * Generates the smallest and largest numbers requiring $bits bits
     *
     * @access private
     * @param int $bits
     * @return array
     */
    function _generateMinMax($bits)
    {
        $bytes = $bits >> 3;
        $min = str_repeat(chr(0), $bytes);
        $max = str_repeat(chr(0xFF), $bytes);
        $msb = $bits & 7;
        if ($msb) {
            $min = chr(1 << ($msb - 1)) . $min;
            $max = chr((1 << $msb) - 1) . $max;
        } else {
            $min[0] = chr(0x80);
        }

        return array(
            'min' => new BigInteger($min, 256),
            'max' => new BigInteger($max, 256)
        );
    }

    /**
     * DER-decode the length
     *
     * DER supports lengths up to (2**8)**127, however, we'll only support lengths up to (2**8)**4.  See
     * {@link http://itu.int/ITU-T/studygroups/com17/languages/X.690-0207.pdf#p=13 X.690 paragraph 8.1.3} for more information.
     *
     * @access private
     * @param string $string
     * @return int
     */
    function _decodeLength(&$string)
    {
        $length = ord($this->_string_shift($string));
        if ($length & 0x80) { // definite length, long form
            $length&= 0x7F;
            $temp = $this->_string_shift($string, $length);
            list(, $length) = unpack('N', substr(str_pad($temp, 4, chr(0), STR_PAD_LEFT), -4));
        }
        return $length;
    }

    /**
     * DER-encode the length
     *
     * DER supports lengths up to (2**8)**127, however, we'll only support lengths up to (2**8)**4.  See
     * {@link http://itu.int/ITU-T/studygroups/com17/languages/X.690-0207.pdf#p=13 X.690 paragraph 8.1.3} for more information.
     *
     * @access private
     * @param int $length
     * @return string
     */
    function _encodeLength($length)
    {
        if ($length <= 0x7F) {
            return chr($length);
        }

        $temp = ltrim(pack('N', $length), chr(0));
        return pack('Ca*', 0x80 | strlen($temp), $temp);
    }

    /**
     * String Shift
     *
     * Inspired by array_shift
     *
     * @param string $string
     * @param int $index
     * @return string
     * @access private
     */
    function _string_shift(&$string, $index = 1)
    {
        $substr = substr($string, 0, $index);
        $string = substr($string, $index);
        return $substr;
    }

    /**
     * Determines the private key format
     *
     * @see self::createKey()
     * @access public
     * @param int $format
     */
    function setPrivateKeyFormat($format)
    {
        $this->privateKeyFormat = $format;
    }

    /**
     * Determines the public key format
     *
     * @see self::createKey()
     * @access public
     * @param int $format
     */
    function setPublicKeyFormat($format)
    {
        $this->publicKeyFormat = $format;
    }

    /**
     * Determines which hashing function should be used
     *
     * Used with signature production / verification and (if the encryption mode is self::ENCRYPTION_OAEP) encryption and
     * decryption.  If $hash isn't supported, sha1 is used.
     *
     * @access public
     * @param string $hash
     */
    function setHash($hash)
    {
        // \phpseclib\Crypt\Hash supports algorithms that PKCS#1 doesn't support.  md5-96 and sha1-96, for example.
        switch ($hash) {
            case 'md2':
            case 'md5':
            case 'sha1':
            case 'sha256':
            case 'sha384':
            case 'sha512':
                $this->hash = new Hash($hash);
                $this->hashName = $hash;
                break;
            default:
                $this->hash = new Hash('sha1');
                $this->hashName = 'sha1';
        }
        $this->hLen = $this->hash->getLength();
    }

    /**
     * Determines which hashing function should be used for the mask generation function
     *
     * The mask generation function is used by self::ENCRYPTION_OAEP and self::SIGNATURE_PSS and although it's
     * best if Hash and MGFHash are set to the same thing this is not a requirement.
     *
     * @access public
     * @param string $hash
     */
    function setMGFHash($hash)
    {
        // \phpseclib\Crypt\Hash supports algorithms that PKCS#1 doesn't support.  md5-96 and sha1-96, for example.
        switch ($hash) {
            case 'md2':
            case 'md5':
            case 'sha1':
            case 'sha256':
            case 'sha384':
            case 'sha512':
                $this->mgfHash = new Hash($hash);
                break;
            default:
                $this->mgfHash = new Hash('sha1');
        }
        $this->mgfHLen = $this->mgfHash->getLength();
    }

    /**
     * Determines the salt length
     *
     * To quote from {@link http://tools.ietf.org/html/rfc3447#page-38 RFC3447#page-38}:
     *
     *    Typical salt lengths in octets are hLen (the length of the output
     *    of the hash function Hash) and 0.
     *
     * @access public
     * @param int $sLen
     */
    function setSaltLength($sLen)
    {
        $this->sLen = $sLen;
    }

    /**
     * Integer-to-Octet-String primitive
     *
     * See {@link http://tools.ietf.org/html/rfc3447#section-4.1 RFC3447#section-4.1}.
     *
     * @access private
     * @param \phpseclib\Math\BigInteger $x
     * @param int $xLen
     * @return string
     */
    function _i2osp($x, $xLen)
    {
        $x = $x->toBytes();
        if (strlen($x) > $xLen) {
            user_error('Integer too large');
            return false;
        }
        return str_pad($x, $xLen, chr(0), STR_PAD_LEFT);
    }

    /**
     * Octet-String-to-Integer primitive
     *
     * See {@link http://tools.ietf.org/html/rfc3447#section-4.2 RFC3447#section-4.2}.
     *
     * @access private
<<<<<<< HEAD
     * @param string $x
     * @return \phpseclib\Math\BigInteger
=======
     * @param int|string|resource $x
     * @return Math_BigInteger
>>>>>>> 2ae68347
     */
    function _os2ip($x)
    {
        return new BigInteger($x, 256);
    }

    /**
     * Exponentiate with or without Chinese Remainder Theorem
     *
     * See {@link http://tools.ietf.org/html/rfc3447#section-5.1.1 RFC3447#section-5.1.2}.
     *
     * @access private
     * @param \phpseclib\Math\BigInteger $x
     * @return \phpseclib\Math\BigInteger
     */
    function _exponentiate($x)
    {
        switch (true) {
            case empty($this->primes):
            case $this->primes[1]->equals($this->zero):
            case empty($this->coefficients):
            case $this->coefficients[2]->equals($this->zero):
            case empty($this->exponents):
            case $this->exponents[1]->equals($this->zero):
                return $x->modPow($this->exponent, $this->modulus);
        }

        $num_primes = count($this->primes);

        if (defined('CRYPT_RSA_DISABLE_BLINDING')) {
            $m_i = array(
                1 => $x->modPow($this->exponents[1], $this->primes[1]),
                2 => $x->modPow($this->exponents[2], $this->primes[2])
            );
            $h = $m_i[1]->subtract($m_i[2]);
            $h = $h->multiply($this->coefficients[2]);
            list(, $h) = $h->divide($this->primes[1]);
            $m = $m_i[2]->add($h->multiply($this->primes[2]));

            $r = $this->primes[1];
            for ($i = 3; $i <= $num_primes; $i++) {
                $m_i = $x->modPow($this->exponents[$i], $this->primes[$i]);

                $r = $r->multiply($this->primes[$i - 1]);

                $h = $m_i->subtract($m);
                $h = $h->multiply($this->coefficients[$i]);
                list(, $h) = $h->divide($this->primes[$i]);

                $m = $m->add($r->multiply($h));
            }
        } else {
            $smallest = $this->primes[1];
            for ($i = 2; $i <= $num_primes; $i++) {
                if ($smallest->compare($this->primes[$i]) > 0) {
                    $smallest = $this->primes[$i];
                }
            }

            $one = new BigInteger(1);

            $r = $one->random($one, $smallest->subtract($one));

            $m_i = array(
                1 => $this->_blind($x, $r, 1),
                2 => $this->_blind($x, $r, 2)
            );
            $h = $m_i[1]->subtract($m_i[2]);
            $h = $h->multiply($this->coefficients[2]);
            list(, $h) = $h->divide($this->primes[1]);
            $m = $m_i[2]->add($h->multiply($this->primes[2]));

            $r = $this->primes[1];
            for ($i = 3; $i <= $num_primes; $i++) {
                $m_i = $this->_blind($x, $r, $i);

                $r = $r->multiply($this->primes[$i - 1]);

                $h = $m_i->subtract($m);
                $h = $h->multiply($this->coefficients[$i]);
                list(, $h) = $h->divide($this->primes[$i]);

                $m = $m->add($r->multiply($h));
            }
        }

        return $m;
    }

    /**
     * Performs RSA Blinding
     *
     * Protects against timing attacks by employing RSA Blinding.
     * Returns $x->modPow($this->exponents[$i], $this->primes[$i])
     *
     * @access private
     * @param \phpseclib\Math\BigInteger $x
     * @param \phpseclib\Math\BigInteger $r
     * @param int $i
     * @return \phpseclib\Math\BigInteger
     */
    function _blind($x, $r, $i)
    {
        $x = $x->multiply($r->modPow($this->publicExponent, $this->primes[$i]));
        $x = $x->modPow($this->exponents[$i], $this->primes[$i]);

        $r = $r->modInverse($this->primes[$i]);
        $x = $x->multiply($r);
        list(, $x) = $x->divide($this->primes[$i]);

        return $x;
    }

    /**
     * Performs blinded RSA equality testing
     *
     * Protects against a particular type of timing attack described.
     *
     * See {@link http://codahale.com/a-lesson-in-timing-attacks/ A Lesson In Timing Attacks (or, Don't use MessageDigest.isEquals)}
     *
     * Thanks for the heads up singpolyma!
     *
     * @access private
     * @param string $x
     * @param string $y
     * @return bool
     */
    function _equals($x, $y)
    {
        if (function_exists('hash_equals')) {
            return hash_equals($x, $y);
        }

        if (strlen($x) != strlen($y)) {
            return false;
        }

        $result = "\0";
        $x^= $y;
        for ($i = 0; $i < strlen($x); $i++) {
            $result|= $x[$i];
        }

        return $result === "\0";
    }

    /**
     * RSAEP
     *
     * See {@link http://tools.ietf.org/html/rfc3447#section-5.1.1 RFC3447#section-5.1.1}.
     *
     * @access private
     * @param \phpseclib\Math\BigInteger $m
     * @return \phpseclib\Math\BigInteger
     */
    function _rsaep($m)
    {
        if ($m->compare($this->zero) < 0 || $m->compare($this->modulus) > 0) {
            user_error('Message representative out of range');
            return false;
        }
        return $this->_exponentiate($m);
    }

    /**
     * RSADP
     *
     * See {@link http://tools.ietf.org/html/rfc3447#section-5.1.2 RFC3447#section-5.1.2}.
     *
     * @access private
     * @param \phpseclib\Math\BigInteger $c
     * @return \phpseclib\Math\BigInteger
     */
    function _rsadp($c)
    {
        if ($c->compare($this->zero) < 0 || $c->compare($this->modulus) > 0) {
            user_error('Ciphertext representative out of range');
            return false;
        }
        return $this->_exponentiate($c);
    }

    /**
     * RSASP1
     *
     * See {@link http://tools.ietf.org/html/rfc3447#section-5.2.1 RFC3447#section-5.2.1}.
     *
     * @access private
     * @param \phpseclib\Math\BigInteger $m
     * @return \phpseclib\Math\BigInteger
     */
    function _rsasp1($m)
    {
        if ($m->compare($this->zero) < 0 || $m->compare($this->modulus) > 0) {
            user_error('Message representative out of range');
            return false;
        }
        return $this->_exponentiate($m);
    }

    /**
     * RSAVP1
     *
     * See {@link http://tools.ietf.org/html/rfc3447#section-5.2.2 RFC3447#section-5.2.2}.
     *
     * @access private
     * @param \phpseclib\Math\BigInteger $s
     * @return \phpseclib\Math\BigInteger
     */
    function _rsavp1($s)
    {
        if ($s->compare($this->zero) < 0 || $s->compare($this->modulus) > 0) {
            user_error('Signature representative out of range');
            return false;
        }
        return $this->_exponentiate($s);
    }

    /**
     * MGF1
     *
     * See {@link http://tools.ietf.org/html/rfc3447#appendix-B.2.1 RFC3447#appendix-B.2.1}.
     *
     * @access private
     * @param string $mgfSeed
     * @param int $maskLen
     * @return string
     */
    function _mgf1($mgfSeed, $maskLen)
    {
        // if $maskLen would yield strings larger than 4GB, PKCS#1 suggests a "Mask too long" error be output.

        $t = '';
        $count = ceil($maskLen / $this->mgfHLen);
        for ($i = 0; $i < $count; $i++) {
            $c = pack('N', $i);
            $t.= $this->mgfHash->hash($mgfSeed . $c);
        }

        return substr($t, 0, $maskLen);
    }

    /**
     * RSAES-OAEP-ENCRYPT
     *
     * See {@link http://tools.ietf.org/html/rfc3447#section-7.1.1 RFC3447#section-7.1.1} and
     * {http://en.wikipedia.org/wiki/Optimal_Asymmetric_Encryption_Padding OAES}.
     *
     * @access private
     * @param string $m
     * @param string $l
     * @return string
     */
    function _rsaes_oaep_encrypt($m, $l = '')
    {
        $mLen = strlen($m);

        // Length checking

        // if $l is larger than two million terrabytes and you're using sha1, PKCS#1 suggests a "Label too long" error
        // be output.

        if ($mLen > $this->k - 2 * $this->hLen - 2) {
            user_error('Message too long');
            return false;
        }

        // EME-OAEP encoding

        $lHash = $this->hash->hash($l);
        $ps = str_repeat(chr(0), $this->k - $mLen - 2 * $this->hLen - 2);
        $db = $lHash . $ps . chr(1) . $m;
        $seed = Random::string($this->hLen);
        $dbMask = $this->_mgf1($seed, $this->k - $this->hLen - 1);
        $maskedDB = $db ^ $dbMask;
        $seedMask = $this->_mgf1($maskedDB, $this->hLen);
        $maskedSeed = $seed ^ $seedMask;
        $em = chr(0) . $maskedSeed . $maskedDB;

        // RSA encryption

        $m = $this->_os2ip($em);
        $c = $this->_rsaep($m);
        $c = $this->_i2osp($c, $this->k);

        // Output the ciphertext C

        return $c;
    }

    /**
     * RSAES-OAEP-DECRYPT
     *
     * See {@link http://tools.ietf.org/html/rfc3447#section-7.1.2 RFC3447#section-7.1.2}.  The fact that the error
     * messages aren't distinguishable from one another hinders debugging, but, to quote from RFC3447#section-7.1.2:
     *
     *    Note.  Care must be taken to ensure that an opponent cannot
     *    distinguish the different error conditions in Step 3.g, whether by
     *    error message or timing, or, more generally, learn partial
     *    information about the encoded message EM.  Otherwise an opponent may
     *    be able to obtain useful information about the decryption of the
     *    ciphertext C, leading to a chosen-ciphertext attack such as the one
     *    observed by Manger [36].
     *
     * As for $l...  to quote from {@link http://tools.ietf.org/html/rfc3447#page-17 RFC3447#page-17}:
     *
     *    Both the encryption and the decryption operations of RSAES-OAEP take
     *    the value of a label L as input.  In this version of PKCS #1, L is
     *    the empty string; other uses of the label are outside the scope of
     *    this document.
     *
     * @access private
     * @param string $c
     * @param string $l
     * @return string
     */
    function _rsaes_oaep_decrypt($c, $l = '')
    {
        // Length checking

        // if $l is larger than two million terrabytes and you're using sha1, PKCS#1 suggests a "Label too long" error
        // be output.

        if (strlen($c) != $this->k || $this->k < 2 * $this->hLen + 2) {
            user_error('Decryption error');
            return false;
        }

        // RSA decryption

        $c = $this->_os2ip($c);
        $m = $this->_rsadp($c);
        if ($m === false) {
            user_error('Decryption error');
            return false;
        }
        $em = $this->_i2osp($m, $this->k);

        // EME-OAEP decoding

        $lHash = $this->hash->hash($l);
        $y = ord($em[0]);
        $maskedSeed = substr($em, 1, $this->hLen);
        $maskedDB = substr($em, $this->hLen + 1);
        $seedMask = $this->_mgf1($maskedDB, $this->hLen);
        $seed = $maskedSeed ^ $seedMask;
        $dbMask = $this->_mgf1($seed, $this->k - $this->hLen - 1);
        $db = $maskedDB ^ $dbMask;
        $lHash2 = substr($db, 0, $this->hLen);
        $m = substr($db, $this->hLen);
        $hashesMatch = $this->_equals($lHash, $lHash2);
        $leadingZeros = 1;
        $patternMatch = 0;
        $offset = 0;
        for ($i = 0; $i < strlen($m); $i++) {
            $patternMatch|= $leadingZeros & ($m[$i] === "\1");
            $leadingZeros&= $m[$i] === "\0";
            $offset+= $patternMatch ? 0 : 1;
        }

        // we do & instead of && to avoid https://en.wikipedia.org/wiki/Short-circuit_evaluation
        // to protect against timing attacks
        if (!$hashesMatch & !$patternMatch) {
            user_error('Decryption error');
            return false;
        }

        // Output the message M

        return substr($m, $offset + 1);
    }

    /**
     * Raw Encryption / Decryption
     *
     * Doesn't use padding and is not recommended.
     *
     * @access private
     * @param string $m
     * @return string
     */
    function _raw_encrypt($m)
    {
        $temp = $this->_os2ip($m);
        $temp = $this->_rsaep($temp);
        return  $this->_i2osp($temp, $this->k);
    }

    /**
     * RSAES-PKCS1-V1_5-ENCRYPT
     *
     * See {@link http://tools.ietf.org/html/rfc3447#section-7.2.1 RFC3447#section-7.2.1}.
     *
     * @access private
     * @param string $m
     * @return string
     */
    function _rsaes_pkcs1_v1_5_encrypt($m)
    {
        $mLen = strlen($m);

        // Length checking

        if ($mLen > $this->k - 11) {
            user_error('Message too long');
            return false;
        }

        // EME-PKCS1-v1_5 encoding

        $psLen = $this->k - $mLen - 3;
        $ps = '';
        while (strlen($ps) != $psLen) {
            $temp = Random::string($psLen - strlen($ps));
            $temp = str_replace("\x00", '', $temp);
            $ps.= $temp;
        }
        $type = 2;
        // see the comments of _rsaes_pkcs1_v1_5_decrypt() to understand why this is being done
        if (defined('CRYPT_RSA_PKCS15_COMPAT') && (!isset($this->publicExponent) || $this->exponent !== $this->publicExponent)) {
            $type = 1;
            // "The padding string PS shall consist of k-3-||D|| octets. ... for block type 01, they shall have value FF"
            $ps = str_repeat("\xFF", $psLen);
        }
        $em = chr(0) . chr($type) . $ps . chr(0) . $m;

        // RSA encryption
        $m = $this->_os2ip($em);
        $c = $this->_rsaep($m);
        $c = $this->_i2osp($c, $this->k);

        // Output the ciphertext C

        return $c;
    }

    /**
     * RSAES-PKCS1-V1_5-DECRYPT
     *
     * See {@link http://tools.ietf.org/html/rfc3447#section-7.2.2 RFC3447#section-7.2.2}.
     *
     * For compatibility purposes, this function departs slightly from the description given in RFC3447.
     * The reason being that RFC2313#section-8.1 (PKCS#1 v1.5) states that ciphertext's encrypted by the
     * private key should have the second byte set to either 0 or 1 and that ciphertext's encrypted by the
     * public key should have the second byte set to 2.  In RFC3447 (PKCS#1 v2.1), the second byte is supposed
     * to be 2 regardless of which key is used.  For compatibility purposes, we'll just check to make sure the
     * second byte is 2 or less.  If it is, we'll accept the decrypted string as valid.
     *
     * As a consequence of this, a private key encrypted ciphertext produced with \phpseclib\Crypt\RSA may not decrypt
     * with a strictly PKCS#1 v1.5 compliant RSA implementation.  Public key encrypted ciphertext's should but
     * not private key encrypted ciphertext's.
     *
     * @access private
     * @param string $c
     * @return string
     */
    function _rsaes_pkcs1_v1_5_decrypt($c)
    {
        // Length checking

        if (strlen($c) != $this->k) { // or if k < 11
            user_error('Decryption error');
            return false;
        }

        // RSA decryption

        $c = $this->_os2ip($c);
        $m = $this->_rsadp($c);

        if ($m === false) {
            user_error('Decryption error');
            return false;
        }
        $em = $this->_i2osp($m, $this->k);

        // EME-PKCS1-v1_5 decoding

        if (ord($em[0]) != 0 || ord($em[1]) > 2) {
            user_error('Decryption error');
            return false;
        }

        $ps = substr($em, 2, strpos($em, chr(0), 2) - 2);
        $m = substr($em, strlen($ps) + 3);

        if (strlen($ps) < 8) {
            user_error('Decryption error');
            return false;
        }

        // Output M

        return $m;
    }

    /**
     * EMSA-PSS-ENCODE
     *
     * See {@link http://tools.ietf.org/html/rfc3447#section-9.1.1 RFC3447#section-9.1.1}.
     *
     * @access private
     * @param string $m
     * @param int $emBits
     */
    function _emsa_pss_encode($m, $emBits)
    {
        // if $m is larger than two million terrabytes and you're using sha1, PKCS#1 suggests a "Label too long" error
        // be output.

        $emLen = ($emBits + 1) >> 3; // ie. ceil($emBits / 8)
        $sLen = $this->sLen !== null ? $this->sLen : $this->hLen;

        $mHash = $this->hash->hash($m);
        if ($emLen < $this->hLen + $sLen + 2) {
            user_error('Encoding error');
            return false;
        }

        $salt = Random::string($sLen);
        $m2 = "\0\0\0\0\0\0\0\0" . $mHash . $salt;
        $h = $this->hash->hash($m2);
        $ps = str_repeat(chr(0), $emLen - $sLen - $this->hLen - 2);
        $db = $ps . chr(1) . $salt;
        $dbMask = $this->_mgf1($h, $emLen - $this->hLen - 1);
        $maskedDB = $db ^ $dbMask;
        $maskedDB[0] = ~chr(0xFF << ($emBits & 7)) & $maskedDB[0];
        $em = $maskedDB . $h . chr(0xBC);

        return $em;
    }

    /**
     * EMSA-PSS-VERIFY
     *
     * See {@link http://tools.ietf.org/html/rfc3447#section-9.1.2 RFC3447#section-9.1.2}.
     *
     * @access private
     * @param string $m
     * @param string $em
     * @param int $emBits
     * @return string
     */
    function _emsa_pss_verify($m, $em, $emBits)
    {
        // if $m is larger than two million terrabytes and you're using sha1, PKCS#1 suggests a "Label too long" error
        // be output.

        $emLen = ($emBits + 7) >> 3; // ie. ceil($emBits / 8);
        $sLen = $this->sLen !== null ? $this->sLen : $this->hLen;

        $mHash = $this->hash->hash($m);
        if ($emLen < $this->hLen + $sLen + 2) {
            return false;
        }

        if ($em[strlen($em) - 1] != chr(0xBC)) {
            return false;
        }

        $maskedDB = substr($em, 0, -$this->hLen - 1);
        $h = substr($em, -$this->hLen - 1, $this->hLen);
        $temp = chr(0xFF << ($emBits & 7));
        if ((~$maskedDB[0] & $temp) != $temp) {
            return false;
        }
        $dbMask = $this->_mgf1($h, $emLen - $this->hLen - 1);
        $db = $maskedDB ^ $dbMask;
        $db[0] = ~chr(0xFF << ($emBits & 7)) & $db[0];
        $temp = $emLen - $this->hLen - $sLen - 2;
        if (substr($db, 0, $temp) != str_repeat(chr(0), $temp) || ord($db[$temp]) != 1) {
            return false;
        }
        $salt = substr($db, $temp + 1); // should be $sLen long
        $m2 = "\0\0\0\0\0\0\0\0" . $mHash . $salt;
        $h2 = $this->hash->hash($m2);
        return $this->_equals($h, $h2);
    }

    /**
     * RSASSA-PSS-SIGN
     *
     * See {@link http://tools.ietf.org/html/rfc3447#section-8.1.1 RFC3447#section-8.1.1}.
     *
     * @access private
     * @param string $m
     * @return string
     */
    function _rsassa_pss_sign($m)
    {
        // EMSA-PSS encoding

        $em = $this->_emsa_pss_encode($m, 8 * $this->k - 1);

        // RSA signature

        $m = $this->_os2ip($em);
        $s = $this->_rsasp1($m);
        $s = $this->_i2osp($s, $this->k);

        // Output the signature S

        return $s;
    }

    /**
     * RSASSA-PSS-VERIFY
     *
     * See {@link http://tools.ietf.org/html/rfc3447#section-8.1.2 RFC3447#section-8.1.2}.
     *
     * @access private
     * @param string $m
     * @param string $s
     * @return string
     */
    function _rsassa_pss_verify($m, $s)
    {
        // Length checking

        if (strlen($s) != $this->k) {
            user_error('Invalid signature');
            return false;
        }

        // RSA verification

        $modBits = strlen($this->modulus->toBits());

        $s2 = $this->_os2ip($s);
        $m2 = $this->_rsavp1($s2);
        if ($m2 === false) {
            user_error('Invalid signature');
            return false;
        }
        $em = $this->_i2osp($m2, $this->k);
        if ($em === false) {
            user_error('Invalid signature');
            return false;
        }

        // EMSA-PSS verification

        return $this->_emsa_pss_verify($m, $em, $modBits - 1);
    }

    /**
     * EMSA-PKCS1-V1_5-ENCODE
     *
     * See {@link http://tools.ietf.org/html/rfc3447#section-9.2 RFC3447#section-9.2}.
     *
     * @access private
     * @param string $m
     * @param int $emLen
     * @return string
     */
    function _emsa_pkcs1_v1_5_encode($m, $emLen)
    {
        $h = $this->hash->hash($m);
        if ($h === false) {
            return false;
        }

        // see http://tools.ietf.org/html/rfc3447#page-43
        switch ($this->hashName) {
            case 'md2':
                $t = pack('H*', '3020300c06082a864886f70d020205000410');
                break;
            case 'md5':
                $t = pack('H*', '3020300c06082a864886f70d020505000410');
                break;
            case 'sha1':
                $t = pack('H*', '3021300906052b0e03021a05000414');
                break;
            case 'sha256':
                $t = pack('H*', '3031300d060960864801650304020105000420');
                break;
            case 'sha384':
                $t = pack('H*', '3041300d060960864801650304020205000430');
                break;
            case 'sha512':
                $t = pack('H*', '3051300d060960864801650304020305000440');
        }
        $t.= $h;
        $tLen = strlen($t);

        if ($emLen < $tLen + 11) {
            user_error('Intended encoded message length too short');
            return false;
        }

        $ps = str_repeat(chr(0xFF), $emLen - $tLen - 3);

        $em = "\0\1$ps\0$t";

        return $em;
    }

    /**
     * RSASSA-PKCS1-V1_5-SIGN
     *
     * See {@link http://tools.ietf.org/html/rfc3447#section-8.2.1 RFC3447#section-8.2.1}.
     *
     * @access private
     * @param string $m
     * @return string
     */
    function _rsassa_pkcs1_v1_5_sign($m)
    {
        // EMSA-PKCS1-v1_5 encoding

        $em = $this->_emsa_pkcs1_v1_5_encode($m, $this->k);
        if ($em === false) {
            user_error('RSA modulus too short');
            return false;
        }

        // RSA signature

        $m = $this->_os2ip($em);
        $s = $this->_rsasp1($m);
        $s = $this->_i2osp($s, $this->k);

        // Output the signature S

        return $s;
    }

    /**
     * RSASSA-PKCS1-V1_5-VERIFY
     *
     * See {@link http://tools.ietf.org/html/rfc3447#section-8.2.2 RFC3447#section-8.2.2}.
     *
     * @access private
     * @param string $m
     * @param string $s
     * @return string
     */
    function _rsassa_pkcs1_v1_5_verify($m, $s)
    {
        // Length checking

        if (strlen($s) != $this->k) {
            user_error('Invalid signature');
            return false;
        }

        // RSA verification

        $s = $this->_os2ip($s);
        $m2 = $this->_rsavp1($s);
        if ($m2 === false) {
            user_error('Invalid signature');
            return false;
        }
        $em = $this->_i2osp($m2, $this->k);
        if ($em === false) {
            user_error('Invalid signature');
            return false;
        }

        // EMSA-PKCS1-v1_5 encoding

        $em2 = $this->_emsa_pkcs1_v1_5_encode($m, $this->k);
        if ($em2 === false) {
            user_error('RSA modulus too short');
            return false;
        }

        // Compare
        return $this->_equals($em, $em2);
    }

    /**
     * Set Encryption Mode
     *
     * Valid values include self::ENCRYPTION_OAEP and self::ENCRYPTION_PKCS1.
     *
     * @access public
     * @param int $mode
     */
    function setEncryptionMode($mode)
    {
        $this->encryptionMode = $mode;
    }

    /**
     * Set Signature Mode
     *
     * Valid values include self::SIGNATURE_PSS and self::SIGNATURE_PKCS1
     *
     * @access public
     * @param int $mode
     */
    function setSignatureMode($mode)
    {
        $this->signatureMode = $mode;
    }

    /**
     * Set public key comment.
     *
     * @access public
     * @param string $comment
     */
    function setComment($comment)
    {
        $this->comment = $comment;
    }

    /**
     * Get public key comment.
     *
     * @access public
     * @return string
     */
    function getComment()
    {
        return $this->comment;
    }

    /**
     * Encryption
     *
     * Both self::ENCRYPTION_OAEP and self::ENCRYPTION_PKCS1 both place limits on how long $plaintext can be.
     * If $plaintext exceeds those limits it will be broken up so that it does and the resultant ciphertext's will
     * be concatenated together.
     *
     * @see self::decrypt()
     * @access public
     * @param string $plaintext
     * @return string
     */
    function encrypt($plaintext)
    {
        switch ($this->encryptionMode) {
            case self::ENCRYPTION_NONE:
                $plaintext = str_split($plaintext, $this->k);
                $ciphertext = '';
                foreach ($plaintext as $m) {
                    $ciphertext.= $this->_raw_encrypt($m);
                }
                return $ciphertext;
            case self::ENCRYPTION_PKCS1:
                $length = $this->k - 11;
                if ($length <= 0) {
                    return false;
                }

                $plaintext = str_split($plaintext, $length);
                $ciphertext = '';
                foreach ($plaintext as $m) {
                    $ciphertext.= $this->_rsaes_pkcs1_v1_5_encrypt($m);
                }
                return $ciphertext;
            //case self::ENCRYPTION_OAEP:
            default:
                $length = $this->k - 2 * $this->hLen - 2;
                if ($length <= 0) {
                    return false;
                }

                $plaintext = str_split($plaintext, $length);
                $ciphertext = '';
                foreach ($plaintext as $m) {
                    $ciphertext.= $this->_rsaes_oaep_encrypt($m);
                }
                return $ciphertext;
        }
    }

    /**
     * Decryption
     *
     * @see self::encrypt()
     * @access public
     * @param string $ciphertext
     * @return string
     */
    function decrypt($ciphertext)
    {
        if ($this->k <= 0) {
            return false;
        }

        $ciphertext = str_split($ciphertext, $this->k);
        $ciphertext[count($ciphertext) - 1] = str_pad($ciphertext[count($ciphertext) - 1], $this->k, chr(0), STR_PAD_LEFT);

        $plaintext = '';

        switch ($this->encryptionMode) {
            case self::ENCRYPTION_NONE:
                $decrypt = '_raw_encrypt';
                break;
            case self::ENCRYPTION_PKCS1:
                $decrypt = '_rsaes_pkcs1_v1_5_decrypt';
                break;
            //case self::ENCRYPTION_OAEP:
            default:
                $decrypt = '_rsaes_oaep_decrypt';
        }

        foreach ($ciphertext as $c) {
            $temp = $this->$decrypt($c);
            if ($temp === false) {
                return false;
            }
            $plaintext.= $temp;
        }

        return $plaintext;
    }

    /**
     * Create a signature
     *
     * @see self::verify()
     * @access public
     * @param string $message
     * @return string
     */
    function sign($message)
    {
        if (empty($this->modulus) || empty($this->exponent)) {
            return false;
        }

        switch ($this->signatureMode) {
            case self::SIGNATURE_PKCS1:
                return $this->_rsassa_pkcs1_v1_5_sign($message);
            //case self::SIGNATURE_PSS:
            default:
                return $this->_rsassa_pss_sign($message);
        }
    }

    /**
     * Verifies a signature
     *
     * @see self::sign()
     * @access public
     * @param string $message
     * @param string $signature
     * @return bool
     */
    function verify($message, $signature)
    {
        if (empty($this->modulus) || empty($this->exponent)) {
            return false;
        }

        switch ($this->signatureMode) {
            case self::SIGNATURE_PKCS1:
                return $this->_rsassa_pkcs1_v1_5_verify($message, $signature);
            //case self::SIGNATURE_PSS:
            default:
                return $this->_rsassa_pss_verify($message, $signature);
        }
    }

    /**
     * Extract raw BER from Base64 encoding
     *
     * @access private
     * @param string $str
     * @return string
     */
    function _extractBER($str)
    {
        /* X.509 certs are assumed to be base64 encoded but sometimes they'll have additional things in them
         * above and beyond the ceritificate.
         * ie. some may have the following preceding the -----BEGIN CERTIFICATE----- line:
         *
         * Bag Attributes
         *     localKeyID: 01 00 00 00
         * subject=/O=organization/OU=org unit/CN=common name
         * issuer=/O=organization/CN=common name
         */
        $temp = preg_replace('#.*?^-+[^-]+-+[\r\n ]*$#ms', '', $str, 1);
        // remove the -----BEGIN CERTIFICATE----- and -----END CERTIFICATE----- stuff
        $temp = preg_replace('#-+[^-]+-+#', '', $temp);
        // remove new lines
        $temp = str_replace(array("\r", "\n", ' '), '', $temp);
        $temp = preg_match('#^[a-zA-Z\d/+]*={0,2}$#', $temp) ? base64_decode($temp) : false;
        return $temp != false ? $temp : $str;
    }
}<|MERGE_RESOLUTION|>--- conflicted
+++ resolved
@@ -537,11 +537,7 @@
      * @access public
      * @param int $bits
      * @param int $timeout
-<<<<<<< HEAD
-     * @param array $p
-=======
      * @param array $partial
->>>>>>> 2ae68347
      */
     function createKey($bits = 1024, $timeout = false, $partial = array())
     {
@@ -2221,13 +2217,8 @@
      * See {@link http://tools.ietf.org/html/rfc3447#section-4.2 RFC3447#section-4.2}.
      *
      * @access private
-<<<<<<< HEAD
-     * @param string $x
+     * @param int|string|resource $x
      * @return \phpseclib\Math\BigInteger
-=======
-     * @param int|string|resource $x
-     * @return Math_BigInteger
->>>>>>> 2ae68347
      */
     function _os2ip($x)
     {
