--- conflicted
+++ resolved
@@ -315,14 +315,9 @@
                                 $mods = explode(';', $match[1]);
                                 foreach ($mods as $mod) {
                                     switch ($mod) {
-<<<<<<< HEAD
-                                        case 0: // Turn off character attributes
-                                            $attr_cell = clone $this->base_attr_cell;
-=======
                                         case '':
                                         case '0': // Turn off character attributes
-                                            $attr_cell = clone($this->base_attr_cell);
->>>>>>> 266f1681
+                                            $attr_cell = clone $this->base_attr_cell;
                                             break;
                                         case '1': // Turn bold mode on
                                             $attr_cell->bold = true;
