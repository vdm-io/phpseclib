<?php

/**
 * Pure-PHP X.509 Parser
 *
 * PHP version 5
 *
 * Encode and decode X.509 certificates.
 *
 * The extensions are from {@link http://tools.ietf.org/html/rfc5280 RFC5280} and
 * {@link http://web.archive.org/web/19961027104704/http://www3.netscape.com/eng/security/cert-exts.html Netscape Certificate Extensions}.
 *
 * Note that loading an X.509 certificate and resaving it may invalidate the signature.  The reason being that the signature is based on a
 * portion of the certificate that contains optional parameters with default values.  ie. if the parameter isn't there the default value is
 * used.  Problem is, if the parameter is there and it just so happens to have the default value there are two ways that that parameter can
 * be encoded.  It can be encoded explicitly or left out all together.  This would effect the signature value and thus may invalidate the
 * the certificate all together unless the certificate is re-signed.
 *
 * @author    Jim Wigginton <terrafrost@php.net>
 * @copyright 2012 Jim Wigginton
 * @license   http://www.opensource.org/licenses/mit-license.html  MIT License
 * @link      http://phpseclib.sourceforge.net
 */

namespace phpseclib3\File;

use phpseclib3\Common\Functions\Strings;
use phpseclib3\Crypt\Common\PrivateKey;
use phpseclib3\Crypt\Common\PublicKey;
use phpseclib3\Crypt\DSA;
use phpseclib3\Crypt\EC;
use phpseclib3\Crypt\Hash;
use phpseclib3\Crypt\PublicKeyLoader;
use phpseclib3\Crypt\Random;
use phpseclib3\Crypt\RSA;
use phpseclib3\Crypt\RSA\Formats\Keys\PSS;
use phpseclib3\Exception\UnsupportedAlgorithmException;
use phpseclib3\File\ASN1\Element;
use phpseclib3\File\ASN1\Maps;
use phpseclib3\Math\BigInteger;

/**
 * Pure-PHP X.509 Parser
 *
 * @author  Jim Wigginton <terrafrost@php.net>
 */
class X509
{
    /**
     * Flag to only accept signatures signed by certificate authorities
     *
     * Not really used anymore but retained all the same to suppress E_NOTICEs from old installs
     *
     */
    const VALIDATE_SIGNATURE_BY_CA = 1;

    /**
     * Return internal array representation
     *
     * @see \phpseclib3\File\X509::getDN()
     */
    const DN_ARRAY = 0;
    /**
     * Return string
     *
     * @see \phpseclib3\File\X509::getDN()
     */
    const DN_STRING = 1;
    /**
     * Return ASN.1 name string
     *
     * @see \phpseclib3\File\X509::getDN()
     */
    const DN_ASN1 = 2;
    /**
     * Return OpenSSL compatible array
     *
     * @see \phpseclib3\File\X509::getDN()
     */
    const DN_OPENSSL = 3;
    /**
     * Return canonical ASN.1 RDNs string
     *
     * @see \phpseclib3\File\X509::getDN()
     */
    const DN_CANON = 4;
    /**
     * Return name hash for file indexing
     *
     * @see \phpseclib3\File\X509::getDN()
     */
    const DN_HASH = 5;

    /**
     * Save as PEM
     *
     * ie. a base64-encoded PEM with a header and a footer
     *
     * @see \phpseclib3\File\X509::saveX509()
     * @see \phpseclib3\File\X509::saveCSR()
     * @see \phpseclib3\File\X509::saveCRL()
     */
    const FORMAT_PEM = 0;
    /**
     * Save as DER
     *
     * @see \phpseclib3\File\X509::saveX509()
     * @see \phpseclib3\File\X509::saveCSR()
     * @see \phpseclib3\File\X509::saveCRL()
     */
    const FORMAT_DER = 1;
    /**
     * Save as a SPKAC
     *
     * @see \phpseclib3\File\X509::saveX509()
     * @see \phpseclib3\File\X509::saveCSR()
     * @see \phpseclib3\File\X509::saveCRL()
     *
     * Only works on CSRs. Not currently supported.
     */
    const FORMAT_SPKAC = 2;
    /**
     * Auto-detect the format
     *
     * Used only by the load*() functions
     *
     * @see \phpseclib3\File\X509::saveX509()
     * @see \phpseclib3\File\X509::saveCSR()
     * @see \phpseclib3\File\X509::saveCRL()
     */
    const FORMAT_AUTO_DETECT = 3;

    /**
     * Attribute value disposition.
     * If disposition is >= 0, this is the index of the target value.
     */
    const ATTR_ALL = -1; // All attribute values (array).
    const ATTR_APPEND = -2; // Add a value.
    const ATTR_REPLACE = -3; // Clear first, then add a value.

    /**
     * Distinguished Name
     *
     * @var array
     */
    private $dn;

    /**
     * Public key
     *
     * @var string|PublicKey
     */
    private $publicKey;

    /**
     * Private key
     *
     * @var string|PrivateKey
     */
    private $privateKey;

    /**
     * The certificate authorities
     *
     * @var array
     */
    private $CAs = [];

    /**
     * The currently loaded certificate
     *
     * @var array
     */
    private $currentCert;

    /**
     * The signature subject
     *
     * There's no guarantee \phpseclib3\File\X509 is going to re-encode an X.509 cert in the same way it was originally
     * encoded so we take save the portion of the original cert that the signature would have made for.
     *
     * @var string
     */
    private $signatureSubject;

    /**
     * Certificate Start Date
     *
     * @var string
     */
    private $startDate;

    /**
     * Certificate End Date
     *
     * @var string|Element
     */
    private $endDate;

    /**
     * Serial Number
     *
     * @var string
     */
    private $serialNumber;

    /**
     * Key Identifier
     *
     * See {@link http://tools.ietf.org/html/rfc5280#section-4.2.1.1 RFC5280#section-4.2.1.1} and
     * {@link http://tools.ietf.org/html/rfc5280#section-4.2.1.2 RFC5280#section-4.2.1.2}.
     *
     * @var string
     */
    private $currentKeyIdentifier;

    /**
     * CA Flag
     *
     * @var bool
     */
    private $caFlag = false;

    /**
     * SPKAC Challenge
     *
     * @var string
     */
    private $challenge;

    /**
     * @var array
     */
    private $extensionValues = [];

    /**
     * OIDs loaded
     *
     * @var bool
     */
    private static $oidsLoaded = false;

    /**
     * Recursion Limit
     *
     * @var int
     */
    private static $recur_limit = 5;

    /**
     * URL fetch flag
     *
     * @var bool
     */
    private static $disable_url_fetch = false;

    /**
     * @var array
     */
    private static $extensions = [];

    /**
     * @var ?array
     */
    private $ipAddresses = null;

    /**
     * @var ?array
     */
    private $domains = null;

    /**
     * Default Constructor.
     *
     * @return \phpseclib3\File\X509
     */
    public function __construct()
    {
        // Explicitly Tagged Module, 1988 Syntax
        // http://tools.ietf.org/html/rfc5280#appendix-A.1

        if (!self::$oidsLoaded) {
            // OIDs from RFC5280 and those RFCs mentioned in RFC5280#section-4.1.1.2
            ASN1::loadOIDs([
                //'id-pkix' => '1.3.6.1.5.5.7',
                //'id-pe' => '1.3.6.1.5.5.7.1',
                //'id-qt' => '1.3.6.1.5.5.7.2',
                //'id-kp' => '1.3.6.1.5.5.7.3',
                //'id-ad' => '1.3.6.1.5.5.7.48',
                'id-qt-cps' => '1.3.6.1.5.5.7.2.1',
                'id-qt-unotice' => '1.3.6.1.5.5.7.2.2',
                'id-ad-ocsp' => '1.3.6.1.5.5.7.48.1',
                'id-ad-caIssuers' => '1.3.6.1.5.5.7.48.2',
                'id-ad-timeStamping' => '1.3.6.1.5.5.7.48.3',
                'id-ad-caRepository' => '1.3.6.1.5.5.7.48.5',
                //'id-at' => '2.5.4',
                'id-at-name' => '2.5.4.41',
                'id-at-surname' => '2.5.4.4',
                'id-at-givenName' => '2.5.4.42',
                'id-at-initials' => '2.5.4.43',
                'id-at-generationQualifier' => '2.5.4.44',
                'id-at-commonName' => '2.5.4.3',
                'id-at-localityName' => '2.5.4.7',
                'id-at-stateOrProvinceName' => '2.5.4.8',
                'id-at-organizationName' => '2.5.4.10',
                'id-at-organizationalUnitName' => '2.5.4.11',
                'id-at-title' => '2.5.4.12',
                'id-at-description' => '2.5.4.13',
                'id-at-dnQualifier' => '2.5.4.46',
                'id-at-countryName' => '2.5.4.6',
                'id-at-serialNumber' => '2.5.4.5',
                'id-at-pseudonym' => '2.5.4.65',
                'id-at-postalCode' => '2.5.4.17',
                'id-at-streetAddress' => '2.5.4.9',
                'id-at-uniqueIdentifier' => '2.5.4.45',
                'id-at-role' => '2.5.4.72',
                'id-at-postalAddress' => '2.5.4.16',
                'jurisdictionOfIncorporationCountryName' => '1.3.6.1.4.1.311.60.2.1.3',
                'jurisdictionOfIncorporationStateOrProvinceName' => '1.3.6.1.4.1.311.60.2.1.2',
                'jurisdictionLocalityName' => '1.3.6.1.4.1.311.60.2.1.1',
                'id-at-businessCategory' => '2.5.4.15',

                //'id-domainComponent' => '0.9.2342.19200300.100.1.25',
                //'pkcs-9' => '1.2.840.113549.1.9',
                'pkcs-9-at-emailAddress' => '1.2.840.113549.1.9.1',
                //'id-ce' => '2.5.29',
                'id-ce-authorityKeyIdentifier' => '2.5.29.35',
                'id-ce-subjectKeyIdentifier' => '2.5.29.14',
                'id-ce-keyUsage' => '2.5.29.15',
                'id-ce-privateKeyUsagePeriod' => '2.5.29.16',
                'id-ce-certificatePolicies' => '2.5.29.32',
                //'anyPolicy' => '2.5.29.32.0',

                'id-ce-policyMappings' => '2.5.29.33',

                'id-ce-subjectAltName' => '2.5.29.17',
                'id-ce-issuerAltName' => '2.5.29.18',
                'id-ce-subjectDirectoryAttributes' => '2.5.29.9',
                'id-ce-basicConstraints' => '2.5.29.19',
                'id-ce-nameConstraints' => '2.5.29.30',
                'id-ce-policyConstraints' => '2.5.29.36',
                'id-ce-cRLDistributionPoints' => '2.5.29.31',
                'id-ce-extKeyUsage' => '2.5.29.37',
                //'anyExtendedKeyUsage' => '2.5.29.37.0',
                'id-kp-serverAuth' => '1.3.6.1.5.5.7.3.1',
                'id-kp-clientAuth' => '1.3.6.1.5.5.7.3.2',
                'id-kp-codeSigning' => '1.3.6.1.5.5.7.3.3',
                'id-kp-emailProtection' => '1.3.6.1.5.5.7.3.4',
                'id-kp-timeStamping' => '1.3.6.1.5.5.7.3.8',
                'id-kp-OCSPSigning' => '1.3.6.1.5.5.7.3.9',
                'id-ce-inhibitAnyPolicy' => '2.5.29.54',
                'id-ce-freshestCRL' => '2.5.29.46',
                'id-pe-authorityInfoAccess' => '1.3.6.1.5.5.7.1.1',
                'id-pe-subjectInfoAccess' => '1.3.6.1.5.5.7.1.11',
                'id-ce-cRLNumber' => '2.5.29.20',
                'id-ce-issuingDistributionPoint' => '2.5.29.28',
                'id-ce-deltaCRLIndicator' => '2.5.29.27',
                'id-ce-cRLReasons' => '2.5.29.21',
                'id-ce-certificateIssuer' => '2.5.29.29',
                'id-ce-holdInstructionCode' => '2.5.29.23',
                //'holdInstruction' => '1.2.840.10040.2',
                'id-holdinstruction-none' => '1.2.840.10040.2.1',
                'id-holdinstruction-callissuer' => '1.2.840.10040.2.2',
                'id-holdinstruction-reject' => '1.2.840.10040.2.3',
                'id-ce-invalidityDate' => '2.5.29.24',

                'rsaEncryption' => '1.2.840.113549.1.1.1',
                'md2WithRSAEncryption' => '1.2.840.113549.1.1.2',
                'md5WithRSAEncryption' => '1.2.840.113549.1.1.4',
                'sha1WithRSAEncryption' => '1.2.840.113549.1.1.5',
                'sha224WithRSAEncryption' => '1.2.840.113549.1.1.14',
                'sha256WithRSAEncryption' => '1.2.840.113549.1.1.11',
                'sha384WithRSAEncryption' => '1.2.840.113549.1.1.12',
                'sha512WithRSAEncryption' => '1.2.840.113549.1.1.13',

                'id-ecPublicKey' => '1.2.840.10045.2.1',
                'ecdsa-with-SHA1' => '1.2.840.10045.4.1',
                // from https://tools.ietf.org/html/rfc5758#section-3.2
                'ecdsa-with-SHA224' => '1.2.840.10045.4.3.1',
                'ecdsa-with-SHA256' => '1.2.840.10045.4.3.2',
                'ecdsa-with-SHA384' => '1.2.840.10045.4.3.3',
                'ecdsa-with-SHA512' => '1.2.840.10045.4.3.4',

                'id-dsa' => '1.2.840.10040.4.1',
                'id-dsa-with-sha1' => '1.2.840.10040.4.3',
                // from https://tools.ietf.org/html/rfc5758#section-3.1
                'id-dsa-with-sha224' => '2.16.840.1.101.3.4.3.1',
                'id-dsa-with-sha256' => '2.16.840.1.101.3.4.3.2',

                // from https://tools.ietf.org/html/rfc8410:
                'id-Ed25519' => '1.3.101.112',
                'id-Ed448' => '1.3.101.113',

                'id-RSASSA-PSS' => '1.2.840.113549.1.1.10',

                //'id-sha224' => '2.16.840.1.101.3.4.2.4',
                //'id-sha256' => '2.16.840.1.101.3.4.2.1',
                //'id-sha384' => '2.16.840.1.101.3.4.2.2',
                //'id-sha512' => '2.16.840.1.101.3.4.2.3',
                //'id-GostR3411-94-with-GostR3410-94' => '1.2.643.2.2.4',
                //'id-GostR3411-94-with-GostR3410-2001' => '1.2.643.2.2.3',
                //'id-GostR3410-2001' => '1.2.643.2.2.20',
                //'id-GostR3410-94' => '1.2.643.2.2.19',
                // Netscape Object Identifiers from "Netscape Certificate Extensions"
                'netscape' => '2.16.840.1.113730',
                'netscape-cert-extension' => '2.16.840.1.113730.1',
                'netscape-cert-type' => '2.16.840.1.113730.1.1',
                'netscape-comment' => '2.16.840.1.113730.1.13',
                'netscape-ca-policy-url' => '2.16.840.1.113730.1.8',
                // the following are X.509 extensions not supported by phpseclib
                'id-pe-logotype' => '1.3.6.1.5.5.7.1.12',
                'entrustVersInfo' => '1.2.840.113533.7.65.0',
                'verisignPrivate' => '2.16.840.1.113733.1.6.9',
                // for Certificate Signing Requests
                // see http://tools.ietf.org/html/rfc2985
                'pkcs-9-at-unstructuredName' => '1.2.840.113549.1.9.2', // PKCS #9 unstructured name
                'pkcs-9-at-challengePassword' => '1.2.840.113549.1.9.7', // Challenge password for certificate revocations
                'pkcs-9-at-extensionRequest' => '1.2.840.113549.1.9.14' // Certificate extension request
            ]);
        }
    }

    /**
     * Load X.509 certificate
     *
     * Returns an associative array describing the X.509 cert or a false if the cert failed to load
     *
     * @param array|string $cert
     * @param int $mode
     * @return mixed
     */
    public function loadX509($cert, $mode = self::FORMAT_AUTO_DETECT)
    {
        if (is_array($cert) && isset($cert['tbsCertificate'])) {
            unset($this->currentCert);
            unset($this->currentKeyIdentifier);
            $this->dn = $cert['tbsCertificate']['subject'];
            if (!isset($this->dn)) {
                return false;
            }
            $this->currentCert = $cert;

            $currentKeyIdentifier = $this->getExtension('id-ce-subjectKeyIdentifier');
            $this->currentKeyIdentifier = is_string($currentKeyIdentifier) ? $currentKeyIdentifier : null;

            unset($this->signatureSubject);

            return $cert;
        }

        if ($mode != self::FORMAT_DER) {
            $newcert = ASN1::extractBER($cert);
            if ($mode == self::FORMAT_PEM && $cert == $newcert) {
                return false;
            }
            $cert = $newcert;
        }

        if ($cert === false) {
            $this->currentCert = false;
            return false;
        }

        $decoded = ASN1::decodeBER($cert);

        if ($decoded) {
            $x509 = ASN1::asn1map($decoded[0], Maps\Certificate::MAP);
        }
        if (!isset($x509) || $x509 === false) {
            $this->currentCert = false;
            return false;
        }

        $this->signatureSubject = substr($cert, $decoded[0]['content'][0]['start'], $decoded[0]['content'][0]['length']);

        if ($this->isSubArrayValid($x509, 'tbsCertificate/extensions')) {
            $this->mapInExtensions($x509, 'tbsCertificate/extensions');
        }
        $this->mapInDNs($x509, 'tbsCertificate/issuer/rdnSequence');
        $this->mapInDNs($x509, 'tbsCertificate/subject/rdnSequence');

        $key = $x509['tbsCertificate']['subjectPublicKeyInfo'];
        $key = ASN1::encodeDER($key, Maps\SubjectPublicKeyInfo::MAP);
        $x509['tbsCertificate']['subjectPublicKeyInfo']['subjectPublicKey'] =
            "-----BEGIN PUBLIC KEY-----\r\n" .
            chunk_split(base64_encode($key), 64) .
            "-----END PUBLIC KEY-----";

        $this->currentCert = $x509;
        $this->dn = $x509['tbsCertificate']['subject'];

        $currentKeyIdentifier = $this->getExtension('id-ce-subjectKeyIdentifier');
        $this->currentKeyIdentifier = is_string($currentKeyIdentifier) ? $currentKeyIdentifier : null;

        return $x509;
    }

    /**
     * Save X.509 certificate
     *
     * @param array $cert
     * @param int $format optional
     * @return string
     */
    public function saveX509(array $cert, $format = self::FORMAT_PEM)
    {
        if (!is_array($cert) || !isset($cert['tbsCertificate'])) {
            return false;
        }

        switch (true) {
            // "case !$a: case !$b: break; default: whatever();" is the same thing as "if ($a && $b) whatever()"
            case !($algorithm = $this->subArray($cert, 'tbsCertificate/subjectPublicKeyInfo/algorithm/algorithm')):
            case is_object($cert['tbsCertificate']['subjectPublicKeyInfo']['subjectPublicKey']):
                break;
            default:
                $cert['tbsCertificate']['subjectPublicKeyInfo'] = new Element(
                    base64_decode(preg_replace('#-.+-|[\r\n]#', '', $cert['tbsCertificate']['subjectPublicKeyInfo']['subjectPublicKey']))
                );
        }

        if ($algorithm == 'rsaEncryption') {
            $cert['signatureAlgorithm']['parameters'] = null;
            $cert['tbsCertificate']['signature']['parameters'] = null;
        }

        $filters = [];
        $type_utf8_string = ['type' => ASN1::TYPE_UTF8_STRING];
        $filters['tbsCertificate']['signature']['parameters'] = $type_utf8_string;
        $filters['tbsCertificate']['signature']['issuer']['rdnSequence']['value'] = $type_utf8_string;
        $filters['tbsCertificate']['issuer']['rdnSequence']['value'] = $type_utf8_string;
        $filters['tbsCertificate']['subject']['rdnSequence']['value'] = $type_utf8_string;
        $filters['tbsCertificate']['subjectPublicKeyInfo']['algorithm']['parameters'] = $type_utf8_string;
        $filters['signatureAlgorithm']['parameters'] = $type_utf8_string;
        $filters['authorityCertIssuer']['directoryName']['rdnSequence']['value'] = $type_utf8_string;
        //$filters['policyQualifiers']['qualifier'] = $type_utf8_string;
        $filters['distributionPoint']['fullName']['directoryName']['rdnSequence']['value'] = $type_utf8_string;
        $filters['directoryName']['rdnSequence']['value'] = $type_utf8_string;

        foreach (self::$extensions as $extension) {
            $filters['tbsCertificate']['extensions'][] = $extension;
        }

        /* in the case of policyQualifiers/qualifier, the type has to be \phpseclib3\File\ASN1::TYPE_IA5_STRING.
           \phpseclib3\File\ASN1::TYPE_PRINTABLE_STRING will cause OpenSSL's X.509 parser to spit out random
           characters.
         */
        $filters['policyQualifiers']['qualifier']
            = ['type' => ASN1::TYPE_IA5_STRING];

        ASN1::setFilters($filters);

        $this->mapOutExtensions($cert, 'tbsCertificate/extensions');
        $this->mapOutDNs($cert, 'tbsCertificate/issuer/rdnSequence');
        $this->mapOutDNs($cert, 'tbsCertificate/subject/rdnSequence');

        $cert = ASN1::encodeDER($cert, Maps\Certificate::MAP);

        switch ($format) {
            case self::FORMAT_DER:
                return $cert;
            // case self::FORMAT_PEM:
            default:
                return "-----BEGIN CERTIFICATE-----\r\n" . chunk_split(Strings::base64_encode($cert), 64) . '-----END CERTIFICATE-----';
        }
    }

    /**
     * Map extension values from octet string to extension-specific internal
     *   format.
     *
     * @param array $root (by reference)
     * @param string $path
     */
    private function mapInExtensions(array &$root, $path)
    {
        $extensions = &$this->subArrayUnchecked($root, $path);

        if ($extensions) {
            for ($i = 0; $i < count($extensions); $i++) {
                $id = $extensions[$i]['extnId'];
                $value = &$extensions[$i]['extnValue'];
                /* [extnValue] contains the DER encoding of an ASN.1 value
                   corresponding to the extension type identified by extnID */
                $map = $this->getMapping($id);
                if (!is_bool($map)) {
                    $decoder = $id == 'id-ce-nameConstraints' ?
                        [static::class, 'decodeNameConstraintIP'] :
                        [static::class, 'decodeIP'];
                    $decoded = ASN1::decodeBER($value);
                    if (!$decoded) {
                        continue;
                    }
                    $mapped = ASN1::asn1map($decoded[0], $map, ['iPAddress' => $decoder]);
                    $value = $mapped === false ? $decoded[0] : $mapped;

                    if ($id == 'id-ce-certificatePolicies') {
                        for ($j = 0; $j < count($value); $j++) {
                            if (!isset($value[$j]['policyQualifiers'])) {
                                continue;
                            }
                            for ($k = 0; $k < count($value[$j]['policyQualifiers']); $k++) {
                                $subid = $value[$j]['policyQualifiers'][$k]['policyQualifierId'];
                                $map = $this->getMapping($subid);
                                $subvalue = &$value[$j]['policyQualifiers'][$k]['qualifier'];
                                if ($map !== false) {
                                    $decoded = ASN1::decodeBER($subvalue);
                                    if (!$decoded) {
                                        continue;
                                    }
                                    $mapped = ASN1::asn1map($decoded[0], $map);
                                    $subvalue = $mapped === false ? $decoded[0] : $mapped;
                                }
                            }
                        }
                    }
                }
            }
        }
    }

    /**
     * Map extension values from extension-specific internal format to
     *   octet string.
     *
     * @param array $root (by reference)
     * @param string $path
     */
    private function mapOutExtensions(array &$root, $path)
    {
        $extensions = &$this->subArray($root, $path, !empty($this->extensionValues));

        foreach ($this->extensionValues as $id => $data) {
            extract($data);
            $newext = [
                'extnId' => $id,
                'extnValue' => $value,
                'critical' => $critical
            ];
            if ($replace) {
                foreach ($extensions as $key => $value) {
                    if ($value['extnId'] == $id) {
                        $extensions[$key] = $newext;
                        continue 2;
                    }
                }
            }
            $extensions[] = $newext;
        }

        if (is_array($extensions)) {
            $size = count($extensions);
            for ($i = 0; $i < $size; $i++) {
                if ($extensions[$i] instanceof Element) {
                    continue;
                }

                $id = $extensions[$i]['extnId'];
                $value = &$extensions[$i]['extnValue'];

                switch ($id) {
                    case 'id-ce-certificatePolicies':
                        for ($j = 0; $j < count($value); $j++) {
                            if (!isset($value[$j]['policyQualifiers'])) {
                                continue;
                            }
                            for ($k = 0; $k < count($value[$j]['policyQualifiers']); $k++) {
                                $subid = $value[$j]['policyQualifiers'][$k]['policyQualifierId'];
                                $map = $this->getMapping($subid);
                                $subvalue = &$value[$j]['policyQualifiers'][$k]['qualifier'];
                                if ($map !== false) {
                                    // by default \phpseclib3\File\ASN1 will try to render qualifier as a \phpseclib3\File\ASN1::TYPE_IA5_STRING since it's
                                    // actual type is \phpseclib3\File\ASN1::TYPE_ANY
                                    $subvalue = new Element(ASN1::encodeDER($subvalue, $map));
                                }
                            }
                        }
                        break;
                    case 'id-ce-authorityKeyIdentifier': // use 00 as the serial number instead of an empty string
                        if (isset($value['authorityCertSerialNumber'])) {
                            if ($value['authorityCertSerialNumber']->toBytes() == '') {
                                $temp = chr((ASN1::CLASS_CONTEXT_SPECIFIC << 6) | 2) . "\1\0";
                                $value['authorityCertSerialNumber'] = new Element($temp);
                            }
                        }
                }

                /* [extnValue] contains the DER encoding of an ASN.1 value
                   corresponding to the extension type identified by extnID */
                $map = $this->getMapping($id);
                if (is_bool($map)) {
                    if (!$map) {
                        //user_error($id . ' is not a currently supported extension');
                        unset($extensions[$i]);
                    }
                } else {
                    $value = ASN1::encodeDER($value, $map, ['iPAddress' => [static::class, 'encodeIP']]);
                }
            }
        }
    }

    /**
     * Map attribute values from ANY type to attribute-specific internal
     *   format.
     *
     * @param array $root (by reference)
     * @param string $path
     */
    private function mapInAttributes(&$root, $path)
    {
        $attributes = &$this->subArray($root, $path);

        if (is_array($attributes)) {
            for ($i = 0; $i < count($attributes); $i++) {
                $id = $attributes[$i]['type'];
                /* $value contains the DER encoding of an ASN.1 value
                   corresponding to the attribute type identified by type */
                $map = $this->getMapping($id);
                if (is_array($attributes[$i]['value'])) {
                    $values = &$attributes[$i]['value'];
                    for ($j = 0; $j < count($values); $j++) {
                        $value = ASN1::encodeDER($values[$j], Maps\AttributeValue::MAP);
                        $decoded = ASN1::decodeBER($value);
                        if (!is_bool($map)) {
                            if (!$decoded) {
                                continue;
                            }
                            $mapped = ASN1::asn1map($decoded[0], $map);
                            if ($mapped !== false) {
                                $values[$j] = $mapped;
                            }
                            if ($id == 'pkcs-9-at-extensionRequest' && $this->isSubArrayValid($values, $j)) {
                                $this->mapInExtensions($values, $j);
                            }
                        } elseif ($map) {
                            $values[$j] = $value;
                        }
                    }
                }
            }
        }
    }

    /**
     * Map attribute values from attribute-specific internal format to
     *   ANY type.
     *
     * @param array $root (by reference)
     * @param string $path
     */
    private function mapOutAttributes(&$root, $path)
    {
        $attributes = &$this->subArray($root, $path);

        if (is_array($attributes)) {
            $size = count($attributes);
            for ($i = 0; $i < $size; $i++) {
                /* [value] contains the DER encoding of an ASN.1 value
                   corresponding to the attribute type identified by type */
                $id = $attributes[$i]['type'];
                $map = $this->getMapping($id);
                if ($map === false) {
                    //user_error($id . ' is not a currently supported attribute', E_USER_NOTICE);
                    unset($attributes[$i]);
                } elseif (is_array($attributes[$i]['value'])) {
                    $values = &$attributes[$i]['value'];
                    for ($j = 0; $j < count($values); $j++) {
                        switch ($id) {
                            case 'pkcs-9-at-extensionRequest':
                                $this->mapOutExtensions($values, $j);
                                break;
                        }

                        if (!is_bool($map)) {
                            $temp = ASN1::encodeDER($values[$j], $map);
                            $decoded = ASN1::decodeBER($temp);
                            if (!$decoded) {
                                continue;
                            }
                            $values[$j] = ASN1::asn1map($decoded[0], Maps\AttributeValue::MAP);
                        }
                    }
                }
            }
        }
    }

    /**
     * Map DN values from ANY type to DN-specific internal
     *   format.
     *
     * @param array $root (by reference)
     * @param string $path
     */
    private function mapInDNs(array &$root, $path)
    {
        $dns = &$this->subArray($root, $path);

        if (is_array($dns)) {
            for ($i = 0; $i < count($dns); $i++) {
                for ($j = 0; $j < count($dns[$i]); $j++) {
                    $type = $dns[$i][$j]['type'];
                    $value = &$dns[$i][$j]['value'];
                    if (is_object($value) && $value instanceof Element) {
                        $map = $this->getMapping($type);
                        if (!is_bool($map)) {
                            $decoded = ASN1::decodeBER($value);
                            if (!$decoded) {
                                continue;
                            }
                            $value = ASN1::asn1map($decoded[0], $map);
                        }
                    }
                }
            }
        }
    }

    /**
     * Map DN values from DN-specific internal format to
     *   ANY type.
     *
     * @param array $root (by reference)
     * @param string $path
     */
    private function mapOutDNs(array &$root, $path)
    {
        $dns = &$this->subArray($root, $path);

        if (is_array($dns)) {
            $size = count($dns);
            for ($i = 0; $i < $size; $i++) {
                for ($j = 0; $j < count($dns[$i]); $j++) {
                    $type = $dns[$i][$j]['type'];
                    $value = &$dns[$i][$j]['value'];
                    if (is_object($value) && $value instanceof Element) {
                        continue;
                    }

                    $map = $this->getMapping($type);
                    if (!is_bool($map)) {
                        $value = new Element(ASN1::encodeDER($value, $map));
                    }
                }
            }
        }
    }

    /**
     * Associate an extension ID to an extension mapping
     *
     * @param string $extnId
     * @return mixed
     */
    private function getMapping($extnId)
    {
        if (!is_string($extnId)) { // eg. if it's a \phpseclib3\File\ASN1\Element object
            return true;
        }

        if (isset(self::$extensions[$extnId])) {
            return self::$extensions[$extnId];
        }

        switch ($extnId) {
            case 'id-ce-keyUsage':
                return Maps\KeyUsage::MAP;
            case 'id-ce-basicConstraints':
                return Maps\BasicConstraints::MAP;
            case 'id-ce-subjectKeyIdentifier':
                return Maps\KeyIdentifier::MAP;
            case 'id-ce-cRLDistributionPoints':
                return Maps\CRLDistributionPoints::MAP;
            case 'id-ce-authorityKeyIdentifier':
                return Maps\AuthorityKeyIdentifier::MAP;
            case 'id-ce-certificatePolicies':
                return Maps\CertificatePolicies::MAP;
            case 'id-ce-extKeyUsage':
                return Maps\ExtKeyUsageSyntax::MAP;
            case 'id-pe-authorityInfoAccess':
                return Maps\AuthorityInfoAccessSyntax::MAP;
            case 'id-ce-subjectAltName':
                return Maps\SubjectAltName::MAP;
            case 'id-ce-subjectDirectoryAttributes':
                return Maps\SubjectDirectoryAttributes::MAP;
            case 'id-ce-privateKeyUsagePeriod':
                return Maps\PrivateKeyUsagePeriod::MAP;
            case 'id-ce-issuerAltName':
                return Maps\IssuerAltName::MAP;
            case 'id-ce-policyMappings':
                return Maps\PolicyMappings::MAP;
            case 'id-ce-nameConstraints':
                return Maps\NameConstraints::MAP;

            case 'netscape-cert-type':
                return Maps\netscape_cert_type::MAP;
            case 'netscape-comment':
                return Maps\netscape_comment::MAP;
            case 'netscape-ca-policy-url':
                return Maps\netscape_ca_policy_url::MAP;

            // since id-qt-cps isn't a constructed type it will have already been decoded as a string by the time it gets
            // back around to asn1map() and we don't want it decoded again.
            //case 'id-qt-cps':
            //    return Maps\CPSuri::MAP;
            case 'id-qt-unotice':
                return Maps\UserNotice::MAP;

            // the following OIDs are unsupported but we don't want them to give notices when calling saveX509().
            case 'id-pe-logotype': // http://www.ietf.org/rfc/rfc3709.txt
            case 'entrustVersInfo':
            // http://support.microsoft.com/kb/287547
            case '1.3.6.1.4.1.311.20.2': // szOID_ENROLL_CERTTYPE_EXTENSION
            case '1.3.6.1.4.1.311.21.1': // szOID_CERTSRV_CA_VERSION
            // "SET Secure Electronic Transaction Specification"
            // http://www.maithean.com/docs/set_bk3.pdf
            case '2.23.42.7.0': // id-set-hashedRootKey
            // "Certificate Transparency"
            // https://tools.ietf.org/html/rfc6962
            case '1.3.6.1.4.1.11129.2.4.2':
            // "Qualified Certificate statements"
            // https://tools.ietf.org/html/rfc3739#section-3.2.6
            case '1.3.6.1.5.5.7.1.3':
                return true;

            // CSR attributes
            case 'pkcs-9-at-unstructuredName':
                return Maps\PKCS9String::MAP;
            case 'pkcs-9-at-challengePassword':
                return Maps\DirectoryString::MAP;
            case 'pkcs-9-at-extensionRequest':
                return Maps\Extensions::MAP;

            // CRL extensions.
            case 'id-ce-cRLNumber':
                return Maps\CRLNumber::MAP;
            case 'id-ce-deltaCRLIndicator':
                return Maps\CRLNumber::MAP;
            case 'id-ce-issuingDistributionPoint':
                return Maps\IssuingDistributionPoint::MAP;
            case 'id-ce-freshestCRL':
                return Maps\CRLDistributionPoints::MAP;
            case 'id-ce-cRLReasons':
                return Maps\CRLReason::MAP;
            case 'id-ce-invalidityDate':
                return Maps\InvalidityDate::MAP;
            case 'id-ce-certificateIssuer':
                return Maps\CertificateIssuer::MAP;
            case 'id-ce-holdInstructionCode':
                return Maps\HoldInstructionCode::MAP;
            case 'id-at-postalAddress':
                return Maps\PostalAddress::MAP;
        }

        return false;
    }

    /**
     * Load an X.509 certificate as a certificate authority
     *
     * @param string $cert
     * @return bool
     */
    public function loadCA($cert)
    {
        $olddn = $this->dn;
        $oldcert = $this->currentCert;
        $oldsigsubj = $this->signatureSubject;
        $oldkeyid = $this->currentKeyIdentifier;

        $cert = $this->loadX509($cert);
        if (!$cert) {
            $this->dn = $olddn;
            $this->currentCert = $oldcert;
            $this->signatureSubject = $oldsigsubj;
            $this->currentKeyIdentifier = $oldkeyid;

            return false;
        }

        /* From RFC5280 "PKIX Certificate and CRL Profile":

           If the keyUsage extension is present, then the subject public key
           MUST NOT be used to verify signatures on certificates or CRLs unless
           the corresponding keyCertSign or cRLSign bit is set. */
        //$keyUsage = $this->getExtension('id-ce-keyUsage');
        //if ($keyUsage && !in_array('keyCertSign', $keyUsage)) {
        //    return false;
        //}

        /* From RFC5280 "PKIX Certificate and CRL Profile":

           The cA boolean indicates whether the certified public key may be used
           to verify certificate signatures.  If the cA boolean is not asserted,
           then the keyCertSign bit in the key usage extension MUST NOT be
           asserted.  If the basic constraints extension is not present in a
           version 3 certificate, or the extension is present but the cA boolean
           is not asserted, then the certified public key MUST NOT be used to
           verify certificate signatures. */
        //$basicConstraints = $this->getExtension('id-ce-basicConstraints');
        //if (!$basicConstraints || !$basicConstraints['cA']) {
        //    return false;
        //}

        $this->CAs[] = $cert;

        $this->dn = $olddn;
        $this->currentCert = $oldcert;
        $this->signatureSubject = $oldsigsubj;

        return true;
    }

    /**
     * Validate an X.509 certificate against a URL
     *
     * From RFC2818 "HTTP over TLS":
     *
     * Matching is performed using the matching rules specified by
     * [RFC2459].  If more than one identity of a given type is present in
     * the certificate (e.g., more than one dNSName name, a match in any one
     * of the set is considered acceptable.) Names may contain the wildcard
     * character * which is considered to match any single domain name
     * component or component fragment. E.g., *.a.com matches foo.a.com but
     * not bar.foo.a.com. f*.com matches foo.com but not bar.com.
     *
     * @param string $url
     * @return bool
     */
    public function validateURL($url)
    {
        if (!is_array($this->currentCert) || !isset($this->currentCert['tbsCertificate'])) {
            return false;
        }

        $components = parse_url($url);
        if (!isset($components['host'])) {
            return false;
        }

        if ($names = $this->getExtension('id-ce-subjectAltName')) {
            foreach ($names as $name) {
                foreach ($name as $key => $value) {
<<<<<<< HEAD
                    $value = str_replace(['.', '*'], ['\.', '[^.]*'], $value);
=======
                    $value = preg_quote($value);
                    $value = str_replace('\*', '[^.]*', $value);
>>>>>>> a0abd350
                    switch ($key) {
                        case 'dNSName':
                            /* From RFC2818 "HTTP over TLS":

                               If a subjectAltName extension of type dNSName is present, that MUST
                               be used as the identity. Otherwise, the (most specific) Common Name
                               field in the Subject field of the certificate MUST be used. Although
                               the use of the Common Name is existing practice, it is deprecated and
                               Certification Authorities are encouraged to use the dNSName instead. */
                            if (preg_match('#^' . $value . '$#', $components['host'])) {
                                return true;
                            }
                            break;
                        case 'iPAddress':
                            /* From RFC2818 "HTTP over TLS":

                               In some cases, the URI is specified as an IP address rather than a
                               hostname. In this case, the iPAddress subjectAltName must be present
                               in the certificate and must exactly match the IP in the URI. */
                            if (preg_match('#(?:\d{1-3}\.){4}#', $components['host'] . '.') && preg_match('#^' . $value . '$#', $components['host'])) {
                                return true;
                            }
                    }
                }
            }
            return false;
        }

        if ($value = $this->getDNProp('id-at-commonName')) {
            $value = str_replace(['.', '*'], ['\.', '[^.]*'], $value[0]);
            return preg_match('#^' . $value . '$#', $components['host']) === 1;
        }

        return false;
    }

    /**
     * Validate a date
     *
     * If $date isn't defined it is assumed to be the current date.
     *
     * @param \DateTimeInterface|string $date optional
     * @return bool
     */
    public function validateDate($date = null)
    {
        if (!is_array($this->currentCert) || !isset($this->currentCert['tbsCertificate'])) {
            return false;
        }

        if (!isset($date)) {
            $date = new \DateTimeImmutable('now', new \DateTimeZone(@date_default_timezone_get()));
        }

        $notBefore = $this->currentCert['tbsCertificate']['validity']['notBefore'];
        $notBefore = isset($notBefore['generalTime']) ? $notBefore['generalTime'] : $notBefore['utcTime'];

        $notAfter = $this->currentCert['tbsCertificate']['validity']['notAfter'];
        $notAfter = isset($notAfter['generalTime']) ? $notAfter['generalTime'] : $notAfter['utcTime'];

        if (is_string($date)) {
            $date = new \DateTimeImmutable($date, new \DateTimeZone(@date_default_timezone_get()));
        }

        $notBefore = new \DateTimeImmutable($notBefore, new \DateTimeZone(@date_default_timezone_get()));
        $notAfter = new \DateTimeImmutable($notAfter, new \DateTimeZone(@date_default_timezone_get()));

        return $date >= $notBefore && $date <= $notAfter;
    }

    /**
     * Fetches a URL
     *
     * @param string $url
     * @return bool|string
     */
    private static function fetchURL($url)
    {
        if (self::$disable_url_fetch) {
            return false;
        }

        $parts = parse_url($url);
        $data = '';
        switch ($parts['scheme']) {
            case 'http':
                $fsock = @fsockopen($parts['host'], isset($parts['port']) ? $parts['port'] : 80);
                if (!$fsock) {
                    return false;
                }
                $path = $parts['path'];
                if (isset($parts['query'])) {
                    $path .= '?' . $parts['query'];
                }
                fputs($fsock, "GET $path HTTP/1.0\r\n");
                fputs($fsock, "Host: $parts[host]\r\n\r\n");
                $line = fgets($fsock, 1024);
                if (strlen($line) < 3) {
                    return false;
                }
                preg_match('#HTTP/1.\d (\d{3})#', $line, $temp);
                if ($temp[1] != '200') {
                    return false;
                }

                // skip the rest of the headers in the http response
                while (!feof($fsock) && fgets($fsock, 1024) != "\r\n") {
                }

                while (!feof($fsock)) {
                    $temp = fread($fsock, 1024);
                    if ($temp === false) {
                        return false;
                    }
                    $data .= $temp;
                }

                break;
            //case 'ftp':
            //case 'ldap':
            //default:
        }

        return $data;
    }

    /**
     * Validates an intermediate cert as identified via authority info access extension
     *
     * See https://tools.ietf.org/html/rfc4325 for more info
     *
     * @param bool $caonly
     * @param int $count
     * @return bool
     */
    private function testForIntermediate($caonly, $count)
    {
        $opts = $this->getExtension('id-pe-authorityInfoAccess');
        if (!is_array($opts)) {
            return false;
        }
        foreach ($opts as $opt) {
            if ($opt['accessMethod'] == 'id-ad-caIssuers') {
                // accessLocation is a GeneralName. GeneralName fields support stuff like email addresses, IP addresses, LDAP,
                // etc, but we're only supporting URI's. URI's and LDAP are the only thing https://tools.ietf.org/html/rfc4325
                // discusses
                if (isset($opt['accessLocation']['uniformResourceIdentifier'])) {
                    $url = $opt['accessLocation']['uniformResourceIdentifier'];
                    break;
                }
            }
        }

        if (!isset($url)) {
            return false;
        }

        $cert = static::fetchURL($url);
        if (!is_string($cert)) {
            return false;
        }

        $parent = new static();
        $parent->CAs = $this->CAs;
        /*
         "Conforming applications that support HTTP or FTP for accessing
          certificates MUST be able to accept .cer files and SHOULD be able
          to accept .p7c files." -- https://tools.ietf.org/html/rfc4325

         A .p7c file is 'a "certs-only" CMS message as specified in RFC 2797"

         These are currently unsupported
        */
        if (!is_array($parent->loadX509($cert))) {
            return false;
        }

        if (!$parent->validateSignatureCountable($caonly, ++$count)) {
            return false;
        }

        $this->CAs[] = $parent->currentCert;
        //$this->loadCA($cert);

        return true;
    }

    /**
     * Validate a signature
     *
     * Works on X.509 certs, CSR's and CRL's.
     * Returns true if the signature is verified, false if it is not correct or null on error
     *
     * By default returns false for self-signed certs. Call validateSignature(false) to make this support
     * self-signed.
     *
     * The behavior of this function is inspired by {@link http://php.net/openssl-verify openssl_verify}.
     *
     * @param bool $caonly optional
     * @return mixed
     */
    public function validateSignature($caonly = true)
    {
        return $this->validateSignatureCountable($caonly, 0);
    }

    /**
     * Validate a signature
     *
     * Performs said validation whilst keeping track of how many times validation method is called
     *
     * @param bool $caonly
     * @param int $count
     * @return mixed
     */
    private function validateSignatureCountable($caonly, $count)
    {
        if (!is_array($this->currentCert) || !isset($this->signatureSubject)) {
            return null;
        }

        if ($count == self::$recur_limit) {
            return false;
        }

        /* TODO:
           "emailAddress attribute values are not case-sensitive (e.g., "subscriber@example.com" is the same as "SUBSCRIBER@EXAMPLE.COM")."
            -- http://tools.ietf.org/html/rfc5280#section-4.1.2.6

           implement pathLenConstraint in the id-ce-basicConstraints extension */

        switch (true) {
            case isset($this->currentCert['tbsCertificate']):
                // self-signed cert
                switch (true) {
                    case !defined('FILE_X509_IGNORE_TYPE') && $this->currentCert['tbsCertificate']['issuer'] === $this->currentCert['tbsCertificate']['subject']:
                    case defined('FILE_X509_IGNORE_TYPE') && $this->getIssuerDN(self::DN_STRING) === $this->getDN(self::DN_STRING):
                        $authorityKey = $this->getExtension('id-ce-authorityKeyIdentifier');
                        $subjectKeyID = $this->getExtension('id-ce-subjectKeyIdentifier');
                        switch (true) {
                            case !is_array($authorityKey):
                            case !$subjectKeyID:
                            case isset($authorityKey['keyIdentifier']) && $authorityKey['keyIdentifier'] === $subjectKeyID:
                                $signingCert = $this->currentCert; // working cert
                        }
                }

                if (!empty($this->CAs)) {
                    for ($i = 0; $i < count($this->CAs); $i++) {
                        // even if the cert is a self-signed one we still want to see if it's a CA;
                        // if not, we'll conditionally return an error
                        $ca = $this->CAs[$i];
                        switch (true) {
                            case !defined('FILE_X509_IGNORE_TYPE') && $this->currentCert['tbsCertificate']['issuer'] === $ca['tbsCertificate']['subject']:
                            case defined('FILE_X509_IGNORE_TYPE') && $this->getDN(self::DN_STRING, $this->currentCert['tbsCertificate']['issuer']) === $this->getDN(self::DN_STRING, $ca['tbsCertificate']['subject']):
                                $authorityKey = $this->getExtension('id-ce-authorityKeyIdentifier');
                                $subjectKeyID = $this->getExtension('id-ce-subjectKeyIdentifier', $ca);
                                switch (true) {
                                    case !is_array($authorityKey):
                                    case !$subjectKeyID:
                                    case isset($authorityKey['keyIdentifier']) && $authorityKey['keyIdentifier'] === $subjectKeyID:
                                        if (is_array($authorityKey) && isset($authorityKey['authorityCertSerialNumber']) && !$authorityKey['authorityCertSerialNumber']->equals($ca['tbsCertificate']['serialNumber'])) {
                                            break 2; // serial mismatch - check other ca
                                        }
                                        $signingCert = $ca; // working cert
                                        break 3;
                                }
                        }
                    }
                    if (count($this->CAs) == $i && $caonly) {
                        return $this->testForIntermediate($caonly, $count) && $this->validateSignature($caonly);
                    }
                } elseif (!isset($signingCert) || $caonly) {
                    return $this->testForIntermediate($caonly, $count) && $this->validateSignature($caonly);
                }
                return $this->validateSignatureHelper(
                    $signingCert['tbsCertificate']['subjectPublicKeyInfo']['algorithm']['algorithm'],
                    $signingCert['tbsCertificate']['subjectPublicKeyInfo']['subjectPublicKey'],
                    $this->currentCert['signatureAlgorithm']['algorithm'],
                    substr($this->currentCert['signature'], 1),
                    $this->signatureSubject
                );
            case isset($this->currentCert['certificationRequestInfo']):
                return $this->validateSignatureHelper(
                    $this->currentCert['certificationRequestInfo']['subjectPKInfo']['algorithm']['algorithm'],
                    $this->currentCert['certificationRequestInfo']['subjectPKInfo']['subjectPublicKey'],
                    $this->currentCert['signatureAlgorithm']['algorithm'],
                    substr($this->currentCert['signature'], 1),
                    $this->signatureSubject
                );
            case isset($this->currentCert['publicKeyAndChallenge']):
                return $this->validateSignatureHelper(
                    $this->currentCert['publicKeyAndChallenge']['spki']['algorithm']['algorithm'],
                    $this->currentCert['publicKeyAndChallenge']['spki']['subjectPublicKey'],
                    $this->currentCert['signatureAlgorithm']['algorithm'],
                    substr($this->currentCert['signature'], 1),
                    $this->signatureSubject
                );
            case isset($this->currentCert['tbsCertList']):
                if (!empty($this->CAs)) {
                    for ($i = 0; $i < count($this->CAs); $i++) {
                        $ca = $this->CAs[$i];
                        switch (true) {
                            case !defined('FILE_X509_IGNORE_TYPE') && $this->currentCert['tbsCertList']['issuer'] === $ca['tbsCertificate']['subject']:
                            case defined('FILE_X509_IGNORE_TYPE') && $this->getDN(self::DN_STRING, $this->currentCert['tbsCertList']['issuer']) === $this->getDN(self::DN_STRING, $ca['tbsCertificate']['subject']):
                                $authorityKey = $this->getExtension('id-ce-authorityKeyIdentifier');
                                $subjectKeyID = $this->getExtension('id-ce-subjectKeyIdentifier', $ca);
                                switch (true) {
                                    case !is_array($authorityKey):
                                    case !$subjectKeyID:
                                    case isset($authorityKey['keyIdentifier']) && $authorityKey['keyIdentifier'] === $subjectKeyID:
                                        if (is_array($authorityKey) && isset($authorityKey['authorityCertSerialNumber']) && !$authorityKey['authorityCertSerialNumber']->equals($ca['tbsCertificate']['serialNumber'])) {
                                            break 2; // serial mismatch - check other ca
                                        }
                                        $signingCert = $ca; // working cert
                                        break 3;
                                }
                        }
                    }
                }
                if (!isset($signingCert)) {
                    return false;
                }
                return $this->validateSignatureHelper(
                    $signingCert['tbsCertificate']['subjectPublicKeyInfo']['algorithm']['algorithm'],
                    $signingCert['tbsCertificate']['subjectPublicKeyInfo']['subjectPublicKey'],
                    $this->currentCert['signatureAlgorithm']['algorithm'],
                    substr($this->currentCert['signature'], 1),
                    $this->signatureSubject
                );
            default:
                return false;
        }
    }

    /**
     * Validates a signature
     *
     * Returns true if the signature is verified and false if it is not correct.
     * If the algorithms are unsupposed an exception is thrown.
     *
     * @param string $publicKeyAlgorithm
     * @param string $publicKey
     * @param string $signatureAlgorithm
     * @param string $signature
     * @param string $signatureSubject
     * @throws \phpseclib3\Exception\UnsupportedAlgorithmException if the algorithm is unsupported
     * @return bool
     */
    private function validateSignatureHelper($publicKeyAlgorithm, $publicKey, $signatureAlgorithm, $signature, $signatureSubject)
    {
        switch ($publicKeyAlgorithm) {
            case 'id-RSASSA-PSS':
                $key = RSA::loadFormat('PSS', $publicKey);
                break;
            case 'rsaEncryption':
                $key = RSA::loadFormat('PKCS8', $publicKey);
                switch ($signatureAlgorithm) {
                    case 'id-RSASSA-PSS':
                        break;
                    case 'md2WithRSAEncryption':
                    case 'md5WithRSAEncryption':
                    case 'sha1WithRSAEncryption':
                    case 'sha224WithRSAEncryption':
                    case 'sha256WithRSAEncryption':
                    case 'sha384WithRSAEncryption':
                    case 'sha512WithRSAEncryption':
                        $key = $key
                            ->withHash(preg_replace('#WithRSAEncryption$#', '', $signatureAlgorithm))
                            ->withPadding(RSA::SIGNATURE_PKCS1);
                        break;
                    default:
                        throw new UnsupportedAlgorithmException('Signature algorithm unsupported');
                }
                break;
            case 'id-Ed25519':
            case 'id-Ed448':
                $key = EC::loadFormat('PKCS8', $publicKey);
                break;
            case 'id-ecPublicKey':
                $key = EC::loadFormat('PKCS8', $publicKey);
                switch ($signatureAlgorithm) {
                    case 'ecdsa-with-SHA1':
                    case 'ecdsa-with-SHA224':
                    case 'ecdsa-with-SHA256':
                    case 'ecdsa-with-SHA384':
                    case 'ecdsa-with-SHA512':
                        $key = $key
                            ->withHash(preg_replace('#^ecdsa-with-#', '', strtolower($signatureAlgorithm)));
                        break;
                    default:
                        throw new UnsupportedAlgorithmException('Signature algorithm unsupported');
                }
                break;
            case 'id-dsa':
                $key = DSA::loadFormat('PKCS8', $publicKey);
                switch ($signatureAlgorithm) {
                    case 'id-dsa-with-sha1':
                    case 'id-dsa-with-sha224':
                    case 'id-dsa-with-sha256':
                        $key = $key
                            ->withHash(preg_replace('#^id-dsa-with-#', '', strtolower($signatureAlgorithm)));
                        break;
                    default:
                        throw new UnsupportedAlgorithmException('Signature algorithm unsupported');
                }
                break;
            default:
                throw new UnsupportedAlgorithmException('Public key algorithm unsupported');
        }

        return $key->verify($signatureSubject, $signature);
    }

    /**
     * Sets the recursion limit
     *
     * When validating a signature it may be necessary to download intermediate certs from URI's.
     * An intermediate cert that linked to itself would result in an infinite loop so to prevent
     * that we set a recursion limit. A negative number means that there is no recursion limit.
     *
     * @param int $count
     */
    public static function setRecurLimit($count)
    {
        self::$recur_limit = $count;
    }

    /**
     * Prevents URIs from being automatically retrieved
     *
     */
    public static function disableURLFetch()
    {
        self::$disable_url_fetch = true;
    }

    /**
     * Allows URIs to be automatically retrieved
     *
     */
    public static function enableURLFetch()
    {
        self::$disable_url_fetch = false;
    }

    /**
     * Decodes an IP address
     *
     * Takes in a base64 encoded "blob" and returns a human readable IP address
     *
     * @param string $ip
     * @return string
     */
    public static function decodeIP($ip)
    {
        return inet_ntop($ip);
    }

    /**
     * Decodes an IP address in a name constraints extension
     *
     * Takes in a base64 encoded "blob" and returns a human readable IP address / mask
     *
     * @param string $ip
     * @return array
     */
    public static function decodeNameConstraintIP($ip)
    {
        $size = strlen($ip) >> 1;
        $mask = substr($ip, $size);
        $ip = substr($ip, 0, $size);
        return [inet_ntop($ip), inet_ntop($mask)];
    }

    /**
     * Encodes an IP address
     *
     * Takes a human readable IP address into a base64-encoded "blob"
     *
     * @param string|array $ip
     * @return string
     */
    public static function encodeIP($ip)
    {
        return is_string($ip) ?
            inet_pton($ip) :
            inet_pton($ip[0]) . inet_pton($ip[1]);
    }

    /**
     * "Normalizes" a Distinguished Name property
     *
     * @param string $propName
     * @return mixed
     */
    private function translateDNProp($propName)
    {
        switch (strtolower($propName)) {
            case 'jurisdictionofincorporationcountryname':
            case 'jurisdictioncountryname':
            case 'jurisdictionc':
                return 'jurisdictionOfIncorporationCountryName';
            case 'jurisdictionofincorporationstateorprovincename':
            case 'jurisdictionstateorprovincename':
            case 'jurisdictionst':
                return 'jurisdictionOfIncorporationStateOrProvinceName';
            case 'jurisdictionlocalityname':
            case 'jurisdictionl':
                return 'jurisdictionLocalityName';
            case 'id-at-businesscategory':
            case 'businesscategory':
                return 'id-at-businessCategory';
            case 'id-at-countryname':
            case 'countryname':
            case 'c':
                return 'id-at-countryName';
            case 'id-at-organizationname':
            case 'organizationname':
            case 'o':
                return 'id-at-organizationName';
            case 'id-at-dnqualifier':
            case 'dnqualifier':
                return 'id-at-dnQualifier';
            case 'id-at-commonname':
            case 'commonname':
            case 'cn':
                return 'id-at-commonName';
            case 'id-at-stateorprovincename':
            case 'stateorprovincename':
            case 'state':
            case 'province':
            case 'provincename':
            case 'st':
                return 'id-at-stateOrProvinceName';
            case 'id-at-localityname':
            case 'localityname':
            case 'l':
                return 'id-at-localityName';
            case 'id-emailaddress':
            case 'emailaddress':
                return 'pkcs-9-at-emailAddress';
            case 'id-at-serialnumber':
            case 'serialnumber':
                return 'id-at-serialNumber';
            case 'id-at-postalcode':
            case 'postalcode':
                return 'id-at-postalCode';
            case 'id-at-streetaddress':
            case 'streetaddress':
                return 'id-at-streetAddress';
            case 'id-at-name':
            case 'name':
                return 'id-at-name';
            case 'id-at-givenname':
            case 'givenname':
                return 'id-at-givenName';
            case 'id-at-surname':
            case 'surname':
            case 'sn':
                return 'id-at-surname';
            case 'id-at-initials':
            case 'initials':
                return 'id-at-initials';
            case 'id-at-generationqualifier':
            case 'generationqualifier':
                return 'id-at-generationQualifier';
            case 'id-at-organizationalunitname':
            case 'organizationalunitname':
            case 'ou':
                return 'id-at-organizationalUnitName';
            case 'id-at-pseudonym':
            case 'pseudonym':
                return 'id-at-pseudonym';
            case 'id-at-title':
            case 'title':
                return 'id-at-title';
            case 'id-at-description':
            case 'description':
                return 'id-at-description';
            case 'id-at-role':
            case 'role':
                return 'id-at-role';
            case 'id-at-uniqueidentifier':
            case 'uniqueidentifier':
            case 'x500uniqueidentifier':
                return 'id-at-uniqueIdentifier';
            case 'postaladdress':
            case 'id-at-postaladdress':
                return 'id-at-postalAddress';
            default:
                return false;
        }
    }

    /**
     * Set a Distinguished Name property
     *
     * @param string $propName
     * @param mixed $propValue
     * @param string $type optional
     * @return bool
     */
    public function setDNProp($propName, $propValue, $type = 'utf8String')
    {
        if (empty($this->dn)) {
            $this->dn = ['rdnSequence' => []];
        }

        if (($propName = $this->translateDNProp($propName)) === false) {
            return false;
        }

        foreach ((array) $propValue as $v) {
            if (!is_array($v) && isset($type)) {
                $v = [$type => $v];
            }
            $this->dn['rdnSequence'][] = [
                [
                    'type' => $propName,
                    'value' => $v
                ]
            ];
        }

        return true;
    }

    /**
     * Remove Distinguished Name properties
     *
     * @param string $propName
     */
    public function removeDNProp($propName)
    {
        if (empty($this->dn)) {
            return;
        }

        if (($propName = $this->translateDNProp($propName)) === false) {
            return;
        }

        $dn = &$this->dn['rdnSequence'];
        $size = count($dn);
        for ($i = 0; $i < $size; $i++) {
            if ($dn[$i][0]['type'] == $propName) {
                unset($dn[$i]);
            }
        }

        $dn = array_values($dn);
        // fix for https://bugs.php.net/75433 affecting PHP 7.2
        if (!isset($dn[0])) {
            $dn = array_splice($dn, 0, 0);
        }
    }

    /**
     * Get Distinguished Name properties
     *
     * @param string $propName
     * @param array $dn optional
     * @param bool $withType optional
     * @return mixed
     */
    public function getDNProp($propName, array $dn = null, $withType = false)
    {
        if (!isset($dn)) {
            $dn = $this->dn;
        }

        if (empty($dn)) {
            return false;
        }

        if (($propName = $this->translateDNProp($propName)) === false) {
            return false;
        }

        $filters = [];
        $filters['value'] = ['type' => ASN1::TYPE_UTF8_STRING];
        ASN1::setFilters($filters);
        $this->mapOutDNs($dn, 'rdnSequence');
        $dn = $dn['rdnSequence'];
        $result = [];
        for ($i = 0; $i < count($dn); $i++) {
            if ($dn[$i][0]['type'] == $propName) {
                $v = $dn[$i][0]['value'];
                if (!$withType) {
                    if (is_array($v)) {
                        foreach ($v as $type => $s) {
                            $type = array_search($type, ASN1::ANY_MAP);
                            if ($type !== false && array_key_exists($type, ASN1::STRING_TYPE_SIZE)) {
                                $s = ASN1::convert($s, $type);
                                if ($s !== false) {
                                    $v = $s;
                                    break;
                                }
                            }
                        }
                        if (is_array($v)) {
                            $v = array_pop($v); // Always strip data type.
                        }
                    } elseif (is_object($v) && $v instanceof Element) {
                        $map = $this->getMapping($propName);
                        if (!is_bool($map)) {
                            $decoded = ASN1::decodeBER($v);
                            if (!$decoded) {
                                return false;
                            }
                            $v = ASN1::asn1map($decoded[0], $map);
                        }
                    }
                }
                $result[] = $v;
            }
        }

        return $result;
    }

    /**
     * Set a Distinguished Name
     *
     * @param mixed $dn
     * @param bool $merge optional
     * @param string $type optional
     * @return bool
     */
    public function setDN($dn, $merge = false, $type = 'utf8String')
    {
        if (!$merge) {
            $this->dn = null;
        }

        if (is_array($dn)) {
            if (isset($dn['rdnSequence'])) {
                $this->dn = $dn; // No merge here.
                return true;
            }

            // handles stuff generated by openssl_x509_parse()
            foreach ($dn as $prop => $value) {
                if (!$this->setDNProp($prop, $value, $type)) {
                    return false;
                }
            }
            return true;
        }

        // handles everything else
        $results = preg_split('#((?:^|, *|/)(?:C=|O=|OU=|CN=|L=|ST=|SN=|postalCode=|streetAddress=|emailAddress=|serialNumber=|organizationalUnitName=|title=|description=|role=|x500UniqueIdentifier=|postalAddress=))#', $dn, -1, PREG_SPLIT_DELIM_CAPTURE);
        for ($i = 1; $i < count($results); $i += 2) {
            $prop = trim($results[$i], ', =/');
            $value = $results[$i + 1];
            if (!$this->setDNProp($prop, $value, $type)) {
                return false;
            }
        }

        return true;
    }

    /**
     * Get the Distinguished Name for a certificates subject
     *
     * @param mixed $format optional
     * @param array $dn optional
     * @return array|bool|string
     */
    public function getDN($format = self::DN_ARRAY, array $dn = null)
    {
        if (!isset($dn)) {
            $dn = isset($this->currentCert['tbsCertList']) ? $this->currentCert['tbsCertList']['issuer'] : $this->dn;
        }

        switch ((int) $format) {
            case self::DN_ARRAY:
                return $dn;
            case self::DN_ASN1:
                $filters = [];
                $filters['rdnSequence']['value'] = ['type' => ASN1::TYPE_UTF8_STRING];
                ASN1::setFilters($filters);
                $this->mapOutDNs($dn, 'rdnSequence');
                return ASN1::encodeDER($dn, Maps\Name::MAP);
            case self::DN_CANON:
                //  No SEQUENCE around RDNs and all string values normalized as
                // trimmed lowercase UTF-8 with all spacing as one blank.
                // constructed RDNs will not be canonicalized
                $filters = [];
                $filters['value'] = ['type' => ASN1::TYPE_UTF8_STRING];
                ASN1::setFilters($filters);
                $result = '';
                $this->mapOutDNs($dn, 'rdnSequence');
                foreach ($dn['rdnSequence'] as $rdn) {
                    foreach ($rdn as $i => $attr) {
                        $attr = &$rdn[$i];
                        if (is_array($attr['value'])) {
                            foreach ($attr['value'] as $type => $v) {
                                $type = array_search($type, ASN1::ANY_MAP, true);
                                if ($type !== false && array_key_exists($type, ASN1::STRING_TYPE_SIZE)) {
                                    $v = ASN1::convert($v, $type);
                                    if ($v !== false) {
                                        $v = preg_replace('/\s+/', ' ', $v);
                                        $attr['value'] = strtolower(trim($v));
                                        break;
                                    }
                                }
                            }
                        }
                    }
                    $result .= ASN1::encodeDER($rdn, Maps\RelativeDistinguishedName::MAP);
                }
                return $result;
            case self::DN_HASH:
                $dn = $this->getDN(self::DN_CANON, $dn);
                $hash = new Hash('sha1');
                $hash = $hash->hash($dn);
                extract(unpack('Vhash', $hash));
                return strtolower(Strings::bin2hex(pack('N', $hash)));
        }

        // Default is to return a string.
        $start = true;
        $output = '';

        $result = [];
        $filters = [];
        $filters['rdnSequence']['value'] = ['type' => ASN1::TYPE_UTF8_STRING];
        ASN1::setFilters($filters);
        $this->mapOutDNs($dn, 'rdnSequence');

        foreach ($dn['rdnSequence'] as $field) {
            $prop = $field[0]['type'];
            $value = $field[0]['value'];

            $delim = ', ';
            switch ($prop) {
                case 'id-at-countryName':
                    $desc = 'C';
                    break;
                case 'id-at-stateOrProvinceName':
                    $desc = 'ST';
                    break;
                case 'id-at-organizationName':
                    $desc = 'O';
                    break;
                case 'id-at-organizationalUnitName':
                    $desc = 'OU';
                    break;
                case 'id-at-commonName':
                    $desc = 'CN';
                    break;
                case 'id-at-localityName':
                    $desc = 'L';
                    break;
                case 'id-at-surname':
                    $desc = 'SN';
                    break;
                case 'id-at-uniqueIdentifier':
                    $delim = '/';
                    $desc = 'x500UniqueIdentifier';
                    break;
                case 'id-at-postalAddress':
                    $delim = '/';
                    $desc = 'postalAddress';
                    break;
                default:
                    $delim = '/';
                    $desc = preg_replace('#.+-([^-]+)$#', '$1', $prop);
            }

            if (!$start) {
                $output .= $delim;
            }
            if (is_array($value)) {
                foreach ($value as $type => $v) {
                    $type = array_search($type, ASN1::ANY_MAP, true);
                    if ($type !== false && array_key_exists($type, ASN1::STRING_TYPE_SIZE)) {
                        $v = ASN1::convert($v, $type);
                        if ($v !== false) {
                            $value = $v;
                            break;
                        }
                    }
                }
                if (is_array($value)) {
                    $value = array_pop($value); // Always strip data type.
                }
            } elseif (is_object($value) && $value instanceof Element) {
                $callback = function ($x) {
                    return '\x' . bin2hex($x[0]);
                };
                $value = strtoupper(preg_replace_callback('#[^\x20-\x7E]#', $callback, $value->element));
            }
            $output .= $desc . '=' . $value;
            $result[$desc] = isset($result[$desc]) ?
                array_merge((array) $result[$desc], [$value]) :
                $value;
            $start = false;
        }

        return $format == self::DN_OPENSSL ? $result : $output;
    }

    /**
     * Get the Distinguished Name for a certificate/crl issuer
     *
     * @param int $format optional
     * @return mixed
     */
    public function getIssuerDN($format = self::DN_ARRAY)
    {
        switch (true) {
            case !isset($this->currentCert) || !is_array($this->currentCert):
                break;
            case isset($this->currentCert['tbsCertificate']):
                return $this->getDN($format, $this->currentCert['tbsCertificate']['issuer']);
            case isset($this->currentCert['tbsCertList']):
                return $this->getDN($format, $this->currentCert['tbsCertList']['issuer']);
        }

        return false;
    }

    /**
     * Get the Distinguished Name for a certificate/csr subject
     * Alias of getDN()
     *
     * @param int $format optional
     * @return mixed
     */
    public function getSubjectDN($format = self::DN_ARRAY)
    {
        switch (true) {
            case !empty($this->dn):
                return $this->getDN($format);
            case !isset($this->currentCert) || !is_array($this->currentCert):
                break;
            case isset($this->currentCert['tbsCertificate']):
                return $this->getDN($format, $this->currentCert['tbsCertificate']['subject']);
            case isset($this->currentCert['certificationRequestInfo']):
                return $this->getDN($format, $this->currentCert['certificationRequestInfo']['subject']);
        }

        return false;
    }

    /**
     * Get an individual Distinguished Name property for a certificate/crl issuer
     *
     * @param string $propName
     * @param bool $withType optional
     * @return mixed
     */
    public function getIssuerDNProp($propName, $withType = false)
    {
        switch (true) {
            case !isset($this->currentCert) || !is_array($this->currentCert):
                break;
            case isset($this->currentCert['tbsCertificate']):
                return $this->getDNProp($propName, $this->currentCert['tbsCertificate']['issuer'], $withType);
            case isset($this->currentCert['tbsCertList']):
                return $this->getDNProp($propName, $this->currentCert['tbsCertList']['issuer'], $withType);
        }

        return false;
    }

    /**
     * Get an individual Distinguished Name property for a certificate/csr subject
     *
     * @param string $propName
     * @param bool $withType optional
     * @return mixed
     */
    public function getSubjectDNProp($propName, $withType = false)
    {
        switch (true) {
            case !empty($this->dn):
                return $this->getDNProp($propName, null, $withType);
            case !isset($this->currentCert) || !is_array($this->currentCert):
                break;
            case isset($this->currentCert['tbsCertificate']):
                return $this->getDNProp($propName, $this->currentCert['tbsCertificate']['subject'], $withType);
            case isset($this->currentCert['certificationRequestInfo']):
                return $this->getDNProp($propName, $this->currentCert['certificationRequestInfo']['subject'], $withType);
        }

        return false;
    }

    /**
     * Get the certificate chain for the current cert
     *
     * @return mixed
     */
    public function getChain()
    {
        $chain = [$this->currentCert];

        if (!is_array($this->currentCert) || !isset($this->currentCert['tbsCertificate'])) {
            return false;
        }
        while (true) {
            $currentCert = $chain[count($chain) - 1];
            for ($i = 0; $i < count($this->CAs); $i++) {
                $ca = $this->CAs[$i];
                if ($currentCert['tbsCertificate']['issuer'] === $ca['tbsCertificate']['subject']) {
                    $authorityKey = $this->getExtension('id-ce-authorityKeyIdentifier', $currentCert);
                    $subjectKeyID = $this->getExtension('id-ce-subjectKeyIdentifier', $ca);
                    switch (true) {
                        case !is_array($authorityKey):
                        case is_array($authorityKey) && isset($authorityKey['keyIdentifier']) && $authorityKey['keyIdentifier'] === $subjectKeyID:
                            if ($currentCert === $ca) {
                                break 3;
                            }
                            $chain[] = $ca;
                            break 2;
                    }
                }
            }
            if ($i == count($this->CAs)) {
                break;
            }
        }
        foreach ($chain as $key => $value) {
            $chain[$key] = new X509();
            $chain[$key]->loadX509($value);
        }
        return $chain;
    }

    /**
     * Returns the current cert
     *
     * @return array|bool
     */
    public function &getCurrentCert()
    {
        return $this->currentCert;
    }

    /**
     * Set public key
     *
     * Key needs to be a \phpseclib3\Crypt\RSA object
     *
     * @param PublicKey $key
     * @return void
     */
    public function setPublicKey(PublicKey $key)
    {
        $this->publicKey = $key;
    }

    /**
     * Set private key
     *
     * Key needs to be a \phpseclib3\Crypt\RSA object
     *
     * @param PrivateKey $key
     */
    public function setPrivateKey(PrivateKey $key)
    {
        $this->privateKey = $key;
    }

    /**
     * Set challenge
     *
     * Used for SPKAC CSR's
     *
     * @param string $challenge
     */
    public function setChallenge($challenge)
    {
        $this->challenge = $challenge;
    }

    /**
     * Gets the public key
     *
     * Returns a \phpseclib3\Crypt\RSA object or a false.
     *
     * @return mixed
     */
    public function getPublicKey()
    {
        if (isset($this->publicKey)) {
            return $this->publicKey;
        }

        if (isset($this->currentCert) && is_array($this->currentCert)) {
            $paths = [
                'tbsCertificate/subjectPublicKeyInfo',
                'certificationRequestInfo/subjectPKInfo',
                'publicKeyAndChallenge/spki'
            ];
            foreach ($paths as $path) {
                $keyinfo = $this->subArray($this->currentCert, $path);
                if (!empty($keyinfo)) {
                    break;
                }
            }
        }
        if (empty($keyinfo)) {
            return false;
        }

        $key = $keyinfo['subjectPublicKey'];

        switch ($keyinfo['algorithm']['algorithm']) {
            case 'id-RSASSA-PSS':
                return RSA::loadFormat('PSS', $key);
            case 'rsaEncryption':
                return RSA::loadFormat('PKCS8', $key)->withPadding(RSA::SIGNATURE_PKCS1);
            case 'id-ecPublicKey':
            case 'id-Ed25519':
            case 'id-Ed448':
                return EC::loadFormat('PKCS8', $key);
            case 'id-dsa':
                return DSA::loadFormat('PKCS8', $key);
        }

        return false;
    }

    /**
     * Load a Certificate Signing Request
     *
     * @param string $csr
     * @param int $mode
     * @return mixed
     */
    public function loadCSR($csr, $mode = self::FORMAT_AUTO_DETECT)
    {
        if (is_array($csr) && isset($csr['certificationRequestInfo'])) {
            unset($this->currentCert);
            unset($this->currentKeyIdentifier);
            unset($this->signatureSubject);
            $this->dn = $csr['certificationRequestInfo']['subject'];
            if (!isset($this->dn)) {
                return false;
            }

            $this->currentCert = $csr;
            return $csr;
        }

        // see http://tools.ietf.org/html/rfc2986

        if ($mode != self::FORMAT_DER) {
            $newcsr = ASN1::extractBER($csr);
            if ($mode == self::FORMAT_PEM && $csr == $newcsr) {
                return false;
            }
            $csr = $newcsr;
        }
        $orig = $csr;

        if ($csr === false) {
            $this->currentCert = false;
            return false;
        }

        $decoded = ASN1::decodeBER($csr);

        if (!$decoded) {
            $this->currentCert = false;
            return false;
        }

        $csr = ASN1::asn1map($decoded[0], Maps\CertificationRequest::MAP);
        if (!isset($csr) || $csr === false) {
            $this->currentCert = false;
            return false;
        }

        $this->mapInAttributes($csr, 'certificationRequestInfo/attributes');
        $this->mapInDNs($csr, 'certificationRequestInfo/subject/rdnSequence');

        $this->dn = $csr['certificationRequestInfo']['subject'];

        $this->signatureSubject = substr($orig, $decoded[0]['content'][0]['start'], $decoded[0]['content'][0]['length']);

        $key = $csr['certificationRequestInfo']['subjectPKInfo'];
        $key = ASN1::encodeDER($key, Maps\SubjectPublicKeyInfo::MAP);
        $csr['certificationRequestInfo']['subjectPKInfo']['subjectPublicKey'] =
            "-----BEGIN PUBLIC KEY-----\r\n" .
            chunk_split(base64_encode($key), 64) .
            "-----END PUBLIC KEY-----";

        $this->currentKeyIdentifier = null;
        $this->currentCert = $csr;

        $this->publicKey = null;
        $this->publicKey = $this->getPublicKey();

        return $csr;
    }

    /**
     * Save CSR request
     *
     * @param array $csr
     * @param int $format optional
     * @return string
     */
    public function saveCSR(array $csr, $format = self::FORMAT_PEM)
    {
        if (!is_array($csr) || !isset($csr['certificationRequestInfo'])) {
            return false;
        }

        switch (true) {
            case !($algorithm = $this->subArray($csr, 'certificationRequestInfo/subjectPKInfo/algorithm/algorithm')):
            case is_object($csr['certificationRequestInfo']['subjectPKInfo']['subjectPublicKey']):
                break;
            default:
                $csr['certificationRequestInfo']['subjectPKInfo'] = new Element(
                    base64_decode(preg_replace('#-.+-|[\r\n]#', '', $csr['certificationRequestInfo']['subjectPKInfo']['subjectPublicKey']))
                );
        }

        $filters = [];
        $filters['certificationRequestInfo']['subject']['rdnSequence']['value']
            = ['type' => ASN1::TYPE_UTF8_STRING];

        ASN1::setFilters($filters);

        $this->mapOutDNs($csr, 'certificationRequestInfo/subject/rdnSequence');
        $this->mapOutAttributes($csr, 'certificationRequestInfo/attributes');
        $csr = ASN1::encodeDER($csr, Maps\CertificationRequest::MAP);

        switch ($format) {
            case self::FORMAT_DER:
                return $csr;
            // case self::FORMAT_PEM:
            default:
                return "-----BEGIN CERTIFICATE REQUEST-----\r\n" . chunk_split(Strings::base64_encode($csr), 64) . '-----END CERTIFICATE REQUEST-----';
        }
    }

    /**
     * Load a SPKAC CSR
     *
     * SPKAC's are produced by the HTML5 keygen element:
     *
     * https://developer.mozilla.org/en-US/docs/HTML/Element/keygen
     *
     * @param string $spkac
     * @return mixed
     */
    public function loadSPKAC($spkac)
    {
        if (is_array($spkac) && isset($spkac['publicKeyAndChallenge'])) {
            unset($this->currentCert);
            unset($this->currentKeyIdentifier);
            unset($this->signatureSubject);
            $this->currentCert = $spkac;
            return $spkac;
        }

        // see http://www.w3.org/html/wg/drafts/html/master/forms.html#signedpublickeyandchallenge

        // OpenSSL produces SPKAC's that are preceded by the string SPKAC=
        $temp = preg_replace('#(?:SPKAC=)|[ \r\n\\\]#', '', $spkac);
        $temp = preg_match('#^[a-zA-Z\d/+]*={0,2}$#', $temp) ? Strings::base64_decode($temp) : false;
        if ($temp != false) {
            $spkac = $temp;
        }
        $orig = $spkac;

        if ($spkac === false) {
            $this->currentCert = false;
            return false;
        }

        $decoded = ASN1::decodeBER($spkac);

        if (!$decoded) {
            $this->currentCert = false;
            return false;
        }

        $spkac = ASN1::asn1map($decoded[0], Maps\SignedPublicKeyAndChallenge::MAP);

        if (!isset($spkac) || !is_array($spkac)) {
            $this->currentCert = false;
            return false;
        }

        $this->signatureSubject = substr($orig, $decoded[0]['content'][0]['start'], $decoded[0]['content'][0]['length']);

        $key = $spkac['publicKeyAndChallenge']['spki'];
        $key = ASN1::encodeDER($key, Maps\SubjectPublicKeyInfo::MAP);
        $spkac['publicKeyAndChallenge']['spki']['subjectPublicKey'] =
            "-----BEGIN PUBLIC KEY-----\r\n" .
            chunk_split(base64_encode($key), 64) .
            "-----END PUBLIC KEY-----";

        $this->currentKeyIdentifier = null;
        $this->currentCert = $spkac;

        $this->publicKey = null;
        $this->publicKey = $this->getPublicKey();

        return $spkac;
    }

    /**
     * Save a SPKAC CSR request
     *
     * @param array $spkac
     * @param int $format optional
     * @return string
     */
    public function saveSPKAC(array $spkac, $format = self::FORMAT_PEM)
    {
        if (!is_array($spkac) || !isset($spkac['publicKeyAndChallenge'])) {
            return false;
        }

        $algorithm = $this->subArray($spkac, 'publicKeyAndChallenge/spki/algorithm/algorithm');
        switch (true) {
            case !$algorithm:
            case is_object($spkac['publicKeyAndChallenge']['spki']['subjectPublicKey']):
                break;
            default:
                $spkac['publicKeyAndChallenge']['spki'] = new Element(
                    base64_decode(preg_replace('#-.+-|[\r\n]#', '', $spkac['publicKeyAndChallenge']['spki']['subjectPublicKey']))
                );
        }

        $spkac = ASN1::encodeDER($spkac, Maps\SignedPublicKeyAndChallenge::MAP);

        switch ($format) {
            case self::FORMAT_DER:
                return $spkac;
            // case self::FORMAT_PEM:
            default:
                // OpenSSL's implementation of SPKAC requires the SPKAC be preceded by SPKAC= and since there are pretty much
                // no other SPKAC decoders phpseclib will use that same format
                return 'SPKAC=' . Strings::base64_encode($spkac);
        }
    }

    /**
     * Load a Certificate Revocation List
     *
     * @param string $crl
     * @param int $mode
     * @return mixed
     */
    public function loadCRL($crl, $mode = self::FORMAT_AUTO_DETECT)
    {
        if (is_array($crl) && isset($crl['tbsCertList'])) {
            $this->currentCert = $crl;
            unset($this->signatureSubject);
            return $crl;
        }

        if ($mode != self::FORMAT_DER) {
            $newcrl = ASN1::extractBER($crl);
            if ($mode == self::FORMAT_PEM && $crl == $newcrl) {
                return false;
            }
            $crl = $newcrl;
        }
        $orig = $crl;

        if ($crl === false) {
            $this->currentCert = false;
            return false;
        }

        $decoded = ASN1::decodeBER($crl);

        if (!$decoded) {
            $this->currentCert = false;
            return false;
        }

        $crl = ASN1::asn1map($decoded[0], Maps\CertificateList::MAP);
        if (!isset($crl) || $crl === false) {
            $this->currentCert = false;
            return false;
        }

        $this->signatureSubject = substr($orig, $decoded[0]['content'][0]['start'], $decoded[0]['content'][0]['length']);

        $this->mapInDNs($crl, 'tbsCertList/issuer/rdnSequence');
        if ($this->isSubArrayValid($crl, 'tbsCertList/crlExtensions')) {
            $this->mapInExtensions($crl, 'tbsCertList/crlExtensions');
        }
        if ($this->isSubArrayValid($crl, 'tbsCertList/revokedCertificates')) {
            $rclist_ref = &$this->subArrayUnchecked($crl, 'tbsCertList/revokedCertificates');
            if ($rclist_ref) {
                $rclist = $crl['tbsCertList']['revokedCertificates'];
                foreach ($rclist as $i => $extension) {
                    if ($this->isSubArrayValid($rclist, "$i/crlEntryExtensions")) {
                        $this->mapInExtensions($rclist_ref, "$i/crlEntryExtensions");
                    }
                }
            }
        }

        $this->currentKeyIdentifier = null;
        $this->currentCert = $crl;

        return $crl;
    }

    /**
     * Save Certificate Revocation List.
     *
     * @param array $crl
     * @param int $format optional
     * @return string
     */
    public function saveCRL(array $crl, $format = self::FORMAT_PEM)
    {
        if (!is_array($crl) || !isset($crl['tbsCertList'])) {
            return false;
        }

        $filters = [];
        $filters['tbsCertList']['issuer']['rdnSequence']['value']
            = ['type' => ASN1::TYPE_UTF8_STRING];
        $filters['tbsCertList']['signature']['parameters']
            = ['type' => ASN1::TYPE_UTF8_STRING];
        $filters['signatureAlgorithm']['parameters']
            = ['type' => ASN1::TYPE_UTF8_STRING];

        if (empty($crl['tbsCertList']['signature']['parameters'])) {
            $filters['tbsCertList']['signature']['parameters']
                = ['type' => ASN1::TYPE_NULL];
        }

        if (empty($crl['signatureAlgorithm']['parameters'])) {
            $filters['signatureAlgorithm']['parameters']
                = ['type' => ASN1::TYPE_NULL];
        }

        ASN1::setFilters($filters);

        $this->mapOutDNs($crl, 'tbsCertList/issuer/rdnSequence');
        $this->mapOutExtensions($crl, 'tbsCertList/crlExtensions');
        $rclist = &$this->subArray($crl, 'tbsCertList/revokedCertificates');
        if (is_array($rclist)) {
            foreach ($rclist as $i => $extension) {
                $this->mapOutExtensions($rclist, "$i/crlEntryExtensions");
            }
        }

        $crl = ASN1::encodeDER($crl, Maps\CertificateList::MAP);

        switch ($format) {
            case self::FORMAT_DER:
                return $crl;
            // case self::FORMAT_PEM:
            default:
                return "-----BEGIN X509 CRL-----\r\n" . chunk_split(Strings::base64_encode($crl), 64) . '-----END X509 CRL-----';
        }
    }

    /**
     * Helper function to build a time field according to RFC 3280 section
     *  - 4.1.2.5 Validity
     *  - 5.1.2.4 This Update
     *  - 5.1.2.5 Next Update
     *  - 5.1.2.6 Revoked Certificates
     * by choosing utcTime iff year of date given is before 2050 and generalTime else.
     *
     * @param string $date in format date('D, d M Y H:i:s O')
     * @return array|Element
     */
    private function timeField($date)
    {
        if ($date instanceof Element) {
            return $date;
        }
        $dateObj = new \DateTimeImmutable($date, new \DateTimeZone('GMT'));
        $year = $dateObj->format('Y'); // the same way ASN1.php parses this
        if ($year < 2050) {
            return ['utcTime' => $date];
        } else {
            return ['generalTime' => $date];
        }
    }

    /**
     * Sign an X.509 certificate
     *
     * $issuer's private key needs to be loaded.
     * $subject can be either an existing X.509 cert (if you want to resign it),
     * a CSR or something with the DN and public key explicitly set.
     *
     * @return mixed
     */
    public function sign(X509 $issuer, X509 $subject)
    {
        if (!is_object($issuer->privateKey) || empty($issuer->dn)) {
            return false;
        }

        if (isset($subject->publicKey) && !($subjectPublicKey = $subject->formatSubjectPublicKey())) {
            return false;
        }

        $currentCert = isset($this->currentCert) ? $this->currentCert : null;
        $signatureSubject = isset($this->signatureSubject) ? $this->signatureSubject : null;
        $signatureAlgorithm = self::identifySignatureAlgorithm($issuer->privateKey);

        if (isset($subject->currentCert) && is_array($subject->currentCert) && isset($subject->currentCert['tbsCertificate'])) {
            $this->currentCert = $subject->currentCert;
            $this->currentCert['tbsCertificate']['signature'] = $signatureAlgorithm;
            $this->currentCert['signatureAlgorithm'] = $signatureAlgorithm;

            if (!empty($this->startDate)) {
                $this->currentCert['tbsCertificate']['validity']['notBefore'] = $this->timeField($this->startDate);
            }
            if (!empty($this->endDate)) {
                $this->currentCert['tbsCertificate']['validity']['notAfter'] = $this->timeField($this->endDate);
            }
            if (!empty($this->serialNumber)) {
                $this->currentCert['tbsCertificate']['serialNumber'] = $this->serialNumber;
            }
            if (!empty($subject->dn)) {
                $this->currentCert['tbsCertificate']['subject'] = $subject->dn;
            }
            if (!empty($subject->publicKey)) {
                $this->currentCert['tbsCertificate']['subjectPublicKeyInfo'] = $subjectPublicKey;
            }
            $this->removeExtension('id-ce-authorityKeyIdentifier');
            if (isset($subject->domains)) {
                $this->removeExtension('id-ce-subjectAltName');
            }
        } elseif (isset($subject->currentCert) && is_array($subject->currentCert) && isset($subject->currentCert['tbsCertList'])) {
            return false;
        } else {
            if (!isset($subject->publicKey)) {
                return false;
            }

            $startDate = new \DateTimeImmutable('now', new \DateTimeZone(@date_default_timezone_get()));
            $startDate = !empty($this->startDate) ? $this->startDate : $startDate->format('D, d M Y H:i:s O');

            $endDate = new \DateTimeImmutable('+1 year', new \DateTimeZone(@date_default_timezone_get()));
            $endDate = !empty($this->endDate) ? $this->endDate : $endDate->format('D, d M Y H:i:s O');

            /* "The serial number MUST be a positive integer"
               "Conforming CAs MUST NOT use serialNumber values longer than 20 octets."
                -- https://tools.ietf.org/html/rfc5280#section-4.1.2.2

               for the integer to be positive the leading bit needs to be 0 hence the
               application of a bitmap
            */
            $serialNumber = !empty($this->serialNumber) ?
                $this->serialNumber :
                new BigInteger(Random::string(20) & ("\x7F" . str_repeat("\xFF", 19)), 256);

            $this->currentCert = [
                'tbsCertificate' =>
                    [
                        'version' => 'v3',
                        'serialNumber' => $serialNumber, // $this->setSerialNumber()
                        'signature' => $signatureAlgorithm,
                        'issuer' => false, // this is going to be overwritten later
                        'validity' => [
                            'notBefore' => $this->timeField($startDate), // $this->setStartDate()
                            'notAfter' => $this->timeField($endDate)   // $this->setEndDate()
                        ],
                        'subject' => $subject->dn,
                        'subjectPublicKeyInfo' => $subjectPublicKey
                    ],
                    'signatureAlgorithm' => $signatureAlgorithm,
                    'signature'          => false // this is going to be overwritten later
            ];

            // Copy extensions from CSR.
            $csrexts = $subject->getAttribute('pkcs-9-at-extensionRequest', 0);

            if (!empty($csrexts)) {
                $this->currentCert['tbsCertificate']['extensions'] = $csrexts;
            }
        }

        $this->currentCert['tbsCertificate']['issuer'] = $issuer->dn;

        if (isset($issuer->currentKeyIdentifier)) {
            $this->setExtension('id-ce-authorityKeyIdentifier', [
                    //'authorityCertIssuer' => array(
                    //    array(
                    //        'directoryName' => $issuer->dn
                    //    )
                    //),
                    'keyIdentifier' => $issuer->currentKeyIdentifier
                ]);
            //$extensions = &$this->currentCert['tbsCertificate']['extensions'];
            //if (isset($issuer->serialNumber)) {
            //    $extensions[count($extensions) - 1]['authorityCertSerialNumber'] = $issuer->serialNumber;
            //}
            //unset($extensions);
        }

        if (isset($subject->currentKeyIdentifier)) {
            $this->setExtension('id-ce-subjectKeyIdentifier', $subject->currentKeyIdentifier);
        }

        $altName = [];

        if (isset($subject->domains) && count($subject->domains)) {
            $altName = array_map(['\phpseclib3\File\X509', 'dnsName'], $subject->domains);
        }

        if (isset($subject->ipAddresses) && count($subject->ipAddresses)) {
            // should an IP address appear as the CN if no domain name is specified? idk
            //$ips = count($subject->domains) ? $subject->ipAddresses : array_slice($subject->ipAddresses, 1);
            $ipAddresses = [];
            foreach ($subject->ipAddresses as $ipAddress) {
                $encoded = $subject->ipAddress($ipAddress);
                if ($encoded !== false) {
                    $ipAddresses[] = $encoded;
                }
            }
            if (count($ipAddresses)) {
                $altName = array_merge($altName, $ipAddresses);
            }
        }

        if (!empty($altName)) {
            $this->setExtension('id-ce-subjectAltName', $altName);
        }

        if ($this->caFlag) {
            $keyUsage = $this->getExtension('id-ce-keyUsage');
            if (!$keyUsage) {
                $keyUsage = [];
            }

            $this->setExtension(
                'id-ce-keyUsage',
                array_values(array_unique(array_merge($keyUsage, ['cRLSign', 'keyCertSign'])))
            );

            $basicConstraints = $this->getExtension('id-ce-basicConstraints');
            if (!$basicConstraints) {
                $basicConstraints = [];
            }

            $this->setExtension(
                'id-ce-basicConstraints',
                array_merge(['cA' => true], $basicConstraints),
                true
            );

            if (!isset($subject->currentKeyIdentifier)) {
                $this->setExtension('id-ce-subjectKeyIdentifier', $this->computeKeyIdentifier($this->currentCert), false, false);
            }
        }

        // resync $this->signatureSubject
        // save $tbsCertificate in case there are any \phpseclib3\File\ASN1\Element objects in it
        $tbsCertificate = $this->currentCert['tbsCertificate'];
        $this->loadX509($this->saveX509($this->currentCert));

        $result = $this->currentCert;
        $this->currentCert['signature'] = $result['signature'] = "\0" . $issuer->privateKey->sign($this->signatureSubject);
        $result['tbsCertificate'] = $tbsCertificate;

        $this->currentCert = $currentCert;
        $this->signatureSubject = $signatureSubject;

        return $result;
    }

    /**
     * Sign a CSR
     *
     * @return mixed
     */
    public function signCSR()
    {
        if (!is_object($this->privateKey) || empty($this->dn)) {
            return false;
        }

        $origPublicKey = $this->publicKey;
        $this->publicKey = $this->privateKey->getPublicKey();
        $publicKey = $this->formatSubjectPublicKey();
        $this->publicKey = $origPublicKey;

        $currentCert = isset($this->currentCert) ? $this->currentCert : null;
        $signatureSubject = isset($this->signatureSubject) ? $this->signatureSubject : null;
        $signatureAlgorithm = self::identifySignatureAlgorithm($this->privateKey);

        if (isset($this->currentCert) && is_array($this->currentCert) && isset($this->currentCert['certificationRequestInfo'])) {
            $this->currentCert['signatureAlgorithm'] = $signatureAlgorithm;
            if (!empty($this->dn)) {
                $this->currentCert['certificationRequestInfo']['subject'] = $this->dn;
            }
            $this->currentCert['certificationRequestInfo']['subjectPKInfo'] = $publicKey;
        } else {
            $this->currentCert = [
                'certificationRequestInfo' =>
                    [
                        'version' => 'v1',
                        'subject' => $this->dn,
                        'subjectPKInfo' => $publicKey
                    ],
                    'signatureAlgorithm' => $signatureAlgorithm,
                    'signature'          => false // this is going to be overwritten later
            ];
        }

        // resync $this->signatureSubject
        // save $certificationRequestInfo in case there are any \phpseclib3\File\ASN1\Element objects in it
        $certificationRequestInfo = $this->currentCert['certificationRequestInfo'];
        $this->loadCSR($this->saveCSR($this->currentCert));

        $result = $this->currentCert;
        $this->currentCert['signature'] = $result['signature'] = "\0" . $this->privateKey->sign($this->signatureSubject);
        $result['certificationRequestInfo'] = $certificationRequestInfo;

        $this->currentCert = $currentCert;
        $this->signatureSubject = $signatureSubject;

        return $result;
    }

    /**
     * Sign a SPKAC
     *
     * @return mixed
     */
    public function signSPKAC()
    {
        if (!is_object($this->privateKey)) {
            return false;
        }

        $origPublicKey = $this->publicKey;
        $this->publicKey = $this->privateKey->getPublicKey();
        $publicKey = $this->formatSubjectPublicKey();
        $this->publicKey = $origPublicKey;

        $currentCert = isset($this->currentCert) ? $this->currentCert : null;
        $signatureSubject = isset($this->signatureSubject) ? $this->signatureSubject : null;
        $signatureAlgorithm = self::identifySignatureAlgorithm($this->privateKey);

        // re-signing a SPKAC seems silly but since everything else supports re-signing why not?
        if (isset($this->currentCert) && is_array($this->currentCert) && isset($this->currentCert['publicKeyAndChallenge'])) {
            $this->currentCert['signatureAlgorithm'] = $signatureAlgorithm;
            $this->currentCert['publicKeyAndChallenge']['spki'] = $publicKey;
            if (!empty($this->challenge)) {
                // the bitwise AND ensures that the output is a valid IA5String
                $this->currentCert['publicKeyAndChallenge']['challenge'] = $this->challenge & str_repeat("\x7F", strlen($this->challenge));
            }
        } else {
            $this->currentCert = [
                'publicKeyAndChallenge' =>
                    [
                        'spki' => $publicKey,
                        // quoting <https://developer.mozilla.org/en-US/docs/Web/HTML/Element/keygen>,
                        // "A challenge string that is submitted along with the public key. Defaults to an empty string if not specified."
                        // both Firefox and OpenSSL ("openssl spkac -key private.key") behave this way
                        // we could alternatively do this instead if we ignored the specs:
                        // Random::string(8) & str_repeat("\x7F", 8)
                        'challenge' => !empty($this->challenge) ? $this->challenge : ''
                    ],
                    'signatureAlgorithm' => $signatureAlgorithm,
                    'signature'          => false // this is going to be overwritten later
            ];
        }

        // resync $this->signatureSubject
        // save $publicKeyAndChallenge in case there are any \phpseclib3\File\ASN1\Element objects in it
        $publicKeyAndChallenge = $this->currentCert['publicKeyAndChallenge'];
        $this->loadSPKAC($this->saveSPKAC($this->currentCert));

        $result = $this->currentCert;
        $this->currentCert['signature'] = $result['signature'] = "\0" . $this->privateKey->sign($this->signatureSubject);
        $result['publicKeyAndChallenge'] = $publicKeyAndChallenge;

        $this->currentCert = $currentCert;
        $this->signatureSubject = $signatureSubject;

        return $result;
    }

    /**
     * Sign a CRL
     *
     * $issuer's private key needs to be loaded.
     *
     * @return mixed
     */
    public function signCRL(X509 $issuer, X509 $crl)
    {
        if (!is_object($issuer->privateKey) || empty($issuer->dn)) {
            return false;
        }

        $currentCert = isset($this->currentCert) ? $this->currentCert : null;
        $signatureSubject = isset($this->signatureSubject) ? $this->signatureSubject : null;
        $signatureAlgorithm = self::identifySignatureAlgorithm($issuer->privateKey);

        $thisUpdate = new \DateTimeImmutable('now', new \DateTimeZone(@date_default_timezone_get()));
        $thisUpdate = !empty($this->startDate) ? $this->startDate : $thisUpdate->format('D, d M Y H:i:s O');

        if (isset($crl->currentCert) && is_array($crl->currentCert) && isset($crl->currentCert['tbsCertList'])) {
            $this->currentCert = $crl->currentCert;
            $this->currentCert['tbsCertList']['signature'] = $signatureAlgorithm;
            $this->currentCert['signatureAlgorithm'] = $signatureAlgorithm;
        } else {
            $this->currentCert = [
                'tbsCertList' =>
                    [
                        'version' => 'v2',
                        'signature' => $signatureAlgorithm,
                        'issuer' => false, // this is going to be overwritten later
                        'thisUpdate' => $this->timeField($thisUpdate) // $this->setStartDate()
                    ],
                    'signatureAlgorithm' => $signatureAlgorithm,
                    'signature'          => false // this is going to be overwritten later
            ];
        }

        $tbsCertList = &$this->currentCert['tbsCertList'];
        $tbsCertList['issuer'] = $issuer->dn;
        $tbsCertList['thisUpdate'] = $this->timeField($thisUpdate);

        if (!empty($this->endDate)) {
            $tbsCertList['nextUpdate'] = $this->timeField($this->endDate); // $this->setEndDate()
        } else {
            unset($tbsCertList['nextUpdate']);
        }

        if (!empty($this->serialNumber)) {
            $crlNumber = $this->serialNumber;
        } else {
            $crlNumber = $this->getExtension('id-ce-cRLNumber');
            // "The CRL number is a non-critical CRL extension that conveys a
            //  monotonically increasing sequence number for a given CRL scope and
            //  CRL issuer.  This extension allows users to easily determine when a
            //  particular CRL supersedes another CRL."
            // -- https://tools.ietf.org/html/rfc5280#section-5.2.3
            $crlNumber = $crlNumber !== false ? $crlNumber->add(new BigInteger(1)) : null;
        }

        $this->removeExtension('id-ce-authorityKeyIdentifier');
        $this->removeExtension('id-ce-issuerAltName');

        // Be sure version >= v2 if some extension found.
        $version = isset($tbsCertList['version']) ? $tbsCertList['version'] : 0;
        if (!$version) {
            if (!empty($tbsCertList['crlExtensions'])) {
                $version = 1; // v2.
            } elseif (!empty($tbsCertList['revokedCertificates'])) {
                foreach ($tbsCertList['revokedCertificates'] as $cert) {
                    if (!empty($cert['crlEntryExtensions'])) {
                        $version = 1; // v2.
                    }
                }
            }

            if ($version) {
                $tbsCertList['version'] = $version;
            }
        }

        // Store additional extensions.
        if (!empty($tbsCertList['version'])) { // At least v2.
            if (!empty($crlNumber)) {
                $this->setExtension('id-ce-cRLNumber', $crlNumber);
            }

            if (isset($issuer->currentKeyIdentifier)) {
                $this->setExtension('id-ce-authorityKeyIdentifier', [
                        //'authorityCertIssuer' => array(
                        //    ]
                        //        'directoryName' => $issuer->dn
                        //    ]
                        //),
                        'keyIdentifier' => $issuer->currentKeyIdentifier
                    ]);
                //$extensions = &$tbsCertList['crlExtensions'];
                //if (isset($issuer->serialNumber)) {
                //    $extensions[count($extensions) - 1]['authorityCertSerialNumber'] = $issuer->serialNumber;
                //}
                //unset($extensions);
            }

            $issuerAltName = $this->getExtension('id-ce-subjectAltName', $issuer->currentCert);

            if ($issuerAltName !== false) {
                $this->setExtension('id-ce-issuerAltName', $issuerAltName);
            }
        }

        if (empty($tbsCertList['revokedCertificates'])) {
            unset($tbsCertList['revokedCertificates']);
        }

        unset($tbsCertList);

        // resync $this->signatureSubject
        // save $tbsCertList in case there are any \phpseclib3\File\ASN1\Element objects in it
        $tbsCertList = $this->currentCert['tbsCertList'];
        $this->loadCRL($this->saveCRL($this->currentCert));

        $result = $this->currentCert;
        $this->currentCert['signature'] = $result['signature'] = "\0" . $issuer->privateKey->sign($this->signatureSubject);
        $result['tbsCertList'] = $tbsCertList;

        $this->currentCert = $currentCert;
        $this->signatureSubject = $signatureSubject;

        return $result;
    }

    /**
     * Identify signature algorithm from key settings
     *
     * @param PrivateKey $key
     * @throws \phpseclib3\Exception\UnsupportedAlgorithmException if the algorithm is unsupported
     * @return array
     */
    private static function identifySignatureAlgorithm(PrivateKey $key)
    {
        if ($key instanceof RSA) {
            if ($key->getPadding() & RSA::SIGNATURE_PSS) {
                $r = PSS::load($key->withPassword()->toString('PSS'));
                return [
                    'algorithm' => 'id-RSASSA-PSS',
                    'parameters' => PSS::savePSSParams($r)
                ];
            }
            switch ($key->getHash()) {
                case 'md2':
                case 'md5':
                case 'sha1':
                case 'sha224':
                case 'sha256':
                case 'sha384':
                case 'sha512':
                    return ['algorithm' => $key->getHash() . 'WithRSAEncryption'];
            }
            throw new UnsupportedAlgorithmException('The only supported hash algorithms for RSA are: md2, md5, sha1, sha224, sha256, sha384, sha512');
        }

        if ($key instanceof DSA) {
            switch ($key->getHash()) {
                case 'sha1':
                case 'sha224':
                case 'sha256':
                    return ['algorithm' => 'id-dsa-with-' . $key->getHash()];
            }
            throw new UnsupportedAlgorithmException('The only supported hash algorithms for DSA are: sha1, sha224, sha256');
        }

        if ($key instanceof EC) {
            switch ($key->getCurve()) {
                case 'Ed25519':
                case 'Ed448':
                    return ['algorithm' => 'id-' . $key->getCurve()];
            }
            switch ($key->getHash()) {
                case 'sha1':
                case 'sha224':
                case 'sha256':
                case 'sha384':
                case 'sha512':
                    return ['algorithm' => 'ecdsa-with-' . strtoupper($key->getHash())];
            }
            throw new UnsupportedAlgorithmException('The only supported hash algorithms for EC are: sha1, sha224, sha256, sha384, sha512');
        }

        throw new UnsupportedAlgorithmException('The only supported public key classes are: RSA, DSA, EC');
    }

    /**
     * Set certificate start date
     *
     * @param \DateTimeInterface|string $date
     */
    public function setStartDate($date)
    {
        if (!is_object($date) || !($date instanceof \DateTimeInterface)) {
            $date = new \DateTimeImmutable($date, new \DateTimeZone(@date_default_timezone_get()));
        }

        $this->startDate = $date->format('D, d M Y H:i:s O');
    }

    /**
     * Set certificate end date
     *
     * @param \DateTimeInterface|string $date
     */
    public function setEndDate($date)
    {
        /*
          To indicate that a certificate has no well-defined expiration date,
          the notAfter SHOULD be assigned the GeneralizedTime value of
          99991231235959Z.

          -- http://tools.ietf.org/html/rfc5280#section-4.1.2.5
        */
        if (is_string($date) && strtolower($date) === 'lifetime') {
            $temp = '99991231235959Z';
            $temp = chr(ASN1::TYPE_GENERALIZED_TIME) . ASN1::encodeLength(strlen($temp)) . $temp;
            $this->endDate = new Element($temp);
        } else {
            if (!is_object($date) || !($date instanceof \DateTimeInterface)) {
                $date = new \DateTimeImmutable($date, new \DateTimeZone(@date_default_timezone_get()));
            }

            $this->endDate = $date->format('D, d M Y H:i:s O');
        }
    }

    /**
     * Set Serial Number
     *
     * @param string $serial
     * @param int $base optional
     */
    public function setSerialNumber($serial, $base = -256)
    {
        $this->serialNumber = new BigInteger($serial, $base);
    }

    /**
     * Turns the certificate into a certificate authority
     *
     */
    public function makeCA()
    {
        $this->caFlag = true;
    }

    /**
     * Check for validity of subarray
     *
     * This is intended for use in conjunction with _subArrayUnchecked(),
     * implementing the checks included in _subArray() but without copying
     * a potentially large array by passing its reference by-value to is_array().
     *
     * @param array $root
     * @param string $path
     * @return boolean
     */
    private function isSubArrayValid(array $root, $path)
    {
        if (!is_array($root)) {
            return false;
        }

        foreach (explode('/', $path) as $i) {
            if (!is_array($root)) {
                return false;
            }

            if (!isset($root[$i])) {
                return true;
            }

            $root = $root[$i];
        }

        return true;
    }

    /**
     * Get a reference to a subarray
     *
     * This variant of _subArray() does no is_array() checking,
     * so $root should be checked with _isSubArrayValid() first.
     *
     * This is here for performance reasons:
     * Passing a reference (i.e. $root) by-value (i.e. to is_array())
     * creates a copy. If $root is an especially large array, this is expensive.
     *
     * @param array $root
     * @param string $path  absolute path with / as component separator
     * @param bool $create optional
     * @return array|false
     */
    private function &subArrayUnchecked(array &$root, $path, $create = false)
    {
        $false = false;

        foreach (explode('/', $path) as $i) {
            if (!isset($root[$i])) {
                if (!$create) {
                    return $false;
                }

                $root[$i] = [];
            }

            $root = &$root[$i];
        }

        return $root;
    }

    /**
     * Get a reference to a subarray
     *
     * @param array $root
     * @param string $path  absolute path with / as component separator
     * @param bool $create optional
     * @return array|false
     */
    private function &subArray(array &$root = null, $path, $create = false)
    {
        $false = false;

        if (!is_array($root)) {
            return $false;
        }

        foreach (explode('/', $path) as $i) {
            if (!is_array($root)) {
                return $false;
            }

            if (!isset($root[$i])) {
                if (!$create) {
                    return $false;
                }

                $root[$i] = [];
            }

            $root = &$root[$i];
        }

        return $root;
    }

    /**
     * Get a reference to an extension subarray
     *
     * @param array $root
     * @param string $path optional absolute path with / as component separator
     * @param bool $create optional
     * @return array|false
     */
    private function &extensions(array &$root = null, $path = null, $create = false)
    {
        if (!isset($root)) {
            $root = $this->currentCert;
        }

        switch (true) {
            case !empty($path):
            case !is_array($root):
                break;
            case isset($root['tbsCertificate']):
                $path = 'tbsCertificate/extensions';
                break;
            case isset($root['tbsCertList']):
                $path = 'tbsCertList/crlExtensions';
                break;
            case isset($root['certificationRequestInfo']):
                $pth = 'certificationRequestInfo/attributes';
                $attributes = &$this->subArray($root, $pth, $create);

                if (is_array($attributes)) {
                    foreach ($attributes as $key => $value) {
                        if ($value['type'] == 'pkcs-9-at-extensionRequest') {
                            $path = "$pth/$key/value/0";
                            break 2;
                        }
                    }
                    if ($create) {
                        $key = count($attributes);
                        $attributes[] = ['type' => 'pkcs-9-at-extensionRequest', 'value' => []];
                        $path = "$pth/$key/value/0";
                    }
                }
                break;
        }

        $extensions = &$this->subArray($root, $path, $create);

        if (!is_array($extensions)) {
            $false = false;
            return $false;
        }

        return $extensions;
    }

    /**
     * Remove an Extension
     *
     * @param string $id
     * @param string $path optional
     * @return bool
     */
    private function removeExtensionHelper($id, $path = null)
    {
        $extensions = &$this->extensions($this->currentCert, $path);

        if (!is_array($extensions)) {
            return false;
        }

        $result = false;
        foreach ($extensions as $key => $value) {
            if ($value['extnId'] == $id) {
                unset($extensions[$key]);
                $result = true;
            }
        }

        $extensions = array_values($extensions);
        // fix for https://bugs.php.net/75433 affecting PHP 7.2
        if (!isset($extensions[0])) {
            $extensions = array_splice($extensions, 0, 0);
        }
        return $result;
    }

    /**
     * Get an Extension
     *
     * Returns the extension if it exists and false if not
     *
     * @param string $id
     * @param array $cert optional
     * @param string $path optional
     * @return mixed
     */
    private function getExtensionHelper($id, array $cert = null, $path = null)
    {
        $extensions = $this->extensions($cert, $path);

        if (!is_array($extensions)) {
            return false;
        }

        foreach ($extensions as $key => $value) {
            if ($value['extnId'] == $id) {
                return $value['extnValue'];
            }
        }

        return false;
    }

    /**
     * Returns a list of all extensions in use
     *
     * @param array $cert optional
     * @param string $path optional
     * @return array
     */
    private function getExtensionsHelper(array $cert = null, $path = null)
    {
        $exts = $this->extensions($cert, $path);
        $extensions = [];

        if (is_array($exts)) {
            foreach ($exts as $extension) {
                $extensions[] = $extension['extnId'];
            }
        }

        return $extensions;
    }

    /**
     * Set an Extension
     *
     * @param string $id
     * @param mixed $value
     * @param bool $critical optional
     * @param bool $replace optional
     * @param string $path optional
     * @return bool
     */
    private function setExtensionHelper($id, $value, $critical = false, $replace = true, $path = null)
    {
        $extensions = &$this->extensions($this->currentCert, $path, true);

        if (!is_array($extensions)) {
            return false;
        }

        $newext = ['extnId'  => $id, 'critical' => $critical, 'extnValue' => $value];

        foreach ($extensions as $key => $value) {
            if ($value['extnId'] == $id) {
                if (!$replace) {
                    return false;
                }

                $extensions[$key] = $newext;
                return true;
            }
        }

        $extensions[] = $newext;
        return true;
    }

    /**
     * Remove a certificate, CSR or CRL Extension
     *
     * @param string $id
     * @return bool
     */
    public function removeExtension($id)
    {
        return $this->removeExtensionHelper($id);
    }

    /**
     * Get a certificate, CSR or CRL Extension
     *
     * Returns the extension if it exists and false if not
     *
     * @param string $id
     * @param array $cert optional
     * @param string $path
     * @return mixed
     */
    public function getExtension($id, array $cert = null, $path = null)
    {
        return $this->getExtensionHelper($id, $cert, $path);
    }

    /**
     * Returns a list of all extensions in use in certificate, CSR or CRL
     *
     * @param array $cert optional
     * @param string $path optional
     * @return array
     */
    public function getExtensions(array $cert = null, $path = null)
    {
        return $this->getExtensionsHelper($cert, $path);
    }

    /**
     * Set a certificate, CSR or CRL Extension
     *
     * @param string $id
     * @param mixed $value
     * @param bool $critical optional
     * @param bool $replace optional
     * @return bool
     */
    public function setExtension($id, $value, $critical = false, $replace = true)
    {
        return $this->setExtensionHelper($id, $value, $critical, $replace);
    }

    /**
     * Remove a CSR attribute.
     *
     * @param string $id
     * @param int $disposition optional
     * @return bool
     */
    public function removeAttribute($id, $disposition = self::ATTR_ALL)
    {
        $attributes = &$this->subArray($this->currentCert, 'certificationRequestInfo/attributes');

        if (!is_array($attributes)) {
            return false;
        }

        $result = false;
        foreach ($attributes as $key => $attribute) {
            if ($attribute['type'] == $id) {
                $n = count($attribute['value']);
                switch (true) {
                    case $disposition == self::ATTR_APPEND:
                    case $disposition == self::ATTR_REPLACE:
                        return false;
                    case $disposition >= $n:
                        $disposition -= $n;
                        break;
                    case $disposition == self::ATTR_ALL:
                    case $n == 1:
                        unset($attributes[$key]);
                        $result = true;
                        break;
                    default:
                        unset($attributes[$key]['value'][$disposition]);
                        $attributes[$key]['value'] = array_values($attributes[$key]['value']);
                        $result = true;
                        break;
                }
                if ($result && $disposition != self::ATTR_ALL) {
                    break;
                }
            }
        }

        $attributes = array_values($attributes);
        return $result;
    }

    /**
     * Get a CSR attribute
     *
     * Returns the attribute if it exists and false if not
     *
     * @param string $id
     * @param int $disposition optional
     * @param array $csr optional
     * @return mixed
     */
    public function getAttribute($id, $disposition = self::ATTR_ALL, array $csr = null)
    {
        if (empty($csr)) {
            $csr = $this->currentCert;
        }

        $attributes = $this->subArray($csr, 'certificationRequestInfo/attributes');

        if (!is_array($attributes)) {
            return false;
        }

        foreach ($attributes as $key => $attribute) {
            if ($attribute['type'] == $id) {
                $n = count($attribute['value']);
                switch (true) {
                    case $disposition == self::ATTR_APPEND:
                    case $disposition == self::ATTR_REPLACE:
                        return false;
                    case $disposition == self::ATTR_ALL:
                        return $attribute['value'];
                    case $disposition >= $n:
                        $disposition -= $n;
                        break;
                    default:
                        return $attribute['value'][$disposition];
                }
            }
        }

        return false;
    }

    /**
     * Returns a list of all CSR attributes in use
     *
     * @param array $csr optional
     * @return array
     */
    public function getAttributes(array $csr = null)
    {
        if (empty($csr)) {
            $csr = $this->currentCert;
        }

        $attributes = $this->subArray($csr, 'certificationRequestInfo/attributes');
        $attrs = [];

        if (is_array($attributes)) {
            foreach ($attributes as $attribute) {
                $attrs[] = $attribute['type'];
            }
        }

        return $attrs;
    }

    /**
     * Set a CSR attribute
     *
     * @param string $id
     * @param mixed $value
     * @param int $disposition optional
     * @return bool
     */
    public function setAttribute($id, $value, $disposition = self::ATTR_ALL)
    {
        $attributes = &$this->subArray($this->currentCert, 'certificationRequestInfo/attributes', true);

        if (!is_array($attributes)) {
            return false;
        }

        switch ($disposition) {
            case self::ATTR_REPLACE:
                $disposition = self::ATTR_APPEND;
                // fall-through
            case self::ATTR_ALL:
                $this->removeAttribute($id);
                break;
        }

        foreach ($attributes as $key => $attribute) {
            if ($attribute['type'] == $id) {
                $n = count($attribute['value']);
                switch (true) {
                    case $disposition == self::ATTR_APPEND:
                        $last = $key;
                        break;
                    case $disposition >= $n:
                        $disposition -= $n;
                        break;
                    default:
                        $attributes[$key]['value'][$disposition] = $value;
                        return true;
                }
            }
        }

        switch (true) {
            case $disposition >= 0:
                return false;
            case isset($last):
                $attributes[$last]['value'][] = $value;
                break;
            default:
                $attributes[] = ['type' => $id, 'value' => $disposition == self::ATTR_ALL ? $value : [$value]];
                break;
        }

        return true;
    }

    /**
     * Sets the subject key identifier
     *
     * This is used by the id-ce-authorityKeyIdentifier and the id-ce-subjectKeyIdentifier extensions.
     *
     * @param string $value
     */
    public function setKeyIdentifier($value)
    {
        if (empty($value)) {
            unset($this->currentKeyIdentifier);
        } else {
            $this->currentKeyIdentifier = $value;
        }
    }

    /**
     * Compute a public key identifier.
     *
     * Although key identifiers may be set to any unique value, this function
     * computes key identifiers from public key according to the two
     * recommended methods (4.2.1.2 RFC 3280).
     * Highly polymorphic: try to accept all possible forms of key:
     * - Key object
     * - \phpseclib3\File\X509 object with public or private key defined
     * - Certificate or CSR array
     * - \phpseclib3\File\ASN1\Element object
     * - PEM or DER string
     *
     * @param mixed $key optional
     * @param int $method optional
     * @return string binary key identifier
     */
    public function computeKeyIdentifier($key = null, $method = 1)
    {
        if (is_null($key)) {
            $key = $this;
        }

        switch (true) {
            case is_string($key):
                break;
            case is_array($key) && isset($key['tbsCertificate']['subjectPublicKeyInfo']['subjectPublicKey']):
                return $this->computeKeyIdentifier($key['tbsCertificate']['subjectPublicKeyInfo']['subjectPublicKey'], $method);
            case is_array($key) && isset($key['certificationRequestInfo']['subjectPKInfo']['subjectPublicKey']):
                return $this->computeKeyIdentifier($key['certificationRequestInfo']['subjectPKInfo']['subjectPublicKey'], $method);
            case !is_object($key):
                return false;
            case $key instanceof Element:
                // Assume the element is a bitstring-packed key.
                $decoded = ASN1::decodeBER($key->element);
                if (!$decoded) {
                    return false;
                }
                $raw = ASN1::asn1map($decoded[0], ['type' => ASN1::TYPE_BIT_STRING]);
                if (empty($raw)) {
                    return false;
                }
                // If the key is private, compute identifier from its corresponding public key.
                $key = PublicKeyLoader::load($raw);
                if ($key instanceof PrivateKey) {  // If private.
                    return $this->computeKeyIdentifier($key, $method);
                }
                $key = $raw; // Is a public key.
                break;
            case $key instanceof X509:
                if (isset($key->publicKey)) {
                    return $this->computeKeyIdentifier($key->publicKey, $method);
                }
                if (isset($key->privateKey)) {
                    return $this->computeKeyIdentifier($key->privateKey, $method);
                }
                if (isset($key->currentCert['tbsCertificate']) || isset($key->currentCert['certificationRequestInfo'])) {
                    return $this->computeKeyIdentifier($key->currentCert, $method);
                }
                return false;
            default: // Should be a key object (i.e.: \phpseclib3\Crypt\RSA).
                $key = $key->getPublicKey();
                break;
        }

        // If in PEM format, convert to binary.
        $key = ASN1::extractBER($key);

        // Now we have the key string: compute its sha-1 sum.
        $hash = new Hash('sha1');
        $hash = $hash->hash($key);

        if ($method == 2) {
            $hash = substr($hash, -8);
            $hash[0] = chr((ord($hash[0]) & 0x0F) | 0x40);
        }

        return $hash;
    }

    /**
     * Format a public key as appropriate
     *
     * @return array|false
     */
    private function formatSubjectPublicKey()
    {
        $format = $this->publicKey instanceof RSA && ($this->publicKey->getPadding() & RSA::SIGNATURE_PSS) ?
            'PSS' :
            'PKCS8';

        $publicKey = base64_decode(preg_replace('#-.+-|[\r\n]#', '', $this->publicKey->toString($format)));

        $decoded = ASN1::decodeBER($publicKey);
        if (!$decoded) {
            return false;
        }
        $mapped = ASN1::asn1map($decoded[0], Maps\SubjectPublicKeyInfo::MAP);
        if (!is_array($mapped)) {
            return false;
        }

        $mapped['subjectPublicKey'] = $this->publicKey->toString($format);

        return $mapped;
    }

    /**
     * Set the domain name's which the cert is to be valid for
     *
     * @param mixed ...$domains
     * @return void
     */
    public function setDomain(...$domains)
    {
        $this->domains = $domains;
        $this->removeDNProp('id-at-commonName');
        $this->setDNProp('id-at-commonName', $this->domains[0]);
    }

    /**
     * Set the IP Addresses's which the cert is to be valid for
     *
     * @param mixed[] ...$ipAddresses
     */
    public function setIPAddress(...$ipAddresses)
    {
        $this->ipAddresses = $ipAddresses;
        /*
        if (!isset($this->domains)) {
            $this->removeDNProp('id-at-commonName');
            $this->setDNProp('id-at-commonName', $this->ipAddresses[0]);
        }
        */
    }

    /**
     * Helper function to build domain array
     *
     * @param string $domain
     * @return array
     */
    private static function dnsName($domain)
    {
        return ['dNSName' => $domain];
    }

    /**
     * Helper function to build IP Address array
     *
     * (IPv6 is not currently supported)
     *
     * @param string $address
     * @return array
     */
    private function iPAddress($address)
    {
        return ['iPAddress' => $address];
    }

    /**
     * Get the index of a revoked certificate.
     *
     * @param array $rclist
     * @param string $serial
     * @param bool $create optional
     * @return int|false
     */
    private function revokedCertificate(array &$rclist, $serial, $create = false)
    {
        $serial = new BigInteger($serial);

        foreach ($rclist as $i => $rc) {
            if (!($serial->compare($rc['userCertificate']))) {
                return $i;
            }
        }

        if (!$create) {
            return false;
        }

        $i = count($rclist);
        $revocationDate = new \DateTimeImmutable('now', new \DateTimeZone(@date_default_timezone_get()));
        $rclist[] = ['userCertificate' => $serial,
                          'revocationDate'  => $this->timeField($revocationDate->format('D, d M Y H:i:s O'))];
        return $i;
    }

    /**
     * Revoke a certificate.
     *
     * @param string $serial
     * @param string $date optional
     * @return bool
     */
    public function revoke($serial, $date = null)
    {
        if (isset($this->currentCert['tbsCertList'])) {
            if (is_array($rclist = &$this->subArray($this->currentCert, 'tbsCertList/revokedCertificates', true))) {
                if ($this->revokedCertificate($rclist, $serial) === false) { // If not yet revoked
                    if (($i = $this->revokedCertificate($rclist, $serial, true)) !== false) {
                        if (!empty($date)) {
                            $rclist[$i]['revocationDate'] = $this->timeField($date);
                        }

                        return true;
                    }
                }
            }
        }

        return false;
    }

    /**
     * Unrevoke a certificate.
     *
     * @param string $serial
     * @return bool
     */
    public function unrevoke($serial)
    {
        if (is_array($rclist = &$this->subArray($this->currentCert, 'tbsCertList/revokedCertificates'))) {
            if (($i = $this->revokedCertificate($rclist, $serial)) !== false) {
                unset($rclist[$i]);
                $rclist = array_values($rclist);
                return true;
            }
        }

        return false;
    }

    /**
     * Get a revoked certificate.
     *
     * @param string $serial
     * @return mixed
     */
    public function getRevoked($serial)
    {
        if (is_array($rclist = $this->subArray($this->currentCert, 'tbsCertList/revokedCertificates'))) {
            if (($i = $this->revokedCertificate($rclist, $serial)) !== false) {
                return $rclist[$i];
            }
        }

        return false;
    }

    /**
     * List revoked certificates
     *
     * @param array $crl optional
     * @return array|bool
     */
    public function listRevoked(array $crl = null)
    {
        if (!isset($crl)) {
            $crl = $this->currentCert;
        }

        if (!isset($crl['tbsCertList'])) {
            return false;
        }

        $result = [];

        if (is_array($rclist = $this->subArray($crl, 'tbsCertList/revokedCertificates'))) {
            foreach ($rclist as $rc) {
                $result[] = $rc['userCertificate']->toString();
            }
        }

        return $result;
    }

    /**
     * Remove a Revoked Certificate Extension
     *
     * @param string $serial
     * @param string $id
     * @return bool
     */
    public function removeRevokedCertificateExtension($serial, $id)
    {
        if (is_array($rclist = &$this->subArray($this->currentCert, 'tbsCertList/revokedCertificates'))) {
            if (($i = $this->revokedCertificate($rclist, $serial)) !== false) {
                return $this->removeExtensionHelper($id, "tbsCertList/revokedCertificates/$i/crlEntryExtensions");
            }
        }

        return false;
    }

    /**
     * Get a Revoked Certificate Extension
     *
     * Returns the extension if it exists and false if not
     *
     * @param string $serial
     * @param string $id
     * @param array $crl optional
     * @return mixed
     */
    public function getRevokedCertificateExtension($serial, $id, array $crl = null)
    {
        if (!isset($crl)) {
            $crl = $this->currentCert;
        }

        if (is_array($rclist = $this->subArray($crl, 'tbsCertList/revokedCertificates'))) {
            if (($i = $this->revokedCertificate($rclist, $serial)) !== false) {
                return $this->getExtension($id, $crl, "tbsCertList/revokedCertificates/$i/crlEntryExtensions");
            }
        }

        return false;
    }

    /**
     * Returns a list of all extensions in use for a given revoked certificate
     *
     * @param string $serial
     * @param array $crl optional
     * @return array|bool
     */
    public function getRevokedCertificateExtensions($serial, array $crl = null)
    {
        if (!isset($crl)) {
            $crl = $this->currentCert;
        }

        if (is_array($rclist = $this->subArray($crl, 'tbsCertList/revokedCertificates'))) {
            if (($i = $this->revokedCertificate($rclist, $serial)) !== false) {
                return $this->getExtensions($crl, "tbsCertList/revokedCertificates/$i/crlEntryExtensions");
            }
        }

        return false;
    }

    /**
     * Set a Revoked Certificate Extension
     *
     * @param string $serial
     * @param string $id
     * @param mixed $value
     * @param bool $critical optional
     * @param bool $replace optional
     * @return bool
     */
    public function setRevokedCertificateExtension($serial, $id, $value, $critical = false, $replace = true)
    {
        if (isset($this->currentCert['tbsCertList'])) {
            if (is_array($rclist = &$this->subArray($this->currentCert, 'tbsCertList/revokedCertificates', true))) {
                if (($i = $this->revokedCertificate($rclist, $serial, true)) !== false) {
                    return $this->setExtensionHelper($id, $value, $critical, $replace, "tbsCertList/revokedCertificates/$i/crlEntryExtensions");
                }
            }
        }

        return false;
    }

    /**
     * Register the mapping for a custom/unsupported extension.
     *
     * @param string $id
     * @param array $mapping
     */
    public static function registerExtension($id, array $mapping)
    {
        if (isset(self::$extensions[$id]) && self::$extensions[$id] !== $mapping) {
            throw new \RuntimeException(
                'Extension ' . $id . ' has already been defined with a different mapping.'
            );
        }

        self::$extensions[$id] = $mapping;
    }

    /**
     * Register the mapping for a custom/unsupported extension.
     *
     * @param string $id
     *
     * @return array|null
     */
    public static function getRegisteredExtension($id)
    {
        return isset(self::$extensions[$id]) ? self::$extensions[$id] : null;
    }

    /**
     * Register the mapping for a custom/unsupported extension.
     *
     * @param string $id
     * @param mixed $value
     * @param bool $critical
     * @param bool $replace
     */
    public function setExtensionValue($id, $value, $critical = false, $replace = false)
    {
        $this->extensionValues[$id] = compact('critical', 'replace', 'value');
    }
}<|MERGE_RESOLUTION|>--- conflicted
+++ resolved
@@ -1042,12 +1042,8 @@
         if ($names = $this->getExtension('id-ce-subjectAltName')) {
             foreach ($names as $name) {
                 foreach ($name as $key => $value) {
-<<<<<<< HEAD
-                    $value = str_replace(['.', '*'], ['\.', '[^.]*'], $value);
-=======
                     $value = preg_quote($value);
                     $value = str_replace('\*', '[^.]*', $value);
->>>>>>> a0abd350
                     switch ($key) {
                         case 'dNSName':
                             /* From RFC2818 "HTTP over TLS":
