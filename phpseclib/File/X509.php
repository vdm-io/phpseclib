<?php

/**
 * Pure-PHP X.509 Parser
 *
 * PHP version 5
 *
 * Encode and decode X.509 certificates.
 *
 * The extensions are from {@link http://tools.ietf.org/html/rfc5280 RFC5280} and
 * {@link http://web.archive.org/web/19961027104704/http://www3.netscape.com/eng/security/cert-exts.html Netscape Certificate Extensions}.
 *
 * Note that loading an X.509 certificate and resaving it may invalidate the signature.  The reason being that the signature is based on a
 * portion of the certificate that contains optional parameters with default values.  ie. if the parameter isn't there the default value is
 * used.  Problem is, if the parameter is there and it just so happens to have the default value there are two ways that that parameter can
 * be encoded.  It can be encoded explicitly or left out all together.  This would effect the signature value and thus may invalidate the
 * the certificate all together unless the certificate is re-signed.
 *
 * @category  File
 * @package   X509
 * @author    Jim Wigginton <terrafrost@php.net>
 * @copyright 2012 Jim Wigginton
 * @license   http://www.opensource.org/licenses/mit-license.html  MIT License
 * @link      http://phpseclib.sourceforge.net
 */

namespace phpseclib\File;

use phpseclib\Crypt\Hash;
use phpseclib\Crypt\RSA;
use phpseclib\File\ASN1;
use phpseclib\File\ASN1\Element;
use phpseclib\Math\BigInteger;

/**
 * Pure-PHP X.509 Parser
 *
 * @package X509
 * @author  Jim Wigginton <terrafrost@php.net>
 * @access  public
 */
class X509
{
    /**
     * Flag to only accept signatures signed by certificate authorities
     *
     * Not really used anymore but retained all the same to suppress E_NOTICEs from old installs
     *
     * @access public
     */
    const VALIDATE_SIGNATURE_BY_CA = 1;

    /**#@+
     * @access public
     * @see \phpseclib\File\X509::getDN()
    */
    /**
     * Return internal array representation
    */
    const DN_ARRAY = 0;
    /**
     * Return string
    */
    const DN_STRING = 1;
    /**
     * Return ASN.1 name string
    */
    const DN_ASN1 = 2;
    /**
     * Return OpenSSL compatible array
    */
    const DN_OPENSSL = 3;
    /**
     * Return canonical ASN.1 RDNs string
    */
    const DN_CANON = 4;
    /**
     * Return name hash for file indexing
    */
    const DN_HASH = 5;
    /**#@-*/

    /**#@+
     * @access public
     * @see \phpseclib\File\X509::saveX509()
     * @see \phpseclib\File\X509::saveCSR()
     * @see \phpseclib\File\X509::saveCRL()
    */
    /**
     * Save as PEM
     *
     * ie. a base64-encoded PEM with a header and a footer
    */
    const FORMAT_PEM = 0;
    /**
     * Save as DER
    */
    const FORMAT_DER = 1;
    /**
     * Save as a SPKAC
     *
     * Only works on CSRs. Not currently supported.
    */
    const FORMAT_SPKAC = 2;
    /**#@-*/

    /**
     * Attribute value disposition.
     * If disposition is >= 0, this is the index of the target value.
    */
    const ATTR_ALL = -1; // All attribute values (array).
    const ATTR_APPEND = -2; // Add a value.
    const ATTR_REPLACE = -3; // Clear first, then add a value.

    /**
     * ASN.1 syntax for X.509 certificates
     *
     * @var Array
     * @access private
     */
    var $Certificate;

    /**#@+
     * ASN.1 syntax for various extensions
     *
     * @access private
     */
    var $DirectoryString;
    var $PKCS9String;
    var $AttributeValue;
    var $Extensions;
    var $KeyUsage;
    var $ExtKeyUsageSyntax;
    var $BasicConstraints;
    var $KeyIdentifier;
    var $CRLDistributionPoints;
    var $AuthorityKeyIdentifier;
    var $CertificatePolicies;
    var $AuthorityInfoAccessSyntax;
    var $SubjectAltName;
    var $PrivateKeyUsagePeriod;
    var $IssuerAltName;
    var $PolicyMappings;
    var $NameConstraints;

    var $CPSuri;
    var $UserNotice;

    var $netscape_cert_type;
    var $netscape_comment;
    var $netscape_ca_policy_url;

    var $Name;
    var $RelativeDistinguishedName;
    var $CRLNumber;
    var $CRLReason;
    var $IssuingDistributionPoint;
    var $InvalidityDate;
    var $CertificateIssuer;
    var $HoldInstructionCode;
    var $SignedPublicKeyAndChallenge;
    /**#@-*/

    /**
     * ASN.1 syntax for Certificate Signing Requests (RFC2986)
     *
     * @var Array
     * @access private
     */
    var $CertificationRequest;

    /**
     * ASN.1 syntax for Certificate Revocation Lists (RFC5280)
     *
     * @var Array
     * @access private
     */
    var $CertificateList;

    /**
     * Distinguished Name
     *
     * @var Array
     * @access private
     */
    var $dn;

    /**
     * Public key
     *
     * @var String
     * @access private
     */
    var $publicKey;

    /**
     * Private key
     *
     * @var String
     * @access private
     */
    var $privateKey;

    /**
     * Object identifiers for X.509 certificates
     *
     * @var Array
     * @access private
     * @link http://en.wikipedia.org/wiki/Object_identifier
     */
    var $oids;

    /**
     * The certificate authorities
     *
     * @var Array
     * @access private
     */
    var $CAs;

    /**
     * The currently loaded certificate
     *
     * @var Array
     * @access private
     */
    var $currentCert;

    /**
     * The signature subject
     *
     * There's no guarantee \phpseclib\File\X509 is going to reencode an X.509 cert in the same way it was originally
     * encoded so we take save the portion of the original cert that the signature would have made for.
     *
     * @var String
     * @access private
     */
    var $signatureSubject;

    /**
     * Certificate Start Date
     *
     * @var String
     * @access private
     */
    var $startDate;

    /**
     * Certificate End Date
     *
     * @var String
     * @access private
     */
    var $endDate;

    /**
     * Serial Number
     *
     * @var String
     * @access private
     */
    var $serialNumber;

    /**
     * Key Identifier
     *
     * See {@link http://tools.ietf.org/html/rfc5280#section-4.2.1.1 RFC5280#section-4.2.1.1} and
     * {@link http://tools.ietf.org/html/rfc5280#section-4.2.1.2 RFC5280#section-4.2.1.2}.
     *
     * @var String
     * @access private
     */
    var $currentKeyIdentifier;

    /**
     * CA Flag
     *
     * @var Boolean
     * @access private
     */
    var $caFlag = false;

    /**
     * SPKAC Challenge
     *
     * @var String
     * @access private
     */
    var $challenge;

    /**
     * Default Constructor.
     *
     * @return \phpseclib\File\X509
     * @access public
     */
    function __construct()
    {
        // Explicitly Tagged Module, 1988 Syntax
        // http://tools.ietf.org/html/rfc5280#appendix-A.1

        $this->DirectoryString = array(
            'type'     => ASN1::TYPE_CHOICE,
            'children' => array(
                'teletexString'   => array('type' => ASN1::TYPE_TELETEX_STRING),
                'printableString' => array('type' => ASN1::TYPE_PRINTABLE_STRING),
                'universalString' => array('type' => ASN1::TYPE_UNIVERSAL_STRING),
                'utf8String'      => array('type' => ASN1::TYPE_UTF8_STRING),
                'bmpString'       => array('type' => ASN1::TYPE_BMP_STRING)
            )
        );

        $this->PKCS9String = array(
            'type'     => ASN1::TYPE_CHOICE,
            'children' => array(
                'ia5String'       => array('type' => ASN1::TYPE_IA5_STRING),
                'directoryString' => $this->DirectoryString
            )
        );

        $this->AttributeValue = array('type' => ASN1::TYPE_ANY);

        $AttributeType = array('type' => ASN1::TYPE_OBJECT_IDENTIFIER);

        $AttributeTypeAndValue = array(
            'type'     => ASN1::TYPE_SEQUENCE,
            'children' => array(
                'type' => $AttributeType,
                'value'=> $this->AttributeValue
            )
        );

        /*
        In practice, RDNs containing multiple name-value pairs (called "multivalued RDNs") are rare,
        but they can be useful at times when either there is no unique attribute in the entry or you
        want to ensure that the entry's DN contains some useful identifying information.

        - https://www.opends.org/wiki/page/DefinitionRelativeDistinguishedName
        */
        $this->RelativeDistinguishedName = array(
            'type'     => ASN1::TYPE_SET,
            'min'      => 1,
            'max'      => -1,
            'children' => $AttributeTypeAndValue
        );

        // http://tools.ietf.org/html/rfc5280#section-4.1.2.4
        $RDNSequence = array(
            'type'     => ASN1::TYPE_SEQUENCE,
            // RDNSequence does not define a min or a max, which means it doesn't have one
            'min'      => 0,
            'max'      => -1,
            'children' => $this->RelativeDistinguishedName
        );

        $this->Name = array(
            'type'     => ASN1::TYPE_CHOICE,
            'children' => array(
                'rdnSequence' => $RDNSequence
            )
        );

        // http://tools.ietf.org/html/rfc5280#section-4.1.1.2
        $AlgorithmIdentifier = array(
            'type'     => ASN1::TYPE_SEQUENCE,
            'children' => array(
                'algorithm'  => array('type' => ASN1::TYPE_OBJECT_IDENTIFIER),
                'parameters' => array(
                                    'type'     => ASN1::TYPE_ANY,
                                    'optional' => true
                                )
            )
        );

        /*
           A certificate using system MUST reject the certificate if it encounters
           a critical extension it does not recognize; however, a non-critical
           extension may be ignored if it is not recognized.

           http://tools.ietf.org/html/rfc5280#section-4.2
        */
        $Extension = array(
            'type'     => ASN1::TYPE_SEQUENCE,
            'children' => array(
                'extnId'   => array('type' => ASN1::TYPE_OBJECT_IDENTIFIER),
                'critical' => array(
                                  'type'     => ASN1::TYPE_BOOLEAN,
                                  'optional' => true,
                                  'default'  => false
                              ),
                'extnValue' => array('type' => ASN1::TYPE_OCTET_STRING)
            )
        );

        $this->Extensions = array(
            'type'     => ASN1::TYPE_SEQUENCE,
            'min'      => 1,
            // technically, it's MAX, but we'll assume anything < 0 is MAX
            'max'      => -1,
            // if 'children' isn't an array then 'min' and 'max' must be defined
            'children' => $Extension
        );

        $SubjectPublicKeyInfo = array(
            'type'     => ASN1::TYPE_SEQUENCE,
            'children' => array(
                'algorithm'        => $AlgorithmIdentifier,
                'subjectPublicKey' => array('type' => ASN1::TYPE_BIT_STRING)
            )
        );

        $UniqueIdentifier = array('type' => ASN1::TYPE_BIT_STRING);

        $Time = array(
            'type'     => ASN1::TYPE_CHOICE,
            'children' => array(
                'utcTime'     => array('type' => ASN1::TYPE_UTC_TIME),
                'generalTime' => array('type' => ASN1::TYPE_GENERALIZED_TIME)
            )
        );

        // http://tools.ietf.org/html/rfc5280#section-4.1.2.5
        $Validity = array(
            'type'     => ASN1::TYPE_SEQUENCE,
            'children' => array(
                'notBefore' => $Time,
                'notAfter'  => $Time
            )
        );

        $CertificateSerialNumber = array('type' => ASN1::TYPE_INTEGER);

        $Version = array(
            'type'    => ASN1::TYPE_INTEGER,
            'mapping' => array('v1', 'v2', 'v3')
        );

        // assert($TBSCertificate['children']['signature'] == $Certificate['children']['signatureAlgorithm'])
        $TBSCertificate = array(
            'type'     => ASN1::TYPE_SEQUENCE,
            'children' => array(
                // technically, default implies optional, but we'll define it as being optional, none-the-less, just to
                // reenforce that fact
                'version'             => array(
                                             'constant' => 0,
                                             'optional' => true,
                                             'explicit' => true,
                                             'default'  => 'v1'
                                         ) + $Version,
                'serialNumber'         => $CertificateSerialNumber,
                'signature'            => $AlgorithmIdentifier,
                'issuer'               => $this->Name,
                'validity'             => $Validity,
                'subject'              => $this->Name,
                'subjectPublicKeyInfo' => $SubjectPublicKeyInfo,
                // implicit means that the T in the TLV structure is to be rewritten, regardless of the type
                'issuerUniqueID'       => array(
                                               'constant' => 1,
                                               'optional' => true,
                                               'implicit' => true
                                           ) + $UniqueIdentifier,
                'subjectUniqueID'       => array(
                                               'constant' => 2,
                                               'optional' => true,
                                               'implicit' => true
                                           ) + $UniqueIdentifier,
                // <http://tools.ietf.org/html/rfc2459#page-74> doesn't use the EXPLICIT keyword but if
                // it's not IMPLICIT, it's EXPLICIT
                'extensions'            => array(
                                               'constant' => 3,
                                               'optional' => true,
                                               'explicit' => true
                                           ) + $this->Extensions
            )
        );

        $this->Certificate = array(
            'type'     => ASN1::TYPE_SEQUENCE,
            'children' => array(
                 'tbsCertificate'     => $TBSCertificate,
                 'signatureAlgorithm' => $AlgorithmIdentifier,
                 'signature'          => array('type' => ASN1::TYPE_BIT_STRING)
            )
        );

        $this->KeyUsage = array(
            'type'    => ASN1::TYPE_BIT_STRING,
            'mapping' => array(
                'digitalSignature',
                'nonRepudiation',
                'keyEncipherment',
                'dataEncipherment',
                'keyAgreement',
                'keyCertSign',
                'cRLSign',
                'encipherOnly',
                'decipherOnly'
            )
        );

        $this->BasicConstraints = array(
            'type'     => ASN1::TYPE_SEQUENCE,
            'children' => array(
                'cA'                => array(
                                                 'type'     => ASN1::TYPE_BOOLEAN,
                                                 'optional' => true,
                                                 'default'  => false
                                       ),
                'pathLenConstraint' => array(
                                                 'type' => ASN1::TYPE_INTEGER,
                                                 'optional' => true
                                       )
            )
        );

        $this->KeyIdentifier = array('type' => ASN1::TYPE_OCTET_STRING);

        $OrganizationalUnitNames = array(
            'type'     => ASN1::TYPE_SEQUENCE,
            'min'      => 1,
            'max'      => 4, // ub-organizational-units
            'children' => array('type' => ASN1::TYPE_PRINTABLE_STRING)
        );

        $PersonalName = array(
            'type'     => ASN1::TYPE_SET,
            'children' => array(
                'surname'              => array(
                                           'type' => ASN1::TYPE_PRINTABLE_STRING,
                                           'constant' => 0,
                                           'optional' => true,
                                           'implicit' => true
                                         ),
                'given-name'           => array(
                                           'type' => ASN1::TYPE_PRINTABLE_STRING,
                                           'constant' => 1,
                                           'optional' => true,
                                           'implicit' => true
                                         ),
                'initials'             => array(
                                           'type' => ASN1::TYPE_PRINTABLE_STRING,
                                           'constant' => 2,
                                           'optional' => true,
                                           'implicit' => true
                                         ),
                'generation-qualifier' => array(
                                           'type' => ASN1::TYPE_PRINTABLE_STRING,
                                           'constant' => 3,
                                           'optional' => true,
                                           'implicit' => true
                                         )
            )
        );

        $NumericUserIdentifier = array('type' => ASN1::TYPE_NUMERIC_STRING);

        $OrganizationName = array('type' => ASN1::TYPE_PRINTABLE_STRING);

        $PrivateDomainName = array(
            'type'     => ASN1::TYPE_CHOICE,
            'children' => array(
                'numeric'   => array('type' => ASN1::TYPE_NUMERIC_STRING),
                'printable' => array('type' => ASN1::TYPE_PRINTABLE_STRING)
            )
        );

        $TerminalIdentifier = array('type' => ASN1::TYPE_PRINTABLE_STRING);

        $NetworkAddress = array('type' => ASN1::TYPE_NUMERIC_STRING);

        $AdministrationDomainName = array(
            'type'     => ASN1::TYPE_CHOICE,
            // if class isn't present it's assumed to be \phpseclib\File\ASN1::CLASS_UNIVERSAL or
            // (if constant is present) \phpseclib\File\ASN1::CLASS_CONTEXT_SPECIFIC
            'class'    => ASN1::CLASS_APPLICATION,
            'cast'     => 2,
            'children' => array(
                'numeric'   => array('type' => ASN1::TYPE_NUMERIC_STRING),
                'printable' => array('type' => ASN1::TYPE_PRINTABLE_STRING)
            )
        );

        $CountryName = array(
            'type'     => ASN1::TYPE_CHOICE,
            // if class isn't present it's assumed to be \phpseclib\File\ASN1::CLASS_UNIVERSAL or
            // (if constant is present) \phpseclib\File\ASN1::CLASS_CONTEXT_SPECIFIC
            'class'    => ASN1::CLASS_APPLICATION,
            'cast'     => 1,
            'children' => array(
                'x121-dcc-code'        => array('type' => ASN1::TYPE_NUMERIC_STRING),
                'iso-3166-alpha2-code' => array('type' => ASN1::TYPE_PRINTABLE_STRING)
            )
        );

        $AnotherName = array(
            'type'     => ASN1::TYPE_SEQUENCE,
            'children' => array(
                 'type-id' => array('type' => ASN1::TYPE_OBJECT_IDENTIFIER),
                 'value'   => array(
                                  'type' => ASN1::TYPE_ANY,
                                  'constant' => 0,
                                  'optional' => true,
                                  'explicit' => true
                              )
            )
        );

        $ExtensionAttribute = array(
            'type'     => ASN1::TYPE_SEQUENCE,
            'children' => array(
                 'extension-attribute-type'  => array(
                                                    'type' => ASN1::TYPE_PRINTABLE_STRING,
                                                    'constant' => 0,
                                                    'optional' => true,
                                                    'implicit' => true
                                                ),
                 'extension-attribute-value' => array(
                                                    'type' => ASN1::TYPE_ANY,
                                                    'constant' => 1,
                                                    'optional' => true,
                                                    'explicit' => true
                                                )
            )
        );

        $ExtensionAttributes = array(
            'type'     => ASN1::TYPE_SET,
            'min'      => 1,
            'max'      => 256, // ub-extension-attributes
            'children' => $ExtensionAttribute
        );

        $BuiltInDomainDefinedAttribute = array(
            'type'     => ASN1::TYPE_SEQUENCE,
            'children' => array(
                 'type'  => array('type' => ASN1::TYPE_PRINTABLE_STRING),
                 'value' => array('type' => ASN1::TYPE_PRINTABLE_STRING)
            )
        );

        $BuiltInDomainDefinedAttributes = array(
            'type'     => ASN1::TYPE_SEQUENCE,
            'min'      => 1,
            'max'      => 4, // ub-domain-defined-attributes
            'children' => $BuiltInDomainDefinedAttribute
        );

        $BuiltInStandardAttributes =  array(
            'type'     => ASN1::TYPE_SEQUENCE,
            'children' => array(
                'country-name'               => array('optional' => true) + $CountryName,
                'administration-domain-name' => array('optional' => true) + $AdministrationDomainName,
                'network-address'            => array(
                                                 'constant' => 0,
                                                 'optional' => true,
                                                 'implicit' => true
                                               ) + $NetworkAddress,
                'terminal-identifier'        => array(
                                                 'constant' => 1,
                                                 'optional' => true,
                                                 'implicit' => true
                                               ) + $TerminalIdentifier,
                'private-domain-name'        => array(
                                                 'constant' => 2,
                                                 'optional' => true,
                                                 'explicit' => true
                                               ) + $PrivateDomainName,
                'organization-name'          => array(
                                                 'constant' => 3,
                                                 'optional' => true,
                                                 'implicit' => true
                                               ) + $OrganizationName,
                'numeric-user-identifier'    => array(
                                                 'constant' => 4,
                                                 'optional' => true,
                                                 'implicit' => true
                                               ) + $NumericUserIdentifier,
                'personal-name'              => array(
                                                 'constant' => 5,
                                                 'optional' => true,
                                                 'implicit' => true
                                               ) + $PersonalName,
                'organizational-unit-names'  => array(
                                                 'constant' => 6,
                                                 'optional' => true,
                                                 'implicit' => true
                                               ) + $OrganizationalUnitNames
            )
        );

        $ORAddress = array(
            'type'     => ASN1::TYPE_SEQUENCE,
            'children' => array(
                 'built-in-standard-attributes'       => $BuiltInStandardAttributes,
                 'built-in-domain-defined-attributes' => array('optional' => true) + $BuiltInDomainDefinedAttributes,
                 'extension-attributes'               => array('optional' => true) + $ExtensionAttributes
            )
        );

        $EDIPartyName = array(
            'type'     => ASN1::TYPE_SEQUENCE,
            'children' => array(
                 'nameAssigner' => array(
                                    'constant' => 0,
                                    'optional' => true,
                                    'implicit' => true
                                ) + $this->DirectoryString,
                 // partyName is technically required but \phpseclib\File\ASN1 doesn't currently support non-optional constants and
                 // setting it to optional gets the job done in any event.
                 'partyName'    => array(
                                    'constant' => 1,
                                    'optional' => true,
                                    'implicit' => true
                                ) + $this->DirectoryString
            )
        );

        $GeneralName = array(
            'type'     => ASN1::TYPE_CHOICE,
            'children' => array(
                'otherName'                 => array(
                                                 'constant' => 0,
                                                 'optional' => true,
                                                 'implicit' => true
                                               ) + $AnotherName,
                'rfc822Name'                => array(
                                                 'type' => ASN1::TYPE_IA5_STRING,
                                                 'constant' => 1,
                                                 'optional' => true,
                                                 'implicit' => true
                                               ),
                'dNSName'                   => array(
                                                 'type' => ASN1::TYPE_IA5_STRING,
                                                 'constant' => 2,
                                                 'optional' => true,
                                                 'implicit' => true
                                               ),
                'x400Address'               => array(
                                                 'constant' => 3,
                                                 'optional' => true,
                                                 'implicit' => true
                                               ) + $ORAddress,
                'directoryName'             => array(
                                                 'constant' => 4,
                                                 'optional' => true,
                                                 'explicit' => true
                                               ) + $this->Name,
                'ediPartyName'              => array(
                                                 'constant' => 5,
                                                 'optional' => true,
                                                 'implicit' => true
                                               ) + $EDIPartyName,
                'uniformResourceIdentifier' => array(
                                                 'type' => ASN1::TYPE_IA5_STRING,
                                                 'constant' => 6,
                                                 'optional' => true,
                                                 'implicit' => true
                                               ),
                'iPAddress'                 => array(
                                                 'type' => ASN1::TYPE_OCTET_STRING,
                                                 'constant' => 7,
                                                 'optional' => true,
                                                 'implicit' => true
                                               ),
                'registeredID'              => array(
                                                 'type' => ASN1::TYPE_OBJECT_IDENTIFIER,
                                                 'constant' => 8,
                                                 'optional' => true,
                                                 'implicit' => true
                                               )
            )
        );

        $GeneralNames = array(
            'type'     => ASN1::TYPE_SEQUENCE,
            'min'      => 1,
            'max'      => -1,
            'children' => $GeneralName
        );

        $this->IssuerAltName = $GeneralNames;

        $ReasonFlags = array(
            'type'    => ASN1::TYPE_BIT_STRING,
            'mapping' => array(
                'unused',
                'keyCompromise',
                'cACompromise',
                'affiliationChanged',
                'superseded',
                'cessationOfOperation',
                'certificateHold',
                'privilegeWithdrawn',
                'aACompromise'
            )
        );

        $DistributionPointName = array(
            'type'     => ASN1::TYPE_CHOICE,
            'children' => array(
                'fullName'                => array(
                                                 'constant' => 0,
                                                 'optional' => true,
                                                 'implicit' => true
                                       ) + $GeneralNames,
                'nameRelativeToCRLIssuer' => array(
                                                 'constant' => 1,
                                                 'optional' => true,
                                                 'implicit' => true
                                       ) + $this->RelativeDistinguishedName
            )
        );

        $DistributionPoint = array(
            'type'     => ASN1::TYPE_SEQUENCE,
            'children' => array(
                'distributionPoint' => array(
                                                 'constant' => 0,
                                                 'optional' => true,
                                                 'explicit' => true
                                       ) + $DistributionPointName,
                'reasons'           => array(
                                                 'constant' => 1,
                                                 'optional' => true,
                                                 'implicit' => true
                                       ) + $ReasonFlags,
                'cRLIssuer'         => array(
                                                 'constant' => 2,
                                                 'optional' => true,
                                                 'implicit' => true
                                       ) + $GeneralNames
            )
        );

        $this->CRLDistributionPoints = array(
            'type'     => ASN1::TYPE_SEQUENCE,
            'min'      => 1,
            'max'      => -1,
            'children' => $DistributionPoint
        );

        $this->AuthorityKeyIdentifier = array(
            'type'     => ASN1::TYPE_SEQUENCE,
            'children' => array(
                'keyIdentifier'             => array(
                                                 'constant' => 0,
                                                 'optional' => true,
                                                 'implicit' => true
                                               ) + $this->KeyIdentifier,
                'authorityCertIssuer'       => array(
                                                 'constant' => 1,
                                                 'optional' => true,
                                                 'implicit' => true
                                               ) + $GeneralNames,
                'authorityCertSerialNumber' => array(
                                                 'constant' => 2,
                                                 'optional' => true,
                                                 'implicit' => true
                                               ) + $CertificateSerialNumber
            )
        );

        $PolicyQualifierId = array('type' => ASN1::TYPE_OBJECT_IDENTIFIER);

        $PolicyQualifierInfo = array(
            'type'     => ASN1::TYPE_SEQUENCE,
            'children' => array(
                'policyQualifierId' => $PolicyQualifierId,
                'qualifier'         => array('type' => ASN1::TYPE_ANY)
            )
        );

        $CertPolicyId = array('type' => ASN1::TYPE_OBJECT_IDENTIFIER);

        $PolicyInformation = array(
            'type'     => ASN1::TYPE_SEQUENCE,
            'children' => array(
                'policyIdentifier' => $CertPolicyId,
                'policyQualifiers' => array(
                                          'type'     => ASN1::TYPE_SEQUENCE,
                                          'min'      => 0,
                                          'max'      => -1,
                                          'optional' => true,
                                          'children' => $PolicyQualifierInfo
                                      )
            )
        );

        $this->CertificatePolicies = array(
            'type'     => ASN1::TYPE_SEQUENCE,
            'min'      => 1,
            'max'      => -1,
            'children' => $PolicyInformation
        );

        $this->PolicyMappings = array(
            'type'     => ASN1::TYPE_SEQUENCE,
            'min'      => 1,
            'max'      => -1,
            'children' => array(
                              'type'     => ASN1::TYPE_SEQUENCE,
                              'children' => array(
                                  'issuerDomainPolicy' => $CertPolicyId,
                                  'subjectDomainPolicy' => $CertPolicyId
                              )
                       )
        );

        $KeyPurposeId = array('type' => ASN1::TYPE_OBJECT_IDENTIFIER);

        $this->ExtKeyUsageSyntax = array(
            'type'     => ASN1::TYPE_SEQUENCE,
            'min'      => 1,
            'max'      => -1,
            'children' => $KeyPurposeId
        );

        $AccessDescription = array(
            'type'     => ASN1::TYPE_SEQUENCE,
            'children' => array(
                'accessMethod'   => array('type' => ASN1::TYPE_OBJECT_IDENTIFIER),
                'accessLocation' => $GeneralName
            )
        );

        $this->AuthorityInfoAccessSyntax = array(
            'type'     => ASN1::TYPE_SEQUENCE,
            'min'      => 1,
            'max'      => -1,
            'children' => $AccessDescription
        );

        $this->SubjectAltName = $GeneralNames;

        $this->PrivateKeyUsagePeriod = array(
            'type'     => ASN1::TYPE_SEQUENCE,
            'children' => array(
                'notBefore' => array(
                                                 'constant' => 0,
                                                 'optional' => true,
                                                 'implicit' => true,
                                                 'type' => ASN1::TYPE_GENERALIZED_TIME),
                'notAfter'  => array(
                                                 'constant' => 1,
                                                 'optional' => true,
                                                 'implicit' => true,
                                                 'type' => ASN1::TYPE_GENERALIZED_TIME)
            )
        );

        $BaseDistance = array('type' => ASN1::TYPE_INTEGER);

        $GeneralSubtree = array(
            'type'     => ASN1::TYPE_SEQUENCE,
            'children' => array(
                'base'    => $GeneralName,
                'minimum' => array(
                                 'constant' => 0,
                                 'optional' => true,
                                 'implicit' => true,
                                 'default' => new BigInteger(0)
                             ) + $BaseDistance,
                'maximum' => array(
                                 'constant' => 1,
                                 'optional' => true,
                                 'implicit' => true,
                             ) + $BaseDistance
            )
        );

        $GeneralSubtrees = array(
            'type'     => ASN1::TYPE_SEQUENCE,
            'min'      => 1,
            'max'      => -1,
            'children' => $GeneralSubtree
        );

        $this->NameConstraints = array(
            'type'     => ASN1::TYPE_SEQUENCE,
            'children' => array(
                'permittedSubtrees' => array(
                                           'constant' => 0,
                                           'optional' => true,
                                           'implicit' => true
                                       ) + $GeneralSubtrees,
                'excludedSubtrees'  => array(
                                           'constant' => 1,
                                           'optional' => true,
                                           'implicit' => true
                                       ) + $GeneralSubtrees
            )
        );

        $this->CPSuri = array('type' => ASN1::TYPE_IA5_STRING);

        $DisplayText = array(
            'type'     => ASN1::TYPE_CHOICE,
            'children' => array(
                'ia5String'     => array('type' => ASN1::TYPE_IA5_STRING),
                'visibleString' => array('type' => ASN1::TYPE_VISIBLE_STRING),
                'bmpString'     => array('type' => ASN1::TYPE_BMP_STRING),
                'utf8String'    => array('type' => ASN1::TYPE_UTF8_STRING)
            )
        );

        $NoticeReference = array(
            'type'     => ASN1::TYPE_SEQUENCE,
            'children' => array(
                'organization'  => $DisplayText,
                'noticeNumbers' => array(
                                       'type'     => ASN1::TYPE_SEQUENCE,
                                       'min'      => 1,
                                       'max'      => 200,
                                       'children' => array('type' => ASN1::TYPE_INTEGER)
                                   )
            )
        );

        $this->UserNotice = array(
            'type'     => ASN1::TYPE_SEQUENCE,
            'children' => array(
                'noticeRef' => array(
                                           'optional' => true,
                                           'implicit' => true
                                       ) + $NoticeReference,
                'explicitText'  => array(
                                           'optional' => true,
                                           'implicit' => true
                                       ) + $DisplayText
            )
        );

        // mapping is from <http://www.mozilla.org/projects/security/pki/nss/tech-notes/tn3.html>
        $this->netscape_cert_type = array(
            'type'    => ASN1::TYPE_BIT_STRING,
            'mapping' => array(
                'SSLClient',
                'SSLServer',
                'Email',
                'ObjectSigning',
                'Reserved',
                'SSLCA',
                'EmailCA',
                'ObjectSigningCA'
            )
        );

        $this->netscape_comment = array('type' => ASN1::TYPE_IA5_STRING);
        $this->netscape_ca_policy_url = array('type' => ASN1::TYPE_IA5_STRING);

        // attribute is used in RFC2986 but we're using the RFC5280 definition

        $Attribute = array(
            'type'     => ASN1::TYPE_SEQUENCE,
            'children' => array(
                'type' => $AttributeType,
                'value'=> array(
                              'type'     => ASN1::TYPE_SET,
                              'min'      => 1,
                              'max'      => -1,
                              'children' => $this->AttributeValue
                          )
            )
        );

        // adapted from <http://tools.ietf.org/html/rfc2986>

        $Attributes = array(
            'type'     => ASN1::TYPE_SET,
            'min'      => 1,
            'max'      => -1,
            'children' => $Attribute
        );

        $CertificationRequestInfo = array(
            'type'     => ASN1::TYPE_SEQUENCE,
            'children' => array(
                'version'       => array(
                                       'type' => ASN1::TYPE_INTEGER,
                                       'mapping' => array('v1')
                                   ),
                'subject'       => $this->Name,
                'subjectPKInfo' => $SubjectPublicKeyInfo,
                'attributes'    => array(
                                       'constant' => 0,
                                       'optional' => true,
                                       'implicit' => true
                                   ) + $Attributes,
            )
        );

        $this->CertificationRequest = array(
            'type'     => ASN1::TYPE_SEQUENCE,
            'children' => array(
                'certificationRequestInfo' => $CertificationRequestInfo,
                'signatureAlgorithm'       => $AlgorithmIdentifier,
                'signature'                => array('type' => ASN1::TYPE_BIT_STRING)
            )
        );

        $RevokedCertificate = array(
            'type'     => ASN1::TYPE_SEQUENCE,
            'children' => array(
                              'userCertificate'    => $CertificateSerialNumber,
                              'revocationDate'     => $Time,
                              'crlEntryExtensions' => array(
                                                          'optional' => true
                                                      ) + $this->Extensions
                          )
        );

        $TBSCertList = array(
            'type'     => ASN1::TYPE_SEQUENCE,
            'children' => array(
                'version'             => array(
                                             'optional' => true,
                                             'default'  => 'v1'
                                         ) + $Version,
                'signature'           => $AlgorithmIdentifier,
                'issuer'              => $this->Name,
                'thisUpdate'          => $Time,
                'nextUpdate'          => array(
                                             'optional' => true
                                         ) + $Time,
                'revokedCertificates' => array(
                                             'type'     => ASN1::TYPE_SEQUENCE,
                                             'optional' => true,
                                             'min'      => 0,
                                             'max'      => -1,
                                             'children' => $RevokedCertificate
                                         ),
                'crlExtensions'       => array(
                                             'constant' => 0,
                                             'optional' => true,
                                             'explicit' => true
                                         ) + $this->Extensions
            )
        );

        $this->CertificateList = array(
            'type'     => ASN1::TYPE_SEQUENCE,
            'children' => array(
                'tbsCertList'        => $TBSCertList,
                'signatureAlgorithm' => $AlgorithmIdentifier,
                'signature'          => array('type' => ASN1::TYPE_BIT_STRING)
            )
        );

        $this->CRLNumber = array('type' => ASN1::TYPE_INTEGER);

        $this->CRLReason = array('type' => ASN1::TYPE_ENUMERATED,
           'mapping' => array(
                            'unspecified',
                            'keyCompromise',
                            'cACompromise',
                            'affiliationChanged',
                            'superseded',
                            'cessationOfOperation',
                            'certificateHold',
                            // Value 7 is not used.
                            8 => 'removeFromCRL',
                            'privilegeWithdrawn',
                            'aACompromise'
            )
        );

        $this->IssuingDistributionPoint = array('type' => ASN1::TYPE_SEQUENCE,
            'children' => array(
                'distributionPoint'          => array(
                                                    'constant' => 0,
                                                    'optional' => true,
                                                    'explicit' => true
                                                ) + $DistributionPointName,
                'onlyContainsUserCerts'      => array(
                                                    'type'     => ASN1::TYPE_BOOLEAN,
                                                    'constant' => 1,
                                                    'optional' => true,
                                                    'default'  => false,
                                                    'implicit' => true
                                                ),
                'onlyContainsCACerts'        => array(
                                                    'type'     => ASN1::TYPE_BOOLEAN,
                                                    'constant' => 2,
                                                    'optional' => true,
                                                    'default'  => false,
                                                    'implicit' => true
                                                ),
                'onlySomeReasons'           => array(
                                                    'constant' => 3,
                                                    'optional' => true,
                                                    'implicit' => true
                                                ) + $ReasonFlags,
                'indirectCRL'               => array(
                                                    'type'     => ASN1::TYPE_BOOLEAN,
                                                    'constant' => 4,
                                                    'optional' => true,
                                                    'default'  => false,
                                                    'implicit' => true
                                                ),
                'onlyContainsAttributeCerts' => array(
                                                    'type'     => ASN1::TYPE_BOOLEAN,
                                                    'constant' => 5,
                                                    'optional' => true,
                                                    'default'  => false,
                                                    'implicit' => true
                                                )
                          )
        );

        $this->InvalidityDate = array('type' => ASN1::TYPE_GENERALIZED_TIME);

        $this->CertificateIssuer = $GeneralNames;

        $this->HoldInstructionCode = array('type' => ASN1::TYPE_OBJECT_IDENTIFIER);

        $PublicKeyAndChallenge = array(
            'type'     => ASN1::TYPE_SEQUENCE,
            'children' => array(
                'spki'      => $SubjectPublicKeyInfo,
                'challenge' => array('type' => ASN1::TYPE_IA5_STRING)
            )
        );

        $this->SignedPublicKeyAndChallenge = array(
            'type'     => ASN1::TYPE_SEQUENCE,
            'children' => array(
                'publicKeyAndChallenge' => $PublicKeyAndChallenge,
                'signatureAlgorithm'    => $AlgorithmIdentifier,
                'signature'             => array('type' => ASN1::TYPE_BIT_STRING)
            )
        );

        // OIDs from RFC5280 and those RFCs mentioned in RFC5280#section-4.1.1.2
        $this->oids = array(
            '1.3.6.1.5.5.7' => 'id-pkix',
            '1.3.6.1.5.5.7.1' => 'id-pe',
            '1.3.6.1.5.5.7.2' => 'id-qt',
            '1.3.6.1.5.5.7.3' => 'id-kp',
            '1.3.6.1.5.5.7.48' => 'id-ad',
            '1.3.6.1.5.5.7.2.1' => 'id-qt-cps',
            '1.3.6.1.5.5.7.2.2' => 'id-qt-unotice',
            '1.3.6.1.5.5.7.48.1' =>'id-ad-ocsp',
            '1.3.6.1.5.5.7.48.2' => 'id-ad-caIssuers',
            '1.3.6.1.5.5.7.48.3' => 'id-ad-timeStamping',
            '1.3.6.1.5.5.7.48.5' => 'id-ad-caRepository',
            '2.5.4' => 'id-at',
            '2.5.4.41' => 'id-at-name',
            '2.5.4.4' => 'id-at-surname',
            '2.5.4.42' => 'id-at-givenName',
            '2.5.4.43' => 'id-at-initials',
            '2.5.4.44' => 'id-at-generationQualifier',
            '2.5.4.3' => 'id-at-commonName',
            '2.5.4.7' => 'id-at-localityName',
            '2.5.4.8' => 'id-at-stateOrProvinceName',
            '2.5.4.10' => 'id-at-organizationName',
            '2.5.4.11' => 'id-at-organizationalUnitName',
            '2.5.4.12' => 'id-at-title',
            '2.5.4.13' => 'id-at-description',
            '2.5.4.46' => 'id-at-dnQualifier',
            '2.5.4.6' => 'id-at-countryName',
            '2.5.4.5' => 'id-at-serialNumber',
            '2.5.4.65' => 'id-at-pseudonym',
            '2.5.4.17' => 'id-at-postalCode',
            '2.5.4.9' => 'id-at-streetAddress',
            '2.5.4.45' => 'id-at-uniqueIdentifier',
            '2.5.4.72' => 'id-at-role',

            '0.9.2342.19200300.100.1.25' => 'id-domainComponent',
            '1.2.840.113549.1.9' => 'pkcs-9',
            '1.2.840.113549.1.9.1' => 'pkcs-9-at-emailAddress',
            '2.5.29' => 'id-ce',
            '2.5.29.35' => 'id-ce-authorityKeyIdentifier',
            '2.5.29.14' => 'id-ce-subjectKeyIdentifier',
            '2.5.29.15' => 'id-ce-keyUsage',
            '2.5.29.16' => 'id-ce-privateKeyUsagePeriod',
            '2.5.29.32' => 'id-ce-certificatePolicies',
            '2.5.29.32.0' => 'anyPolicy',

            '2.5.29.33' => 'id-ce-policyMappings',
            '2.5.29.17' => 'id-ce-subjectAltName',
            '2.5.29.18' => 'id-ce-issuerAltName',
            '2.5.29.9' => 'id-ce-subjectDirectoryAttributes',
            '2.5.29.19' => 'id-ce-basicConstraints',
            '2.5.29.30' => 'id-ce-nameConstraints',
            '2.5.29.36' => 'id-ce-policyConstraints',
            '2.5.29.31' => 'id-ce-cRLDistributionPoints',
            '2.5.29.37' => 'id-ce-extKeyUsage',
            '2.5.29.37.0' => 'anyExtendedKeyUsage',
            '1.3.6.1.5.5.7.3.1' => 'id-kp-serverAuth',
            '1.3.6.1.5.5.7.3.2' => 'id-kp-clientAuth',
            '1.3.6.1.5.5.7.3.3' => 'id-kp-codeSigning',
            '1.3.6.1.5.5.7.3.4' => 'id-kp-emailProtection',
            '1.3.6.1.5.5.7.3.8' => 'id-kp-timeStamping',
            '1.3.6.1.5.5.7.3.9' => 'id-kp-OCSPSigning',
            '2.5.29.54' => 'id-ce-inhibitAnyPolicy',
            '2.5.29.46' => 'id-ce-freshestCRL',
            '1.3.6.1.5.5.7.1.1' => 'id-pe-authorityInfoAccess',
            '1.3.6.1.5.5.7.1.11' => 'id-pe-subjectInfoAccess',
            '2.5.29.20' => 'id-ce-cRLNumber',
            '2.5.29.28' => 'id-ce-issuingDistributionPoint',
            '2.5.29.27' => 'id-ce-deltaCRLIndicator',
            '2.5.29.21' => 'id-ce-cRLReasons',
            '2.5.29.29' => 'id-ce-certificateIssuer',
            '2.5.29.23' => 'id-ce-holdInstructionCode',
            '1.2.840.10040.2' => 'holdInstruction',
            '1.2.840.10040.2.1' => 'id-holdinstruction-none',
            '1.2.840.10040.2.2' => 'id-holdinstruction-callissuer',
            '1.2.840.10040.2.3' => 'id-holdinstruction-reject',
            '2.5.29.24' => 'id-ce-invalidityDate',

            '1.2.840.113549.2.2' => 'md2',
            '1.2.840.113549.2.5' => 'md5',
            '1.3.14.3.2.26' => 'id-sha1',
            '1.2.840.10040.4.1' => 'id-dsa',
            '1.2.840.10040.4.3' => 'id-dsa-with-sha1',
            '1.2.840.113549.1.1' => 'pkcs-1',
            '1.2.840.113549.1.1.1' => 'rsaEncryption',
            '1.2.840.113549.1.1.2' => 'md2WithRSAEncryption',
            '1.2.840.113549.1.1.4' => 'md5WithRSAEncryption',
            '1.2.840.113549.1.1.5' => 'sha1WithRSAEncryption',
            '1.2.840.10046.2.1' => 'dhpublicnumber',
            '2.16.840.1.101.2.1.1.22' => 'id-keyExchangeAlgorithm',
            '1.2.840.10045' => 'ansi-X9-62',
            '1.2.840.10045.4' => 'id-ecSigType',
            '1.2.840.10045.4.1' => 'ecdsa-with-SHA1',
            '1.2.840.10045.1' => 'id-fieldType',
            '1.2.840.10045.1.1' => 'prime-field',
            '1.2.840.10045.1.2' => 'characteristic-two-field',
            '1.2.840.10045.1.2.3' => 'id-characteristic-two-basis',
            '1.2.840.10045.1.2.3.1' => 'gnBasis',
            '1.2.840.10045.1.2.3.2' => 'tpBasis',
            '1.2.840.10045.1.2.3.3' => 'ppBasis',
            '1.2.840.10045.2' => 'id-publicKeyType',
            '1.2.840.10045.2.1' => 'id-ecPublicKey',
            '1.2.840.10045.3' => 'ellipticCurve',
            '1.2.840.10045.3.0' => 'c-TwoCurve',
            '1.2.840.10045.3.0.1' => 'c2pnb163v1',
            '1.2.840.10045.3.0.2' => 'c2pnb163v2',
            '1.2.840.10045.3.0.3' => 'c2pnb163v3',
            '1.2.840.10045.3.0.4' => 'c2pnb176w1',
            '1.2.840.10045.3.0.5' => 'c2pnb191v1',
            '1.2.840.10045.3.0.6' => 'c2pnb191v2',
            '1.2.840.10045.3.0.7' => 'c2pnb191v3',
            '1.2.840.10045.3.0.8' => 'c2pnb191v4',
            '1.2.840.10045.3.0.9' => 'c2pnb191v5',
            '1.2.840.10045.3.0.10' => 'c2pnb208w1',
            '1.2.840.10045.3.0.11' => 'c2pnb239v1',
            '1.2.840.10045.3.0.12' => 'c2pnb239v2',
            '1.2.840.10045.3.0.13' => 'c2pnb239v3',
            '1.2.840.10045.3.0.14' => 'c2pnb239v4',
            '1.2.840.10045.3.0.15' => 'c2pnb239v5',
            '1.2.840.10045.3.0.16' => 'c2pnb272w1',
            '1.2.840.10045.3.0.17' => 'c2pnb304w1',
            '1.2.840.10045.3.0.18' => 'c2pnb359v1',
            '1.2.840.10045.3.0.19' => 'c2pnb368w1',
            '1.2.840.10045.3.0.20' => 'c2pnb431r1',
            '1.2.840.10045.3.1' => 'primeCurve',
            '1.2.840.10045.3.1.1' => 'prime192v1',
            '1.2.840.10045.3.1.2' => 'prime192v2',
            '1.2.840.10045.3.1.3' => 'prime192v3',
            '1.2.840.10045.3.1.4' => 'prime239v1',
            '1.2.840.10045.3.1.5' => 'prime239v2',
            '1.2.840.10045.3.1.6' => 'prime239v3',
            '1.2.840.10045.3.1.7' => 'prime256v1',
            '1.2.840.113549.1.1.7' => 'id-RSAES-OAEP',
            '1.2.840.113549.1.1.9' => 'id-pSpecified',
            '1.2.840.113549.1.1.10' => 'id-RSASSA-PSS',
            '1.2.840.113549.1.1.8' => 'id-mgf1',
            '1.2.840.113549.1.1.14' => 'sha224WithRSAEncryption',
            '1.2.840.113549.1.1.11' => 'sha256WithRSAEncryption',
            '1.2.840.113549.1.1.12' => 'sha384WithRSAEncryption',
            '1.2.840.113549.1.1.13' => 'sha512WithRSAEncryption',
            '2.16.840.1.101.3.4.2.4' => 'id-sha224',
            '2.16.840.1.101.3.4.2.1' => 'id-sha256',
            '2.16.840.1.101.3.4.2.2' => 'id-sha384',
            '2.16.840.1.101.3.4.2.3' => 'id-sha512',
            '1.2.643.2.2.4' => 'id-GostR3411-94-with-GostR3410-94',
            '1.2.643.2.2.3' => 'id-GostR3411-94-with-GostR3410-2001',
            '1.2.643.2.2.20' => 'id-GostR3410-2001',
            '1.2.643.2.2.19' => 'id-GostR3410-94',
            // Netscape Object Identifiers from "Netscape Certificate Extensions"
            '2.16.840.1.113730' => 'netscape',
            '2.16.840.1.113730.1' => 'netscape-cert-extension',
            '2.16.840.1.113730.1.1' => 'netscape-cert-type',
            '2.16.840.1.113730.1.13' => 'netscape-comment',
            '2.16.840.1.113730.1.8' => 'netscape-ca-policy-url',
            // the following are X.509 extensions not supported by phpseclib
            '1.3.6.1.5.5.7.1.12' => 'id-pe-logotype',
            '1.2.840.113533.7.65.0' => 'entrustVersInfo',
            '2.16.840.1.113733.1.6.9' => 'verisignPrivate',
            // for Certificate Signing Requests
            // see http://tools.ietf.org/html/rfc2985
            '1.2.840.113549.1.9.2' => 'pkcs-9-at-unstructuredName', // PKCS #9 unstructured name
            '1.2.840.113549.1.9.7' => 'pkcs-9-at-challengePassword', // Challenge password for certificate revocations
            '1.2.840.113549.1.9.14' => 'pkcs-9-at-extensionRequest' // Certificate extension request
        );
    }

    /**
     * Load X.509 certificate
     *
     * Returns an associative array describing the X.509 cert or a false if the cert failed to load
     *
     * @param String $cert
     * @access public
     * @return Mixed
     */
    function loadX509($cert)
    {
        if (is_array($cert) && isset($cert['tbsCertificate'])) {
            unset($this->currentCert);
            unset($this->currentKeyIdentifier);
            $this->dn = $cert['tbsCertificate']['subject'];
            if (!isset($this->dn)) {
                return false;
            }
            $this->currentCert = $cert;

            $currentKeyIdentifier = $this->getExtension('id-ce-subjectKeyIdentifier');
            $this->currentKeyIdentifier = is_string($currentKeyIdentifier) ? $currentKeyIdentifier : null;

            unset($this->signatureSubject);

            return $cert;
        }

        $asn1 = new ASN1();

        $cert = $this->_extractBER($cert);

        if ($cert === false) {
            $this->currentCert = false;
            return false;
        }

        $asn1->loadOIDs($this->oids);
        $decoded = $asn1->decodeBER($cert);

        if (!empty($decoded)) {
            $x509 = $asn1->asn1map($decoded[0], $this->Certificate);
        }
        if (!isset($x509) || $x509 === false) {
            $this->currentCert = false;
            return false;
        }

        $this->signatureSubject = substr($cert, $decoded[0]['content'][0]['start'], $decoded[0]['content'][0]['length']);

        $this->_mapInExtensions($x509, 'tbsCertificate/extensions', $asn1);

        $key = &$x509['tbsCertificate']['subjectPublicKeyInfo']['subjectPublicKey'];
        $key = $this->_reformatKey($x509['tbsCertificate']['subjectPublicKeyInfo']['algorithm']['algorithm'], $key);

        $this->currentCert = $x509;
        $this->dn = $x509['tbsCertificate']['subject'];

        $currentKeyIdentifier = $this->getExtension('id-ce-subjectKeyIdentifier');
        $this->currentKeyIdentifier = is_string($currentKeyIdentifier) ? $currentKeyIdentifier : null;

        return $x509;
    }

    /**
     * Save X.509 certificate
     *
     * @param Array $cert
     * @param Integer $format optional
     * @access public
     * @return String
     */
    function saveX509($cert, $format = self::FORMAT_PEM)
    {
        if (!is_array($cert) || !isset($cert['tbsCertificate'])) {
            return false;
        }

        switch (true) {
            // "case !$a: case !$b: break; default: whatever();" is the same thing as "if ($a && $b) whatever()"
            case !($algorithm = $this->_subArray($cert, 'tbsCertificate/subjectPublicKeyInfo/algorithm/algorithm')):
            case is_object($cert['tbsCertificate']['subjectPublicKeyInfo']['subjectPublicKey']):
                break;
            default:
                switch ($algorithm) {
                    case 'rsaEncryption':
                        $cert['tbsCertificate']['subjectPublicKeyInfo']['subjectPublicKey']
                            = base64_encode("\0" . base64_decode(preg_replace('#-.+-|[\r\n]#', '', $cert['tbsCertificate']['subjectPublicKeyInfo']['subjectPublicKey'])));
                        /* "[For RSA keys] the parameters field MUST have ASN.1 type NULL for this algorithm identifier."
                           -- https://tools.ietf.org/html/rfc3279#section-2.3.1

                           given that and the fact that RSA keys appear ot be the only key type for which the parameters field can be blank,
                           it seems like perhaps the ASN.1 description ought not say the parameters field is OPTIONAL, but whatever.
                         */
                        $cert['tbsCertificate']['subjectPublicKeyInfo']['algorithm']['parameters'] = null;
                        // https://tools.ietf.org/html/rfc3279#section-2.2.1
                        $cert['signatureAlgorithm']['parameters'] = null;
                        $cert['tbsCertificate']['signature']['parameters'] = null;
                }
        }

        $asn1 = new ASN1();
        $asn1->loadOIDs($this->oids);

        $filters = array();
        $type_utf8_string = array('type' => ASN1::TYPE_UTF8_STRING);
        $filters['tbsCertificate']['signature']['parameters'] = $type_utf8_string;
        $filters['tbsCertificate']['signature']['issuer']['rdnSequence']['value'] = $type_utf8_string;
        $filters['tbsCertificate']['issuer']['rdnSequence']['value'] = $type_utf8_string;
        $filters['tbsCertificate']['subject']['rdnSequence']['value'] = $type_utf8_string;
        $filters['tbsCertificate']['subjectPublicKeyInfo']['algorithm']['parameters'] = $type_utf8_string;
        $filters['signatureAlgorithm']['parameters'] = $type_utf8_string;
        $filters['authorityCertIssuer']['directoryName']['rdnSequence']['value'] = $type_utf8_string;
        //$filters['policyQualifiers']['qualifier'] = $type_utf8_string;
        $filters['distributionPoint']['fullName']['directoryName']['rdnSequence']['value'] = $type_utf8_string;
        $filters['directoryName']['rdnSequence']['value'] = $type_utf8_string;

        /* in the case of policyQualifiers/qualifier, the type has to be \phpseclib\File\ASN1::TYPE_IA5_STRING.
           \phpseclib\File\ASN1::TYPE_PRINTABLE_STRING will cause OpenSSL's X.509 parser to spit out random
           characters.
         */
        $filters['policyQualifiers']['qualifier']
            = array('type' => ASN1::TYPE_IA5_STRING);

        $asn1->loadFilters($filters);

        $this->_mapOutExtensions($cert, 'tbsCertificate/extensions', $asn1);

        $cert = $asn1->encodeDER($cert, $this->Certificate);

        switch ($format) {
            case self::FORMAT_DER:
                return $cert;
            // case self::FORMAT_PEM:
            default:
                return "-----BEGIN CERTIFICATE-----\r\n" . chunk_split(base64_encode($cert), 64) . '-----END CERTIFICATE-----';
        }
    }

    /**
     * Map extension values from octet string to extension-specific internal
     *   format.
     *
     * @param Array ref $root
     * @param String $path
     * @param Object $asn1
     * @access private
     */
    function _mapInExtensions(&$root, $path, $asn1)
    {
        $extensions = &$this->_subArray($root, $path);

        if (is_array($extensions)) {
            for ($i = 0; $i < count($extensions); $i++) {
                $id = $extensions[$i]['extnId'];
                $value = &$extensions[$i]['extnValue'];
                $value = base64_decode($value);
                $decoded = $asn1->decodeBER($value);
                /* [extnValue] contains the DER encoding of an ASN.1 value
                   corresponding to the extension type identified by extnID */
                $map = $this->_getMapping($id);
                if (!is_bool($map)) {
                    $mapped = $asn1->asn1map($decoded[0], $map, array('iPAddress' => array($this, '_decodeIP')));
                    $value = $mapped === false ? $decoded[0] : $mapped;

                    if ($id == 'id-ce-certificatePolicies') {
                        for ($j = 0; $j < count($value); $j++) {
                            if (!isset($value[$j]['policyQualifiers'])) {
                                continue;
                            }
                            for ($k = 0; $k < count($value[$j]['policyQualifiers']); $k++) {
                                $subid = $value[$j]['policyQualifiers'][$k]['policyQualifierId'];
                                $map = $this->_getMapping($subid);
                                $subvalue = &$value[$j]['policyQualifiers'][$k]['qualifier'];
                                if ($map !== false) {
                                    $decoded = $asn1->decodeBER($subvalue);
                                    $mapped = $asn1->asn1map($decoded[0], $map);
                                    $subvalue = $mapped === false ? $decoded[0] : $mapped;
                                }
                            }
                        }
                    }
                } else {
                    $value = base64_encode($value);
                }
            }
        }
    }

    /**
     * Map extension values from extension-specific internal format to
     *   octet string.
     *
     * @param Array ref $root
     * @param String $path
     * @param Object $asn1
     * @access private
     */
    function _mapOutExtensions(&$root, $path, $asn1)
    {
        $extensions = &$this->_subArray($root, $path);

        if (is_array($extensions)) {
            $size = count($extensions);
            for ($i = 0; $i < $size; $i++) {
                if ($extensions[$i] instanceof Element) {
                    continue;
                }

                $id = $extensions[$i]['extnId'];
                $value = &$extensions[$i]['extnValue'];

                switch ($id) {
                    case 'id-ce-certificatePolicies':
                        for ($j = 0; $j < count($value); $j++) {
                            if (!isset($value[$j]['policyQualifiers'])) {
                                continue;
                            }
                            for ($k = 0; $k < count($value[$j]['policyQualifiers']); $k++) {
                                $subid = $value[$j]['policyQualifiers'][$k]['policyQualifierId'];
                                $map = $this->_getMapping($subid);
                                $subvalue = &$value[$j]['policyQualifiers'][$k]['qualifier'];
                                if ($map !== false) {
                                    // by default \phpseclib\File\ASN1 will try to render qualifier as a \phpseclib\File\ASN1::TYPE_IA5_STRING since it's
                                    // actual type is \phpseclib\File\ASN1::TYPE_ANY
                                    $subvalue = new Element($asn1->encodeDER($subvalue, $map));
                                }
                            }
                        }
                        break;
                    case 'id-ce-authorityKeyIdentifier': // use 00 as the serial number instead of an empty string
                        if (isset($value['authorityCertSerialNumber'])) {
                            if ($value['authorityCertSerialNumber']->toBytes() == '') {
                                $temp = chr((ASN1::CLASS_CONTEXT_SPECIFIC << 6) | 2) . "\1\0";
                                $value['authorityCertSerialNumber'] = new Element($temp);
                            }
                        }
                }

                /* [extnValue] contains the DER encoding of an ASN.1 value
                   corresponding to the extension type identified by extnID */
                $map = $this->_getMapping($id);
                if (is_bool($map)) {
                    if (!$map) {
                        user_error($id . ' is not a currently supported extension');
                        unset($extensions[$i]);
                    }
                } else {
                    $temp = $asn1->encodeDER($value, $map, array('iPAddress' => array($this, '_encodeIP')));
                    $value = base64_encode($temp);
                }
            }
        }
    }

    /**
     * Map attribute values from ANY type to attribute-specific internal
     *   format.
     *
     * @param Array ref $root
     * @param String $path
     * @param Object $asn1
     * @access private
     */
    function _mapInAttributes(&$root, $path, $asn1)
    {
        $attributes = &$this->_subArray($root, $path);

        if (is_array($attributes)) {
            for ($i = 0; $i < count($attributes); $i++) {
                $id = $attributes[$i]['type'];
                /* $value contains the DER encoding of an ASN.1 value
                   corresponding to the attribute type identified by type */
                $map = $this->_getMapping($id);
                if (is_array($attributes[$i]['value'])) {
                    $values = &$attributes[$i]['value'];
                    for ($j = 0; $j < count($values); $j++) {
                        $value = $asn1->encodeDER($values[$j], $this->AttributeValue);
                        $decoded = $asn1->decodeBER($value);
                        if (!is_bool($map)) {
                            $mapped = $asn1->asn1map($decoded[0], $map);
                            if ($mapped !== false) {
                                $values[$j] = $mapped;
                            }
                            if ($id == 'pkcs-9-at-extensionRequest') {
                                $this->_mapInExtensions($values, $j, $asn1);
                            }
                        } elseif ($map) {
                            $values[$j] = base64_encode($value);
                        }
                    }
                }
            }
        }
    }

    /**
     * Map attribute values from attribute-specific internal format to
     *   ANY type.
     *
     * @param Array ref $root
     * @param String $path
     * @param Object $asn1
     * @access private
     */
    function _mapOutAttributes(&$root, $path, $asn1)
    {
        $attributes = &$this->_subArray($root, $path);

        if (is_array($attributes)) {
            $size = count($attributes);
            for ($i = 0; $i < $size; $i++) {
                /* [value] contains the DER encoding of an ASN.1 value
                   corresponding to the attribute type identified by type */
                $id = $attributes[$i]['type'];
                $map = $this->_getMapping($id);
                if ($map === false) {
                    user_error($id . ' is not a currently supported attribute', E_USER_NOTICE);
                    unset($attributes[$i]);
                } elseif (is_array($attributes[$i]['value'])) {
                    $values = &$attributes[$i]['value'];
                    for ($j = 0; $j < count($values); $j++) {
                        switch ($id) {
                            case 'pkcs-9-at-extensionRequest':
                                $this->_mapOutExtensions($values, $j, $asn1);
                                break;
                        }

                        if (!is_bool($map)) {
                            $temp = $asn1->encodeDER($values[$j], $map);
                            $decoded = $asn1->decodeBER($temp);
                            $values[$j] = $asn1->asn1map($decoded[0], $this->AttributeValue);
                        }
                    }
                }
            }
        }
    }

    /**
     * Associate an extension ID to an extension mapping
     *
     * @param String $extnId
     * @access private
     * @return Mixed
     */
    function _getMapping($extnId)
    {
        if (!is_string($extnId)) { // eg. if it's a \phpseclib\File\ASN1\Element object
            return true;
        }

        switch ($extnId) {
            case 'id-ce-keyUsage':
                return $this->KeyUsage;
            case 'id-ce-basicConstraints':
                return $this->BasicConstraints;
            case 'id-ce-subjectKeyIdentifier':
                return $this->KeyIdentifier;
            case 'id-ce-cRLDistributionPoints':
                return $this->CRLDistributionPoints;
            case 'id-ce-authorityKeyIdentifier':
                return $this->AuthorityKeyIdentifier;
            case 'id-ce-certificatePolicies':
                return $this->CertificatePolicies;
            case 'id-ce-extKeyUsage':
                return $this->ExtKeyUsageSyntax;
            case 'id-pe-authorityInfoAccess':
                return $this->AuthorityInfoAccessSyntax;
            case 'id-ce-subjectAltName':
                return $this->SubjectAltName;
            case 'id-ce-privateKeyUsagePeriod':
                return $this->PrivateKeyUsagePeriod;
            case 'id-ce-issuerAltName':
                return $this->IssuerAltName;
            case 'id-ce-policyMappings':
                return $this->PolicyMappings;
            case 'id-ce-nameConstraints':
                return $this->NameConstraints;

            case 'netscape-cert-type':
                return $this->netscape_cert_type;
            case 'netscape-comment':
                return $this->netscape_comment;
            case 'netscape-ca-policy-url':
                return $this->netscape_ca_policy_url;

            // since id-qt-cps isn't a constructed type it will have already been decoded as a string by the time it gets
            // back around to asn1map() and we don't want it decoded again.
            //case 'id-qt-cps':
            //    return $this->CPSuri;
            case 'id-qt-unotice':
                return $this->UserNotice;

            // the following OIDs are unsupported but we don't want them to give notices when calling saveX509().
            case 'id-pe-logotype': // http://www.ietf.org/rfc/rfc3709.txt
            case 'entrustVersInfo':
            // http://support.microsoft.com/kb/287547
            case '1.3.6.1.4.1.311.20.2': // szOID_ENROLL_CERTTYPE_EXTENSION
            case '1.3.6.1.4.1.311.21.1': // szOID_CERTSRV_CA_VERSION
            // "SET Secure Electronic Transaction Specification"
            // http://www.maithean.com/docs/set_bk3.pdf
            case '2.23.42.7.0': // id-set-hashedRootKey
                return true;

            // CSR attributes
            case 'pkcs-9-at-unstructuredName':
                return $this->PKCS9String;
            case 'pkcs-9-at-challengePassword':
                return $this->DirectoryString;
            case 'pkcs-9-at-extensionRequest':
                return $this->Extensions;

            // CRL extensions.
            case 'id-ce-cRLNumber':
                return $this->CRLNumber;
            case 'id-ce-deltaCRLIndicator':
                return $this->CRLNumber;
            case 'id-ce-issuingDistributionPoint':
                return $this->IssuingDistributionPoint;
            case 'id-ce-freshestCRL':
                return $this->CRLDistributionPoints;
            case 'id-ce-cRLReasons':
                return $this->CRLReason;
            case 'id-ce-invalidityDate':
                return $this->InvalidityDate;
            case 'id-ce-certificateIssuer':
                return $this->CertificateIssuer;
            case 'id-ce-holdInstructionCode':
                return $this->HoldInstructionCode;
        }

        return false;
    }

    /**
     * Load an X.509 certificate as a certificate authority
     *
     * @param String $cert
     * @access public
     * @return Boolean
     */
    function loadCA($cert)
    {
        $olddn = $this->dn;
        $oldcert = $this->currentCert;
        $oldsigsubj = $this->signatureSubject;
        $oldkeyid = $this->currentKeyIdentifier;

        $cert = $this->loadX509($cert);
        if (!$cert) {
            $this->dn = $olddn;
            $this->currentCert = $oldcert;
            $this->signatureSubject = $oldsigsubj;
            $this->currentKeyIdentifier = $oldkeyid;

            return false;
        }

        /* From RFC5280 "PKIX Certificate and CRL Profile":

           If the keyUsage extension is present, then the subject public key
           MUST NOT be used to verify signatures on certificates or CRLs unless
           the corresponding keyCertSign or cRLSign bit is set. */
        //$keyUsage = $this->getExtension('id-ce-keyUsage');
        //if ($keyUsage && !in_array('keyCertSign', $keyUsage)) {
        //    return false;
        //}

        /* From RFC5280 "PKIX Certificate and CRL Profile":

           The cA boolean indicates whether the certified public key may be used
           to verify certificate signatures.  If the cA boolean is not asserted,
           then the keyCertSign bit in the key usage extension MUST NOT be
           asserted.  If the basic constraints extension is not present in a
           version 3 certificate, or the extension is present but the cA boolean
           is not asserted, then the certified public key MUST NOT be used to
           verify certificate signatures. */
        //$basicConstraints = $this->getExtension('id-ce-basicConstraints');
        //if (!$basicConstraints || !$basicConstraints['cA']) {
        //    return false;
        //}

        $this->CAs[] = $cert;

        $this->dn = $olddn;
        $this->currentCert = $oldcert;
        $this->signatureSubject = $oldsigsubj;

        return true;
    }

    /**
     * Validate an X.509 certificate against a URL
     *
     * From RFC2818 "HTTP over TLS":
     *
     * Matching is performed using the matching rules specified by
     * [RFC2459].  If more than one identity of a given type is present in
     * the certificate (e.g., more than one dNSName name, a match in any one
     * of the set is considered acceptable.) Names may contain the wildcard
     * character * which is considered to match any single domain name
     * component or component fragment. E.g., *.a.com matches foo.a.com but
     * not bar.foo.a.com. f*.com matches foo.com but not bar.com.
     *
     * @param String $url
     * @access public
     * @return Boolean
     */
    function validateURL($url)
    {
        if (!is_array($this->currentCert) || !isset($this->currentCert['tbsCertificate'])) {
            return false;
        }

        $components = parse_url($url);
        if (!isset($components['host'])) {
            return false;
        }

        if ($names = $this->getExtension('id-ce-subjectAltName')) {
            foreach ($names as $key => $value) {
                $value = str_replace(array('.', '*'), array('\.', '[^.]*'), $value);
                switch ($key) {
                    case 'dNSName':
                        /* From RFC2818 "HTTP over TLS":

                           If a subjectAltName extension of type dNSName is present, that MUST
                           be used as the identity. Otherwise, the (most specific) Common Name
                           field in the Subject field of the certificate MUST be used. Although
                           the use of the Common Name is existing practice, it is deprecated and
                           Certification Authorities are encouraged to use the dNSName instead. */
                        if (preg_match('#^' . $value . '$#', $components['host'])) {
                            return true;
                        }
                        break;
                    case 'iPAddress':
                        /* From RFC2818 "HTTP over TLS":

                           In some cases, the URI is specified as an IP address rather than a
                           hostname. In this case, the iPAddress subjectAltName must be present
                           in the certificate and must exactly match the IP in the URI. */
                        if (preg_match('#(?:\d{1-3}\.){4}#', $components['host'] . '.') && preg_match('#^' . $value . '$#', $components['host'])) {
                            return true;
                        }
                }
            }
            return false;
        }

        if ($value = $this->getDNProp('id-at-commonName')) {
            $value = str_replace(array('.', '*'), array('\.', '[^.]*'), $value[0]);
            return preg_match('#^' . $value . '$#', $components['host']);
        }

        return false;
    }

    /**
     * Validate a date
     *
     * If $date isn't defined it is assumed to be the current date.
     *
     * @param Integer $date optional
     * @access public
     */
    function validateDate($date = null)
    {
        if (!is_array($this->currentCert) || !isset($this->currentCert['tbsCertificate'])) {
            return false;
        }

        if (!isset($date)) {
            $date = time();
        }

        $notBefore = $this->currentCert['tbsCertificate']['validity']['notBefore'];
        $notBefore = isset($notBefore['generalTime']) ? $notBefore['generalTime'] : $notBefore['utcTime'];

        $notAfter = $this->currentCert['tbsCertificate']['validity']['notAfter'];
        $notAfter = isset($notAfter['generalTime']) ? $notAfter['generalTime'] : $notAfter['utcTime'];

        switch (true) {
            case $date < @strtotime($notBefore):
            case $date > @strtotime($notAfter):
                return false;
        }

        return true;
    }

    /**
     * Validate a signature
     *
     * Works on X.509 certs, CSR's and CRL's.
     * Returns true if the signature is verified, false if it is not correct or null on error
     *
     * By default returns false for self-signed certs. Call validateSignature(false) to make this support
     * self-signed.
     *
     * The behavior of this function is inspired by {@link http://php.net/openssl-verify openssl_verify}.
     *
     * @param Boolean $caonly optional
     * @access public
     * @return Mixed
     */
    function validateSignature($caonly = true)
    {
        if (!is_array($this->currentCert) || !isset($this->signatureSubject)) {
            return null;
        }

        /* TODO:
           "emailAddress attribute values are not case-sensitive (e.g., "subscriber@example.com" is the same as "SUBSCRIBER@EXAMPLE.COM")."
            -- http://tools.ietf.org/html/rfc5280#section-4.1.2.6

           implement pathLenConstraint in the id-ce-basicConstraints extension */

        switch (true) {
            case isset($this->currentCert['tbsCertificate']):
                // self-signed cert
                if ($this->currentCert['tbsCertificate']['issuer'] === $this->currentCert['tbsCertificate']['subject']) {
                    $authorityKey = $this->getExtension('id-ce-authorityKeyIdentifier');
                    $subjectKeyID = $this->getExtension('id-ce-subjectKeyIdentifier');
                    switch (true) {
                        case !is_array($authorityKey):
                        case is_array($authorityKey) && isset($authorityKey['keyIdentifier']) && $authorityKey['keyIdentifier'] === $subjectKeyID:
                            $signingCert = $this->currentCert; // working cert
                    }
                }

                if (!empty($this->CAs)) {
                    for ($i = 0; $i < count($this->CAs); $i++) {
                        // even if the cert is a self-signed one we still want to see if it's a CA;
                        // if not, we'll conditionally return an error
                        $ca = $this->CAs[$i];
                        if ($this->currentCert['tbsCertificate']['issuer'] === $ca['tbsCertificate']['subject']) {
                            $authorityKey = $this->getExtension('id-ce-authorityKeyIdentifier');
                            $subjectKeyID = $this->getExtension('id-ce-subjectKeyIdentifier', $ca);
                            switch (true) {
                                case !is_array($authorityKey):
                                case is_array($authorityKey) && isset($authorityKey['keyIdentifier']) && $authorityKey['keyIdentifier'] === $subjectKeyID:
                                    $signingCert = $ca; // working cert
                                    break 2;
                            }
                        }
                    }
                    if (count($this->CAs) == $i && $caonly) {
                        return false;
                    }
                } elseif (!isset($signingCert) || $caonly) {
                    return false;
                }
                return $this->_validateSignature(
                    $signingCert['tbsCertificate']['subjectPublicKeyInfo']['algorithm']['algorithm'],
                    $signingCert['tbsCertificate']['subjectPublicKeyInfo']['subjectPublicKey'],
                    $this->currentCert['signatureAlgorithm']['algorithm'],
                    substr(base64_decode($this->currentCert['signature']), 1),
                    $this->signatureSubject
                );
            case isset($this->currentCert['certificationRequestInfo']):
                return $this->_validateSignature(
                    $this->currentCert['certificationRequestInfo']['subjectPKInfo']['algorithm']['algorithm'],
                    $this->currentCert['certificationRequestInfo']['subjectPKInfo']['subjectPublicKey'],
                    $this->currentCert['signatureAlgorithm']['algorithm'],
                    substr(base64_decode($this->currentCert['signature']), 1),
                    $this->signatureSubject
                );
            case isset($this->currentCert['publicKeyAndChallenge']):
                return $this->_validateSignature(
                    $this->currentCert['publicKeyAndChallenge']['spki']['algorithm']['algorithm'],
                    $this->currentCert['publicKeyAndChallenge']['spki']['subjectPublicKey'],
                    $this->currentCert['signatureAlgorithm']['algorithm'],
                    substr(base64_decode($this->currentCert['signature']), 1),
                    $this->signatureSubject
                );
            case isset($this->currentCert['tbsCertList']):
                if (!empty($this->CAs)) {
                    for ($i = 0; $i < count($this->CAs); $i++) {
                        $ca = $this->CAs[$i];
                        if ($this->currentCert['tbsCertList']['issuer'] === $ca['tbsCertificate']['subject']) {
                            $authorityKey = $this->getExtension('id-ce-authorityKeyIdentifier');
                            $subjectKeyID = $this->getExtension('id-ce-subjectKeyIdentifier', $ca);
                            switch (true) {
                                case !is_array($authorityKey):
                                case is_array($authorityKey) && isset($authorityKey['keyIdentifier']) && $authorityKey['keyIdentifier'] === $subjectKeyID:
                                    $signingCert = $ca; // working cert
                                    break 2;
                            }
                        }
                    }
                }
                if (!isset($signingCert)) {
                    return false;
                }
                return $this->_validateSignature(
                    $signingCert['tbsCertificate']['subjectPublicKeyInfo']['algorithm']['algorithm'],
                    $signingCert['tbsCertificate']['subjectPublicKeyInfo']['subjectPublicKey'],
                    $this->currentCert['signatureAlgorithm']['algorithm'],
                    substr(base64_decode($this->currentCert['signature']), 1),
                    $this->signatureSubject
                );
            default:
                return false;
        }
    }

    /**
     * Validates a signature
     *
     * Returns true if the signature is verified, false if it is not correct or null on error
     *
     * @param String $publicKeyAlgorithm
     * @param String $publicKey
     * @param String $signatureAlgorithm
     * @param String $signature
     * @param String $signatureSubject
     * @access private
     * @return Integer
     */
    function _validateSignature($publicKeyAlgorithm, $publicKey, $signatureAlgorithm, $signature, $signatureSubject)
    {
        switch ($publicKeyAlgorithm) {
            case 'rsaEncryption':
                $rsa = new RSA();
                $rsa->loadKey($publicKey);

                switch ($signatureAlgorithm) {
                    case 'md2WithRSAEncryption':
                    case 'md5WithRSAEncryption':
                    case 'sha1WithRSAEncryption':
                    case 'sha224WithRSAEncryption':
                    case 'sha256WithRSAEncryption':
                    case 'sha384WithRSAEncryption':
                    case 'sha512WithRSAEncryption':
                        $rsa->setHash(preg_replace('#WithRSAEncryption$#', '', $signatureAlgorithm));
                        $rsa->setSignatureMode(RSA::SIGNATURE_PKCS1);
                        if (!@$rsa->verify($signatureSubject, $signature)) {
                            return false;
                        }
                        break;
                    default:
                        return null;
                }
                break;
            default:
                return null;
        }

        return true;
    }

    /**
     * Reformat public keys
     *
     * Reformats a public key to a format supported by phpseclib (if applicable)
     *
     * @param String $algorithm
     * @param String $key
     * @access private
     * @return String
     */
    function _reformatKey($algorithm, $key)
    {
        switch ($algorithm) {
            case 'rsaEncryption':
                return
                    "-----BEGIN RSA PUBLIC KEY-----\r\n" .
                    // subjectPublicKey is stored as a bit string in X.509 certs.  the first byte of a bit string represents how many bits
                    // in the last byte should be ignored.  the following only supports non-zero stuff but as none of the X.509 certs Firefox
                    // uses as a cert authority actually use a non-zero bit I think it's safe to assume that none do.
                    chunk_split(base64_encode(substr(base64_decode($key), 1)), 64) .
                    '-----END RSA PUBLIC KEY-----';
            default:
                return $key;
        }
    }

    /**
     * Decodes an IP address
     *
     * Takes in a base64 encoded "blob" and returns a human readable IP address
     *
     * @param String $ip
     * @access private
     * @return String
     */
    function _decodeIP($ip)
    {
        $ip = base64_decode($ip);
        list(, $ip) = unpack('N', $ip);
        return long2ip($ip);
    }

    /**
     * Encodes an IP address
     *
     * Takes a human readable IP address into a base64-encoded "blob"
     *
     * @param String $ip
     * @access private
     * @return String
     */
    function _encodeIP($ip)
    {
        return base64_encode(pack('N', ip2long($ip)));
    }

    /**
     * "Normalizes" a Distinguished Name property
     *
     * @param String $propName
     * @access private
     * @return Mixed
     */
    function _translateDNProp($propName)
    {
        switch (strtolower($propName)) {
            case 'id-at-countryname':
            case 'countryname':
            case 'c':
                return 'id-at-countryName';
            case 'id-at-organizationname':
            case 'organizationname':
            case 'o':
                return 'id-at-organizationName';
            case 'id-at-dnqualifier':
            case 'dnqualifier':
                return 'id-at-dnQualifier';
            case 'id-at-commonname':
            case 'commonname':
            case 'cn':
                return 'id-at-commonName';
            case 'id-at-stateorprovincename':
            case 'stateorprovincename':
            case 'state':
            case 'province':
            case 'provincename':
            case 'st':
                return 'id-at-stateOrProvinceName';
            case 'id-at-localityname':
            case 'localityname':
            case 'l':
                return 'id-at-localityName';
            case 'id-emailaddress':
            case 'emailaddress':
                return 'pkcs-9-at-emailAddress';
            case 'id-at-serialnumber':
            case 'serialnumber':
                return 'id-at-serialNumber';
            case 'id-at-postalcode':
            case 'postalcode':
                return 'id-at-postalCode';
            case 'id-at-streetaddress':
            case 'streetaddress':
                return 'id-at-streetAddress';
            case 'id-at-name':
            case 'name':
                return 'id-at-name';
            case 'id-at-givenname':
            case 'givenname':
                return 'id-at-givenName';
            case 'id-at-surname':
            case 'surname':
            case 'sn':
                return 'id-at-surname';
            case 'id-at-initials':
            case 'initials':
                return 'id-at-initials';
            case 'id-at-generationqualifier':
            case 'generationqualifier':
                return 'id-at-generationQualifier';
            case 'id-at-organizationalunitname':
            case 'organizationalunitname':
            case 'ou':
                return 'id-at-organizationalUnitName';
            case 'id-at-pseudonym':
            case 'pseudonym':
                return 'id-at-pseudonym';
            case 'id-at-title':
            case 'title':
                return 'id-at-title';
            case 'id-at-description':
            case 'description':
                return 'id-at-description';
            case 'id-at-role':
            case 'role':
                return 'id-at-role';
            case 'id-at-uniqueidentifier':
            case 'uniqueidentifier':
            case 'x500uniqueidentifier':
                return 'id-at-uniqueIdentifier';
            default:
                return false;
        }
    }

    /**
     * Set a Distinguished Name property
     *
     * @param String $propName
     * @param Mixed $propValue
     * @param String $type optional
     * @access public
     * @return Boolean
     */
    function setDNProp($propName, $propValue, $type = 'utf8String')
    {
        if (empty($this->dn)) {
            $this->dn = array('rdnSequence' => array());
        }

        if (($propName = $this->_translateDNProp($propName)) === false) {
            return false;
        }

        foreach ((array) $propValue as $v) {
            if (!is_array($v) && isset($type)) {
                $v = array($type => $v);
            }
            $this->dn['rdnSequence'][] = array(
                array(
                    'type' => $propName,
                    'value'=> $v
                )
            );
        }

        return true;
    }

    /**
     * Remove Distinguished Name properties
     *
     * @param String $propName
     * @access public
     */
    function removeDNProp($propName)
    {
        if (empty($this->dn)) {
            return;
        }

        if (($propName = $this->_translateDNProp($propName)) === false) {
            return;
        }

        $dn = &$this->dn['rdnSequence'];
        $size = count($dn);
        for ($i = 0; $i < $size; $i++) {
            if ($dn[$i][0]['type'] == $propName) {
                unset($dn[$i]);
            }
        }

        $dn = array_values($dn);
    }

    /**
     * Get Distinguished Name properties
     *
     * @param String $propName
     * @param Array $dn optional
     * @param Boolean $withType optional
     * @return Mixed
     * @access public
     */
    function getDNProp($propName, $dn = null, $withType = false)
    {
        if (!isset($dn)) {
            $dn = $this->dn;
        }

        if (empty($dn)) {
            return false;
        }

        if (($propName = $this->_translateDNProp($propName)) === false) {
            return false;
        }

        $dn = $dn['rdnSequence'];
        $result = array();
        $asn1 = new ASN1();
        for ($i = 0; $i < count($dn); $i++) {
            if ($dn[$i][0]['type'] == $propName) {
                $v = $dn[$i][0]['value'];
                if (!$withType && is_array($v)) {
                    foreach ($v as $type => $s) {
                        $type = array_search($type, $asn1->ANYmap, true);
                        if ($type !== false && isset($asn1->stringTypeSize[$type])) {
                            $s = $asn1->convert($s, $type);
                            if ($s !== false) {
                                $v = $s;
                                break;
                            }
                        }
                    }
                    if (is_array($v)) {
                        $v = array_pop($v); // Always strip data type.
                    }
                }
                $result[] = $v;
            }
        }

        return $result;
    }

    /**
     * Set a Distinguished Name
     *
     * @param Mixed $dn
     * @param Boolean $merge optional
     * @param String $type optional
     * @access public
     * @return Boolean
     */
    function setDN($dn, $merge = false, $type = 'utf8String')
    {
        if (!$merge) {
            $this->dn = null;
        }

        if (is_array($dn)) {
            if (isset($dn['rdnSequence'])) {
                $this->dn = $dn; // No merge here.
                return true;
            }

            // handles stuff generated by openssl_x509_parse()
            foreach ($dn as $prop => $value) {
                if (!$this->setDNProp($prop, $value, $type)) {
                    return false;
                }
            }
            return true;
        }

        // handles everything else
        $results = preg_split('#((?:^|, *|/)(?:C=|O=|OU=|CN=|L=|ST=|SN=|postalCode=|streetAddress=|emailAddress=|serialNumber=|organizationalUnitName=|title=|description=|role=|x500UniqueIdentifier=))#', $dn, -1, PREG_SPLIT_DELIM_CAPTURE);
        for ($i = 1; $i < count($results); $i+=2) {
            $prop = trim($results[$i], ', =/');
            $value = $results[$i + 1];
            if (!$this->setDNProp($prop, $value, $type)) {
                return false;
            }
        }

        return true;
    }

    /**
     * Get the Distinguished Name for a certificates subject
     *
     * @param Mixed $format optional
     * @param Array $dn optional
     * @access public
     * @return Boolean
     */
    function getDN($format = self::DN_ARRAY, $dn = null)
    {
        if (!isset($dn)) {
            $dn = isset($this->currentCert['tbsCertList']) ? $this->currentCert['tbsCertList']['issuer'] : $this->dn;
        }

        switch ((int) $format) {
            case self::DN_ARRAY:
                return $dn;
            case self::DN_ASN1:
                $asn1 = new ASN1();
                $asn1->loadOIDs($this->oids);
                $filters = array();
                $filters['rdnSequence']['value'] = array('type' => ASN1::TYPE_UTF8_STRING);
                $asn1->loadFilters($filters);
                return $asn1->encodeDER($dn, $this->Name);
            case self::DN_OPENSSL:
                $dn = $this->getDN(self::DN_STRING, $dn);
                if ($dn === false) {
                    return false;
                }
                $attrs = preg_split('#((?:^|, *|/)[a-z][a-z0-9]*=)#i', $dn, -1, PREG_SPLIT_DELIM_CAPTURE);
                $dn = array();
                for ($i = 1; $i < count($attrs); $i += 2) {
                    $prop = trim($attrs[$i], ', =/');
                    $value = $attrs[$i + 1];
                    if (!isset($dn[$prop])) {
                        $dn[$prop] = $value;
                    } else {
                        $dn[$prop] = array_merge((array) $dn[$prop], array($value));
                    }
                }
                return $dn;
            case self::DN_CANON:
                //  No SEQUENCE around RDNs and all string values normalized as
                // trimmed lowercase UTF-8 with all spacing  as one blank.
                $asn1 = new ASN1();
                $asn1->loadOIDs($this->oids);
                $filters = array();
                $filters['value'] = array('type' => ASN1::TYPE_UTF8_STRING);
                $asn1->loadFilters($filters);
                $result = '';
                foreach ($dn['rdnSequence'] as $rdn) {
                    foreach ($rdn as $i=>$attr) {
                        $attr = &$rdn[$i];
                        if (is_array($attr['value'])) {
                            foreach ($attr['value'] as $type => $v) {
                                $type = array_search($type, $asn1->ANYmap, true);
                                if ($type !== false && isset($asn1->stringTypeSize[$type])) {
                                    $v = $asn1->convert($v, $type);
                                    if ($v !== false) {
                                        $v = preg_replace('/\s+/', ' ', $v);
                                        $attr['value'] = strtolower(trim($v));
                                        break;
                                    }
                                }
                            }
                        }
                    }
                    $result .= $asn1->encodeDER($rdn, $this->RelativeDistinguishedName);
                }
                return $result;
            case self::DN_HASH:
                $dn = $this->getDN(self::DN_CANON, $dn);
                $hash = new Hash('sha1');
                $hash = $hash->hash($dn);
                extract(unpack('Vhash', $hash));
                return strtolower(bin2hex(pack('N', $hash)));
        }

        // Default is to return a string.
        $start = true;
        $output = '';
        $asn1 = new ASN1();
        foreach ($dn['rdnSequence'] as $field) {
            $prop = $field[0]['type'];
            $value = $field[0]['value'];

            $delim = ', ';
            switch ($prop) {
                case 'id-at-countryName':
                    $desc = 'C=';
                    break;
                case 'id-at-stateOrProvinceName':
                    $desc = 'ST=';
                    break;
                case 'id-at-organizationName':
                    $desc = 'O=';
                    break;
                case 'id-at-organizationalUnitName':
                    $desc = 'OU=';
                    break;
                case 'id-at-commonName':
                    $desc = 'CN=';
                    break;
                case 'id-at-localityName':
                    $desc = 'L=';
                    break;
                case 'id-at-surname':
                    $desc = 'SN=';
                    break;
                case 'id-at-uniqueIdentifier':
                    $delim = '/';
                    $desc = 'x500UniqueIdentifier=';
                    break;
                default:
                    $delim = '/';
                    $desc = preg_replace('#.+-([^-]+)$#', '$1',  $prop) . '=';
            }

            if (!$start) {
                $output.= $delim;
            }
            if (is_array($value)) {
                foreach ($value as $type => $v) {
                    $type = array_search($type, $asn1->ANYmap, true);
                    if ($type !== false && isset($asn1->stringTypeSize[$type])) {
                        $v = $asn1->convert($v, $type);
                        if ($v !== false) {
                            $value = $v;
                            break;
                        }
                    }
                }
                if (is_array($value)) {
                    $value = array_pop($value); // Always strip data type.
                }
            }
            $output.= $desc . $value;
            $start = false;
        }

        return $output;
    }

    /**
     * Get the Distinguished Name for a certificate/crl issuer
     *
     * @param Integer $format optional
     * @access public
     * @return Mixed
     */
    function getIssuerDN($format = self::DN_ARRAY)
    {
        switch (true) {
            case !isset($this->currentCert) || !is_array($this->currentCert):
                break;
            case isset($this->currentCert['tbsCertificate']):
                return $this->getDN($format, $this->currentCert['tbsCertificate']['issuer']);
            case isset($this->currentCert['tbsCertList']):
                return $this->getDN($format, $this->currentCert['tbsCertList']['issuer']);
        }

        return false;
    }

    /**
     * Get the Distinguished Name for a certificate/csr subject
     * Alias of getDN()
     *
     * @param Integer $format optional
     * @access public
     * @return Mixed
     */
    function getSubjectDN($format = self::DN_ARRAY)
    {
        switch (true) {
            case !empty($this->dn):
                return $this->getDN($format);
            case !isset($this->currentCert) || !is_array($this->currentCert):
                break;
            case isset($this->currentCert['tbsCertificate']):
                return $this->getDN($format, $this->currentCert['tbsCertificate']['subject']);
            case isset($this->currentCert['certificationRequestInfo']):
                return $this->getDN($format, $this->currentCert['certificationRequestInfo']['subject']);
        }

        return false;
    }

    /**
     * Get an individual Distinguished Name property for a certificate/crl issuer
     *
     * @param String $propName
     * @param Boolean $withType optional
     * @access public
     * @return Mixed
     */
    function getIssuerDNProp($propName, $withType = false)
    {
        switch (true) {
            case !isset($this->currentCert) || !is_array($this->currentCert):
                break;
            case isset($this->currentCert['tbsCertificate']):
                return $this->getDNProp($propName, $this->currentCert['tbsCertificate']['issuer'], $withType);
            case isset($this->currentCert['tbsCertList']):
                return $this->getDNProp($propName, $this->currentCert['tbsCertList']['issuer'], $withType);
        }

        return false;
    }

    /**
     * Get an individual Distinguished Name property for a certificate/csr subject
     *
     * @param String $propName
     * @param Boolean $withType optional
     * @access public
     * @return Mixed
     */
    function getSubjectDNProp($propName, $withType = false)
    {
        switch (true) {
            case !empty($this->dn):
                return $this->getDNProp($propName, null, $withType);
            case !isset($this->currentCert) || !is_array($this->currentCert):
                break;
            case isset($this->currentCert['tbsCertificate']):
                return $this->getDNProp($propName, $this->currentCert['tbsCertificate']['subject'], $withType);
            case isset($this->currentCert['certificationRequestInfo']):
                return $this->getDNProp($propName, $this->currentCert['certificationRequestInfo']['subject'], $withType);
        }

        return false;
    }

    /**
     * Get the certificate chain for the current cert
     *
     * @access public
     * @return Mixed
     */
    function getChain()
    {
        $chain = array($this->currentCert);

        if (!is_array($this->currentCert) || !isset($this->currentCert['tbsCertificate'])) {
            return false;
        }
        if (empty($this->CAs)) {
            return $chain;
        }
        while (true) {
            $currentCert = $chain[count($chain) - 1];
            for ($i = 0; $i < count($this->CAs); $i++) {
                $ca = $this->CAs[$i];
                if ($currentCert['tbsCertificate']['issuer'] === $ca['tbsCertificate']['subject']) {
                    $authorityKey = $this->getExtension('id-ce-authorityKeyIdentifier', $currentCert);
                    $subjectKeyID = $this->getExtension('id-ce-subjectKeyIdentifier', $ca);
                    switch (true) {
                        case !is_array($authorityKey):
                        case is_array($authorityKey) && isset($authorityKey['keyIdentifier']) && $authorityKey['keyIdentifier'] === $subjectKeyID:
                            if ($currentCert === $ca) {
                                break 3;
                            }
                            $chain[] = $ca;
                            break 2;
                    }
                }
            }
            if ($i == count($this->CAs)) {
                break;
            }
        }
        foreach ($chain as $key=>$value) {
            $chain[$key] = new X509();
            $chain[$key]->loadX509($value);
        }
        return $chain;
    }

    /**
     * Set public key
     *
     * Key needs to be a \phpseclib\Crypt\RSA object
     *
     * @param Object $key
     * @access public
     * @return Boolean
     */
    function setPublicKey($key)
    {
        $key->setPublicKey();
        $this->publicKey = $key;
    }

    /**
     * Set private key
     *
     * Key needs to be a \phpseclib\Crypt\RSA object
     *
     * @param Object $key
     * @access public
     */
    function setPrivateKey($key)
    {
        $this->privateKey = $key;
    }

    /**
     * Set challenge
     *
     * Used for SPKAC CSR's
     *
     * @param String $challenge
     * @access public
     */
    function setChallenge($challenge)
    {
        $this->challenge = $challenge;
    }

    /**
     * Gets the public key
     *
     * Returns a \phpseclib\Crypt\RSA object or a false.
     *
     * @access public
     * @return Mixed
     */
    function getPublicKey()
    {
        if (isset($this->publicKey)) {
            return $this->publicKey;
        }

        if (isset($this->currentCert) && is_array($this->currentCert)) {
            foreach (array('tbsCertificate/subjectPublicKeyInfo', 'certificationRequestInfo/subjectPKInfo') as $path) {
                $keyinfo = $this->_subArray($this->currentCert, $path);
                if (!empty($keyinfo)) {
                    break;
                }
            }
        }
        if (empty($keyinfo)) {
            return false;
        }

        $key = $keyinfo['subjectPublicKey'];

        switch ($keyinfo['algorithm']['algorithm']) {
            case 'rsaEncryption':
                $publicKey = new RSA();
                $publicKey->loadKey($key);
                $publicKey->setPublicKey();
                break;
            default:
                return false;
        }

        return $publicKey;
    }

    /**
     * Load a Certificate Signing Request
     *
     * @param String $csr
     * @access public
     * @return Mixed
     */
    function loadCSR($csr)
    {
        if (is_array($csr) && isset($csr['certificationRequestInfo'])) {
            unset($this->currentCert);
            unset($this->currentKeyIdentifier);
            unset($this->signatureSubject);
            $this->dn = $csr['certificationRequestInfo']['subject'];
            if (!isset($this->dn)) {
                return false;
            }

            $this->currentCert = $csr;
            return $csr;
        }

        // see http://tools.ietf.org/html/rfc2986

        $asn1 = new ASN1();

        $csr = $this->_extractBER($csr);
        $orig = $csr;

        if ($csr === false) {
            $this->currentCert = false;
            return false;
        }

        $asn1->loadOIDs($this->oids);
        $decoded = $asn1->decodeBER($csr);

        if (empty($decoded)) {
            $this->currentCert = false;
            return false;
        }

        $csr = $asn1->asn1map($decoded[0], $this->CertificationRequest);
        if (!isset($csr) || $csr === false) {
            $this->currentCert = false;
            return false;
        }

        $this->dn = $csr['certificationRequestInfo']['subject'];
        $this->_mapInAttributes($csr, 'certificationRequestInfo/attributes', $asn1);

        $this->signatureSubject = substr($orig, $decoded[0]['content'][0]['start'], $decoded[0]['content'][0]['length']);

        $algorithm = &$csr['certificationRequestInfo']['subjectPKInfo']['algorithm']['algorithm'];
        $key = &$csr['certificationRequestInfo']['subjectPKInfo']['subjectPublicKey'];
        $key = $this->_reformatKey($algorithm, $key);

        switch ($algorithm) {
            case 'rsaEncryption':
                $this->publicKey = new RSA();
                $this->publicKey->loadKey($key);
                $this->publicKey->setPublicKey();
                break;
            default:
                $this->publicKey = null;
        }

        $this->currentKeyIdentifier = null;
        $this->currentCert = $csr;

        return $csr;
    }

    /**
     * Save CSR request
     *
     * @param Array $csr
     * @param Integer $format optional
     * @access public
     * @return String
     */
    function saveCSR($csr, $format = self::FORMAT_PEM)
    {
        if (!is_array($csr) || !isset($csr['certificationRequestInfo'])) {
            return false;
        }

        switch (true) {
            case !($algorithm = $this->_subArray($csr, 'certificationRequestInfo/subjectPKInfo/algorithm/algorithm')):
            case is_object($csr['certificationRequestInfo']['subjectPKInfo']['subjectPublicKey']):
                break;
            default:
                switch ($algorithm) {
                    case 'rsaEncryption':
                        $csr['certificationRequestInfo']['subjectPKInfo']['subjectPublicKey']
                            = base64_encode("\0" . base64_decode(preg_replace('#-.+-|[\r\n]#', '', $csr['certificationRequestInfo']['subjectPKInfo']['subjectPublicKey'])));
                }
        }

        $asn1 = new ASN1();

        $asn1->loadOIDs($this->oids);

        $filters = array();
        $filters['certificationRequestInfo']['subject']['rdnSequence']['value']
            = array('type' => ASN1::TYPE_UTF8_STRING);

        $asn1->loadFilters($filters);

        $this->_mapOutAttributes($csr, 'certificationRequestInfo/attributes', $asn1);
        $csr = $asn1->encodeDER($csr, $this->CertificationRequest);

        switch ($format) {
            case self::FORMAT_DER:
                return $csr;
            // case self::FORMAT_PEM:
            default:
                return "-----BEGIN CERTIFICATE REQUEST-----\r\n" . chunk_split(base64_encode($csr), 64) . '-----END CERTIFICATE REQUEST-----';
        }
    }

    /**
     * Load a SPKAC CSR
     *
     * SPKAC's are produced by the HTML5 keygen element:
     *
     * https://developer.mozilla.org/en-US/docs/HTML/Element/keygen
     *
     * @param String $csr
     * @access public
     * @return Mixed
     */
    function loadSPKAC($spkac)
    {
        if (is_array($spkac) && isset($spkac['publicKeyAndChallenge'])) {
            unset($this->currentCert);
            unset($this->currentKeyIdentifier);
            unset($this->signatureSubject);
            $this->currentCert = $spkac;
            return $spkac;
        }

        // see http://www.w3.org/html/wg/drafts/html/master/forms.html#signedpublickeyandchallenge

        $asn1 = new ASN1();

        // OpenSSL produces SPKAC's that are preceeded by the string SPKAC=
        $temp = preg_replace('#(?:SPKAC=)|[ \r\n\\\]#', '', $spkac);
        $temp = preg_match('#^[a-zA-Z\d/+]*={0,2}$#', $temp) ? base64_decode($temp) : false;
        if ($temp != false) {
            $spkac = $temp;
        }
        $orig = $spkac;

        if ($spkac === false) {
            $this->currentCert = false;
            return false;
        }

        $asn1->loadOIDs($this->oids);
        $decoded = $asn1->decodeBER($spkac);

        if (empty($decoded)) {
            $this->currentCert = false;
            return false;
        }

        $spkac = $asn1->asn1map($decoded[0], $this->SignedPublicKeyAndChallenge);

        if (!isset($spkac) || $spkac === false) {
            $this->currentCert = false;
            return false;
        }

        $this->signatureSubject = substr($orig, $decoded[0]['content'][0]['start'], $decoded[0]['content'][0]['length']);

        $algorithm = &$spkac['publicKeyAndChallenge']['spki']['algorithm']['algorithm'];
        $key = &$spkac['publicKeyAndChallenge']['spki']['subjectPublicKey'];
        $key = $this->_reformatKey($algorithm, $key);

        switch ($algorithm) {
            case 'rsaEncryption':
                $this->publicKey = new RSA();
                $this->publicKey->loadKey($key);
                $this->publicKey->setPublicKey();
                break;
            default:
                $this->publicKey = null;
        }

        $this->currentKeyIdentifier = null;
        $this->currentCert = $spkac;

        return $spkac;
    }

    /**
     * Save a SPKAC CSR request
     *
     * @param Array $csr
     * @param Integer $format optional
     * @access public
     * @return String
     */
    function saveSPKAC($spkac, $format = self::FORMAT_PEM)
    {
        if (!is_array($spkac) || !isset($spkac['publicKeyAndChallenge'])) {
            return false;
        }

        $algorithm = $this->_subArray($spkac, 'publicKeyAndChallenge/spki/algorithm/algorithm');
        switch (true) {
            case !$algorithm:
            case is_object($spkac['publicKeyAndChallenge']['spki']['subjectPublicKey']):
                break;
            default:
                switch ($algorithm) {
                    case 'rsaEncryption':
                        $spkac['publicKeyAndChallenge']['spki']['subjectPublicKey']
                            = base64_encode("\0" . base64_decode(preg_replace('#-.+-|[\r\n]#', '', $spkac['publicKeyAndChallenge']['spki']['subjectPublicKey'])));
                }
        }

        $asn1 = new ASN1();

        $asn1->loadOIDs($this->oids);
        $spkac = $asn1->encodeDER($spkac, $this->SignedPublicKeyAndChallenge);

        switch ($format) {
            case self::FORMAT_DER:
                return $spkac;
            // case self::FORMAT_PEM:
            default:
                // OpenSSL's implementation of SPKAC requires the SPKAC be preceeded by SPKAC= and since there are pretty much
                // no other SPKAC decoders phpseclib will use that same format
                return 'SPKAC=' . base64_encode($spkac);
        }
    }

    /**
     * Load a Certificate Revocation List
     *
     * @param String $crl
     * @access public
     * @return Mixed
     */
    function loadCRL($crl)
    {
        if (is_array($crl) && isset($crl['tbsCertList'])) {
            $this->currentCert = $crl;
            unset($this->signatureSubject);
            return $crl;
        }

        $asn1 = new ASN1();

        $crl = $this->_extractBER($crl);
        $orig = $crl;

        if ($crl === false) {
            $this->currentCert = false;
            return false;
        }

        $asn1->loadOIDs($this->oids);
        $decoded = $asn1->decodeBER($crl);

        if (empty($decoded)) {
            $this->currentCert = false;
            return false;
        }

        $crl = $asn1->asn1map($decoded[0], $this->CertificateList);
        if (!isset($crl) || $crl === false) {
            $this->currentCert = false;
            return false;
        }

        $this->signatureSubject = substr($orig, $decoded[0]['content'][0]['start'], $decoded[0]['content'][0]['length']);

        $this->_mapInExtensions($crl, 'tbsCertList/crlExtensions', $asn1);
        $rclist = &$this->_subArray($crl, 'tbsCertList/revokedCertificates');
        if (is_array($rclist)) {
            foreach ($rclist as $i => $extension) {
                $this->_mapInExtensions($rclist, "$i/crlEntryExtensions", $asn1);
            }
        }

        $this->currentKeyIdentifier = null;
        $this->currentCert = $crl;

        return $crl;
    }

    /**
     * Save Certificate Revocation List.
     *
     * @param Array $crl
     * @param Integer $format optional
     * @access public
     * @return String
     */
    function saveCRL($crl, $format = self::FORMAT_PEM)
    {
        if (!is_array($crl) || !isset($crl['tbsCertList'])) {
            return false;
        }

        $asn1 = new ASN1();

        $asn1->loadOIDs($this->oids);

        $filters = array();
        $filters['tbsCertList']['issuer']['rdnSequence']['value']
            = array('type' => ASN1::TYPE_UTF8_STRING);
        $filters['tbsCertList']['signature']['parameters']
            = array('type' => ASN1::TYPE_UTF8_STRING);
        $filters['signatureAlgorithm']['parameters']
            = array('type' => ASN1::TYPE_UTF8_STRING);

        if (empty($crl['tbsCertList']['signature']['parameters'])) {
            $filters['tbsCertList']['signature']['parameters']
                = array('type' => ASN1::TYPE_NULL);
        }

        if (empty($crl['signatureAlgorithm']['parameters'])) {
            $filters['signatureAlgorithm']['parameters']
                = array('type' => ASN1::TYPE_NULL);
        }

        $asn1->loadFilters($filters);

        $this->_mapOutExtensions($crl, 'tbsCertList/crlExtensions', $asn1);
        $rclist = &$this->_subArray($crl, 'tbsCertList/revokedCertificates');
        if (is_array($rclist)) {
            foreach ($rclist as $i => $extension) {
                $this->_mapOutExtensions($rclist, "$i/crlEntryExtensions", $asn1);
            }
        }

        $crl = $asn1->encodeDER($crl, $this->CertificateList);

        switch ($format) {
            case self::FORMAT_DER:
                return $crl;
            // case self::FORMAT_PEM:
            default:
                return "-----BEGIN X509 CRL-----\r\n" . chunk_split(base64_encode($crl), 64) . '-----END X509 CRL-----';
        }
    }

    /**
     * Helper function to build a time field according to RFC 3280 section
     *  - 4.1.2.5 Validity
     *  - 5.1.2.4 This Update
     *  - 5.1.2.5 Next Update
     *  - 5.1.2.6 Revoked Certificates
     * by choosing utcTime iff year of date given is before 2050 and generalTime else.
     *
     * @param String $date in format date('D, d M Y H:i:s O')
     * @access private
     * @return Array
     */
    function _timeField($date)
    {
        $year = @gmdate("Y", @strtotime($date)); // the same way ASN1.php parses this
        if ($year < 2050) {
           return array('utcTime' => $date);
        } else {
           return array('generalTime' => $date);
        }
    }

    /**
     * Sign an X.509 certificate
     *
     * $issuer's private key needs to be loaded.
     * $subject can be either an existing X.509 cert (if you want to resign it),
     * a CSR or something with the DN and public key explicitly set.
     *
     * @param \phpseclib\File\X509 $issuer
     * @param \phpseclib\File\X509 $subject
     * @param String $signatureAlgorithm optional
     * @access public
     * @return Mixed
     */
    function sign($issuer, $subject, $signatureAlgorithm = 'sha1WithRSAEncryption')
    {
        if (!is_object($issuer->privateKey) || empty($issuer->dn)) {
            return false;
        }

        if (isset($subject->publicKey) && !($subjectPublicKey = $subject->_formatSubjectPublicKey())) {
            return false;
        }

        $currentCert = isset($this->currentCert) ? $this->currentCert : null;
        $signatureSubject = isset($this->signatureSubject) ? $this->signatureSubject: null;

        if (isset($subject->currentCert) && is_array($subject->currentCert) && isset($subject->currentCert['tbsCertificate'])) {
            $this->currentCert = $subject->currentCert;
            $this->currentCert['tbsCertificate']['signature']['algorithm'] = $signatureAlgorithm;
            $this->currentCert['signatureAlgorithm']['algorithm'] = $signatureAlgorithm;

            if (!empty($this->startDate)) {
                $this->currentCert['tbsCertificate']['validity']['notBefore'] = $this->_timeField($this->startDate);
            }
            if (!empty($this->endDate)) {
                $this->currentCert['tbsCertificate']['validity']['notAfter'] = $this->_timeField($this->endDate);
            }
            if (!empty($this->serialNumber)) {
                $this->currentCert['tbsCertificate']['serialNumber'] = $this->serialNumber;
            }
            if (!empty($subject->dn)) {
                $this->currentCert['tbsCertificate']['subject'] = $subject->dn;
            }
            if (!empty($subject->publicKey)) {
                $this->currentCert['tbsCertificate']['subjectPublicKeyInfo'] = $subjectPublicKey;
            }
            $this->removeExtension('id-ce-authorityKeyIdentifier');
            if (isset($subject->domains)) {
                $this->removeExtension('id-ce-subjectAltName');
            }
        } else if (isset($subject->currentCert) && is_array($subject->currentCert) && isset($subject->currentCert['tbsCertList'])) {
            return false;
        } else {
            if (!isset($subject->publicKey)) {
                return false;
            }

            $startDate = !empty($this->startDate) ? $this->startDate : @date('D, d M Y H:i:s O');
            $endDate = !empty($this->endDate) ? $this->endDate : @date('D, d M Y H:i:s O', strtotime('+1 year'));
<<<<<<< HEAD
            $serialNumber = !empty($this->serialNumber) ? $this->serialNumber : new BigInteger();
=======
            if (!empty($this->serialNumber)) {
                $serialNumber = $this->serialNumber;
            } else {
                if (!function_exists('crypt_random_string')) {
                    include_once 'Crypt/Random.php';
                }
                // "The serial number MUST be a positive integer"
                // "Conforming CAs MUST NOT use serialNumber values longer than 20 octets."
                //  -- https://tools.ietf.org/html/rfc5280#section-4.1.2.2
                $serialNumber = new Math_BigInteger(crypt_random_string(20) & ("\x7F" . str_repeat("\xFF", 19)), 256);
            }
>>>>>>> 693804e6

            $this->currentCert = array(
                'tbsCertificate' =>
                    array(
                        'version' => 'v3',
                        'serialNumber' => $serialNumber, // $this->setserialNumber()
                        'signature' => array('algorithm' => $signatureAlgorithm),
                        'issuer' => false, // this is going to be overwritten later
                        'validity' => array(
                            'notBefore' => $this->_timeField($startDate), // $this->setStartDate()
                            'notAfter' => $this->_timeField($endDate)   // $this->setEndDate()
                        ),
                        'subject' => $subject->dn,
                        'subjectPublicKeyInfo' => $subjectPublicKey
                    ),
                'signatureAlgorithm' => array('algorithm' => $signatureAlgorithm),
                'signature'          => false // this is going to be overwritten later
            );

            // Copy extensions from CSR.
            $csrexts = $subject->getAttribute('pkcs-9-at-extensionRequest', 0);

            if (!empty($csrexts)) {
                $this->currentCert['tbsCertificate']['extensions'] = $csrexts;
            }
        }

        $this->currentCert['tbsCertificate']['issuer'] = $issuer->dn;

        if (isset($issuer->currentKeyIdentifier)) {
            $this->setExtension('id-ce-authorityKeyIdentifier', array(
                    //'authorityCertIssuer' => array(
                    //    array(
                    //        'directoryName' => $issuer->dn
                    //    )
                    //),
                    'keyIdentifier' => $issuer->currentKeyIdentifier
                )
            );
            //$extensions = &$this->currentCert['tbsCertificate']['extensions'];
            //if (isset($issuer->serialNumber)) {
            //    $extensions[count($extensions) - 1]['authorityCertSerialNumber'] = $issuer->serialNumber;
            //}
            //unset($extensions);
        }

        if (isset($subject->currentKeyIdentifier)) {
            $this->setExtension('id-ce-subjectKeyIdentifier', $subject->currentKeyIdentifier);
        }

        $altName = array();

        if (isset($subject->domains) && count($subject->domains) > 1) {
            $altName = array_map(array('X509', '_dnsName'), $subject->domains);
        }

        if (isset($subject->ipAddresses) && count($subject->ipAddresses)) {
            // should an IP address appear as the CN if no domain name is specified? idk
            //$ips = count($subject->domains) ? $subject->ipAddresses : array_slice($subject->ipAddresses, 1);
            $ipAddresses = array();
            foreach ($subject->ipAddresses as $ipAddress) {
                $encoded = $subject->_ipAddress($ipAddress);
                if ($encoded !== false) {
                    $ipAddresses[] = $encoded;
                }
            }
            if (count($ipAddresses)) {
                $altName = array_merge($altName, $ipAddresses);
            }
        }

        if (!empty($altName)) {
            $this->setExtension('id-ce-subjectAltName', $altName);
        }

        if ($this->caFlag) {
            $keyUsage = $this->getExtension('id-ce-keyUsage');
            if (!$keyUsage) {
                $keyUsage = array();
            }

            $this->setExtension('id-ce-keyUsage',
                array_values(array_unique(array_merge($keyUsage, array('cRLSign', 'keyCertSign'))))
            );

            $basicConstraints = $this->getExtension('id-ce-basicConstraints');
            if (!$basicConstraints) {
                $basicConstraints = array();
            }

            $this->setExtension('id-ce-basicConstraints',
                array_unique(array_merge(array('cA' => true), $basicConstraints)), true);

            if (!isset($subject->currentKeyIdentifier)) {
                $this->setExtension('id-ce-subjectKeyIdentifier', base64_encode($this->computeKeyIdentifier($this->currentCert)), false, false);
            }
        }

        // resync $this->signatureSubject
        // save $tbsCertificate in case there are any \phpseclib\File\ASN1\Element objects in it
        $tbsCertificate = $this->currentCert['tbsCertificate'];
        $this->loadX509($this->saveX509($this->currentCert));

        $result = $this->_sign($issuer->privateKey, $signatureAlgorithm);
        $result['tbsCertificate'] = $tbsCertificate;

        $this->currentCert = $currentCert;
        $this->signatureSubject = $signatureSubject;

        return $result;
    }

    /**
     * Sign a CSR
     *
     * @access public
     * @return Mixed
     */
    function signCSR($signatureAlgorithm = 'sha1WithRSAEncryption')
    {
        if (!is_object($this->privateKey) || empty($this->dn)) {
            return false;
        }

        $origPublicKey = $this->publicKey;
        $class = get_class($this->privateKey);
        $this->publicKey = new $class();
        $this->publicKey->loadKey($this->privateKey->getPublicKey());
        $this->publicKey->setPublicKey();
        if (!($publicKey = $this->_formatSubjectPublicKey())) {
            return false;
        }
        $this->publicKey = $origPublicKey;

        $currentCert = isset($this->currentCert) ? $this->currentCert : null;
        $signatureSubject = isset($this->signatureSubject) ? $this->signatureSubject: null;

        if (isset($this->currentCert) && is_array($this->currentCert) && isset($this->currentCert['certificationRequestInfo'])) {
            $this->currentCert['signatureAlgorithm']['algorithm'] = $signatureAlgorithm;
            if (!empty($this->dn)) {
                $this->currentCert['certificationRequestInfo']['subject'] = $this->dn;
            }
            $this->currentCert['certificationRequestInfo']['subjectPKInfo'] = $publicKey;
        } else {
            $this->currentCert = array(
                'certificationRequestInfo' =>
                    array(
                        'version' => 'v1',
                        'subject' => $this->dn,
                        'subjectPKInfo' => $publicKey
                    ),
                'signatureAlgorithm' => array('algorithm' => $signatureAlgorithm),
                'signature'          => false // this is going to be overwritten later
            );
        }

        // resync $this->signatureSubject
        // save $certificationRequestInfo in case there are any \phpseclib\File\ASN1\Element objects in it
        $certificationRequestInfo = $this->currentCert['certificationRequestInfo'];
        $this->loadCSR($this->saveCSR($this->currentCert));

        $result = $this->_sign($this->privateKey, $signatureAlgorithm);
        $result['certificationRequestInfo'] = $certificationRequestInfo;

        $this->currentCert = $currentCert;
        $this->signatureSubject = $signatureSubject;

        return $result;
    }

    /**
     * Sign a SPKAC
     *
     * @access public
     * @return Mixed
     */
    function signSPKAC($signatureAlgorithm = 'sha1WithRSAEncryption')
    {
        if (!is_object($this->privateKey)) {
            return false;
        }

        $origPublicKey = $this->publicKey;
        $class = get_class($this->privateKey);
        $this->publicKey = new $class();
        $this->publicKey->loadKey($this->privateKey->getPublicKey());
        $this->publicKey->setPublicKey();
        $publicKey = $this->_formatSubjectPublicKey();
        if (!$publicKey) {
            return false;
        }
        $this->publicKey = $origPublicKey;

        $currentCert = isset($this->currentCert) ? $this->currentCert : null;
        $signatureSubject = isset($this->signatureSubject) ? $this->signatureSubject: null;

        // re-signing a SPKAC seems silly but since everything else supports re-signing why not?
        if (isset($this->currentCert) && is_array($this->currentCert) && isset($this->currentCert['publicKeyAndChallenge'])) {
            $this->currentCert['signatureAlgorithm']['algorithm'] = $signatureAlgorithm;
            $this->currentCert['publicKeyAndChallenge']['spki'] = $publicKey;
            if (!empty($this->challenge)) {
                // the bitwise AND ensures that the output is a valid IA5String
                $this->currentCert['publicKeyAndChallenge']['challenge'] = $this->challenge & str_repeat("\x7F", strlen($this->challenge));
            }
        } else {
            $this->currentCert = array(
                'publicKeyAndChallenge' =>
                    array(
                        'spki' => $publicKey,
                        // quoting <https://developer.mozilla.org/en-US/docs/Web/HTML/Element/keygen>,
                        // "A challenge string that is submitted along with the public key. Defaults to an empty string if not specified."
                        // both Firefox and OpenSSL ("openssl spkac -key private.key") behave this way
                        // we could alternatively do this instead if we ignored the specs:
                        // Random::string(8) & str_repeat("\x7F", 8)
                        'challenge' => !empty($this->challenge) ? $this->challenge : ''
                    ),
                'signatureAlgorithm' => array('algorithm' => $signatureAlgorithm),
                'signature'          => false // this is going to be overwritten later
            );
        }

        // resync $this->signatureSubject
        // save $publicKeyAndChallenge in case there are any \phpseclib\File\ASN1\Element objects in it
        $publicKeyAndChallenge = $this->currentCert['publicKeyAndChallenge'];
        $this->loadSPKAC($this->saveSPKAC($this->currentCert));

        $result = $this->_sign($this->privateKey, $signatureAlgorithm);
        $result['publicKeyAndChallenge'] = $publicKeyAndChallenge;

        $this->currentCert = $currentCert;
        $this->signatureSubject = $signatureSubject;

        return $result;
    }

    /**
     * Sign a CRL
     *
     * $issuer's private key needs to be loaded.
     *
     * @param \phpseclib\File\X509 $issuer
     * @param \phpseclib\File\X509 $crl
     * @param String $signatureAlgorithm optional
     * @access public
     * @return Mixed
     */
    function signCRL($issuer, $crl, $signatureAlgorithm = 'sha1WithRSAEncryption')
    {
        if (!is_object($issuer->privateKey) || empty($issuer->dn)) {
            return false;
        }

        $currentCert = isset($this->currentCert) ? $this->currentCert : null;
        $signatureSubject = isset($this->signatureSubject) ? $this->signatureSubject : null;
        $thisUpdate = !empty($this->startDate) ? $this->startDate : @date('D, d M Y H:i:s O');

        if (isset($crl->currentCert) && is_array($crl->currentCert) && isset($crl->currentCert['tbsCertList'])) {
            $this->currentCert = $crl->currentCert;
            $this->currentCert['tbsCertList']['signature']['algorithm'] = $signatureAlgorithm;
            $this->currentCert['signatureAlgorithm']['algorithm'] = $signatureAlgorithm;
        } else {
            $this->currentCert = array(
                'tbsCertList' =>
                    array(
                        'version' => 'v2',
                        'signature' => array('algorithm' => $signatureAlgorithm),
                        'issuer' => false, // this is going to be overwritten later
                        'thisUpdate' => $this->_timeField($thisUpdate) // $this->setStartDate()
                    ),
                'signatureAlgorithm' => array('algorithm' => $signatureAlgorithm),
                'signature'          => false // this is going to be overwritten later
            );
        }

        $tbsCertList = &$this->currentCert['tbsCertList'];
        $tbsCertList['issuer'] = $issuer->dn;
        $tbsCertList['thisUpdate'] = $this->_timeField($thisUpdate);

        if (!empty($this->endDate)) {
            $tbsCertList['nextUpdate'] = $this->_timeField($this->endDate); // $this->setEndDate()
        } else {
            unset($tbsCertList['nextUpdate']);
        }

        if (!empty($this->serialNumber)) {
            $crlNumber = $this->serialNumber;
        } else {
            $crlNumber = $this->getExtension('id-ce-cRLNumber');
<<<<<<< HEAD
            $crlNumber = $crlNumber !== false ? $crlNumber->add(new BigInteger(1)) : null;
=======
            // "The CRL number is a non-critical CRL extension that conveys a
            //  monotonically increasing sequence number for a given CRL scope and
            //  CRL issuer.  This extension allows users to easily determine when a
            //  particular CRL supersedes another CRL."
            // -- https://tools.ietf.org/html/rfc5280#section-5.2.3
            $crlNumber = $crlNumber !== false ? $crlNumber->add(new Math_BigInteger(1)) : null;
>>>>>>> 693804e6
        }

        $this->removeExtension('id-ce-authorityKeyIdentifier');
        $this->removeExtension('id-ce-issuerAltName');

        // Be sure version >= v2 if some extension found.
        $version = isset($tbsCertList['version']) ? $tbsCertList['version'] : 0;
        if (!$version) {
            if (!empty($tbsCertList['crlExtensions'])) {
                $version = 1; // v2.
            } elseif (!empty($tbsCertList['revokedCertificates'])) {
                foreach ($tbsCertList['revokedCertificates'] as $cert) {
                    if (!empty($cert['crlEntryExtensions'])) {
                        $version = 1; // v2.
                    }
                }
            }

            if ($version) {
                $tbsCertList['version'] = $version;
            }
        }

        // Store additional extensions.
        if (!empty($tbsCertList['version'])) { // At least v2.
            if (!empty($crlNumber)) {
                $this->setExtension('id-ce-cRLNumber', $crlNumber);
            }

            if (isset($issuer->currentKeyIdentifier)) {
                $this->setExtension('id-ce-authorityKeyIdentifier', array(
                        //'authorityCertIssuer' => array(
                        //    array(
                        //        'directoryName' => $issuer->dn
                        //    )
                        //),
                        'keyIdentifier' => $issuer->currentKeyIdentifier
                    )
                );
                //$extensions = &$tbsCertList['crlExtensions'];
                //if (isset($issuer->serialNumber)) {
                //    $extensions[count($extensions) - 1]['authorityCertSerialNumber'] = $issuer->serialNumber;
                //}
                //unset($extensions);
            }

            $issuerAltName = $this->getExtension('id-ce-subjectAltName', $issuer->currentCert);

            if ($issuerAltName !== false) {
                $this->setExtension('id-ce-issuerAltName', $issuerAltName);
            }
        }

        if (empty($tbsCertList['revokedCertificates'])) {
            unset($tbsCertList['revokedCertificates']);
        }

        unset($tbsCertList);

        // resync $this->signatureSubject
        // save $tbsCertList in case there are any \phpseclib\File\ASN1\Element objects in it
        $tbsCertList = $this->currentCert['tbsCertList'];
        $this->loadCRL($this->saveCRL($this->currentCert));

        $result = $this->_sign($issuer->privateKey, $signatureAlgorithm);
        $result['tbsCertList'] = $tbsCertList;

        $this->currentCert = $currentCert;
        $this->signatureSubject = $signatureSubject;

        return $result;
    }

    /**
     * X.509 certificate signing helper function.
     *
     * @param Object $key
     * @param \phpseclib\File\X509 $subject
     * @param String $signatureAlgorithm
     * @access public
     * @return Mixed
     */
    function _sign($key, $signatureAlgorithm)
    {
        if ($key instanceof RSA) {
            switch ($signatureAlgorithm) {
                case 'md2WithRSAEncryption':
                case 'md5WithRSAEncryption':
                case 'sha1WithRSAEncryption':
                case 'sha224WithRSAEncryption':
                case 'sha256WithRSAEncryption':
                case 'sha384WithRSAEncryption':
                case 'sha512WithRSAEncryption':
                    $key->setHash(preg_replace('#WithRSAEncryption$#', '', $signatureAlgorithm));
                    $key->setSignatureMode(RSA::SIGNATURE_PKCS1);

                    $this->currentCert['signature'] = base64_encode("\0" . $key->sign($this->signatureSubject));
                    return $this->currentCert;
            }
        }

        return false;
    }

    /**
     * Set certificate start date
     *
     * @param String $date
     * @access public
     */
    function setStartDate($date)
    {
        $this->startDate = @date('D, d M Y H:i:s O', @strtotime($date));
    }

    /**
     * Set certificate end date
     *
     * @param String $date
     * @access public
     */
    function setEndDate($date)
    {
        /*
          To indicate that a certificate has no well-defined expiration date,
          the notAfter SHOULD be assigned the GeneralizedTime value of
          99991231235959Z.

          -- http://tools.ietf.org/html/rfc5280#section-4.1.2.5
        */
        if (strtolower($date) == 'lifetime') {
            $temp = '99991231235959Z';
            $asn1 = new ASN1();
            $temp = chr(ASN1::TYPE_GENERALIZED_TIME) . $asn1->_encodeLength(strlen($temp)) . $temp;
            $this->endDate = new Element($temp);
        } else {
            $this->endDate = @date('D, d M Y H:i:s O', @strtotime($date));
        }
    }

    /**
     * Set Serial Number
     *
     * @param String $serial
     * @param $base optional
     * @access public
     */
    function setSerialNumber($serial, $base = -256)
    {
        $this->serialNumber = new BigInteger($serial, $base);
    }

    /**
     * Turns the certificate into a certificate authority
     *
     * @access public
     */
    function makeCA()
    {
        $this->caFlag = true;
    }

    /**
     * Get a reference to a subarray
     *
     * @param array $root
     * @param String $path  absolute path with / as component separator
     * @param Boolean $create optional
     * @access private
     * @return array item ref or false
     */
    function &_subArray(&$root, $path, $create = false)
    {
        $false = false;

        if (!is_array($root)) {
            return $false;
        }

        foreach (explode('/', $path) as $i) {
            if (!is_array($root)) {
                return $false;
            }

            if (!isset($root[$i])) {
                if (!$create) {
                    return $false;
                }

                $root[$i] = array();
            }

            $root = &$root[$i];
        }

        return $root;
    }

    /**
     * Get a reference to an extension subarray
     *
     * @param array $root
     * @param String $path optional absolute path with / as component separator
     * @param Boolean $create optional
     * @access private
     * @return array ref or false
     */
    function &_extensions(&$root, $path = null, $create = false)
    {
        if (!isset($root)) {
            $root = $this->currentCert;
        }

        switch (true) {
            case !empty($path):
            case !is_array($root):
                break;
            case isset($root['tbsCertificate']):
                $path = 'tbsCertificate/extensions';
                break;
            case isset($root['tbsCertList']):
                $path = 'tbsCertList/crlExtensions';
                break;
            case isset($root['certificationRequestInfo']):
                $pth = 'certificationRequestInfo/attributes';
                $attributes = &$this->_subArray($root, $pth, $create);

                if (is_array($attributes)) {
                    foreach ($attributes as $key => $value) {
                        if ($value['type'] == 'pkcs-9-at-extensionRequest') {
                            $path = "$pth/$key/value/0";
                            break 2;
                        }
                    }
                    if ($create) {
                        $key = count($attributes);
                        $attributes[] = array('type' => 'pkcs-9-at-extensionRequest', 'value' => array());
                        $path = "$pth/$key/value/0";
                    }
                }
                break;
        }

        $extensions = &$this->_subArray($root, $path, $create);

        if (!is_array($extensions)) {
            $false = false;
            return $false;
        }

        return $extensions;
    }

    /**
     * Remove an Extension
     *
     * @param String $id
     * @param String $path optional
     * @access private
     * @return Boolean
     */
    function _removeExtension($id, $path = null)
    {
        $extensions = &$this->_extensions($this->currentCert, $path);

        if (!is_array($extensions)) {
            return false;
        }

        $result = false;
        foreach ($extensions as $key => $value) {
            if ($value['extnId'] == $id) {
                unset($extensions[$key]);
                $result = true;
            }
        }

        $extensions = array_values($extensions);
        return $result;
    }

    /**
     * Get an Extension
     *
     * Returns the extension if it exists and false if not
     *
     * @param String $id
     * @param Array $cert optional
     * @param String $path optional
     * @access private
     * @return Mixed
     */
    function _getExtension($id, $cert = null, $path = null)
    {
        $extensions = $this->_extensions($cert, $path);

        if (!is_array($extensions)) {
            return false;
        }

        foreach ($extensions as $key => $value) {
            if ($value['extnId'] == $id) {
                return $value['extnValue'];
            }
        }

        return false;
    }

    /**
     * Returns a list of all extensions in use
     *
     * @param array $cert optional
     * @param String $path optional
     * @access private
     * @return Array
     */
    function _getExtensions($cert = null, $path = null)
    {
        $exts = $this->_extensions($cert, $path);
        $extensions = array();

        if (is_array($exts)) {
            foreach ($exts as $extension) {
                $extensions[] = $extension['extnId'];
            }
        }

        return $extensions;
    }

    /**
     * Set an Extension
     *
     * @param String $id
     * @param Mixed $value
     * @param Boolean $critical optional
     * @param Boolean $replace optional
     * @param String $path optional
     * @access private
     * @return Boolean
     */
    function _setExtension($id, $value, $critical = false, $replace = true, $path = null)
    {
        $extensions = &$this->_extensions($this->currentCert, $path, true);

        if (!is_array($extensions)) {
            return false;
        }

        $newext = array('extnId'  => $id, 'critical' => $critical, 'extnValue' => $value);

        foreach ($extensions as $key => $value) {
            if ($value['extnId'] == $id) {
                if (!$replace) {
                    return false;
                }

                $extensions[$key] = $newext;
                return true;
            }
        }

        $extensions[] = $newext;
        return true;
    }

    /**
     * Remove a certificate, CSR or CRL Extension
     *
     * @param String $id
     * @access public
     * @return Boolean
     */
    function removeExtension($id)
    {
        return $this->_removeExtension($id);
    }

    /**
     * Get a certificate, CSR or CRL Extension
     *
     * Returns the extension if it exists and false if not
     *
     * @param String $id
     * @param Array $cert optional
     * @access public
     * @return Mixed
     */
    function getExtension($id, $cert = null)
    {
        return $this->_getExtension($id, $cert);
    }

    /**
     * Returns a list of all extensions in use in certificate, CSR or CRL
     *
     * @param array $cert optional
     * @access public
     * @return Array
     */
    function getExtensions($cert = null)
    {
        return $this->_getExtensions($cert);
    }

    /**
     * Set a certificate, CSR or CRL Extension
     *
     * @param String $id
     * @param Mixed $value
     * @param Boolean $critical optional
     * @param Boolean $replace optional
     * @access public
     * @return Boolean
     */
    function setExtension($id, $value, $critical = false, $replace = true)
    {
        return $this->_setExtension($id, $value, $critical, $replace);
    }

    /**
     * Remove a CSR attribute.
     *
     * @param String $id
     * @param Integer $disposition optional
     * @access public
     * @return Boolean
     */
    function removeAttribute($id, $disposition = self::ATTR_ALL)
    {
        $attributes = &$this->_subArray($this->currentCert, 'certificationRequestInfo/attributes');

        if (!is_array($attributes)) {
            return false;
        }

        $result = false;
        foreach ($attributes as $key => $attribute) {
            if ($attribute['type'] == $id) {
                $n = count($attribute['value']);
                switch (true) {
                    case $disposition == self::ATTR_APPEND:
                    case $disposition == self::ATTR_REPLACE:
                        return false;
                    case $disposition >= $n:
                        $disposition -= $n;
                        break;
                    case $disposition == self::ATTR_ALL:
                    case $n == 1:
                        unset($attributes[$key]);
                        $result = true;
                        break;
                    default:
                        unset($attributes[$key]['value'][$disposition]);
                        $attributes[$key]['value'] = array_values($attributes[$key]['value']);
                        $result = true;
                        break;
                }
                if ($result && $disposition != self::ATTR_ALL) {
                    break;
                }
            }
        }

        $attributes = array_values($attributes);
        return $result;
    }

    /**
     * Get a CSR attribute
     *
     * Returns the attribute if it exists and false if not
     *
     * @param String $id
     * @param Integer $disposition optional
     * @param Array $csr optional
     * @access public
     * @return Mixed
     */
    function getAttribute($id, $disposition = self::ATTR_ALL, $csr = null)
    {
        if (empty($csr)) {
            $csr = $this->currentCert;
        }

        $attributes = $this->_subArray($csr, 'certificationRequestInfo/attributes');

        if (!is_array($attributes)) {
            return false;
        }

        foreach ($attributes as $key => $attribute) {
            if ($attribute['type'] == $id) {
                $n = count($attribute['value']);
                switch (true) {
                    case $disposition == self::ATTR_APPEND:
                    case $disposition == self::ATTR_REPLACE:
                        return false;
                    case $disposition == self::ATTR_ALL:
                        return $attribute['value'];
                    case $disposition >= $n:
                        $disposition -= $n;
                        break;
                    default:
                        return $attribute['value'][$disposition];
                }
            }
        }

        return false;
    }

    /**
     * Returns a list of all CSR attributes in use
     *
     * @param array $csr optional
     * @access public
     * @return Array
     */
    function getAttributes($csr = null)
    {
        if (empty($csr)) {
            $csr = $this->currentCert;
        }

        $attributes = $this->_subArray($csr, 'certificationRequestInfo/attributes');
        $attrs = array();

        if (is_array($attributes)) {
            foreach ($attributes as $attribute) {
                $attrs[] = $attribute['type'];
            }
        }

        return $attrs;
    }

    /**
     * Set a CSR attribute
     *
     * @param String $id
     * @param Mixed $value
     * @param Boolean $disposition optional
     * @access public
     * @return Boolean
     */
    function setAttribute($id, $value, $disposition = self::ATTR_ALL)
    {
        $attributes = &$this->_subArray($this->currentCert, 'certificationRequestInfo/attributes', true);

        if (!is_array($attributes)) {
            return false;
        }

        switch ($disposition) {
            case self::ATTR_REPLACE:
                $disposition = self::ATTR_APPEND;
            case self::ATTR_ALL:
                $this->removeAttribute($id);
                break;
        }

        foreach ($attributes as $key => $attribute) {
            if ($attribute['type'] == $id) {
                $n = count($attribute['value']);
                switch (true) {
                    case $disposition == self::ATTR_APPEND:
                        $last = $key;
                        break;
                    case $disposition >= $n:
                        $disposition -= $n;
                        break;
                    default:
                        $attributes[$key]['value'][$disposition] = $value;
                        return true;
                }
            }
        }

        switch (true) {
            case $disposition >= 0:
                return false;
            case isset($last):
                $attributes[$last]['value'][] = $value;
                break;
            default:
                $attributes[] = array('type' => $id, 'value' => $disposition == self::ATTR_ALL ? $value: array($value));
                break;
        }

        return true;
    }

    /**
     * Sets the subject key identifier
     *
     * This is used by the id-ce-authorityKeyIdentifier and the id-ce-subjectKeyIdentifier extensions.
     *
     * @param String $value
     * @access public
     */
    function setKeyIdentifier($value)
    {
        if (empty($value)) {
            unset($this->currentKeyIdentifier);
        } else {
            $this->currentKeyIdentifier = base64_encode($value);
        }
    }

    /**
     * Compute a public key identifier.
     *
     * Although key identifiers may be set to any unique value, this function
     * computes key identifiers from public key according to the two
     * recommended methods (4.2.1.2 RFC 3280).
     * Highly polymorphic: try to accept all possible forms of key:
     * - Key object
     * - \phpseclib\File\X509 object with public or private key defined
     * - Certificate or CSR array
     * - \phpseclib\File\ASN1\Element object
     * - PEM or DER string
     *
     * @param Mixed $key optional
     * @param Integer $method optional
     * @access public
     * @return String binary key identifier
     */
    function computeKeyIdentifier($key = null, $method = 1)
    {
        if (is_null($key)) {
            $key = $this;
        }

        switch (true) {
            case is_string($key):
                break;
            case is_array($key) && isset($key['tbsCertificate']['subjectPublicKeyInfo']['subjectPublicKey']):
                return $this->computeKeyIdentifier($key['tbsCertificate']['subjectPublicKeyInfo']['subjectPublicKey'], $method);
            case is_array($key) && isset($key['certificationRequestInfo']['subjectPKInfo']['subjectPublicKey']):
                return $this->computeKeyIdentifier($key['certificationRequestInfo']['subjectPKInfo']['subjectPublicKey'], $method);
            case !is_object($key):
                return false;
            case $key instanceof Element:
                // Assume the element is a bitstring-packed key.
                $asn1 = new ASN1();
                $decoded = $asn1->decodeBER($key->element);
                if (empty($decoded)) {
                    return false;
                }
                $raw = $asn1->asn1map($decoded[0], array('type' => ASN1::TYPE_BIT_STRING));
                if (empty($raw)) {
                    return false;
                }
                $raw = base64_decode($raw);
                // If the key is private, compute identifier from its corresponding public key.
                $key = new RSA();
                if (!$key->loadKey($raw)) {
                    return false;   // Not an unencrypted RSA key.
                }
                if ($key->getPrivateKey() !== false) {  // If private.
                    return $this->computeKeyIdentifier($key, $method);
                }
                $key = $raw;    // Is a public key.
                break;
            case $key instanceof X509:
                if (isset($key->publicKey)) {
                    return $this->computeKeyIdentifier($key->publicKey, $method);
                }
                if (isset($key->privateKey)) {
                    return $this->computeKeyIdentifier($key->privateKey, $method);
                }
                if (isset($key->currentCert['tbsCertificate']) || isset($key->currentCert['certificationRequestInfo'])) {
                    return $this->computeKeyIdentifier($key->currentCert, $method);
                }
                return false;
            default: // Should be a key object (i.e.: \phpseclib\Crypt\RSA).
                $key = $key->getPublicKey(RSA::PUBLIC_FORMAT_PKCS1);
                break;
        }

        // If in PEM format, convert to binary.
        $key = $this->_extractBER($key);

        // Now we have the key string: compute its sha-1 sum.
        $hash = new Hash('sha1');
        $hash = $hash->hash($key);

        if ($method == 2) {
            $hash = substr($hash, -8);
            $hash[0] = chr((ord($hash[0]) & 0x0F) | 0x40);
        }

        return $hash;
    }

    /**
     * Format a public key as appropriate
     *
     * @access private
     * @return Array
     */
    function _formatSubjectPublicKey()
    {
        if ($this->publicKey instanceof RSA) {
            // the following two return statements do the same thing. i dunno.. i just prefer the later for some reason.
            // the former is a good example of how to do fuzzing on the public key
            //return new Element(base64_decode(preg_replace('#-.+-|[\r\n]#', '', $this->publicKey->getPublicKey())));
            return array(
                'algorithm' => array('algorithm' => 'rsaEncryption'),
                'subjectPublicKey' => $this->publicKey->getPublicKey(RSA::PUBLIC_FORMAT_PKCS1)
            );
        }

        return false;
    }

    /**
     * Set the domain name's which the cert is to be valid for
     *
     * @access public
     * @return Array
     */
    function setDomain()
    {
        $this->domains = func_get_args();
        $this->removeDNProp('id-at-commonName');
        $this->setDNProp('id-at-commonName', $this->domains[0]);
    }

    /**
     * Set the IP Addresses's which the cert is to be valid for
     *
     * @access public
     * @param String $ipAddress optional
     */
    function setIPAddress()
    {
        $this->ipAddresses = func_get_args();
        /*
        if (!isset($this->domains)) {
            $this->removeDNProp('id-at-commonName');
            $this->setDNProp('id-at-commonName', $this->ipAddresses[0]);
        }
        */
    }

    /**
     * Helper function to build domain array
     *
     * @access private
     * @param String $domain
     * @return Array
     */
    function _dnsName($domain)
    {
        return array('dNSName' => $domain);
    }

    /**
     * Helper function to build IP Address array
     *
     * (IPv6 is not currently supported)
     *
     * @access private
     * @param String $address
     * @return Array
     */
    function _iPAddress($address)
    {
        return array('iPAddress' => $address);
    }

    /**
     * Get the index of a revoked certificate.
     *
     * @param array $rclist
     * @param String $serial
     * @param Boolean $create optional
     * @access private
     * @return Integer or false
     */
    function _revokedCertificate(&$rclist, $serial, $create = false)
    {
        $serial = new BigInteger($serial);

        foreach ($rclist as $i => $rc) {
            if (!($serial->compare($rc['userCertificate']))) {
                return $i;
            }
        }

        if (!$create) {
            return false;
        }

        $i = count($rclist);
        $rclist[] = array('userCertificate' => $serial,
                          'revocationDate'  => $this->_timeField(@date('D, d M Y H:i:s O')));
        return $i;
    }

    /**
     * Revoke a certificate.
     *
     * @param String $serial
     * @param String $date optional
     * @access public
     * @return Boolean
     */
    function revoke($serial, $date = null)
    {
        if (isset($this->currentCert['tbsCertList'])) {
            if (is_array($rclist = &$this->_subArray($this->currentCert, 'tbsCertList/revokedCertificates', true))) {
                if ($this->_revokedCertificate($rclist, $serial) === false) { // If not yet revoked
                    if (($i = $this->_revokedCertificate($rclist, $serial, true)) !== false) {

                        if (!empty($date)) {
                            $rclist[$i]['revocationDate'] = $this->_timeField($date);
                        }

                        return true;
                    }
                }
            }
        }

        return false;
    }

    /**
     * Unrevoke a certificate.
     *
     * @param String $serial
     * @access public
     * @return Boolean
     */
    function unrevoke($serial)
    {
        if (is_array($rclist = &$this->_subArray($this->currentCert, 'tbsCertList/revokedCertificates'))) {
            if (($i = $this->_revokedCertificate($rclist, $serial)) !== false) {
                unset($rclist[$i]);
                $rclist = array_values($rclist);
                return true;
            }
        }

        return false;
    }

    /**
     * Get a revoked certificate.
     *
     * @param String $serial
     * @access public
     * @return Mixed
     */
    function getRevoked($serial)
    {
        if (is_array($rclist = $this->_subArray($this->currentCert, 'tbsCertList/revokedCertificates'))) {
            if (($i = $this->_revokedCertificate($rclist, $serial)) !== false) {
                return $rclist[$i];
            }
        }

        return false;
    }

    /**
     * List revoked certificates
     *
     * @param array $crl optional
     * @access public
     * @return array
     */
    function listRevoked($crl = null)
    {
        if (!isset($crl)) {
            $crl = $this->currentCert;
        }

        if (!isset($crl['tbsCertList'])) {
            return false;
        }

        $result = array();

        if (is_array($rclist = $this->_subArray($crl, 'tbsCertList/revokedCertificates'))) {
            foreach ($rclist as $rc) {
                $result[] = $rc['userCertificate']->toString();
            }
        }

        return $result;
    }

    /**
     * Remove a Revoked Certificate Extension
     *
     * @param String $serial
     * @param String $id
     * @access public
     * @return Boolean
     */
    function removeRevokedCertificateExtension($serial, $id)
    {
        if (is_array($rclist = &$this->_subArray($this->currentCert, 'tbsCertList/revokedCertificates'))) {
            if (($i = $this->_revokedCertificate($rclist, $serial)) !== false) {
                return $this->_removeExtension($id, "tbsCertList/revokedCertificates/$i/crlEntryExtensions");
            }
        }

        return false;
    }

    /**
     * Get a Revoked Certificate Extension
     *
     * Returns the extension if it exists and false if not
     *
     * @param String $serial
     * @param String $id
     * @param Array $crl optional
     * @access public
     * @return Mixed
     */
    function getRevokedCertificateExtension($serial, $id, $crl = null)
    {
        if (!isset($crl)) {
            $crl = $this->currentCert;
        }

        if (is_array($rclist = $this->_subArray($crl, 'tbsCertList/revokedCertificates'))) {
            if (($i = $this->_revokedCertificate($rclist, $serial)) !== false) {
                return $this->_getExtension($id, $crl,  "tbsCertList/revokedCertificates/$i/crlEntryExtensions");
            }
        }

        return false;
    }

    /**
     * Returns a list of all extensions in use for a given revoked certificate
     *
     * @param String $serial
     * @param array $crl optional
     * @access public
     * @return Array
     */
    function getRevokedCertificateExtensions($serial, $crl = null)
    {
        if (!isset($crl)) {
            $crl = $this->currentCert;
        }

        if (is_array($rclist = $this->_subArray($crl, 'tbsCertList/revokedCertificates'))) {
            if (($i = $this->_revokedCertificate($rclist, $serial)) !== false) {
                return $this->_getExtensions($crl, "tbsCertList/revokedCertificates/$i/crlEntryExtensions");
            }
        }

        return false;
    }

    /**
     * Set a Revoked Certificate Extension
     *
     * @param String $serial
     * @param String $id
     * @param Mixed $value
     * @param Boolean $critical optional
     * @param Boolean $replace optional
     * @access public
     * @return Boolean
     */
    function setRevokedCertificateExtension($serial, $id, $value, $critical = false, $replace = true)
    {
        if (isset($this->currentCert['tbsCertList'])) {
            if (is_array($rclist = &$this->_subArray($this->currentCert, 'tbsCertList/revokedCertificates', true))) {
                if (($i = $this->_revokedCertificate($rclist, $serial, true)) !== false) {
                    return $this->_setExtension($id, $value, $critical, $replace, "tbsCertList/revokedCertificates/$i/crlEntryExtensions");
                }
            }
        }

        return false;
    }

    /**
     * Extract raw BER from Base64 encoding
     *
     * @access private
     * @param String $str
     * @return String
     */
    function _extractBER($str)
    {
        /* X.509 certs are assumed to be base64 encoded but sometimes they'll have additional things in them
         * above and beyond the ceritificate.
         * ie. some may have the following preceding the -----BEGIN CERTIFICATE----- line:
         *
         * Bag Attributes
         *     localKeyID: 01 00 00 00
         * subject=/O=organization/OU=org unit/CN=common name
         * issuer=/O=organization/CN=common name
         */
        $temp = preg_replace('#.*?^-+[^-]+-+#ms', '', $str, 1);
        // remove the -----BEGIN CERTIFICATE----- and -----END CERTIFICATE----- stuff
        $temp = preg_replace('#-+[^-]+-+#', '', $temp);
        // remove new lines
        $temp = str_replace(array("\r", "\n", ' '), '', $temp);
        $temp = preg_match('#^[a-zA-Z\d/+]*={0,2}$#', $temp) ? base64_decode($temp) : false;
        return $temp != false ? $temp : $str;
    }
}<|MERGE_RESOLUTION|>--- conflicted
+++ resolved
@@ -28,6 +28,7 @@
 
 use phpseclib\Crypt\Hash;
 use phpseclib\Crypt\RSA;
+use phpseclib\Crypt\Random;
 use phpseclib\File\ASN1;
 use phpseclib\File\ASN1\Element;
 use phpseclib\Math\BigInteger;
@@ -3241,21 +3242,12 @@
 
             $startDate = !empty($this->startDate) ? $this->startDate : @date('D, d M Y H:i:s O');
             $endDate = !empty($this->endDate) ? $this->endDate : @date('D, d M Y H:i:s O', strtotime('+1 year'));
-<<<<<<< HEAD
-            $serialNumber = !empty($this->serialNumber) ? $this->serialNumber : new BigInteger();
-=======
-            if (!empty($this->serialNumber)) {
-                $serialNumber = $this->serialNumber;
-            } else {
-                if (!function_exists('crypt_random_string')) {
-                    include_once 'Crypt/Random.php';
-                }
-                // "The serial number MUST be a positive integer"
-                // "Conforming CAs MUST NOT use serialNumber values longer than 20 octets."
-                //  -- https://tools.ietf.org/html/rfc5280#section-4.1.2.2
-                $serialNumber = new Math_BigInteger(crypt_random_string(20) & ("\x7F" . str_repeat("\xFF", 19)), 256);
-            }
->>>>>>> 693804e6
+            // "The serial number MUST be a positive integer"
+            // "Conforming CAs MUST NOT use serialNumber values longer than 20 octets."
+            //  -- https://tools.ietf.org/html/rfc5280#section-4.1.2.2
+            $serialNumber = !empty($this->serialNumber) ?
+                $this->serialNumber :
+                new BigInteger(Random::string(20) & ("\x7F" . str_repeat("\xFF", 19)), 256);
 
             $this->currentCert = array(
                 'tbsCertificate' =>
@@ -3544,16 +3536,12 @@
             $crlNumber = $this->serialNumber;
         } else {
             $crlNumber = $this->getExtension('id-ce-cRLNumber');
-<<<<<<< HEAD
-            $crlNumber = $crlNumber !== false ? $crlNumber->add(new BigInteger(1)) : null;
-=======
             // "The CRL number is a non-critical CRL extension that conveys a
             //  monotonically increasing sequence number for a given CRL scope and
             //  CRL issuer.  This extension allows users to easily determine when a
             //  particular CRL supersedes another CRL."
             // -- https://tools.ietf.org/html/rfc5280#section-5.2.3
-            $crlNumber = $crlNumber !== false ? $crlNumber->add(new Math_BigInteger(1)) : null;
->>>>>>> 693804e6
+            $crlNumber = $crlNumber !== false ? $crlNumber->add(new BigInteger(1)) : null;
         }
 
         $this->removeExtension('id-ce-authorityKeyIdentifier');
