--- conflicted
+++ resolved
@@ -3835,19 +3835,11 @@
      */
     function setStartDate($date)
     {
-<<<<<<< HEAD
         if (!is_object($date) || !is_a($date, 'DateTime')) {
-            $date = new DateTime($date);
-=======
-        if (class_exists('DateTime')) {
             $date = new DateTime($date, new DateTimeZone(@date_default_timezone_get()));
-            $this->startDate = $date->format('D, d M Y H:i:s O');
-        } else {
-            $this->startDate = @date('D, d M Y H:i:s O', @strtotime($date));
->>>>>>> 6f47ef80
-        }
-
-        $this->startDate = $date->format('D, d M Y H:i:s O', new DateTimeZone(@date_default_timezone_get()));
+        }
+
+        $this->startDate = $date->format('D, d M Y H:i:s O');
     }
 
     /**
@@ -3872,10 +3864,10 @@
             $this->endDate = new Element($temp);
         } else {
             if (!is_object($date) || !is_a($date, 'DateTime')) {
-                $date = new DateTime($date);
-            }
-
-            $this->endDate = $date->format('D, d M Y H:i:s O', new DateTimeZone(@date_default_timezone_get()));
+                $date = new DateTime($date, new DateTimeZone(@date_default_timezone_get()));
+            }
+
+            $this->endDate = $date->format('D, d M Y H:i:s O');
         }
     }
 
