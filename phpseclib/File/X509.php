--- conflicted
+++ resolved
@@ -1010,35 +1010,9 @@
         }
 
         if ($names = $this->getExtension('id-ce-subjectAltName')) {
-<<<<<<< HEAD
-            foreach ($names as $key => $value) {
-                $value = str_replace(['.', '*'], ['\.', '[^.]*'], $value);
-                switch ($key) {
-                    case 'dNSName':
-                        /* From RFC2818 "HTTP over TLS":
-
-                           If a subjectAltName extension of type dNSName is present, that MUST
-                           be used as the identity. Otherwise, the (most specific) Common Name
-                           field in the Subject field of the certificate MUST be used. Although
-                           the use of the Common Name is existing practice, it is deprecated and
-                           Certification Authorities are encouraged to use the dNSName instead. */
-                        if (preg_match('#^' . $value . '$#', $components['host'])) {
-                            return true;
-                        }
-                        break;
-                    case 'iPAddress':
-                        /* From RFC2818 "HTTP over TLS":
-
-                           In some cases, the URI is specified as an IP address rather than a
-                           hostname. In this case, the iPAddress subjectAltName must be present
-                           in the certificate and must exactly match the IP in the URI. */
-                        if (preg_match('#(?:\d{1-3}\.){4}#', $components['host'] . '.') && preg_match('#^' . $value . '$#', $components['host'])) {
-                            return true;
-                        }
-=======
             foreach ($names as $name) {
                 foreach ($name as $key => $value) {
-                    $value = str_replace(array('.', '*'), array('\.', '[^.]*'), $value);
+                    $value = str_replace(['.', '*'], ['\.', '[^.]*'], $value);
                     switch ($key) {
                         case 'dNSName':
                             /* From RFC2818 "HTTP over TLS":
@@ -1062,7 +1036,6 @@
                                 return true;
                             }
                     }
->>>>>>> 12090c13
                 }
             }
             return false;
