<?php

/**
 * TBSCertList
 *
 * PHP version 5
 *
 * @author    Jim Wigginton <terrafrost@php.net>
 * @copyright 2016 Jim Wigginton
 * @license   http://www.opensource.org/licenses/mit-license.html  MIT License
 * @link      http://phpseclib.sourceforge.net
 */

declare(strict_types=1);

namespace phpseclib3\File\ASN1\Maps;

use phpseclib3\File\ASN1;

/**
 * TBSCertList
 *
 * @author  Jim Wigginton <terrafrost@php.net>
 */
abstract class TBSCertList
{
    public const MAP = [
        'type' => ASN1::TYPE_SEQUENCE,
        'children' => [
            'version' => [
                'type' => ASN1::TYPE_INTEGER,
                'mapping' => ['v1', 'v2'],
                'optional' => true,
<<<<<<< HEAD
                'default' => 'v2',
=======
                'default' => 'v1'
>>>>>>> 1dba4262
            ],
            'signature' => AlgorithmIdentifier::MAP,
            'issuer' => Name::MAP,
            'thisUpdate' => Time::MAP,
            'nextUpdate' => [
                'optional' => true,
            ] + Time::MAP,
            'revokedCertificates' => [
                'type' => ASN1::TYPE_SEQUENCE,
                'optional' => true,
                'min' => 0,
                'max' => -1,
                'children' => RevokedCertificate::MAP,
            ],
            'crlExtensions' => [
                'constant' => 0,
                'optional' => true,
                'explicit' => true,
            ] + Extensions::MAP,
        ],
    ];
}<|MERGE_RESOLUTION|>--- conflicted
+++ resolved
@@ -31,11 +31,7 @@
                 'type' => ASN1::TYPE_INTEGER,
                 'mapping' => ['v1', 'v2'],
                 'optional' => true,
-<<<<<<< HEAD
-                'default' => 'v2',
-=======
                 'default' => 'v1'
->>>>>>> 1dba4262
             ],
             'signature' => AlgorithmIdentifier::MAP,
             'issuer' => Name::MAP,
