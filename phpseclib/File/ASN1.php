--- conflicted
+++ resolved
@@ -739,10 +739,6 @@
                 return isset(self::$oids[$decoded['content']]) ? self::$oids[$decoded['content']] : $decoded['content'];
             case self::TYPE_UTC_TIME:
             case self::TYPE_GENERALIZED_TIME:
-<<<<<<< HEAD
-                if (isset($mapping['implicit'])) {
-                    $decoded['content'] = self::decodeTime($decoded['content'], $decoded['type']);
-=======
                 // for explicitly tagged optional stuff
                 if (is_array($decoded['content'])) {
                     $decoded['content'] = $decoded['content'][0]['content'];
@@ -751,8 +747,7 @@
                 // in theory, doing isset($mapping['implicit']) would work but malformed certs do exist
                 // in the wild that OpenSSL decodes without issue so we'll support them as well
                 if (!is_object($decoded['content'])) {
-                    $decoded['content'] = $this->_decodeTime($decoded['content'], $decoded['type']);
->>>>>>> d51b0759
+                    $decoded['content'] = self::decodeTime($decoded['content'], $decoded['type']);
                 }
                 return $decoded['content'] ? $decoded['content']->format(self::$format) : false;
             case self::TYPE_BIT_STRING:
