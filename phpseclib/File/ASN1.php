<?php

/**
 * Pure-PHP ASN.1 Parser
 *
 * PHP version 5
 *
 * ASN.1 provides the semantics for data encoded using various schemes.  The most commonly
 * utilized scheme is DER or the "Distinguished Encoding Rules".  PEM's are base64 encoded
 * DER blobs.
 *
 * \phpseclib\File\ASN1 decodes and encodes DER formatted messages and places them in a semantic context.
 *
 * Uses the 1988 ASN.1 syntax.
 *
 * @category  File
 * @package   ASN1
 * @author    Jim Wigginton <terrafrost@php.net>
 * @copyright 2012 Jim Wigginton
 * @license   http://www.opensource.org/licenses/mit-license.html  MIT License
 * @link      http://phpseclib.sourceforge.net
 */

namespace phpseclib\File;

use phpseclib\File\ASN1\Element;
use phpseclib\Math\BigInteger;

/**
 * Pure-PHP ASN.1 Parser
 *
 * @package ASN1
 * @author  Jim Wigginton <terrafrost@php.net>
 * @access  public
 */
class ASN1
{
    /**#@+
     * Tag Classes
     *
     * @access private
     * @link http://www.itu.int/ITU-T/studygroups/com17/languages/X.690-0207.pdf#page=12
     */
    const CLASS_UNIVERSAL        = 0;
    const CLASS_APPLICATION      = 1;
    const CLASS_CONTEXT_SPECIFIC = 2;
    const CLASS_PRIVATE          = 3;
    /**#@-*/

    /**#@+
     * Tag Classes
     *
     * @access private
     * @link http://www.obj-sys.com/asn1tutorial/node124.html
    */
    const TYPE_BOOLEAN           = 1;
    const TYPE_INTEGER           = 2;
    const TYPE_BIT_STRING        = 3;
    const TYPE_OCTET_STRING      = 4;
    const TYPE_NULL              = 5;
    const TYPE_OBJECT_IDENTIFIER = 6;
    //const TYPE_OBJECT_DESCRIPTOR = 7;
    //const TYPE_INSTANCE_OF       = 8; // EXTERNAL
    const TYPE_REAL              = 9;
    const TYPE_ENUMERATED        = 10;
    //const TYPE_EMBEDDED          = 11;
    const TYPE_UTF8_STRING       = 12;
    //const TYPE_RELATIVE_OID      = 13;
    const TYPE_SEQUENCE          = 16; // SEQUENCE OF
    const TYPE_SET               = 17; // SET OF
    /**#@-*/
    /**#@+
     * More Tag Classes
     *
     * @access private
     * @link http://www.obj-sys.com/asn1tutorial/node10.html
    */
    const TYPE_NUMERIC_STRING   = 18;
    const TYPE_PRINTABLE_STRING = 19;
    const TYPE_TELETEX_STRING   = 20; // T61String
    const TYPE_VIDEOTEX_STRING  = 21;
    const TYPE_IA5_STRING       = 22;
    const TYPE_UTC_TIME         = 23;
    const TYPE_GENERALIZED_TIME = 24;
    const TYPE_GRAPHIC_STRING   = 25;
    const TYPE_VISIBLE_STRING   = 26; // ISO646String
    const TYPE_GENERAL_STRING   = 27;
    const TYPE_UNIVERSAL_STRING = 28;
    //const TYPE_CHARACTER_STRING = 29;
    const TYPE_BMP_STRING       = 30;
    /**#@-*/

    /**#@+
     * Tag Aliases
     *
     * These tags are kinda place holders for other tags.
     *
     * @access private
    */
    const TYPE_CHOICE = -1;
    const TYPE_ANY    = -2;
    /**#@-*/

    /**
     * ASN.1 object identifier
     *
     * @var array
     * @access private
     * @link http://en.wikipedia.org/wiki/Object_identifier
     */
    var $oids = array();

    /**
     * Default date format
     *
     * @var string
     * @access private
     * @link http://php.net/class.datetime
     */
    var $format = 'D, d M Y H:i:s O';

    /**
     * Default date format
     *
     * @var array
     * @access private
     * @see self::setTimeFormat()
     * @see self::asn1map()
     * @link http://php.net/class.datetime
     */
    var $encoded;

    /**
     * Filters
     *
     * If the mapping type is self::TYPE_ANY what do we actually encode it as?
     *
     * @var array
     * @access private
     * @see self::_encode_der()
     */
    var $filters;

    /**
     * Type mapping table for the ANY type.
     *
     * Structured or unknown types are mapped to a \phpseclib\File\ASN1\Element.
     * Unambiguous types get the direct mapping (int/real/bool).
     * Others are mapped as a choice, with an extra indexing level.
     *
     * @var array
     * @access public
     */
    var $ANYmap = array(
        self::TYPE_BOOLEAN              => true,
        self::TYPE_INTEGER              => true,
        self::TYPE_BIT_STRING           => 'bitString',
        self::TYPE_OCTET_STRING         => 'octetString',
        self::TYPE_NULL                 => 'null',
        self::TYPE_OBJECT_IDENTIFIER    => 'objectIdentifier',
        self::TYPE_REAL                 => true,
        self::TYPE_ENUMERATED           => 'enumerated',
        self::TYPE_UTF8_STRING          => 'utf8String',
        self::TYPE_NUMERIC_STRING       => 'numericString',
        self::TYPE_PRINTABLE_STRING     => 'printableString',
        self::TYPE_TELETEX_STRING       => 'teletexString',
        self::TYPE_VIDEOTEX_STRING      => 'videotexString',
        self::TYPE_IA5_STRING           => 'ia5String',
        self::TYPE_UTC_TIME             => 'utcTime',
        self::TYPE_GENERALIZED_TIME     => 'generalTime',
        self::TYPE_GRAPHIC_STRING       => 'graphicString',
        self::TYPE_VISIBLE_STRING       => 'visibleString',
        self::TYPE_GENERAL_STRING       => 'generalString',
        self::TYPE_UNIVERSAL_STRING     => 'universalString',
        //self::TYPE_CHARACTER_STRING     => 'characterString',
        self::TYPE_BMP_STRING           => 'bmpString'
    );

    /**
     * String type to character size mapping table.
     *
     * Non-convertable types are absent from this table.
     * size == 0 indicates variable length encoding.
     *
     * @var array
     * @access public
     */
    var $stringTypeSize = array(
        self::TYPE_UTF8_STRING      => 0,
        self::TYPE_BMP_STRING       => 2,
        self::TYPE_UNIVERSAL_STRING => 4,
        self::TYPE_PRINTABLE_STRING => 1,
        self::TYPE_TELETEX_STRING   => 1,
        self::TYPE_IA5_STRING       => 1,
        self::TYPE_VISIBLE_STRING   => 1,
    );

    /**
     * Parse BER-encoding
     *
     * Serves a similar purpose to openssl's asn1parse
     *
     * @param string $encoded
     * @return array
     * @access public
     */
    function decodeBER($encoded)
    {
        if ($encoded instanceof Element) {
            $encoded = $encoded->element;
        }

        $this->encoded = $encoded;
        // encapsulate in an array for BC with the old decodeBER
        return array($this->_decode_ber($encoded));
    }

    /**
     * Parse BER-encoding (Helper function)
     *
     * Sometimes we want to get the BER encoding of a particular tag.  $start lets us do that without having to reencode.
     * $encoded is passed by reference for the recursive calls done for self::TYPE_BIT_STRING and
     * self::TYPE_OCTET_STRING. In those cases, the indefinite length is used.
     *
     * @param string $encoded
     * @param int $start
     * @param int $encoded_pos
     * @return array
     * @access private
     */
    function _decode_ber($encoded, $start = 0, $encoded_pos = 0)
    {
        $current = array('start' => $start);

        $type = ord($encoded[$encoded_pos++]);
        $start++;

        $constructed = ($type >> 5) & 1;

        $tag = $type & 0x1F;
        if ($tag == 0x1F) {
            $tag = 0;
            // process septets (since the eighth bit is ignored, it's not an octet)
            do {
                $loop = ord($encoded[0]) >> 7;
                $tag <<= 7;
                $tag |= ord($encoded[$encoded_pos++]) & 0x7F;
                $start++;
            } while ($loop);
        }

        // Length, as discussed in paragraph 8.1.3 of X.690-0207.pdf#page=13
        $length = ord($encoded[$encoded_pos++]);
        $start++;
        if ($length == 0x80) { // indefinite length
            // "[A sender shall] use the indefinite form (see 8.1.3.6) if the encoding is constructed and is not all
            //  immediately available." -- paragraph 8.1.3.2.c
            $length = strlen($encoded) - $encoded_pos;
        } elseif ($length & 0x80) { // definite length, long form
            // technically, the long form of the length can be represented by up to 126 octets (bytes), but we'll only
            // support it up to four.
            $length&= 0x7F;
            $temp = substr($encoded, $encoded_pos, $length);
            $encoded_pos += $length;
            // tags of indefinte length don't really have a header length; this length includes the tag
            $current+= array('headerlength' => $length + 2);
            $start+= $length;
            extract(unpack('Nlength', substr(str_pad($temp, 4, chr(0), STR_PAD_LEFT), -4)));
        } else {
            $current+= array('headerlength' => 2);
        }

        if ($length > (strlen($encoded) - $encoded_pos)) {
            return false;
        }

        $content = substr($encoded, $encoded_pos, $length);
        $content_pos = 0;

        // at this point $length can be overwritten. it's only accurate for definite length things as is

        /* Class is UNIVERSAL, APPLICATION, PRIVATE, or CONTEXT-SPECIFIC. The UNIVERSAL class is restricted to the ASN.1
           built-in types. It defines an application-independent data type that must be distinguishable from all other
           data types. The other three classes are user defined. The APPLICATION class distinguishes data types that
           have a wide, scattered use within a particular presentation context. PRIVATE distinguishes data types within
           a particular organization or country. CONTEXT-SPECIFIC distinguishes members of a sequence or set, the
           alternatives of a CHOICE, or universally tagged set members. Only the class number appears in braces for this
           data type; the term CONTEXT-SPECIFIC does not appear.

             -- http://www.obj-sys.com/asn1tutorial/node12.html */
        $class = ($type >> 6) & 3;
        switch ($class) {
            case self::CLASS_APPLICATION:
            case self::CLASS_PRIVATE:
            case self::CLASS_CONTEXT_SPECIFIC:
                if (!$constructed) {
                    return array(
                        'type'     => $class,
                        'constant' => $tag,
                        'content'  => $content,
                        'length'   => $length + $start - $current['start']
                    );
                }

                $newcontent = array();
                $remainingLength = $length;
                while ($remainingLength > 0) {
                    $temp = $this->_decode_ber($content, $start);
                    $length = $temp['length'];
                    // end-of-content octets - see paragraph 8.1.5
                    if (substr($content, $content_pos + $length, 2) == "\0\0") {
                        $length+= 2;
                        $start+= $length;
                        $newcontent[] = $temp;
                        break;
                    }
                    $start+= $length;
                    $remainingLength-= $length;
                    $newcontent[] = $temp;
                    $content_pos += $length;
                }

                return array(
                    'type'     => $class,
                    'constant' => $tag,
                    // the array encapsulation is for BC with the old format
                    'content'  => $newcontent,
                    // the only time when $content['headerlength'] isn't defined is when the length is indefinite.
                    // the absence of $content['headerlength'] is how we know if something is indefinite or not.
                    // technically, it could be defined to be 2 and then another indicator could be used but whatever.
                    'length'   => $start - $current['start']
                ) + $current;
        }

        $current+= array('type' => $tag);

        // decode UNIVERSAL tags
        switch ($tag) {
            case self::TYPE_BOOLEAN:
                // "The contents octets shall consist of a single octet." -- paragraph 8.2.1
                //if (strlen($content) != 1) {
                //    return false;
                //}
                $current['content'] = (bool) ord($content[$content_pos]);
                break;
<<<<<<< HEAD
            case self::TYPE_INTEGER:
            case self::TYPE_ENUMERATED:
                $current['content'] = new BigInteger($content, -256);
=======
            case FILE_ASN1_TYPE_INTEGER:
            case FILE_ASN1_TYPE_ENUMERATED:
                $current['content'] = new Math_BigInteger(substr($content, $content_pos), -256);
>>>>>>> 88ce26f8
                break;
            case self::TYPE_REAL: // not currently supported
                return false;
            case self::TYPE_BIT_STRING:
                // The initial octet shall encode, as an unsigned binary integer with bit 1 as the least significant bit,
                // the number of unused bits in the final subsequent octet. The number shall be in the range zero to
                // seven.
                if (!$constructed) {
                    $current['content'] = substr($content, $content_pos);
                } else {
                    $temp = $this->_decode_ber($content, $start, $content_pos);
                    $length-= (strlen($content) - $content_pos);
                    $last = count($temp) - 1;
                    for ($i = 0; $i < $last; $i++) {
                        // all subtags should be bit strings
                        //if ($temp[$i]['type'] != self::TYPE_BIT_STRING) {
                        //    return false;
                        //}
                        $current['content'].= substr($temp[$i]['content'], 1);
                    }
                    // all subtags should be bit strings
                    //if ($temp[$last]['type'] != self::TYPE_BIT_STRING) {
                    //    return false;
                    //}
                    $current['content'] = $temp[$last]['content'][0] . $current['content'] . substr($temp[$i]['content'], 1);
                }
                break;
            case self::TYPE_OCTET_STRING:
                if (!$constructed) {
                    $current['content'] = substr($content, $content_pos);
                } else {
                    $current['content'] = '';
                    $length = 0;
                    while (substr($content, $content_pos, 2) != "\0\0") {
                        $temp = $this->_decode_ber($content, $length + $start, $content_pos);
                        $content_pos += $temp['length'];
                        // all subtags should be octet strings
                        //if ($temp['type'] != self::TYPE_OCTET_STRING) {
                        //    return false;
                        //}
                        $current['content'].= $temp['content'];
                        $length+= $temp['length'];
                    }
                    if (substr($content, $content_pos, 2) == "\0\0") {
                        $length+= 2; // +2 for the EOC
                    }
                }
                break;
            case self::TYPE_NULL:
                // "The contents octets shall not contain any octets." -- paragraph 8.8.2
                //if (strlen($content)) {
                //    return false;
                //}
                break;
            case self::TYPE_SEQUENCE:
            case self::TYPE_SET:
                $offset = 0;
                $current['content'] = array();
                $content_len = strlen($content);
                while ($content_pos < $content_len) {
                    // if indefinite length construction was used and we have an end-of-content string next
                    // see paragraphs 8.1.1.3, 8.1.3.2, 8.1.3.6, 8.1.5, and (for an example) 8.6.4.2
                    if (!isset($current['headerlength']) && substr($content, $content_pos, 2) == "\0\0") {
                        $length = $offset + 2; // +2 for the EOC
                        break 2;
                    }
                    $temp = $this->_decode_ber($content, $start + $offset, $content_pos);
                    $content_pos += $temp['length'];
                    $current['content'][] = $temp;
                    $offset+= $temp['length'];
                }
                break;
<<<<<<< HEAD
            case self::TYPE_OBJECT_IDENTIFIER:
                $temp = ord($this->_string_shift($content));
=======
            case FILE_ASN1_TYPE_OBJECT_IDENTIFIER:
                $temp = ord($content[$content_pos++]);
>>>>>>> 88ce26f8
                $current['content'] = sprintf('%d.%d', floor($temp / 40), $temp % 40);
                $valuen = 0;
                // process septets
                $content_len = strlen($content);
                while ($content_pos < $content_len) {
                    $temp = ord($content[$content_pos++]);
                    $valuen <<= 7;
                    $valuen |= $temp & 0x7F;
                    if (~$temp & 0x80) {
                        $current['content'].= ".$valuen";
                        $valuen = 0;
                    }
                }
                // the eighth bit of the last byte should not be 1
                //if ($temp >> 7) {
                //    return false;
                //}
                break;
            /* Each character string type shall be encoded as if it had been declared:
               [UNIVERSAL x] IMPLICIT OCTET STRING

                 -- X.690-0207.pdf#page=23 (paragraph 8.21.3)

               Per that, we're not going to do any validation.  If there are any illegal characters in the string,
               we don't really care */
            case self::TYPE_NUMERIC_STRING:
                // 0,1,2,3,4,5,6,7,8,9, and space
            case self::TYPE_PRINTABLE_STRING:
                // Upper and lower case letters, digits, space, apostrophe, left/right parenthesis, plus sign, comma,
                // hyphen, full stop, solidus, colon, equal sign, question mark
            case self::TYPE_TELETEX_STRING:
                // The Teletex character set in CCITT's T61, space, and delete
                // see http://en.wikipedia.org/wiki/Teletex#Character_sets
            case self::TYPE_VIDEOTEX_STRING:
                // The Videotex character set in CCITT's T.100 and T.101, space, and delete
            case self::TYPE_VISIBLE_STRING:
                // Printing character sets of international ASCII, and space
            case self::TYPE_IA5_STRING:
                // International Alphabet 5 (International ASCII)
            case self::TYPE_GRAPHIC_STRING:
                // All registered G sets, and space
            case self::TYPE_GENERAL_STRING:
                // All registered C and G sets, space and delete
            case self::TYPE_UTF8_STRING:
                // ????
<<<<<<< HEAD
            case self::TYPE_BMP_STRING:
                $current['content'] = $content;
                break;
            case self::TYPE_UTC_TIME:
            case self::TYPE_GENERALIZED_TIME:
                $current['content'] = $this->_decodeTime($content, $tag);
=======
            case FILE_ASN1_TYPE_BMP_STRING:
                $current['content'] = substr($content, $content_pos);
                break;
            case FILE_ASN1_TYPE_UTC_TIME:
            case FILE_ASN1_TYPE_GENERALIZED_TIME:
                $current['content'] = $this->_decodeTime(substr($content, $content_pos), $tag);
>>>>>>> 88ce26f8
            default:
        }

        $start+= $length;

        // ie. length is the length of the full TLV encoding - it's not just the length of the value
        return $current + array('length' => $start - $current['start']);
    }

    /**
     * ASN.1 Map
     *
     * Provides an ASN.1 semantic mapping ($mapping) from a parsed BER-encoding to a human readable format.
     *
     * "Special" mappings may be applied on a per tag-name basis via $special.
     *
     * @param array $decoded
     * @param array $mapping
     * @param array $special
     * @return array
     * @access public
     */
    function asn1map($decoded, $mapping, $special = array())
    {
        if (isset($mapping['explicit']) && is_array($decoded['content'])) {
            $decoded = $decoded['content'][0];
        }

        switch (true) {
            case $mapping['type'] == self::TYPE_ANY:
                $intype = $decoded['type'];
                if (isset($decoded['constant']) || !isset($this->ANYmap[$intype]) || ($this->encoded[$decoded['start']] & 0x20)) {
                    return new Element(substr($this->encoded, $decoded['start'], $decoded['length']));
                }
                $inmap = $this->ANYmap[$intype];
                if (is_string($inmap)) {
                    return array($inmap => $this->asn1map($decoded, array('type' => $intype) + $mapping, $special));
                }
                break;
            case $mapping['type'] == self::TYPE_CHOICE:
                foreach ($mapping['children'] as $key => $option) {
                    switch (true) {
                        case isset($option['constant']) && $option['constant'] == $decoded['constant']:
                        case !isset($option['constant']) && $option['type'] == $decoded['type']:
                            $value = $this->asn1map($decoded, $option, $special);
                            break;
                        case !isset($option['constant']) && $option['type'] == self::TYPE_CHOICE:
                            $v = $this->asn1map($decoded, $option, $special);
                            if (isset($v)) {
                                $value = $v;
                            }
                    }
                    if (isset($value)) {
                        if (isset($special[$key])) {
                            $value = call_user_func($special[$key], $value);
                        }
                        return array($key => $value);
                    }
                }
                return null;
            case isset($mapping['implicit']):
            case isset($mapping['explicit']):
            case $decoded['type'] == $mapping['type']:
                break;
            default:
                // if $decoded['type'] and $mapping['type'] are both strings, but different types of strings,
                // let it through
                switch (true) {
                    case $decoded['type'] < 18: // self::TYPE_NUMERIC_STRING == 18
                    case $decoded['type'] > 30: // self::TYPE_BMP_STRING == 30
                    case $mapping['type'] < 18:
                    case $mapping['type'] > 30:
                        return null;
                }
        }

        if (isset($mapping['implicit'])) {
            $decoded['type'] = $mapping['type'];
        }

        switch ($decoded['type']) {
            case self::TYPE_SEQUENCE:
                $map = array();

                // ignore the min and max
                if (isset($mapping['min']) && isset($mapping['max'])) {
                    $child = $mapping['children'];
                    foreach ($decoded['content'] as $content) {
                        if (($map[] = $this->asn1map($content, $child, $special)) === null) {
                            return null;
                        }
                    }

                    return $map;
                }

                $n = count($decoded['content']);
                $i = 0;

                foreach ($mapping['children'] as $key => $child) {
                    $maymatch = $i < $n; // Match only existing input.
                    if ($maymatch) {
                        $temp = $decoded['content'][$i];

                        if ($child['type'] != self::TYPE_CHOICE) {
                            // Get the mapping and input class & constant.
                            $childClass = $tempClass = self::CLASS_UNIVERSAL;
                            $constant = null;
                            if (isset($temp['constant'])) {
                                $tempClass = isset($temp['class']) ? $temp['class'] : self::CLASS_CONTEXT_SPECIFIC;
                            }
                            if (isset($child['class'])) {
                                $childClass = $child['class'];
                                $constant = $child['cast'];
                            } elseif (isset($child['constant'])) {
                                $childClass = self::CLASS_CONTEXT_SPECIFIC;
                                $constant = $child['constant'];
                            }

                            if (isset($constant) && isset($temp['constant'])) {
                                // Can only match if constants and class match.
                                $maymatch = $constant == $temp['constant'] && $childClass == $tempClass;
                            } else {
                                // Can only match if no constant expected and type matches or is generic.
                                $maymatch = !isset($child['constant']) && array_search($child['type'], array($temp['type'], self::TYPE_ANY, self::TYPE_CHOICE)) !== false;
                            }
                        }
                    }

                    if ($maymatch) {
                        // Attempt submapping.
                        $candidate = $this->asn1map($temp, $child, $special);
                        $maymatch = $candidate !== null;
                    }

                    if ($maymatch) {
                        // Got the match: use it.
                        if (isset($special[$key])) {
                            $candidate = call_user_func($special[$key], $candidate);
                        }
                        $map[$key] = $candidate;
                        $i++;
                    } elseif (isset($child['default'])) {
                        $map[$key] = $child['default']; // Use default.
                    } elseif (!isset($child['optional'])) {
                        return null; // Syntax error.
                    }
                }

                // Fail mapping if all input items have not been consumed.
                return $i < $n ? null: $map;

            // the main diff between sets and sequences is the encapsulation of the foreach in another for loop
            case self::TYPE_SET:
                $map = array();

                // ignore the min and max
                if (isset($mapping['min']) && isset($mapping['max'])) {
                    $child = $mapping['children'];
                    foreach ($decoded['content'] as $content) {
                        if (($map[] = $this->asn1map($content, $child, $special)) === null) {
                            return null;
                        }
                    }

                    return $map;
                }

                for ($i = 0; $i < count($decoded['content']); $i++) {
                    $temp = $decoded['content'][$i];
                    $tempClass = self::CLASS_UNIVERSAL;
                    if (isset($temp['constant'])) {
                        $tempClass = isset($temp['class']) ? $temp['class'] : self::CLASS_CONTEXT_SPECIFIC;
                    }

                    foreach ($mapping['children'] as $key => $child) {
                        if (isset($map[$key])) {
                            continue;
                        }
                        $maymatch = true;
                        if ($child['type'] != self::TYPE_CHOICE) {
                            $childClass = self::CLASS_UNIVERSAL;
                            $constant = null;
                            if (isset($child['class'])) {
                                $childClass = $child['class'];
                                $constant = $child['cast'];
                            } elseif (isset($child['constant'])) {
                                $childClass = self::CLASS_CONTEXT_SPECIFIC;
                                $constant = $child['constant'];
                            }

                            if (isset($constant) && isset($temp['constant'])) {
                                // Can only match if constants and class match.
                                $maymatch = $constant == $temp['constant'] && $childClass == $tempClass;
                            } else {
                                // Can only match if no constant expected and type matches or is generic.
                                $maymatch = !isset($child['constant']) && array_search($child['type'], array($temp['type'], self::TYPE_ANY, self::TYPE_CHOICE)) !== false;
                            }
                        }

                        if ($maymatch) {
                            // Attempt submapping.
                            $candidate = $this->asn1map($temp, $child, $special);
                            $maymatch = $candidate !== null;
                        }

                        if (!$maymatch) {
                            break;
                        }

                        // Got the match: use it.
                        if (isset($special[$key])) {
                            $candidate = call_user_func($special[$key], $candidate);
                        }
                        $map[$key] = $candidate;
                        break;
                    }
                }

                foreach ($mapping['children'] as $key => $child) {
                    if (!isset($map[$key])) {
                        if (isset($child['default'])) {
                            $map[$key] = $child['default'];
                        } elseif (!isset($child['optional'])) {
                            return null;
                        }
                    }
                }
                return $map;
            case self::TYPE_OBJECT_IDENTIFIER:
                return isset($this->oids[$decoded['content']]) ? $this->oids[$decoded['content']] : $decoded['content'];
            case self::TYPE_UTC_TIME:
            case self::TYPE_GENERALIZED_TIME:
                if (isset($mapping['implicit'])) {
                    $decoded['content'] = $this->_decodeTime($decoded['content'], $decoded['type']);
                }
                return @date($this->format, $decoded['content']);
            case self::TYPE_BIT_STRING:
                if (isset($mapping['mapping'])) {
                    $offset = ord($decoded['content'][0]);
                    $size = (strlen($decoded['content']) - 1) * 8 - $offset;
                    /*
                       From X.680-0207.pdf#page=46 (21.7):

                       "When a "NamedBitList" is used in defining a bitstring type ASN.1 encoding rules are free to add (or remove)
                        arbitrarily any trailing 0 bits to (or from) values that are being encoded or decoded. Application designers should
                        therefore ensure that different semantics are not associated with such values which differ only in the number of trailing
                        0 bits."
                    */
                    $bits = count($mapping['mapping']) == $size ? array() : array_fill(0, count($mapping['mapping']) - $size, false);
                    for ($i = strlen($decoded['content']) - 1; $i > 0; $i--) {
                        $current = ord($decoded['content'][$i]);
                        for ($j = $offset; $j < 8; $j++) {
                            $bits[] = (bool) ($current & (1 << $j));
                        }
                        $offset = 0;
                    }
                    $values = array();
                    $map = array_reverse($mapping['mapping']);
                    foreach ($map as $i => $value) {
                        if ($bits[$i]) {
                            $values[] = $value;
                        }
                    }
                    return $values;
                }
            case self::TYPE_OCTET_STRING:
                return base64_encode($decoded['content']);
            case self::TYPE_NULL:
                return '';
            case self::TYPE_BOOLEAN:
                return $decoded['content'];
            case self::TYPE_NUMERIC_STRING:
            case self::TYPE_PRINTABLE_STRING:
            case self::TYPE_TELETEX_STRING:
            case self::TYPE_VIDEOTEX_STRING:
            case self::TYPE_IA5_STRING:
            case self::TYPE_GRAPHIC_STRING:
            case self::TYPE_VISIBLE_STRING:
            case self::TYPE_GENERAL_STRING:
            case self::TYPE_UNIVERSAL_STRING:
            case self::TYPE_UTF8_STRING:
            case self::TYPE_BMP_STRING:
                return $decoded['content'];
            case self::TYPE_INTEGER:
            case self::TYPE_ENUMERATED:
                $temp = $decoded['content'];
                if (isset($mapping['implicit'])) {
                    $temp = new BigInteger($decoded['content'], -256);
                }
                if (isset($mapping['mapping'])) {
                    $temp = (int) $temp->toString();
                    return isset($mapping['mapping'][$temp]) ?
                        $mapping['mapping'][$temp] :
                        false;
                }
                return $temp;
        }
    }

    /**
     * ASN.1 Encode
     *
     * DER-encodes an ASN.1 semantic mapping ($mapping).  Some libraries would probably call this function
     * an ASN.1 compiler.
     *
     * "Special" mappings can be applied via $special.
     *
     * @param string $source
     * @param string $mapping
     * @param int $idx
     * @return string
     * @access public
     */
    function encodeDER($source, $mapping, $special = array())
    {
        $this->location = array();
        return $this->_encode_der($source, $mapping, null, $special);
    }

    /**
     * ASN.1 Encode (Helper function)
     *
     * @param string $source
     * @param string $mapping
     * @param int $idx
     * @return string
     * @access private
     */
    function _encode_der($source, $mapping, $idx = null, $special = array())
    {
        if ($source instanceof Element) {
            return $source->element;
        }

        // do not encode (implicitly optional) fields with value set to default
        if (isset($mapping['default']) && $source === $mapping['default']) {
            return '';
        }

        if (isset($idx)) {
            if (isset($special[$idx])) {
                $source = call_user_func($special[$idx], $source);
            }
            $this->location[] = $idx;
        }

        $tag = $mapping['type'];

        switch ($tag) {
            case self::TYPE_SET:    // Children order is not important, thus process in sequence.
            case self::TYPE_SEQUENCE:
                $tag|= 0x20; // set the constructed bit
                $value = '';

                // ignore the min and max
                if (isset($mapping['min']) && isset($mapping['max'])) {
                    $child = $mapping['children'];

                    foreach ($source as $content) {
                        $temp = $this->_encode_der($content, $child, null, $special);
                        if ($temp === false) {
                            return false;
                        }
                        $value.= $temp;
                    }
                    break;
                }

                foreach ($mapping['children'] as $key => $child) {
                    if (!array_key_exists($key, $source)) {
                        if (!isset($child['optional'])) {
                            return false;
                        }
                        continue;
                    }

                    $temp = $this->_encode_der($source[$key], $child, $key, $special);
                    if ($temp === false) {
                        return false;
                    }

                    // An empty child encoding means it has been optimized out.
                    // Else we should have at least one tag byte.
                    if ($temp === '') {
                        continue;
                    }

                    // if isset($child['constant']) is true then isset($child['optional']) should be true as well
                    if (isset($child['constant'])) {
                        /*
                           From X.680-0207.pdf#page=58 (30.6):

                           "The tagging construction specifies explicit tagging if any of the following holds:
                            ...
                            c) the "Tag Type" alternative is used and the value of "TagDefault" for the module is IMPLICIT TAGS or
                            AUTOMATIC TAGS, but the type defined by "Type" is an untagged choice type, an untagged open type, or
                            an untagged "DummyReference" (see ITU-T Rec. X.683 | ISO/IEC 8824-4, 8.3)."
                         */
                        if (isset($child['explicit']) || $child['type'] == self::TYPE_CHOICE) {
                            $subtag = chr((self::CLASS_CONTEXT_SPECIFIC << 6) | 0x20 | $child['constant']);
                            $temp = $subtag . $this->_encodeLength(strlen($temp)) . $temp;
                        } else {
                            $subtag = chr((self::CLASS_CONTEXT_SPECIFIC << 6) | (ord($temp[0]) & 0x20) | $child['constant']);
                            $temp = $subtag . substr($temp, 1);
                        }
                    }
                    $value.= $temp;
                }
                break;
            case self::TYPE_CHOICE:
                $temp = false;

                foreach ($mapping['children'] as $key => $child) {
                    if (!isset($source[$key])) {
                        continue;
                    }

                    $temp = $this->_encode_der($source[$key], $child, $key, $special);
                    if ($temp === false) {
                        return false;
                    }

                    // An empty child encoding means it has been optimized out.
                    // Else we should have at least one tag byte.
                    if ($temp === '') {
                        continue;
                    }

                    $tag = ord($temp[0]);

                    // if isset($child['constant']) is true then isset($child['optional']) should be true as well
                    if (isset($child['constant'])) {
                        if (isset($child['explicit']) || $child['type'] == self::TYPE_CHOICE) {
                            $subtag = chr((self::CLASS_CONTEXT_SPECIFIC << 6) | 0x20 | $child['constant']);
                            $temp = $subtag . $this->_encodeLength(strlen($temp)) . $temp;
                        } else {
                            $subtag = chr((self::CLASS_CONTEXT_SPECIFIC << 6) | (ord($temp[0]) & 0x20) | $child['constant']);
                            $temp = $subtag . substr($temp, 1);
                        }
                    }
                }

                if (isset($idx)) {
                    array_pop($this->location);
                }

                if ($temp && isset($mapping['cast'])) {
                    $temp[0] = chr(($mapping['class'] << 6) | ($tag & 0x20) | $mapping['cast']);
                }

                return $temp;
            case self::TYPE_INTEGER:
            case self::TYPE_ENUMERATED:
                if (!isset($mapping['mapping'])) {
                    if (is_numeric($source)) {
                        $source = new BigInteger($source);
                    }
                    $value = $source->toBytes(true);
                } else {
                    $value = array_search($source, $mapping['mapping']);
                    if ($value === false) {
                        return false;
                    }
                    $value = new BigInteger($value);
                    $value = $value->toBytes(true);
                }
                if (!strlen($value)) {
                    $value = chr(0);
                }
                break;
            case self::TYPE_UTC_TIME:
            case self::TYPE_GENERALIZED_TIME:
                $format = $mapping['type'] == self::TYPE_UTC_TIME ? 'y' : 'Y';
                $format.= 'mdHis';
                $value = @gmdate($format, strtotime($source)) . 'Z';
                break;
            case self::TYPE_BIT_STRING:
                if (isset($mapping['mapping'])) {
                    $bits = array_fill(0, count($mapping['mapping']), 0);
                    $size = 0;
                    for ($i = 0; $i < count($mapping['mapping']); $i++) {
                        if (in_array($mapping['mapping'][$i], $source)) {
                            $bits[$i] = 1;
                            $size = $i;
                        }
                    }

                    if (isset($mapping['min']) && $mapping['min'] >= 1 && $size < $mapping['min']) {
                        $size = $mapping['min'] - 1;
                    }

                    $offset = 8 - (($size + 1) & 7);
                    $offset = $offset !== 8 ? $offset : 0;

                    $value = chr($offset);

                    for ($i = $size + 1; $i < count($mapping['mapping']); $i++) {
                        unset($bits[$i]);
                    }

                    $bits = implode('', array_pad($bits, $size + $offset + 1, 0));
                    $bytes = explode(' ', rtrim(chunk_split($bits, 8, ' ')));
                    foreach ($bytes as $byte) {
                        $value.= chr(bindec($byte));
                    }

                    break;
                }
            case self::TYPE_OCTET_STRING:
                /* The initial octet shall encode, as an unsigned binary integer with bit 1 as the least significant bit,
                   the number of unused bits in the final subsequent octet. The number shall be in the range zero to seven.

                   -- http://www.itu.int/ITU-T/studygroups/com17/languages/X.690-0207.pdf#page=16 */
                $value = base64_decode($source);
                break;
            case self::TYPE_OBJECT_IDENTIFIER:
                $oid = preg_match('#(?:\d+\.)+#', $source) ? $source : array_search($source, $this->oids);
                if ($oid === false) {
                    user_error('Invalid OID');
                    return false;
                }
                $value = '';
                $parts = explode('.', $oid);
                $value = chr(40 * $parts[0] + $parts[1]);
                for ($i = 2; $i < count($parts); $i++) {
                    $temp = '';
                    if (!$parts[$i]) {
                        $temp = "\0";
                    } else {
                        while ($parts[$i]) {
                            $temp = chr(0x80 | ($parts[$i] & 0x7F)) . $temp;
                            $parts[$i] >>= 7;
                        }
                        $temp[strlen($temp) - 1] = $temp[strlen($temp) - 1] & chr(0x7F);
                    }
                    $value.= $temp;
                }
                break;
            case self::TYPE_ANY:
                $loc = $this->location;
                if (isset($idx)) {
                    array_pop($this->location);
                }

                switch (true) {
                    case !isset($source):
                        return $this->_encode_der(null, array('type' => self::TYPE_NULL) + $mapping, null, $special);
                    case is_int($source):
                    case $source instanceof BigInteger:
                        return $this->_encode_der($source, array('type' => self::TYPE_INTEGER) + $mapping, null, $special);
                    case is_float($source):
                        return $this->_encode_der($source, array('type' => self::TYPE_REAL) + $mapping, null, $special);
                    case is_bool($source):
                        return $this->_encode_der($source, array('type' => self::TYPE_BOOLEAN) + $mapping, null, $special);
                    case is_array($source) && count($source) == 1:
                        $typename = implode('', array_keys($source));
                        $outtype = array_search($typename, $this->ANYmap, true);
                        if ($outtype !== false) {
                            return $this->_encode_der($source[$typename], array('type' => $outtype) + $mapping, null, $special);
                        }
                }

                $filters = $this->filters;
                foreach ($loc as $part) {
                    if (!isset($filters[$part])) {
                        $filters = false;
                        break;
                    }
                    $filters = $filters[$part];
                }
                if ($filters === false) {
                    user_error('No filters defined for ' . implode('/', $loc));
                    return false;
                }
                return $this->_encode_der($source, $filters + $mapping, null, $special);
            case self::TYPE_NULL:
                $value = '';
                break;
            case self::TYPE_NUMERIC_STRING:
            case self::TYPE_TELETEX_STRING:
            case self::TYPE_PRINTABLE_STRING:
            case self::TYPE_UNIVERSAL_STRING:
            case self::TYPE_UTF8_STRING:
            case self::TYPE_BMP_STRING:
            case self::TYPE_IA5_STRING:
            case self::TYPE_VISIBLE_STRING:
            case self::TYPE_VIDEOTEX_STRING:
            case self::TYPE_GRAPHIC_STRING:
            case self::TYPE_GENERAL_STRING:
                $value = $source;
                break;
            case self::TYPE_BOOLEAN:
                $value = $source ? "\xFF" : "\x00";
                break;
            default:
                user_error('Mapping provides no type definition for ' . implode('/', $this->location));
                return false;
        }

        if (isset($idx)) {
            array_pop($this->location);
        }

        if (isset($mapping['cast'])) {
            if (isset($mapping['explicit']) || $mapping['type'] == self::TYPE_CHOICE) {
                $value = chr($tag) . $this->_encodeLength(strlen($value)) . $value;
                $tag = ($mapping['class'] << 6) | 0x20 | $mapping['cast'];
            } else {
                $tag = ($mapping['class'] << 6) | (ord($temp[0]) & 0x20) | $mapping['cast'];
            }
        }

        return chr($tag) . $this->_encodeLength(strlen($value)) . $value;
    }

    /**
     * DER-encode the length
     *
     * DER supports lengths up to (2**8)**127, however, we'll only support lengths up to (2**8)**4.  See
     * {@link http://itu.int/ITU-T/studygroups/com17/languages/X.690-0207.pdf#p=13 X.690 paragraph 8.1.3} for more information.
     *
     * @access private
     * @param int $length
     * @return string
     */
    function _encodeLength($length)
    {
        if ($length <= 0x7F) {
            return chr($length);
        }

        $temp = ltrim(pack('N', $length), chr(0));
        return pack('Ca*', 0x80 | strlen($temp), $temp);
    }

    /**
     * BER-decode the time
     *
     * Called by _decode_ber() and in the case of implicit tags asn1map().
     *
     * @access private
     * @param string $content
     * @param int $tag
     * @return string
     */
    function _decodeTime($content, $tag)
    {
        /* UTCTime:
           http://tools.ietf.org/html/rfc5280#section-4.1.2.5.1
           http://www.obj-sys.com/asn1tutorial/node15.html

           GeneralizedTime:
           http://tools.ietf.org/html/rfc5280#section-4.1.2.5.2
           http://www.obj-sys.com/asn1tutorial/node14.html */

        $pattern = $tag == self::TYPE_UTC_TIME ?
            '#(..)(..)(..)(..)(..)(..)(.*)#' :
            '#(....)(..)(..)(..)(..)(..).*([Z+-].*)$#';

        preg_match($pattern, $content, $matches);

        list(, $year, $month, $day, $hour, $minute, $second, $timezone) = $matches;

        if ($tag == self::TYPE_UTC_TIME) {
            $year = $year >= 50 ? "19$year" : "20$year";
        }

        if ($timezone == 'Z') {
            $mktime = 'gmmktime';
            $timezone = 0;
        } elseif (preg_match('#([+-])(\d\d)(\d\d)#', $timezone, $matches)) {
            $mktime = 'gmmktime';
            $timezone = 60 * $matches[3] + 3600 * $matches[2];
            if ($matches[1] == '-') {
                $timezone = -$timezone;
            }
        } else {
            $mktime = 'mktime';
            $timezone = 0;
        }

        return @$mktime($hour, $minute, $second, $month, $day, $year) + $timezone;
    }

    /**
     * Set the time format
     *
     * Sets the time / date format for asn1map().
     *
     * @access public
     * @param string $format
     */
    function setTimeFormat($format)
    {
        $this->format = $format;
    }

    /**
     * Load OIDs
     *
     * Load the relevant OIDs for a particular ASN.1 semantic mapping.
     *
     * @access public
     * @param array $oids
     */
    function loadOIDs($oids)
    {
        $this->oids = $oids;
    }

    /**
     * Load filters
     *
     * See \phpseclib\File\X509, etc, for an example.
     *
     * @access public
     * @param array $filters
     */
    function loadFilters($filters)
    {
        $this->filters = $filters;
    }

    /**
     * String Shift
     *
     * Inspired by array_shift
     *
     * @param string $string
     * @param int $index
     * @return string
     * @access private
     */
    function _string_shift(&$string, $index = 1)
    {
        $substr = substr($string, 0, $index);
        $string = substr($string, $index);
        return $substr;
    }

    /**
     * String type conversion
     *
     * This is a lazy conversion, dealing only with character size.
     * No real conversion table is used.
     *
     * @param string $in
     * @param int $from
     * @param int $to
     * @return string
     * @access public
     */
    function convert($in, $from = self::TYPE_UTF8_STRING, $to = self::TYPE_UTF8_STRING)
    {
        if (!isset($this->stringTypeSize[$from]) || !isset($this->stringTypeSize[$to])) {
            return false;
        }
        $insize = $this->stringTypeSize[$from];
        $outsize = $this->stringTypeSize[$to];
        $inlength = strlen($in);
        $out = '';

        for ($i = 0; $i < $inlength;) {
            if ($inlength - $i < $insize) {
                return false;
            }

            // Get an input character as a 32-bit value.
            $c = ord($in[$i++]);
            switch (true) {
                case $insize == 4:
                    $c = ($c << 8) | ord($in[$i++]);
                    $c = ($c << 8) | ord($in[$i++]);
                case $insize == 2:
                    $c = ($c << 8) | ord($in[$i++]);
                case $insize == 1:
                    break;
                case ($c & 0x80) == 0x00:
                    break;
                case ($c & 0x40) == 0x00:
                    return false;
                default:
                    $bit = 6;
                    do {
                        if ($bit > 25 || $i >= $inlength || (ord($in[$i]) & 0xC0) != 0x80) {
                            return false;
                        }
                        $c = ($c << 6) | (ord($in[$i++]) & 0x3F);
                        $bit += 5;
                        $mask = 1 << $bit;
                    } while ($c & $bit);
                    $c &= $mask - 1;
                    break;
            }

            // Convert and append the character to output string.
            $v = '';
            switch (true) {
                case $outsize == 4:
                    $v .= chr($c & 0xFF);
                    $c >>= 8;
                    $v .= chr($c & 0xFF);
                    $c >>= 8;
                case $outsize == 2:
                    $v .= chr($c & 0xFF);
                    $c >>= 8;
                case $outsize == 1:
                    $v .= chr($c & 0xFF);
                    $c >>= 8;
                    if ($c) {
                        return false;
                    }
                    break;
                case ($c & 0x80000000) != 0:
                    return false;
                case $c >= 0x04000000:
                    $v .= chr(0x80 | ($c & 0x3F));
                    $c = ($c >> 6) | 0x04000000;
                case $c >= 0x00200000:
                    $v .= chr(0x80 | ($c & 0x3F));
                    $c = ($c >> 6) | 0x00200000;
                case $c >= 0x00010000:
                    $v .= chr(0x80 | ($c & 0x3F));
                    $c = ($c >> 6) | 0x00010000;
                case $c >= 0x00000800:
                    $v .= chr(0x80 | ($c & 0x3F));
                    $c = ($c >> 6) | 0x00000800;
                case $c >= 0x00000080:
                    $v .= chr(0x80 | ($c & 0x3F));
                    $c = ($c >> 6) | 0x000000C0;
                default:
                    $v .= chr($c);
                    break;
            }
            $out .= strrev($v);
        }
        return $out;
    }
}<|MERGE_RESOLUTION|>--- conflicted
+++ resolved
@@ -343,15 +343,9 @@
                 //}
                 $current['content'] = (bool) ord($content[$content_pos]);
                 break;
-<<<<<<< HEAD
             case self::TYPE_INTEGER:
             case self::TYPE_ENUMERATED:
-                $current['content'] = new BigInteger($content, -256);
-=======
-            case FILE_ASN1_TYPE_INTEGER:
-            case FILE_ASN1_TYPE_ENUMERATED:
-                $current['content'] = new Math_BigInteger(substr($content, $content_pos), -256);
->>>>>>> 88ce26f8
+                $current['content'] = new BigInteger(substr($content, $content_pos), -256);
                 break;
             case self::TYPE_REAL: // not currently supported
                 return false;
@@ -424,13 +418,8 @@
                     $offset+= $temp['length'];
                 }
                 break;
-<<<<<<< HEAD
             case self::TYPE_OBJECT_IDENTIFIER:
-                $temp = ord($this->_string_shift($content));
-=======
-            case FILE_ASN1_TYPE_OBJECT_IDENTIFIER:
                 $temp = ord($content[$content_pos++]);
->>>>>>> 88ce26f8
                 $current['content'] = sprintf('%d.%d', floor($temp / 40), $temp % 40);
                 $valuen = 0;
                 // process septets
@@ -476,21 +465,12 @@
                 // All registered C and G sets, space and delete
             case self::TYPE_UTF8_STRING:
                 // ????
-<<<<<<< HEAD
             case self::TYPE_BMP_STRING:
-                $current['content'] = $content;
+                $current['content'] = substr($content, $content_pos);
                 break;
             case self::TYPE_UTC_TIME:
             case self::TYPE_GENERALIZED_TIME:
-                $current['content'] = $this->_decodeTime($content, $tag);
-=======
-            case FILE_ASN1_TYPE_BMP_STRING:
-                $current['content'] = substr($content, $content_pos);
-                break;
-            case FILE_ASN1_TYPE_UTC_TIME:
-            case FILE_ASN1_TYPE_GENERALIZED_TIME:
                 $current['content'] = $this->_decodeTime(substr($content, $content_pos), $tag);
->>>>>>> 88ce26f8
             default:
         }
 
