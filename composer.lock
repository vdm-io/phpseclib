{
    "_readme": [
        "This file locks the dependencies of your project to a known state",
        "Read more about it at http://getcomposer.org/doc/01-basic-usage.md#composer-lock-the-lock-file",
        "This file is @generated automatically"
    ],
<<<<<<< HEAD
    "hash": "8bfef4eaee8f139a70e6250eb9175fd6",
=======
    "hash": "c3ab2e2443c6993fa0d240a3db7f6545",
>>>>>>> c8fe3c3b
    "packages": [],
    "packages-dev": [
        {
            "name": "doctrine/instantiator",
            "version": "1.0.4",
            "source": {
                "type": "git",
                "url": "https://github.com/doctrine/instantiator.git",
                "reference": "f976e5de371104877ebc89bd8fecb0019ed9c119"
            },
            "dist": {
                "type": "zip",
                "url": "https://api.github.com/repos/doctrine/instantiator/zipball/f976e5de371104877ebc89bd8fecb0019ed9c119",
                "reference": "f976e5de371104877ebc89bd8fecb0019ed9c119",
                "shasum": ""
            },
            "require": {
                "php": ">=5.3,<8.0-DEV"
            },
            "require-dev": {
                "athletic/athletic": "~0.1.8",
                "ext-pdo": "*",
                "ext-phar": "*",
                "phpunit/phpunit": "~4.0",
                "squizlabs/php_codesniffer": "2.0.*@ALPHA"
            },
            "type": "library",
            "extra": {
                "branch-alias": {
                    "dev-master": "1.0.x-dev"
                }
            },
            "autoload": {
                "psr-0": {
                    "Doctrine\\Instantiator\\": "src"
                }
            },
            "notification-url": "https://packagist.org/downloads/",
            "license": [
                "MIT"
            ],
            "authors": [
                {
                    "name": "Marco Pivetta",
                    "email": "ocramius@gmail.com",
                    "homepage": "http://ocramius.github.com/"
                }
            ],
            "description": "A small, lightweight utility to instantiate objects in PHP without invoking their constructors",
            "homepage": "https://github.com/doctrine/instantiator",
            "keywords": [
                "constructor",
                "instantiate"
            ],
            "time": "2014-10-13 12:58:55"
        },
        {
            "name": "michelf/php-markdown",
            "version": "1.4.1",
            "source": {
                "type": "git",
                "url": "https://github.com/michelf/php-markdown.git",
                "reference": "de9a19c7bf352d41cc99ed86c3c0ef17e87394b6"
            },
            "dist": {
                "type": "zip",
                "url": "https://api.github.com/repos/michelf/php-markdown/zipball/de9a19c7bf352d41cc99ed86c3c0ef17e87394b6",
                "reference": "de9a19c7bf352d41cc99ed86c3c0ef17e87394b6",
                "shasum": ""
            },
            "require": {
                "php": ">=5.3.0"
            },
            "type": "library",
            "extra": {
                "branch-alias": {
                    "dev-lib": "1.4.x-dev"
                }
            },
            "autoload": {
                "psr-0": {
                    "Michelf": ""
                }
            },
            "notification-url": "https://packagist.org/downloads/",
            "license": [
                "BSD-3-Clause"
            ],
            "authors": [
                {
                    "name": "Michel Fortin",
                    "email": "michel.fortin@michelf.ca",
                    "homepage": "http://michelf.ca/",
                    "role": "Developer"
                },
                {
                    "name": "John Gruber",
                    "homepage": "http://daringfireball.net/"
                }
            ],
            "description": "PHP Markdown",
            "homepage": "http://michelf.ca/projects/php-markdown/",
            "keywords": [
                "markdown"
            ],
            "time": "2014-05-05 02:43:50"
        },
        {
            "name": "nikic/php-parser",
            "version": "v0.9.5",
            "source": {
                "type": "git",
                "url": "https://github.com/nikic/PHP-Parser.git",
                "reference": "ef70767475434bdb3615b43c327e2cae17ef12eb"
            },
            "dist": {
                "type": "zip",
                "url": "https://api.github.com/repos/nikic/PHP-Parser/zipball/ef70767475434bdb3615b43c327e2cae17ef12eb",
                "reference": "ef70767475434bdb3615b43c327e2cae17ef12eb",
                "shasum": ""
            },
            "require": {
                "ext-tokenizer": "*",
                "php": ">=5.2"
            },
            "type": "library",
            "extra": {
                "branch-alias": {
                    "dev-master": "0.9-dev"
                }
            },
            "autoload": {
                "psr-0": {
                    "PHPParser": "lib/"
                }
            },
            "notification-url": "https://packagist.org/downloads/",
            "license": [
                "BSD-3-Clause"
            ],
            "authors": [
                {
                    "name": "Nikita Popov"
                }
            ],
            "description": "A PHP parser written in PHP",
            "keywords": [
                "parser",
                "php"
            ],
            "time": "2014-07-23 18:24:17"
        },
        {
            "name": "phing/phing",
            "version": "2.9.1",
            "source": {
                "type": "git",
                "url": "https://github.com/phingofficial/phing.git",
                "reference": "393edeffa8a85d43636ce0c9b4deb1ff9ac60a5c"
            },
            "dist": {
                "type": "zip",
                "url": "https://api.github.com/repos/phingofficial/phing/zipball/393edeffa8a85d43636ce0c9b4deb1ff9ac60a5c",
                "reference": "393edeffa8a85d43636ce0c9b4deb1ff9ac60a5c",
                "shasum": ""
            },
            "require": {
                "php": ">=5.2.0"
            },
            "require-dev": {
                "ext-pdo_sqlite": "*",
                "lastcraft/simpletest": "@dev",
                "pdepend/pdepend": "1.x",
                "pear-pear.php.net/http_request2": "2.2.x",
                "pear-pear.php.net/net_growl": "2.7.x",
                "pear-pear.php.net/pear_packagefilemanager": "1.7.x",
                "pear-pear.php.net/pear_packagefilemanager2": "1.0.x",
                "pear-pear.php.net/xml_serializer": "0.20.x",
                "pear/pear_exception": "@dev",
                "pear/versioncontrol_git": "@dev",
                "pear/versioncontrol_svn": "@dev",
                "phpdocumentor/phpdocumentor": "2.x",
                "phploc/phploc": "2.x",
                "phpunit/phpunit": ">=3.7",
                "sebastian/phpcpd": "2.x",
                "squizlabs/php_codesniffer": "1.5.x"
            },
            "suggest": {
                "pdepend/pdepend": "PHP version of JDepend",
                "pear/archive_tar": "Tar file management class",
                "pear/versioncontrol_git": "A library that provides OO interface to handle Git repository",
                "pear/versioncontrol_svn": "A simple OO-style interface for Subversion, the free/open-source version control system",
                "phpdocumentor/phpdocumentor": "Documentation Generator for PHP",
                "phploc/phploc": "A tool for quickly measuring the size of a PHP project",
                "phpmd/phpmd": "PHP version of PMD tool",
                "phpunit/php-code-coverage": "Library that provides collection, processing, and rendering functionality for PHP code coverage information",
                "phpunit/phpunit": "The PHP Unit Testing Framework",
                "sebastian/phpcpd": "Copy/Paste Detector (CPD) for PHP code",
                "tedivm/jshrink": "Javascript Minifier built in PHP"
            },
            "bin": [
                "bin/phing"
            ],
            "type": "library",
            "extra": {
                "branch-alias": {
                    "dev-master": "2.9.x-dev"
                }
            },
            "autoload": {
                "classmap": [
                    "classes/phing/"
                ]
            },
            "notification-url": "https://packagist.org/downloads/",
            "include-path": [
                "classes"
            ],
            "license": [
                "LGPL-3.0"
            ],
            "authors": [
                {
                    "name": "Phing Community",
                    "homepage": "http://www.phing.info/trac/wiki/Development/Contributors"
                },
                {
                    "name": "Michiel Rook",
                    "email": "mrook@php.net"
                }
            ],
            "description": "PHing Is Not GNU make; it's a PHP project build system or build tool based on Apache Ant.",
            "homepage": "http://www.phing.info/",
            "keywords": [
                "build",
                "phing",
                "task",
                "tool"
            ],
            "time": "2014-12-03 09:18:46"
        },
        {
            "name": "phpdocumentor/reflection-docblock",
            "version": "2.0.4",
            "source": {
                "type": "git",
                "url": "https://github.com/phpDocumentor/ReflectionDocBlock.git",
                "reference": "d68dbdc53dc358a816f00b300704702b2eaff7b8"
            },
            "dist": {
                "type": "zip",
                "url": "https://api.github.com/repos/phpDocumentor/ReflectionDocBlock/zipball/d68dbdc53dc358a816f00b300704702b2eaff7b8",
                "reference": "d68dbdc53dc358a816f00b300704702b2eaff7b8",
                "shasum": ""
            },
            "require": {
                "php": ">=5.3.3"
            },
            "require-dev": {
                "phpunit/phpunit": "~4.0"
            },
            "suggest": {
                "dflydev/markdown": "~1.0",
                "erusev/parsedown": "~1.0"
            },
            "type": "library",
            "extra": {
                "branch-alias": {
                    "dev-master": "2.0.x-dev"
                }
            },
            "autoload": {
                "psr-0": {
                    "phpDocumentor": [
                        "src/"
                    ]
                }
            },
            "notification-url": "https://packagist.org/downloads/",
            "license": [
                "MIT"
            ],
            "authors": [
                {
                    "name": "Mike van Riel",
                    "email": "mike.vanriel@naenius.com"
                }
            ],
            "time": "2015-02-03 12:10:50"
        },
        {
            "name": "phpspec/prophecy",
            "version": "v1.3.1",
            "source": {
                "type": "git",
                "url": "https://github.com/phpspec/prophecy.git",
                "reference": "9ca52329bcdd1500de24427542577ebf3fc2f1c9"
            },
            "dist": {
                "type": "zip",
                "url": "https://api.github.com/repos/phpspec/prophecy/zipball/9ca52329bcdd1500de24427542577ebf3fc2f1c9",
                "reference": "9ca52329bcdd1500de24427542577ebf3fc2f1c9",
                "shasum": ""
            },
            "require": {
                "doctrine/instantiator": "~1.0,>=1.0.2",
                "phpdocumentor/reflection-docblock": "~2.0"
            },
            "require-dev": {
                "phpspec/phpspec": "~2.0"
            },
            "type": "library",
            "extra": {
                "branch-alias": {
                    "dev-master": "1.2.x-dev"
                }
            },
            "autoload": {
                "psr-0": {
                    "Prophecy\\": "src/"
                }
            },
            "notification-url": "https://packagist.org/downloads/",
            "license": [
                "MIT"
            ],
            "authors": [
                {
                    "name": "Konstantin Kudryashov",
                    "email": "ever.zet@gmail.com",
                    "homepage": "http://everzet.com"
                },
                {
                    "name": "Marcello Duarte",
                    "email": "marcello.duarte@gmail.com"
                }
            ],
            "description": "Highly opinionated mocking framework for PHP 5.3+",
            "homepage": "http://phpspec.org",
            "keywords": [
                "Double",
                "Dummy",
                "fake",
                "mock",
                "spy",
                "stub"
            ],
            "time": "2014-11-17 16:23:49"
        },
        {
            "name": "phpunit/php-code-coverage",
            "version": "2.0.15",
            "source": {
                "type": "git",
                "url": "https://github.com/sebastianbergmann/php-code-coverage.git",
                "reference": "34cc484af1ca149188d0d9e91412191e398e0b67"
            },
            "dist": {
                "type": "zip",
                "url": "https://api.github.com/repos/sebastianbergmann/php-code-coverage/zipball/34cc484af1ca149188d0d9e91412191e398e0b67",
                "reference": "34cc484af1ca149188d0d9e91412191e398e0b67",
                "shasum": ""
            },
            "require": {
                "php": ">=5.3.3",
                "phpunit/php-file-iterator": "~1.3",
                "phpunit/php-text-template": "~1.2",
                "phpunit/php-token-stream": "~1.3",
                "sebastian/environment": "~1.0",
                "sebastian/version": "~1.0"
            },
            "require-dev": {
                "ext-xdebug": ">=2.1.4",
                "phpunit/phpunit": "~4"
            },
            "suggest": {
                "ext-dom": "*",
                "ext-xdebug": ">=2.2.1",
                "ext-xmlwriter": "*"
            },
            "type": "library",
            "extra": {
                "branch-alias": {
                    "dev-master": "2.0.x-dev"
                }
            },
            "autoload": {
                "classmap": [
                    "src/"
                ]
            },
            "notification-url": "https://packagist.org/downloads/",
            "license": [
                "BSD-3-Clause"
            ],
            "authors": [
                {
                    "name": "Sebastian Bergmann",
                    "email": "sb@sebastian-bergmann.de",
                    "role": "lead"
                }
            ],
            "description": "Library that provides collection, processing, and rendering functionality for PHP code coverage information.",
            "homepage": "https://github.com/sebastianbergmann/php-code-coverage",
            "keywords": [
                "coverage",
                "testing",
                "xunit"
            ],
            "time": "2015-01-24 10:06:35"
        },
        {
            "name": "phpunit/php-file-iterator",
            "version": "1.3.4",
            "source": {
                "type": "git",
                "url": "https://github.com/sebastianbergmann/php-file-iterator.git",
                "reference": "acd690379117b042d1c8af1fafd61bde001bf6bb"
            },
            "dist": {
                "type": "zip",
                "url": "https://api.github.com/repos/sebastianbergmann/php-file-iterator/zipball/acd690379117b042d1c8af1fafd61bde001bf6bb",
                "reference": "acd690379117b042d1c8af1fafd61bde001bf6bb",
                "shasum": ""
            },
            "require": {
                "php": ">=5.3.3"
            },
            "type": "library",
            "autoload": {
                "classmap": [
                    "File/"
                ]
            },
            "notification-url": "https://packagist.org/downloads/",
            "include-path": [
                ""
            ],
            "license": [
                "BSD-3-Clause"
            ],
            "authors": [
                {
                    "name": "Sebastian Bergmann",
                    "email": "sb@sebastian-bergmann.de",
                    "role": "lead"
                }
            ],
            "description": "FilterIterator implementation that filters files based on a list of suffixes.",
            "homepage": "https://github.com/sebastianbergmann/php-file-iterator/",
            "keywords": [
                "filesystem",
                "iterator"
            ],
            "time": "2013-10-10 15:34:57"
        },
        {
            "name": "phpunit/php-text-template",
            "version": "1.2.0",
            "source": {
                "type": "git",
                "url": "https://github.com/sebastianbergmann/php-text-template.git",
                "reference": "206dfefc0ffe9cebf65c413e3d0e809c82fbf00a"
            },
            "dist": {
                "type": "zip",
                "url": "https://api.github.com/repos/sebastianbergmann/php-text-template/zipball/206dfefc0ffe9cebf65c413e3d0e809c82fbf00a",
                "reference": "206dfefc0ffe9cebf65c413e3d0e809c82fbf00a",
                "shasum": ""
            },
            "require": {
                "php": ">=5.3.3"
            },
            "type": "library",
            "autoload": {
                "classmap": [
                    "Text/"
                ]
            },
            "notification-url": "https://packagist.org/downloads/",
            "include-path": [
                ""
            ],
            "license": [
                "BSD-3-Clause"
            ],
            "authors": [
                {
                    "name": "Sebastian Bergmann",
                    "email": "sb@sebastian-bergmann.de",
                    "role": "lead"
                }
            ],
            "description": "Simple template engine.",
            "homepage": "https://github.com/sebastianbergmann/php-text-template/",
            "keywords": [
                "template"
            ],
            "time": "2014-01-30 17:20:04"
        },
        {
            "name": "phpunit/php-timer",
            "version": "1.0.5",
            "source": {
                "type": "git",
                "url": "https://github.com/sebastianbergmann/php-timer.git",
                "reference": "19689d4354b295ee3d8c54b4f42c3efb69cbc17c"
            },
            "dist": {
                "type": "zip",
                "url": "https://api.github.com/repos/sebastianbergmann/php-timer/zipball/19689d4354b295ee3d8c54b4f42c3efb69cbc17c",
                "reference": "19689d4354b295ee3d8c54b4f42c3efb69cbc17c",
                "shasum": ""
            },
            "require": {
                "php": ">=5.3.3"
            },
            "type": "library",
            "autoload": {
                "classmap": [
                    "PHP/"
                ]
            },
            "notification-url": "https://packagist.org/downloads/",
            "include-path": [
                ""
            ],
            "license": [
                "BSD-3-Clause"
            ],
            "authors": [
                {
                    "name": "Sebastian Bergmann",
                    "email": "sb@sebastian-bergmann.de",
                    "role": "lead"
                }
            ],
            "description": "Utility class for timing",
            "homepage": "https://github.com/sebastianbergmann/php-timer/",
            "keywords": [
                "timer"
            ],
            "time": "2013-08-02 07:42:54"
        },
        {
            "name": "phpunit/php-token-stream",
            "version": "1.4.0",
            "source": {
                "type": "git",
                "url": "https://github.com/sebastianbergmann/php-token-stream.git",
                "reference": "db32c18eba00b121c145575fcbcd4d4d24e6db74"
            },
            "dist": {
                "type": "zip",
                "url": "https://api.github.com/repos/sebastianbergmann/php-token-stream/zipball/db32c18eba00b121c145575fcbcd4d4d24e6db74",
                "reference": "db32c18eba00b121c145575fcbcd4d4d24e6db74",
                "shasum": ""
            },
            "require": {
                "ext-tokenizer": "*",
                "php": ">=5.3.3"
            },
            "require-dev": {
                "phpunit/phpunit": "~4.2"
            },
            "type": "library",
            "extra": {
                "branch-alias": {
                    "dev-master": "1.4-dev"
                }
            },
            "autoload": {
                "classmap": [
                    "src/"
                ]
            },
            "notification-url": "https://packagist.org/downloads/",
            "license": [
                "BSD-3-Clause"
            ],
            "authors": [
                {
                    "name": "Sebastian Bergmann",
                    "email": "sebastian@phpunit.de"
                }
            ],
            "description": "Wrapper around PHP's tokenizer extension.",
            "homepage": "https://github.com/sebastianbergmann/php-token-stream/",
            "keywords": [
                "tokenizer"
            ],
            "time": "2015-01-17 09:51:32"
        },
        {
            "name": "phpunit/phpunit",
            "version": "4.5.0",
            "source": {
                "type": "git",
                "url": "https://github.com/sebastianbergmann/phpunit.git",
                "reference": "5b578d3865a9128b9c209b011fda6539ec06e7a5"
            },
            "dist": {
                "type": "zip",
                "url": "https://api.github.com/repos/sebastianbergmann/phpunit/zipball/5b578d3865a9128b9c209b011fda6539ec06e7a5",
                "reference": "5b578d3865a9128b9c209b011fda6539ec06e7a5",
                "shasum": ""
            },
            "require": {
                "ext-dom": "*",
                "ext-json": "*",
                "ext-pcre": "*",
                "ext-reflection": "*",
                "ext-spl": "*",
                "php": ">=5.3.3",
                "phpspec/prophecy": "~1.3.1",
                "phpunit/php-code-coverage": "~2.0",
                "phpunit/php-file-iterator": "~1.3.2",
                "phpunit/php-text-template": "~1.2",
                "phpunit/php-timer": "~1.0.2",
                "phpunit/phpunit-mock-objects": "~2.3",
                "sebastian/comparator": "~1.1",
                "sebastian/diff": "~1.1",
                "sebastian/environment": "~1.2",
                "sebastian/exporter": "~1.2",
                "sebastian/global-state": "~1.0",
                "sebastian/version": "~1.0",
                "symfony/yaml": "~2.0"
            },
            "suggest": {
                "phpunit/php-invoker": "~1.1"
            },
            "bin": [
                "phpunit"
            ],
            "type": "library",
            "extra": {
                "branch-alias": {
                    "dev-master": "4.5.x-dev"
                }
            },
            "autoload": {
                "classmap": [
                    "src/"
                ]
            },
            "notification-url": "https://packagist.org/downloads/",
            "license": [
                "BSD-3-Clause"
            ],
            "authors": [
                {
                    "name": "Sebastian Bergmann",
                    "email": "sebastian@phpunit.de",
                    "role": "lead"
                }
            ],
            "description": "The PHP Unit Testing framework.",
            "homepage": "https://phpunit.de/",
            "keywords": [
                "phpunit",
                "testing",
                "xunit"
            ],
            "time": "2015-02-05 15:51:19"
        },
        {
            "name": "phpunit/phpunit-mock-objects",
            "version": "2.3.0",
            "source": {
                "type": "git",
                "url": "https://github.com/sebastianbergmann/phpunit-mock-objects.git",
                "reference": "c63d2367247365f688544f0d500af90a11a44c65"
            },
            "dist": {
                "type": "zip",
                "url": "https://api.github.com/repos/sebastianbergmann/phpunit-mock-objects/zipball/c63d2367247365f688544f0d500af90a11a44c65",
                "reference": "c63d2367247365f688544f0d500af90a11a44c65",
                "shasum": ""
            },
            "require": {
                "doctrine/instantiator": "~1.0,>=1.0.1",
                "php": ">=5.3.3",
                "phpunit/php-text-template": "~1.2"
            },
            "require-dev": {
                "phpunit/phpunit": "~4.3"
            },
            "suggest": {
                "ext-soap": "*"
            },
            "type": "library",
            "extra": {
                "branch-alias": {
                    "dev-master": "2.3.x-dev"
                }
            },
            "autoload": {
                "classmap": [
                    "src/"
                ]
            },
            "notification-url": "https://packagist.org/downloads/",
            "license": [
                "BSD-3-Clause"
            ],
            "authors": [
                {
                    "name": "Sebastian Bergmann",
                    "email": "sb@sebastian-bergmann.de",
                    "role": "lead"
                }
            ],
            "description": "Mock Object library for PHPUnit",
            "homepage": "https://github.com/sebastianbergmann/phpunit-mock-objects/",
            "keywords": [
                "mock",
                "xunit"
            ],
            "time": "2014-10-03 05:12:11"
        },
        {
            "name": "pimple/pimple",
            "version": "v2.1.1",
            "source": {
                "type": "git",
                "url": "https://github.com/silexphp/Pimple.git",
                "reference": "ea22fb2880faf7b7b0e17c9809c6fe25b071fd76"
            },
            "dist": {
                "type": "zip",
                "url": "https://api.github.com/repos/silexphp/Pimple/zipball/ea22fb2880faf7b7b0e17c9809c6fe25b071fd76",
                "reference": "ea22fb2880faf7b7b0e17c9809c6fe25b071fd76",
                "shasum": ""
            },
            "require": {
                "php": ">=5.3.0"
            },
            "type": "library",
            "extra": {
                "branch-alias": {
                    "dev-master": "2.1.x-dev"
                }
            },
            "autoload": {
                "psr-0": {
                    "Pimple": "src/"
                }
            },
            "notification-url": "https://packagist.org/downloads/",
            "license": [
                "MIT"
            ],
            "authors": [
                {
                    "name": "Fabien Potencier",
                    "email": "fabien@symfony.com"
                }
            ],
            "description": "Pimple is a simple Dependency Injection Container for PHP 5.3",
            "homepage": "http://pimple.sensiolabs.org",
            "keywords": [
                "container",
                "dependency injection"
            ],
            "time": "2014-07-24 07:10:08"
        },
        {
            "name": "sami/sami",
            "version": "v2.0.0",
            "source": {
                "type": "git",
                "url": "https://github.com/FriendsOfPHP/Sami.git",
                "reference": "fa58b324f41aa2aefe21dac4f22d8c98965fc012"
            },
            "dist": {
                "type": "zip",
                "url": "https://api.github.com/repos/FriendsOfPHP/Sami/zipball/fa58b324f41aa2aefe21dac4f22d8c98965fc012",
                "reference": "fa58b324f41aa2aefe21dac4f22d8c98965fc012",
                "shasum": ""
            },
            "require": {
                "michelf/php-markdown": "~1.3",
                "nikic/php-parser": "0.9.*",
                "php": ">=5.3.0",
                "pimple/pimple": "2.*",
                "symfony/console": "~2.1",
                "symfony/filesystem": "~2.1",
                "symfony/finder": "~2.1",
                "symfony/process": "~2.1",
                "symfony/yaml": "~2.1",
                "twig/twig": "1.*"
            },
            "bin": [
                "sami.php"
            ],
            "type": "application",
            "extra": {
                "branch-alias": {
                    "dev-master": "2.0-dev"
                }
            },
            "autoload": {
                "psr-0": {
                    "Sami": "."
                }
            },
            "notification-url": "https://packagist.org/downloads/",
            "license": [
                "MIT"
            ],
            "authors": [
                {
                    "name": "Fabien Potencier",
                    "email": "fabien@symfony.com"
                }
            ],
            "description": "Sami, an API documentation generator",
            "homepage": "http://sami.sensiolabs.org",
            "keywords": [
                "phpdoc"
            ],
            "time": "2014-06-25 12:05:18"
        },
        {
            "name": "sebastian/comparator",
            "version": "1.1.1",
            "source": {
                "type": "git",
                "url": "https://github.com/sebastianbergmann/comparator.git",
                "reference": "1dd8869519a225f7f2b9eb663e225298fade819e"
            },
            "dist": {
                "type": "zip",
                "url": "https://api.github.com/repos/sebastianbergmann/comparator/zipball/1dd8869519a225f7f2b9eb663e225298fade819e",
                "reference": "1dd8869519a225f7f2b9eb663e225298fade819e",
                "shasum": ""
            },
            "require": {
                "php": ">=5.3.3",
                "sebastian/diff": "~1.2",
                "sebastian/exporter": "~1.2"
            },
            "require-dev": {
                "phpunit/phpunit": "~4.4"
            },
            "type": "library",
            "extra": {
                "branch-alias": {
                    "dev-master": "1.1.x-dev"
                }
            },
            "autoload": {
                "classmap": [
                    "src/"
                ]
            },
            "notification-url": "https://packagist.org/downloads/",
            "license": [
                "BSD-3-Clause"
            ],
            "authors": [
                {
                    "name": "Jeff Welch",
                    "email": "whatthejeff@gmail.com"
                },
                {
                    "name": "Volker Dusch",
                    "email": "github@wallbash.com"
                },
                {
                    "name": "Bernhard Schussek",
                    "email": "bschussek@2bepublished.at"
                },
                {
                    "name": "Sebastian Bergmann",
                    "email": "sebastian@phpunit.de"
                }
            ],
            "description": "Provides the functionality to compare PHP values for equality",
            "homepage": "http://www.github.com/sebastianbergmann/comparator",
            "keywords": [
                "comparator",
                "compare",
                "equality"
            ],
            "time": "2015-01-29 16:28:08"
        },
        {
            "name": "sebastian/diff",
            "version": "1.2.0",
            "source": {
                "type": "git",
                "url": "https://github.com/sebastianbergmann/diff.git",
                "reference": "5843509fed39dee4b356a306401e9dd1a931fec7"
            },
            "dist": {
                "type": "zip",
                "url": "https://api.github.com/repos/sebastianbergmann/diff/zipball/5843509fed39dee4b356a306401e9dd1a931fec7",
                "reference": "5843509fed39dee4b356a306401e9dd1a931fec7",
                "shasum": ""
            },
            "require": {
                "php": ">=5.3.3"
            },
            "require-dev": {
                "phpunit/phpunit": "~4.2"
            },
            "type": "library",
            "extra": {
                "branch-alias": {
                    "dev-master": "1.2-dev"
                }
            },
            "autoload": {
                "classmap": [
                    "src/"
                ]
            },
            "notification-url": "https://packagist.org/downloads/",
            "license": [
                "BSD-3-Clause"
            ],
            "authors": [
                {
                    "name": "Kore Nordmann",
                    "email": "mail@kore-nordmann.de"
                },
                {
                    "name": "Sebastian Bergmann",
                    "email": "sebastian@phpunit.de"
                }
            ],
            "description": "Diff implementation",
            "homepage": "http://www.github.com/sebastianbergmann/diff",
            "keywords": [
                "diff"
            ],
            "time": "2014-08-15 10:29:00"
        },
        {
            "name": "sebastian/environment",
            "version": "1.2.1",
            "source": {
                "type": "git",
                "url": "https://github.com/sebastianbergmann/environment.git",
                "reference": "6e6c71d918088c251b181ba8b3088af4ac336dd7"
            },
            "dist": {
                "type": "zip",
                "url": "https://api.github.com/repos/sebastianbergmann/environment/zipball/6e6c71d918088c251b181ba8b3088af4ac336dd7",
                "reference": "6e6c71d918088c251b181ba8b3088af4ac336dd7",
                "shasum": ""
            },
            "require": {
                "php": ">=5.3.3"
            },
            "require-dev": {
                "phpunit/phpunit": "~4.3"
            },
            "type": "library",
            "extra": {
                "branch-alias": {
                    "dev-master": "1.2.x-dev"
                }
            },
            "autoload": {
                "classmap": [
                    "src/"
                ]
            },
            "notification-url": "https://packagist.org/downloads/",
            "license": [
                "BSD-3-Clause"
            ],
            "authors": [
                {
                    "name": "Sebastian Bergmann",
                    "email": "sebastian@phpunit.de"
                }
            ],
            "description": "Provides functionality to handle HHVM/PHP environments",
            "homepage": "http://www.github.com/sebastianbergmann/environment",
            "keywords": [
                "Xdebug",
                "environment",
                "hhvm"
            ],
            "time": "2014-10-25 08:00:45"
        },
        {
            "name": "sebastian/exporter",
            "version": "1.2.0",
            "source": {
                "type": "git",
                "url": "https://github.com/sebastianbergmann/exporter.git",
                "reference": "84839970d05254c73cde183a721c7af13aede943"
            },
            "dist": {
                "type": "zip",
                "url": "https://api.github.com/repos/sebastianbergmann/exporter/zipball/84839970d05254c73cde183a721c7af13aede943",
                "reference": "84839970d05254c73cde183a721c7af13aede943",
                "shasum": ""
            },
            "require": {
                "php": ">=5.3.3",
                "sebastian/recursion-context": "~1.0"
            },
            "require-dev": {
                "phpunit/phpunit": "~4.4"
            },
            "type": "library",
            "extra": {
                "branch-alias": {
                    "dev-master": "1.2.x-dev"
                }
            },
            "autoload": {
                "classmap": [
                    "src/"
                ]
            },
            "notification-url": "https://packagist.org/downloads/",
            "license": [
                "BSD-3-Clause"
            ],
            "authors": [
                {
                    "name": "Jeff Welch",
                    "email": "whatthejeff@gmail.com"
                },
                {
                    "name": "Volker Dusch",
                    "email": "github@wallbash.com"
                },
                {
                    "name": "Bernhard Schussek",
                    "email": "bschussek@2bepublished.at"
                },
                {
                    "name": "Sebastian Bergmann",
                    "email": "sebastian@phpunit.de"
                },
                {
                    "name": "Adam Harvey",
                    "email": "aharvey@php.net"
                }
            ],
            "description": "Provides the functionality to export PHP variables for visualization",
            "homepage": "http://www.github.com/sebastianbergmann/exporter",
            "keywords": [
                "export",
                "exporter"
            ],
            "time": "2015-01-27 07:23:06"
        },
        {
            "name": "sebastian/global-state",
            "version": "1.0.0",
            "source": {
                "type": "git",
                "url": "https://github.com/sebastianbergmann/global-state.git",
                "reference": "c7428acdb62ece0a45e6306f1ae85e1c05b09c01"
            },
            "dist": {
                "type": "zip",
                "url": "https://api.github.com/repos/sebastianbergmann/global-state/zipball/c7428acdb62ece0a45e6306f1ae85e1c05b09c01",
                "reference": "c7428acdb62ece0a45e6306f1ae85e1c05b09c01",
                "shasum": ""
            },
            "require": {
                "php": ">=5.3.3"
            },
            "require-dev": {
                "phpunit/phpunit": "~4.2"
            },
            "suggest": {
                "ext-uopz": "*"
            },
            "type": "library",
            "extra": {
                "branch-alias": {
                    "dev-master": "1.0-dev"
                }
            },
            "autoload": {
                "classmap": [
                    "src/"
                ]
            },
            "notification-url": "https://packagist.org/downloads/",
            "license": [
                "BSD-3-Clause"
            ],
            "authors": [
                {
                    "name": "Sebastian Bergmann",
                    "email": "sebastian@phpunit.de"
                }
            ],
            "description": "Snapshotting of global state",
            "homepage": "http://www.github.com/sebastianbergmann/global-state",
            "keywords": [
                "global state"
            ],
            "time": "2014-10-06 09:23:50"
        },
        {
            "name": "sebastian/recursion-context",
            "version": "1.0.0",
            "source": {
                "type": "git",
                "url": "https://github.com/sebastianbergmann/recursion-context.git",
                "reference": "3989662bbb30a29d20d9faa04a846af79b276252"
            },
            "dist": {
                "type": "zip",
                "url": "https://api.github.com/repos/sebastianbergmann/recursion-context/zipball/3989662bbb30a29d20d9faa04a846af79b276252",
                "reference": "3989662bbb30a29d20d9faa04a846af79b276252",
                "shasum": ""
            },
            "require": {
                "php": ">=5.3.3"
            },
            "require-dev": {
                "phpunit/phpunit": "~4.4"
            },
            "type": "library",
            "extra": {
                "branch-alias": {
                    "dev-master": "1.0.x-dev"
                }
            },
            "autoload": {
                "classmap": [
                    "src/"
                ]
            },
            "notification-url": "https://packagist.org/downloads/",
            "license": [
                "BSD-3-Clause"
            ],
            "authors": [
                {
                    "name": "Jeff Welch",
                    "email": "whatthejeff@gmail.com"
                },
                {
                    "name": "Sebastian Bergmann",
                    "email": "sebastian@phpunit.de"
                },
                {
                    "name": "Adam Harvey",
                    "email": "aharvey@php.net"
                }
            ],
            "description": "Provides functionality to recursively process PHP variables",
            "homepage": "http://www.github.com/sebastianbergmann/recursion-context",
            "time": "2015-01-24 09:48:32"
        },
        {
            "name": "sebastian/version",
            "version": "1.0.4",
            "source": {
                "type": "git",
                "url": "https://github.com/sebastianbergmann/version.git",
                "reference": "a77d9123f8e809db3fbdea15038c27a95da4058b"
            },
            "dist": {
                "type": "zip",
                "url": "https://api.github.com/repos/sebastianbergmann/version/zipball/a77d9123f8e809db3fbdea15038c27a95da4058b",
                "reference": "a77d9123f8e809db3fbdea15038c27a95da4058b",
                "shasum": ""
            },
            "type": "library",
            "autoload": {
                "classmap": [
                    "src/"
                ]
            },
            "notification-url": "https://packagist.org/downloads/",
            "license": [
                "BSD-3-Clause"
            ],
            "authors": [
                {
                    "name": "Sebastian Bergmann",
                    "email": "sebastian@phpunit.de",
                    "role": "lead"
                }
            ],
            "description": "Library that helps with managing the version number of Git-hosted PHP projects",
            "homepage": "https://github.com/sebastianbergmann/version",
            "time": "2014-12-15 14:25:24"
        },
        {
            "name": "squizlabs/php_codesniffer",
            "version": "1.5.6",
            "source": {
                "type": "git",
                "url": "https://github.com/squizlabs/PHP_CodeSniffer.git",
                "reference": "6f3e42d311b882b25b4d409d23a289f4d3b803d5"
            },
            "dist": {
                "type": "zip",
                "url": "https://api.github.com/repos/squizlabs/PHP_CodeSniffer/zipball/6f3e42d311b882b25b4d409d23a289f4d3b803d5",
                "reference": "6f3e42d311b882b25b4d409d23a289f4d3b803d5",
                "shasum": ""
            },
            "require": {
                "ext-tokenizer": "*",
                "php": ">=5.1.2"
            },
            "suggest": {
                "phpunit/php-timer": "dev-master"
            },
            "bin": [
                "scripts/phpcs"
            ],
            "type": "library",
            "extra": {
                "branch-alias": {
                    "dev-phpcs-fixer": "2.0.x-dev"
                }
            },
            "autoload": {
                "classmap": [
                    "CodeSniffer.php",
                    "CodeSniffer/CLI.php",
                    "CodeSniffer/Exception.php",
                    "CodeSniffer/File.php",
                    "CodeSniffer/Report.php",
                    "CodeSniffer/Reporting.php",
                    "CodeSniffer/Sniff.php",
                    "CodeSniffer/Tokens.php",
                    "CodeSniffer/Reports/",
                    "CodeSniffer/CommentParser/",
                    "CodeSniffer/Tokenizers/",
                    "CodeSniffer/DocGenerators/",
                    "CodeSniffer/Standards/AbstractPatternSniff.php",
                    "CodeSniffer/Standards/AbstractScopeSniff.php",
                    "CodeSniffer/Standards/AbstractVariableSniff.php",
                    "CodeSniffer/Standards/IncorrectPatternException.php",
                    "CodeSniffer/Standards/Generic/Sniffs/",
                    "CodeSniffer/Standards/MySource/Sniffs/",
                    "CodeSniffer/Standards/PEAR/Sniffs/",
                    "CodeSniffer/Standards/PSR1/Sniffs/",
                    "CodeSniffer/Standards/PSR2/Sniffs/",
                    "CodeSniffer/Standards/Squiz/Sniffs/",
                    "CodeSniffer/Standards/Zend/Sniffs/"
                ]
            },
            "notification-url": "https://packagist.org/downloads/",
            "license": [
                "BSD-3-Clause"
            ],
            "authors": [
                {
                    "name": "Greg Sherwood",
                    "role": "lead"
                }
            ],
            "description": "PHP_CodeSniffer tokenises PHP, JavaScript and CSS files and detects violations of a defined set of coding standards.",
            "homepage": "http://www.squizlabs.com/php-codesniffer",
            "keywords": [
                "phpcs",
                "standards"
            ],
            "time": "2014-12-04 22:32:15"
        },
        {
            "name": "symfony/console",
            "version": "v2.6.4",
            "target-dir": "Symfony/Component/Console",
            "source": {
                "type": "git",
                "url": "https://github.com/symfony/Console.git",
                "reference": "e44154bfe3e41e8267d7a3794cd9da9a51cfac34"
            },
            "dist": {
                "type": "zip",
                "url": "https://api.github.com/repos/symfony/Console/zipball/e44154bfe3e41e8267d7a3794cd9da9a51cfac34",
                "reference": "e44154bfe3e41e8267d7a3794cd9da9a51cfac34",
                "shasum": ""
            },
            "require": {
                "php": ">=5.3.3"
            },
            "require-dev": {
                "psr/log": "~1.0",
                "symfony/event-dispatcher": "~2.1",
                "symfony/process": "~2.1"
            },
            "suggest": {
                "psr/log": "For using the console logger",
                "symfony/event-dispatcher": "",
                "symfony/process": ""
            },
            "type": "library",
            "extra": {
                "branch-alias": {
                    "dev-master": "2.6-dev"
                }
            },
            "autoload": {
                "psr-0": {
                    "Symfony\\Component\\Console\\": ""
                }
            },
            "notification-url": "https://packagist.org/downloads/",
            "license": [
                "MIT"
            ],
            "authors": [
                {
                    "name": "Symfony Community",
                    "homepage": "http://symfony.com/contributors"
                },
                {
                    "name": "Fabien Potencier",
                    "email": "fabien@symfony.com"
                }
            ],
            "description": "Symfony Console Component",
            "homepage": "http://symfony.com",
            "time": "2015-01-25 04:39:26"
        },
        {
            "name": "symfony/filesystem",
            "version": "v2.6.4",
            "target-dir": "Symfony/Component/Filesystem",
            "source": {
                "type": "git",
                "url": "https://github.com/symfony/Filesystem.git",
                "reference": "a1f566d1f92e142fa1593f4555d6d89e3044a9b7"
            },
            "dist": {
                "type": "zip",
                "url": "https://api.github.com/repos/symfony/Filesystem/zipball/a1f566d1f92e142fa1593f4555d6d89e3044a9b7",
                "reference": "a1f566d1f92e142fa1593f4555d6d89e3044a9b7",
                "shasum": ""
            },
            "require": {
                "php": ">=5.3.3"
            },
            "type": "library",
            "extra": {
                "branch-alias": {
                    "dev-master": "2.6-dev"
                }
            },
            "autoload": {
                "psr-0": {
                    "Symfony\\Component\\Filesystem\\": ""
                }
            },
            "notification-url": "https://packagist.org/downloads/",
            "license": [
                "MIT"
            ],
            "authors": [
                {
                    "name": "Symfony Community",
                    "homepage": "http://symfony.com/contributors"
                },
                {
                    "name": "Fabien Potencier",
                    "email": "fabien@symfony.com"
                }
            ],
            "description": "Symfony Filesystem Component",
            "homepage": "http://symfony.com",
            "time": "2015-01-03 21:13:09"
        },
        {
            "name": "symfony/finder",
            "version": "v2.6.4",
            "target-dir": "Symfony/Component/Finder",
            "source": {
                "type": "git",
                "url": "https://github.com/symfony/Finder.git",
                "reference": "16513333bca64186c01609961a2bb1b95b5e1355"
            },
            "dist": {
                "type": "zip",
                "url": "https://api.github.com/repos/symfony/Finder/zipball/16513333bca64186c01609961a2bb1b95b5e1355",
                "reference": "16513333bca64186c01609961a2bb1b95b5e1355",
                "shasum": ""
            },
            "require": {
                "php": ">=5.3.3"
            },
            "type": "library",
            "extra": {
                "branch-alias": {
                    "dev-master": "2.6-dev"
                }
            },
            "autoload": {
                "psr-0": {
                    "Symfony\\Component\\Finder\\": ""
                }
            },
            "notification-url": "https://packagist.org/downloads/",
            "license": [
                "MIT"
            ],
            "authors": [
                {
                    "name": "Symfony Community",
                    "homepage": "http://symfony.com/contributors"
                },
                {
                    "name": "Fabien Potencier",
                    "email": "fabien@symfony.com"
                }
            ],
            "description": "Symfony Finder Component",
            "homepage": "http://symfony.com",
            "time": "2015-01-03 08:01:59"
        },
        {
            "name": "symfony/process",
            "version": "v2.6.4",
            "target-dir": "Symfony/Component/Process",
            "source": {
                "type": "git",
                "url": "https://github.com/symfony/Process.git",
                "reference": "ecfc23e89d9967999fa5f60a1e9af7384396e9ae"
            },
            "dist": {
                "type": "zip",
                "url": "https://api.github.com/repos/symfony/Process/zipball/ecfc23e89d9967999fa5f60a1e9af7384396e9ae",
                "reference": "ecfc23e89d9967999fa5f60a1e9af7384396e9ae",
                "shasum": ""
            },
            "require": {
                "php": ">=5.3.3"
            },
            "type": "library",
            "extra": {
                "branch-alias": {
                    "dev-master": "2.6-dev"
                }
            },
            "autoload": {
                "psr-0": {
                    "Symfony\\Component\\Process\\": ""
                }
            },
            "notification-url": "https://packagist.org/downloads/",
            "license": [
                "MIT"
            ],
            "authors": [
                {
                    "name": "Symfony Community",
                    "homepage": "http://symfony.com/contributors"
                },
                {
                    "name": "Fabien Potencier",
                    "email": "fabien@symfony.com"
                }
            ],
            "description": "Symfony Process Component",
            "homepage": "http://symfony.com",
            "time": "2015-01-25 04:39:26"
        },
        {
            "name": "symfony/yaml",
            "version": "v2.6.4",
            "target-dir": "Symfony/Component/Yaml",
            "source": {
                "type": "git",
                "url": "https://github.com/symfony/Yaml.git",
                "reference": "60ed7751671113cf1ee7d7778e691642c2e9acd8"
            },
            "dist": {
                "type": "zip",
                "url": "https://api.github.com/repos/symfony/Yaml/zipball/60ed7751671113cf1ee7d7778e691642c2e9acd8",
                "reference": "60ed7751671113cf1ee7d7778e691642c2e9acd8",
                "shasum": ""
            },
            "require": {
                "php": ">=5.3.3"
            },
            "type": "library",
            "extra": {
                "branch-alias": {
                    "dev-master": "2.6-dev"
                }
            },
            "autoload": {
                "psr-0": {
                    "Symfony\\Component\\Yaml\\": ""
                }
            },
            "notification-url": "https://packagist.org/downloads/",
            "license": [
                "MIT"
            ],
            "authors": [
                {
                    "name": "Symfony Community",
                    "homepage": "http://symfony.com/contributors"
                },
                {
                    "name": "Fabien Potencier",
                    "email": "fabien@symfony.com"
                }
            ],
            "description": "Symfony Yaml Component",
            "homepage": "http://symfony.com",
            "time": "2015-01-25 04:39:26"
        },
        {
            "name": "twig/twig",
            "version": "v1.18.0",
            "source": {
                "type": "git",
                "url": "https://github.com/twigphp/Twig.git",
                "reference": "4cf7464348e7f9893a93f7096a90b73722be99cf"
            },
            "dist": {
                "type": "zip",
                "url": "https://api.github.com/repos/twigphp/Twig/zipball/4cf7464348e7f9893a93f7096a90b73722be99cf",
                "reference": "4cf7464348e7f9893a93f7096a90b73722be99cf",
                "shasum": ""
            },
            "require": {
                "php": ">=5.2.4"
            },
            "type": "library",
            "extra": {
                "branch-alias": {
                    "dev-master": "1.18-dev"
                }
            },
            "autoload": {
                "psr-0": {
                    "Twig_": "lib/"
                }
            },
            "notification-url": "https://packagist.org/downloads/",
            "license": [
                "BSD-3-Clause"
            ],
            "authors": [
                {
                    "name": "Fabien Potencier",
                    "email": "fabien@symfony.com",
                    "homepage": "http://fabien.potencier.org",
                    "role": "Lead Developer"
                },
                {
                    "name": "Armin Ronacher",
                    "email": "armin.ronacher@active-4.com",
                    "role": "Project Founder"
                },
                {
                    "name": "Twig Team",
                    "homepage": "http://twig.sensiolabs.org/contributors",
                    "role": "Contributors"
                }
            ],
            "description": "Twig, the flexible, fast, and secure template language for PHP",
            "homepage": "http://twig.sensiolabs.org",
            "keywords": [
                "templating"
            ],
            "time": "2015-01-25 17:32:08"
        }
    ],
    "aliases": [],
    "minimum-stability": "stable",
    "stability-flags": [],
    "prefer-stable": false,
    "prefer-lowest": false,
    "platform": {
        "php": ">=5.3.3"
    },
    "platform-dev": []
}<|MERGE_RESOLUTION|>--- conflicted
+++ resolved
@@ -4,11 +4,7 @@
         "Read more about it at http://getcomposer.org/doc/01-basic-usage.md#composer-lock-the-lock-file",
         "This file is @generated automatically"
     ],
-<<<<<<< HEAD
-    "hash": "8bfef4eaee8f139a70e6250eb9175fd6",
-=======
-    "hash": "c3ab2e2443c6993fa0d240a3db7f6545",
->>>>>>> c8fe3c3b
+    "hash": "1973a3fc1c8f678a9cd0ff646f7a8bee",
     "packages": [],
     "packages-dev": [
         {
